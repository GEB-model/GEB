# Custom
.ruff_cache
.benchmarks
.nfs*
.DS_Store
workspaces/
geb/hydrology/groundwater/bin
geb/bin
tests/output/
tests/tmp/
examples/*
!examples/*
examples/*/*
!examples/*/build.yml
!examples/*/model.yml
!examples/*/update.yml

# Byte-compiled / optimized / DLL files
__pycache__/
*.py[cod]
*$py.class

# Distribution / packaging
.Python
docs/build/
develop-eggs/
dist/
downloads/
eggs/
.eggs/
lib/
lib64/
parts/
sdist/
var/
wheels/
pip-wheel-metadata/
share/python-wheels/
*.egg-info/
.installed.cfg
*.egg
MANIFEST

# PyInstaller
#  Usually these files are written by a python script from a template
#  before PyInstaller builds the exe, so as to inject date/other infos into it.
*.manifest
*.spec

# Installer logs
pip-log.txt
pip-delete-this-directory.txt

# Unit test / coverage reports
htmlcov/
.tox/
.nox/
.coverage
.coverage.*
.cache
nosetests.xml
coverage.xml
*.cover
*.py,cover
.hypothesis/
.pytest_cache/

# Translations
*.mo
*.pot

# Django stuff:
*.log
local_settings.py
db.sqlite3
db.sqlite3-journal

# Flask stuff:
instance/
.webassets-cache

# Scrapy stuff:
.scrapy

# Sphinx documentation
docs/_build/

# PyBuilder
target/

# Jupyter Notebook
.ipynb_checkpoints

# IPython
profile_default/
ipython_config.py

# pipenv
#   According to pypa/pipenv#598, it is recommended to include Pipfile.lock in version control.
#   However, in case of collaboration, if having platform-specific dependencies or dependencies
#   having no cross-platform support, pipenv may install dependencies that don't work, or not
#   install all needed dependencies.
#Pipfile.lock

# PEP 582; used by e.g. github.com/David-OConnor/pyflow
__pypackages__/

# Celery stuff
celerybeat-schedule
celerybeat.pid

# SageMath parsed files
*.sage.py

# Environments
.env
.venv
env/
venv/
ENV/
env.bak/
venv.bak/

# Spyder project settings
.spyderproject
.spyproject

# Rope project settings
.ropeproject

# mkdocs documentation
/site

# mypy
.mypy_cache/
.dmypy.json
dmypy.json

# Pyre type checker
.pyre/
GEB.code-workspace
<<<<<<< HEAD
geb/bin/tbb/
=======

#ignore folder
model
ssh_script
>>>>>>> fae62d6b
<|MERGE_RESOLUTION|>--- conflicted
+++ resolved
@@ -15,6 +15,9 @@
 !examples/*/model.yml
 !examples/*/update.yml
 
+#ignore folder
+model
+ssh_script
 # Byte-compiled / optimized / DLL files
 __pycache__/
 *.py[cod]
@@ -137,13 +140,4 @@
 dmypy.json
 
 # Pyre type checker
-.pyre/
-GEB.code-workspace
-<<<<<<< HEAD
-geb/bin/tbb/
-=======
-
-#ignore folder
-model
-ssh_script
->>>>>>> fae62d6b
+.pyre/