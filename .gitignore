--- conflicted
+++ resolved
@@ -135,12 +135,6 @@
 dmypy.json
 
 # Pyre type checker
-<<<<<<< HEAD
 .pyre/
-models/slr/untitled0.py
-
 # workspaces 
-workspaces/
-=======
-.pyre/
->>>>>>> 42e6626a
+workspaces/