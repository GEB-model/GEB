# -*- coding: utf-8 -*-
from typing import Any, Union
from numba import njit
import rasterio
import os
import numpy as np
try:
    import cupy as cp
except (ModuleNotFoundError, ImportError):
    pass

import matplotlib.pyplot as plt


class BaseVariables:
    """This class has some basic functions that can be used for variables regardless of scale."""
    def __init__(self):
        pass

    @property
    def shape(self):
        return self.mask.shape

    def plot(self, data: np.ndarray, ax=None) -> None:
        """Create a simple plot for data.
        
        Args:
            data: Array to plot.
            ax: Optional matplotlib axis object. If given, data will be plotted on given axes.
        """
        import matplotlib.pyplot as plt
        data = self.decompress(data)
        if ax:
            ax.imshow(data)
        else:
            plt.imshow(data)
            plt.show()

    def MtoM3(self, array: np.ndarray) -> np.ndarray:
        """Convert array from meters to cubic meters.
        
        Args:
            array: Data in meters.
            
        Returns:
            array: Data in cubic meters.
        """
        return array * self.cellArea

    def M3toM(self, array: np.ndarray) -> np.ndarray:
        """Convert array from cubic meters to meters.
        
        Args:
            array: Data in cubic meters.
            
        Returns:
            array: Data in meters.
        """
        return array / self.cellArea

    def load_initial(self, name, default=.0, gpu=False):
        if self.model.load_initial:
            fp = os.path.join(self.model.initial_conditions_folder, f"{name}.npy")
            if gpu:
                return cp.load(fp)
            else:
                return np.load(fp)
        else:
            return default
class Grid(BaseVariables):
    """This class is to store data in the 'normal' grid cells. This class works with compressed and uncompressed arrays. On initialization of the class, the mask of the study area is read from disk. This is the shape of any uncompressed array. Many values in this array, however, fall outside the stuy area as they are masked. Therefore, the array can be compressed by saving only the non-masked values.
    
    On initialization, as well as geotransformation and cell size are set, and the cell area is read from disk.

    Then, the mask is compressed by removing all masked cells, resulting in a compressed array.
    """
    def __init__(self, data, model):
        self.data = data
        self.model = model
        self.scaling = 1
        mask_fn = os.path.join(self.model.config['general']['input_folder'], 'areamaps', 'mask.tif')
        with rasterio.open(mask_fn) as mask_src:
            self.mask = mask_src.read(1).astype(bool)
            self.gt = mask_src.transform.to_gdal()
            self.bounds = mask_src.bounds
            self.cell_size = mask_src.transform.a
        cell_area_fn = os.path.join(self.model.config['general']['input_folder'], 'areamaps', 'cell_area.tif')
        with rasterio.open(cell_area_fn) as cell_area_src:
            self.cell_area_uncompressed = cell_area_src.read(1)
        
        self.mask_flat = self.mask.ravel()
        self.compressed_size = self.mask_flat.size - self.mask_flat.sum()
        self.cellArea = self.compress(self.cell_area_uncompressed)
        BaseVariables.__init__(self)

    def full(self, *args, **kwargs) -> np.ndarray:
        """Return a full array with size of mask. Takes any other argument normally used in np.full.
        
        Args:
            *args: Variable length argument list.
            **kwargs: Arbitrary keyword arguments.
        """
        return np.full(self.mask.shape, *args, **kwargs)

    def full_compressed(self, *args, **kwargs) -> np.ndarray:
        """Return a full array with size of compressed array. Takes any other argument normally used in np.full.
        
        Args:
            *args: Variable length argument list.
            **kwargs: Arbitrary keyword arguments.
        """
        return np.full(self.compressed_size, *args, **kwargs)

    def compress(self, array: np.ndarray) -> np.ndarray:
        """Compress array.
        
        Args:
            array: Uncompressed array.
            
        Returns:
            array: Compressed array.
        """
        return array.ravel()[self.mask_flat == False]

    def decompress(self, array: np.ndarray, fillvalue: Union[np.ufunc, int, float]=None) -> np.ndarray:
        """Decompress array.
        
        Args:
            array: Compressed array.
            fillvalue: Value to use for masked values.
            
        Returns:
            array: Decompressed array.
        """
        if fillvalue is None:
            if array.dtype in (np.float32, np.float64):
                fillvalue = np.nan
            else:
                fillvalue = 0
        outmap = self.full(fillvalue, dtype=array.dtype).reshape(self.mask_flat.size)
        outmap[self.mask_flat == False] = array
        return outmap.reshape(self.mask.shape)

    def plot(self, array: np.ndarray) -> None:
        """Plot array.
        
        Args:
            array: Array to plot.
        """
        import matplotlib.pyplot as plt
        plt.imshow(array)
        plt.show()

    def plot_compressed(self, array: np.ndarray, fillvalue: Union[np.ufunc, int, float]=None):
        """Plot compressed array.
        
        Args:
            array: Compressed array to plot.
            fillvalue: Value to use for masked values.
        """
        self.plot(self.decompress(array, fillvalue=fillvalue))

    def load_initial(self, name, default=.0):
        return super().load_initial('grid.' + name, default=default)


class HRUs(BaseVariables):
    """This class forms the basis for the HRUs. To create the `HRUs`, each individual field owned by a farmer becomes a `HRU` first. Then, in addition, each other land use type becomes a separate HRU. `HRUs` never cross cell boundaries. This means that farmers whose fields are dispersed across multiple cells are simulated by multiple `HRUs`. Here, we assume that each `HRU`, is relatively homogeneous as it each `HRU` is operated by 1) a single farmer, or by a single other (i.e., non-farm) land-use type and 2) never crosses the boundary a hydrological model cell.

    On initalization, the mask of the study area for the cells are loaded first, and a mask on the maximum resolution of the HRUs is created. In this case, the maximum resolution of the HRUs is 20 times higher than the mask. Then the HRUs are actually created.

    Args:
        data: Data class for model.
        model: The GEB model.
    """
    def __init__(self, data, model) -> None:
        self.data = data
        self.model = model
        self.scaling = 20
        self.gt = (self.data.grid.gt[0], self.data.grid.gt[1] / self.scaling, self.data.grid.gt[2], self.data.grid.gt[3], self.data.grid.gt[4], self.data.grid.gt[5] / self.scaling)

        self.mask = self.data.grid.mask.repeat(self.scaling, axis=0).repeat(self.scaling, axis=1)
        self.cell_size = self.data.grid.cell_size / self.scaling
        self.land_use_type, self.land_use_ratio, self.land_owners, self.HRU_to_grid, self.grid_to_HRU, self.unmerged_HRU_indices = self.create_HRUs()
        if self.model.args.use_gpu:
            self.land_use_type = cp.array(self.land_use_type)
        BaseVariables.__init__(self)

    @property
    def compressed_size(self) -> int:
        """Gets the compressed size of a full HRU array.
        
        Returns:
            compressed_size: Compressed size of HRU array.
        """
        return self.land_use_type.size

    @staticmethod
    @njit(cache=True)
    def create_HRUs_numba(farms, land_use_classes, mask, scaling) -> tuple[np.ndarray, np.ndarray, np.ndarray, np.ndarray, np.ndarray, np.ndarray, np.ndarray]:
        """Numba helper function to create HRUs.
        
        Args:
            farms: Map of farms. Each unique integer is a unique farm. -1 is no farm.
            land_use_classes: CWatM land use class map [0-5].
            mask: Mask of the normal grid cells.
            scaling: Scaling between mask and maximum resolution of HRUs.

        Returns:
            land_use_array: Land use of each HRU.
            land_use_ratio: Relative size of HRU to grid.
            land_use_owner: Owner of HRU.
            HRU_to_grid: Maps HRUs to index of compressed cell index.
            var_to_HRU: Array of size of the compressed grid cells. Each value maps to the index of the first unit of the next cell.
            # var_to_HRU_uncompressed: Array of size of the grid cells. Each value maps to the index of the first unit of the next cell.
            unmerged_HRU_indices: The index of the HRU to the subcell.
        """
        assert farms.size == mask.size * scaling * scaling
        assert farms.size == land_use_classes.size
        ysize, xsize = mask.shape

        n_nonmasked_cells = mask.size - mask.sum()
        grid_to_HRU = np.full(n_nonmasked_cells, -1, dtype=np.int32)
        # var_to_HRU_uncompressed = np.full(mask.size, -1, dtype=np.int32)
        HRU_to_grid = np.full(farms.size, -1, dtype=np.int32)
        land_use_array = np.full(farms.size, -1, dtype=np.int32)
        land_use_size = np.full(farms.size, -1, dtype=np.int32)
        land_use_owner = np.full(farms.size, -1, dtype=np.int32)
        unmerged_HRU_indices = np.full(farms.shape, -1, dtype=np.int32)

        HRU = 0
        var_cell_count_compressed = 0
        l = 0
        var_cell_count_uncompressed = 0

        for y in range(0, ysize):
            for x in range(0, xsize):
                is_masked = mask[y, x]
                if not is_masked:
                    cell_farms = farms[y * scaling : (y + 1) * scaling, x * scaling : (x + 1) * scaling].ravel()  # find farms in cell
                    cell_land_use_classes = land_use_classes[y * scaling : (y + 1) * scaling, x * scaling : (x + 1) * scaling].ravel()  # get land use classes for cells
                    assert ((cell_land_use_classes == 0) | (cell_land_use_classes == 1) | (cell_land_use_classes == 4) | (cell_land_use_classes == 5)).all()

                    sort_idx = np.argsort(cell_farms)
                    cell_farms_sorted = cell_farms[sort_idx]
                    cell_land_use_classes_sorted = cell_land_use_classes[sort_idx]

                    prev_farm = -1  # farm is never -1
                    for i in range(cell_farms_sorted.size):
                        farm = cell_farms_sorted[i]
                        land_use = cell_land_use_classes_sorted[i]
                        if farm == -1:  # if area is not a farm
                            continue
                        if farm != prev_farm:
                            assert land_use_array[HRU] == -1
                            land_use_array[HRU] = land_use
                            assert land_use_size[HRU] == -1
                            land_use_size[HRU] = 1
                            land_use_owner[HRU] = farm

                            HRU_to_grid[HRU] = var_cell_count_compressed

                            prev_farm = farm
                            HRU += 1
                        else:
                            land_use_size[HRU-1] += 1

                        unmerged_HRU_indices[y * scaling + sort_idx[i] // scaling, x * scaling + sort_idx[i] % scaling] = HRU - 1
                        l += 1

                    sort_idx = np.argsort(cell_land_use_classes)
                    cell_farms_sorted = cell_farms[sort_idx]
                    cell_land_use_classes_sorted = cell_land_use_classes[sort_idx]

                    prev_land_use = -1
                    assert prev_land_use != cell_land_use_classes[0]
                    for i in range(cell_farms_sorted.size):
                        land_use = cell_land_use_classes_sorted[i]
                        farm = cell_farms_sorted[i]
                        if farm != -1:
                            continue
                        if land_use != prev_land_use:
                            assert land_use_array[HRU] == -1
                            land_use_array[HRU] = land_use
                            assert land_use_size[HRU] == -1
                            land_use_size[HRU] = 1
                            prev_land_use = land_use

                            HRU_to_grid[HRU] = var_cell_count_compressed

                            HRU += 1
                        else:
                            land_use_size[HRU-1] += 1

                        unmerged_HRU_indices[y * scaling + sort_idx[i] // scaling, x * scaling + sort_idx[i] % scaling] = HRU - 1
                        l += 1

                    grid_to_HRU[var_cell_count_compressed] = HRU
                    var_cell_count_compressed += 1
                # var_to_HRU_uncompressed[var_cell_count_uncompressed] = HRU
                var_cell_count_uncompressed += 1
        
        land_use_size = land_use_size[:HRU]
        land_use_array = land_use_array[:HRU]
        land_use_owner = land_use_owner[:HRU]
        HRU_to_grid = HRU_to_grid[:HRU]
        assert int(land_use_size.sum()) == n_nonmasked_cells * scaling * scaling
        
        land_use_ratio = land_use_size / (scaling ** 2)
        return land_use_array, land_use_ratio, land_use_owner, HRU_to_grid, grid_to_HRU, unmerged_HRU_indices

    def create_HRUs(self) -> tuple[np.ndarray, np.ndarray, np.ndarray, np.ndarray, np.ndarray, np.ndarray, np.ndarray]:
        """Function to create HRUs.
        
        Returns:
            land_use_array: Land use of each HRU.
            land_use_ratio: Relative size of HRU to grid.
            land_use_owner: Owner of HRU.
            HRU_to_grid: Maps HRUs to index of compressed cell index.
            grid_to_HRU: Array of size of the compressed grid cells. Each value maps to the index of the first unit of the next cell.
            unmerged_HRU_indices: The index of the HRU to the subcell.
            """
        with rasterio.open(os.path.join(self.model.config['general']['input_folder'], 'agents', 'farms.tif'), 'r') as farms_src:
            farms = farms_src.read()[0]
        with rasterio.open(os.path.join(self.model.config['general']['input_folder'], 'landsurface', 'land_use_classes.tif'), 'r') as src:
            land_use_classes = src.read()[0]
        return self.create_HRUs_numba(farms, land_use_classes, self.data.grid.mask, self.scaling)

    def zeros(self, size, dtype, *args, **kwargs) -> np.ndarray:
        """Return an array (CuPy or Numpy) of zeros with given size. Takes any other argument normally used in np.zeros.
        
        Args:
            *args: Variable length argument list.
            **kwargs: Arbitrary keyword arguments.

        Returns:
            array: Array with size of number of HRUs.
        """
        if self.model.args.use_gpu:
            return cp.zeros(size, dtype, *args, **kwargs)
        else:
            return np.zeros(size, dtype, *args, **kwargs)        

    def full_compressed(self, fill_value, dtype, *args, **kwargs) -> np.ndarray:
        """Return a full array with size of number of HRUs. Takes any other argument normally used in np.full.
        
        Args:
            *args: Variable length argument list.
            **kwargs: Arbitrary keyword arguments.

        Returns:
            array: Array with size of number of HRUs.
        """
        if self.model.args.use_gpu:
            return cp.full(self.compressed_size, fill_value, dtype, *args, **kwargs)
        else:
            return np.full(self.compressed_size, fill_value, dtype, *args, **kwargs)

    def decompress(self, HRU_array: np.ndarray) -> np.ndarray:
        """Decompress HRU array.

        Args:
            HRU_array: HRU_array.

        Returns:
            outarray: Decompressed HRU_array.
        """  
        if self.model.args.use_gpu:
            HRU_array = HRU_array.get()
        if np.issubdtype(HRU_array.dtype, np.integer):
            nanvalue = -1
        else:
            nanvalue = np.nan
        outarray = HRU_array[self.unmerged_HRU_indices]
        outarray[self.mask] = nanvalue
        return outarray
<<<<<<< HEAD

=======
>>>>>>> 65509008

    def plot(self, HRU_array: np.ndarray, ax=None, show: bool=True):
        """Function to plot HRU data.

        Args:
            HRU_array: Data to plot. Size must be equal to number of HRUs.
            ax: Optional matplotlib axis object. If given, data will be plotted on given axes.
            show: Boolean whether to show the plot or not.
        """
        import matplotlib.pyplot as plt
        assert HRU_array.size == self.compressed_size
        if ax is None:
            fig, ax = plt.subplots()
        ax.imshow(self.decompress(HRU_array), resample=False)
        if show:
            plt.show()

    def load_initial(self, name, default=.0):
        return super().load_initial('HRU.' + name, default=default, gpu=self.model.args.use_gpu)


class Modflow(BaseVariables):
    def __init__(self, data, model):
        self.data = data
        self.model = model

        BaseVariables.__init__(self)

    def load_initial(self, name, default=.0):
        return super().load_initial('modflow.' + name, default=default)
    
class Data:
    """The base data class for the GEB model. This class contains the data for the normal grid, the HRUs, and has methods to convert between the grid and HRUs.
    
    Args:
        model: The GEB model.
    """
    def __init__(self, model):
        self.model = model
        self.grid = Grid(self, model)
        self.HRU = HRUs(self, model)
        self.HRU.cellArea = self.to_HRU(data=self.grid.cellArea, fn='mean')
        self.modflow = Modflow(self, model)

    @staticmethod
    @njit(cache=True)
    def to_HRU_numba(data, grid_to_HRU, land_use_ratio, fn=None):
        """Numba helper function to convert from grid to HRU.
        
        Args:
            data: The grid data to be converted.
            grid_to_HRU: Array of size of the compressed grid cells. Each value maps to the index of the first unit of the next cell.
            land_use_ratio: Relative size of HRU to grid.
            fn: Name of function to apply to data. None if data should be directly inserted into HRUs - generally used when units are irrespective of area. 'mean' if data should first be corrected relative to the land use ratios - generally used when units are relative to area.

        Returns:
            ouput_data: Data converted to HRUs.
        """
        assert grid_to_HRU[-1] == land_use_ratio.size
        assert data.shape == grid_to_HRU.shape
        output_data = np.zeros(land_use_ratio.size, dtype=data.dtype)
        prev_index = 0

        if fn is None:
            for i in range(grid_to_HRU.size):
                cell_index = grid_to_HRU[i]
                output_data[prev_index:cell_index] = data[i]
                prev_index = cell_index
        elif fn == 'mean':
            for i in range(grid_to_HRU.size):
                cell_index = grid_to_HRU[i]
                cell_sizes = land_use_ratio[prev_index:cell_index]
                output_data[prev_index:cell_index] = data[i] / cell_sizes.sum() * cell_sizes
                prev_index = cell_index
        else:
            raise NotImplementedError

        return output_data

    def to_HRU(self, *, data=None, varname=None, fn=None, delete=True):
        """Function to convert from grid to HRU.
        
        Args:
            data: The grid data to be converted (if set, varname cannot be set).
            varname: Name of variable to be converted. Must be present in grid class. (if set, data cannot be set).
            fn: Name of function to apply to data. None if data should be directly inserted into HRUs - generally used when units are irrespective of area. 'mean' if data should first be corrected relative to the land use ratios - generally used when units are relative to area.
            delete: Whether to delete the data from the grid class. Can only be set if varname is given.

        Returns:
            ouput_data: Data converted to HRUs.
        """
        assert bool(data is not None) != bool(varname is not None)
        if varname:
            data = getattr(self.grid, varname)
        assert not isinstance(data, list)
        if isinstance(data, (float, int)):  # check if data is simple float. Otherwise should be numpy array.
            outdata = data
        else:
            outdata = self.to_HRU_numba(data, self.HRU.grid_to_HRU, self.HRU.land_use_ratio, fn=fn)
            if self.model.args.use_gpu:
                outdata = cp.asarray(outdata)
        
        if varname:
            if delete:
                delattr(self.grid, varname)
            setattr(self.HRU, varname, outdata)
        return outdata

    @staticmethod
    @njit(cache=True)
    def to_grid_numba(data, grid_to_HRU, land_use_ratio, fn='mean'):
        """Numba helper function to convert from HRU to grid.
        
        Args:
            data: The grid data to be converted.
            grid_to_HRU: Array of size of the compressed grid cells. Each value maps to the index of the first unit of the next cell.
            land_use_ratio: Relative size of HRU to grid.
            fn: Name of function to apply to data. In most cases, several HRUs are combined into one grid unit, so a function must be applied. Choose from `mean`, `sum`, `nansum`, `max` and `min`.

        Returns:
            ouput_data: Data converted to HRUs.
        """
        output_data = np.empty(grid_to_HRU.size, dtype=data.dtype)
        assert grid_to_HRU[-1] == land_use_ratio.size

        prev_index = 0
        for i in range(grid_to_HRU.size):
            cell_index = grid_to_HRU[i]
            if fn == 'mean':
                values = data[prev_index:cell_index]
                weights = land_use_ratio[prev_index:cell_index]
                output_data[i] = (values * weights).sum() / weights.sum()
            elif fn == 'sum':
                output_data[i] = np.sum(data[prev_index:cell_index])
            elif fn == 'nansum':
                output_data[i] = np.nansum(data[prev_index:cell_index])
            elif fn == 'max':
                output_data[i] = np.max(data[prev_index: cell_index])
            elif fn == 'min':
                output_data[i] = np.min(data[prev_index: cell_index])
            else:
                raise NotImplementedError
            prev_index = cell_index
        return output_data

    def to_grid(self, *, HRU_data=None, varname=None, fn=None, delete=True):
        """Function to convert from HRUs to grid.
        
        Args:
            HRU_data: The HRU data to be converted (if set, varname cannot be set).
            varname: Name of variable to be converted. Must be present in HRU class. (if set, data cannot be set).
            fn: Name of function to apply to data. In most cases, several HRUs are combined into one grid unit, so a function must be applied. Choose from `mean`, `sum`, `nansum`, `max` and `min`.
            delete: Whether to delete the data from the grid class. Can only be set if varname is given.

        Returns:
            ouput_data: Data converted to grid units.
        """
        assert bool(HRU_data is not None) != bool(varname is not None)
        assert fn is not None
        if varname:
            HRU_data = getattr(self.HRU, varname)
        assert not isinstance(HRU_data, list)
        if isinstance(HRU_data, float):  # check if data is simple float. Otherwise should be numpy array.
            outdata = HRU_data
        else:
            if self.model.args.use_gpu and isinstance(HRU_data, cp.ndarray):
                HRU_data = HRU_data.get()
            outdata = self.to_grid_numba(HRU_data, self.HRU.grid_to_HRU, self.HRU.land_use_ratio, fn)

        if varname:
            if delete:
                delattr(self.HRU, varname)
            setattr(self.var, varname, outdata)
        return outdata

    def split_HRU_data(self, a, i, ratio=None):
        assert ratio is None or (ratio > 0 and ratio < 1)
        assert ratio is None or np.issubdtype(a.dtype, np.floating)
        if self.model.args.use_gpu and isinstance(a, cp.ndarray):
            is_cupy = True
            a = a.get()
        else:
            is_cupy = False
        if a.ndim == 1:
            a = np.insert(a, i, a[i] * (ratio or 1), axis=0)
        elif a.ndim == 2:
            a = np.insert(a, i, a[:, i] * (ratio or 1), axis=1)
        else:
            raise NotImplementedError
        if ratio is not None:
            a[i+1] = (1 - ratio) * a[i+1]
        if is_cupy:
            a = cp.array(a)
        return a

    @property
    def grid_to_HRU_uncompressed(self):
        return self.grid.decompress(self.HRU.grid_to_HRU, fillvalue=-1).ravel()

    def split(self, HRU_indices):
        HRU = self.HRU.unmerged_HRU_indices[HRU_indices]
        assert (HRU == HRU[0]).all()  # assert all indices belong to same HRU - so only works for single grid cell at this moment
        HRU = HRU[0]
        assert HRU != -1

<<<<<<< HEAD
=======
        # outarray = np.zeros_like(self.HRU.mask, dtype=np.int32)
        # i = 0
        # for y in range(self.grid.mask.shape[0]):
        #     for x in range(self.grid.mask.shape[1]):
        #         is_masked = self.grid.mask[y, x]
        #         if not is_masked:
        #             for ys in range(self.HRU.scaling):
        #                 for xs in range(self.HRU.scaling):
        #                     # outarray[y * self.HRU.scaling + ys, x * self.HRU.scaling + xs] = HRU_array[unmerged_HRU_indices[i]]
        #                     outarray[y * self.HRU.scaling + ys, x * self.HRU.scaling + xs] = 1
        #                     if i in HRU_indices:
        #                         outarray[y * self.HRU.scaling + ys, x * self.HRU.scaling + xs] = 2
        #                     i += 1

>>>>>>> 65509008
        all_HRU_indices = np.where(self.HRU.unmerged_HRU_indices == HRU)  # this could probably be speed up
        assert all_HRU_indices[0].size > HRU_indices[0].size  # ensure that not all indices are split off
        ratio = HRU_indices[0].size / all_HRU_indices[0].size

        self.HRU.unmerged_HRU_indices[self.HRU.unmerged_HRU_indices > HRU] += 1
        self.HRU.unmerged_HRU_indices[HRU_indices] += 1

        self.HRU.HRU_to_grid = self.split_HRU_data(self.HRU.HRU_to_grid, HRU)
        self.HRU.grid_to_HRU[self.HRU.HRU_to_grid[HRU]:] += 1
        
        self.HRU.land_owners = self.split_HRU_data(self.HRU.land_owners, HRU)
        self.model.agents.farmers.update_field_indices()

        self.model.agents.farmers.field_indices = self.split_HRU_data(self.model.agents.farmers.field_indices, HRU)
        
        self.HRU.land_use_type = self.split_HRU_data(self.HRU.land_use_type, HRU)
        self.HRU.land_use_ratio = self.split_HRU_data(self.HRU.land_use_ratio, HRU, ratio=ratio)
        self.HRU.cellArea = self.split_HRU_data(self.HRU.cellArea, HRU, ratio=ratio)
        self.HRU.crop_map = self.split_HRU_data(self.HRU.crop_map, HRU)
        self.HRU.crop_age_days_map = self.split_HRU_data(self.HRU.crop_age_days_map, HRU)
        self.HRU.Precipitation = self.split_HRU_data(self.HRU.Precipitation, HRU)
        self.HRU.SnowCoverS = self.split_HRU_data(self.HRU.SnowCoverS, HRU)
        self.HRU.DeltaTSnow = self.split_HRU_data(self.HRU.DeltaTSnow, HRU)
        self.HRU.FrostIndex = self.split_HRU_data(self.HRU.FrostIndex, HRU)
        self.HRU.percolationImp = self.split_HRU_data(self.HRU.percolationImp, HRU)
        self.HRU.cropGroupNumber = self.split_HRU_data(self.HRU.cropGroupNumber, HRU)
        self.HRU.capriseindex = self.split_HRU_data(self.HRU.capriseindex, HRU)
        self.HRU.actBareSoilEvap = self.split_HRU_data(self.HRU.actBareSoilEvap, HRU)
        self.HRU.actTransTotal = self.split_HRU_data(self.HRU.actTransTotal, HRU)
        self.HRU.KSat1 = self.split_HRU_data(self.HRU.KSat1, HRU)
        self.HRU.KSat2 = self.split_HRU_data(self.HRU.KSat2, HRU)
        self.HRU.KSat3 = self.split_HRU_data(self.HRU.KSat3, HRU)
        self.HRU.lambda1 = self.split_HRU_data(self.HRU.lambda1, HRU)
        self.HRU.lambda2 = self.split_HRU_data(self.HRU.lambda2, HRU)
        self.HRU.lambda3 = self.split_HRU_data(self.HRU.lambda3, HRU)
        self.HRU.wwp1 = self.split_HRU_data(self.HRU.wwp1, HRU)
        self.HRU.wwp2 = self.split_HRU_data(self.HRU.wwp2, HRU)
        self.HRU.wwp3 = self.split_HRU_data(self.HRU.wwp3, HRU)
        self.HRU.ws1 = self.split_HRU_data(self.HRU.ws1, HRU)
        self.HRU.ws2 = self.split_HRU_data(self.HRU.ws2, HRU)
        self.HRU.ws3 = self.split_HRU_data(self.HRU.ws3, HRU)
        self.HRU.wres1 = self.split_HRU_data(self.HRU.wres1, HRU)
        self.HRU.wres2 = self.split_HRU_data(self.HRU.wres2, HRU)
        self.HRU.wres3 = self.split_HRU_data(self.HRU.wres3, HRU)
        self.HRU.wfc1 = self.split_HRU_data(self.HRU.wfc1, HRU)
        self.HRU.wfc2 = self.split_HRU_data(self.HRU.wfc2, HRU)
        self.HRU.wfc3 = self.split_HRU_data(self.HRU.wfc3, HRU)
        self.HRU.kunSatFC12 = self.split_HRU_data(self.HRU.kunSatFC12, HRU)
        self.HRU.kunSatFC23 = self.split_HRU_data(self.HRU.kunSatFC23, HRU)
        self.HRU.adjRoot = self.split_HRU_data(self.HRU.adjRoot, HRU)
        self.HRU.arnoBeta = self.split_HRU_data(self.HRU.arnoBeta, HRU)
        self.HRU.w1 = self.split_HRU_data(self.HRU.w1, HRU)
        self.HRU.w2 = self.split_HRU_data(self.HRU.w2, HRU)
        self.HRU.w3 = self.split_HRU_data(self.HRU.w3, HRU)
        self.HRU.topwater = self.split_HRU_data(self.HRU.topwater, HRU)
        self.HRU.totAvlWater = self.split_HRU_data(self.HRU.totAvlWater, HRU)
        self.HRU.minInterceptCap = self.split_HRU_data(self.HRU.minInterceptCap, HRU)
        self.HRU.interceptStor = self.split_HRU_data(self.HRU.interceptStor, HRU)
        self.HRU.potential_transpiration_crop = self.split_HRU_data(self.HRU.potential_transpiration_crop, HRU)
        self.HRU.actual_transpiration_crop = self.split_HRU_data(self.HRU.actual_transpiration_crop, HRU)
        return HRU<|MERGE_RESOLUTION|>--- conflicted
+++ resolved
@@ -374,10 +374,6 @@
         outarray = HRU_array[self.unmerged_HRU_indices]
         outarray[self.mask] = nanvalue
         return outarray
-<<<<<<< HEAD
-
-=======
->>>>>>> 65509008
 
     def plot(self, HRU_array: np.ndarray, ax=None, show: bool=True):
         """Function to plot HRU data.
@@ -583,23 +579,6 @@
         HRU = HRU[0]
         assert HRU != -1
 
-<<<<<<< HEAD
-=======
-        # outarray = np.zeros_like(self.HRU.mask, dtype=np.int32)
-        # i = 0
-        # for y in range(self.grid.mask.shape[0]):
-        #     for x in range(self.grid.mask.shape[1]):
-        #         is_masked = self.grid.mask[y, x]
-        #         if not is_masked:
-        #             for ys in range(self.HRU.scaling):
-        #                 for xs in range(self.HRU.scaling):
-        #                     # outarray[y * self.HRU.scaling + ys, x * self.HRU.scaling + xs] = HRU_array[unmerged_HRU_indices[i]]
-        #                     outarray[y * self.HRU.scaling + ys, x * self.HRU.scaling + xs] = 1
-        #                     if i in HRU_indices:
-        #                         outarray[y * self.HRU.scaling + ys, x * self.HRU.scaling + xs] = 2
-        #                     i += 1
-
->>>>>>> 65509008
         all_HRU_indices = np.where(self.HRU.unmerged_HRU_indices == HRU)  # this could probably be speed up
         assert all_HRU_indices[0].size > HRU_indices[0].size  # ensure that not all indices are split off
         ratio = HRU_indices[0].size / all_HRU_indices[0].size
