--- conflicted
+++ resolved
@@ -1,11 +1,7 @@
 # -*- coding: utf-8 -*-
 import os
-<<<<<<< HEAD
-import random
-=======
 import math
 from random import random
->>>>>>> fef7258b
 import numpy as np
 import pandas as pd
 try:
@@ -649,13 +645,7 @@
         self.var.land_use_type[self.var.land_use_type == 2] = 1
         self.var.land_use_type[self.var.land_use_type == 3] = 1
 
-<<<<<<< HEAD
-        crop = self.crop.copy()
-
-        crop_age_days, crop_harvest_age_days, next_plant_day, n_multicrop_periods, next_multicrop_index = self.get_crop_age_and_harvest_day_initial(self.n, self.model.current_time.month, self.current_day_of_year, self.planting_schemes, crop, self.irrigating, self.unit_code, self.planting_scheme, self.start_day_per_month)
-=======
         crop_age_days, crop_harvest_age_days, next_plant_day, n_multicrop_periods, next_multicrop_index = self.get_crop_age_and_harvest_day_initial(self.n, self.model.current_time.month, self.current_day_of_year, self.planting_schemes, self.crop, self.irrigating, self.unit_code, self.planting_scheme, self.start_day_per_month)
->>>>>>> fef7258b
         assert np.logical_xor((next_plant_day == -1), (crop_harvest_age_days == -1)).all()
         if self.model.args.use_gpu:
             crop_age_days = cp.array(crop_age_days)
@@ -738,11 +728,7 @@
         """
         harvest = np.zeros(crop_map.shape, dtype=np.bool_)
         for farmer_i in range(n):
-<<<<<<< HEAD
-            switch_if_not_limited = random.random() < 0.05
-=======
             switch_if_not_limited = random() <= .3
->>>>>>> fef7258b
             farmer_fields = get_farmer_fields(field_indices, field_indices_per_farmer, farmer_i)
             n_water_limited_days_farmer = n_water_limited_days[farmer_i]
             for field in farmer_fields:
@@ -795,13 +781,8 @@
             self.unit_code,
             self.crop,
             self.planting_scheme,
-<<<<<<< HEAD
-            self.model.config['general']['switch_crops'],
-            self.field_size_per_farmer
-=======
             self.model.args.switch_crops,
             self.field_size_per_farmer,
->>>>>>> fef7258b
         )
         if np.count_nonzero(harvest):
             yield_ratio = self.get_yield_ratio(harvest, actual_transpiration, potential_transpiration, crop_map)
@@ -815,7 +796,7 @@
             self.yield_ratio_per_farmer = np.zeros(self.n, dtype=np.float32)
         if self.model.args.use_gpu:
             harvest = cp.array(harvest)
-
+        
         self.var.actual_transpiration_crop[harvest] = 0
         self.var.potential_transpiration_crop[harvest] = 0
 
