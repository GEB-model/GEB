# -*- coding: utf-8 -*-
from hyve.agents import AgentBaseClass
import os
import numpy as np
import rasterio
import pandas as pd
from cwatm.management_modules.data_handling import cbinding, loadmap

class ReservoirOperators(AgentBaseClass):
    """This class is used to simulate the government.
    
    Args:
        model: The GEB model.
        agents: The class that includes all agent types (allowing easier communication between agents).
    """
    def __init__(self, model, agents):
        self.model = model
        self.agents = agents
        AgentBaseClass.__init__(self)
        fn = os.path.join(self.model.config['general']['input_folder'], 'routing', 'lakesreservoirs', 'basin_lakes_data.xlsx')
        df = pd.read_excel(fn).set_index('Hylak_id')
<<<<<<< HEAD
        
        self.reservoirs = df[df['Lake_type'] == 2].copy()
        self.reservoirs['agent_index'] = np.arange(len(self.reservoirs))
        assert (self.reservoirs['reservoir_volume'] > 0).all()

        self.set_reservoir_release_factors()
        self.waterBodyID_to_agent_id_dict = self.reservoirs['agent_index'].to_dict()

        self.reservoirs['cons_limit_ratio'] = 0.02
        self.reservoirs['norm_limit_ratio'] = self.reservoirs['flood_volume'] / self.reservoirs['reservoir_volume']
        self.reservoirs['flood_limit_ratio'] = 1
        self.reservoirs['norm_flood_limit_ratio'] = self.reservoirs['norm_limit_ratio'] + 0.5 * (self.reservoirs['flood_limit_ratio'] - self.reservoirs['norm_limit_ratio'])

        self.reservoirs['minQC'] = self.model.config['agent_settings']['reservoir_operators']['MinOutflowQ'] * self.reservoirs['Dis_avg']
        self.reservoirs['normQC'] = self.model.config['agent_settings']['reservoir_operators']['NormalOutflowQ'] * self.reservoirs['Dis_avg']
        self.reservoirs['nondmgQC'] = self.model.config['agent_settings']['reservoir_operators']['NonDamagingOutflowQ'] * self.reservoirs['Dis_avg']

    def waterBodyID_to_agent_id(self, waterBodyID):
        return self.waterBodyID_to_agent_id_dict[waterBodyID]

    def get_reservoir_data(self, key, waterBodyIDs):
        out = []
        for waterbody_ID in waterBodyIDs:
            out.append(self.reservoirs.at[waterbody_ID, key])
        return np.array(out)
=======

        self.reservoirs = df[df['Lake_type'] == 2].copy()

    def initiate_agents(self, waterBodyIDs):

        assert (self.reservoirs['reservoir_volume'] > 0).all()
        self.active_reservoirs = self.reservoirs.loc[waterBodyIDs]

        self.reservoir_release_factors = np.full(len(self.active_reservoirs), self.model.config['agent_settings']['reservoir_operators']['max_reservoir_release_factor'])

        self.reservoir_volume = self.active_reservoirs['reservoir_volume'].values
        self.flood_volume = self.active_reservoirs['flood_volume'].values
        self.dis_avg = self.active_reservoirs['Dis_avg'].values
        
        self.cons_limit_ratio = 0.02
        self.norm_limit_ratio = self.flood_volume / self.reservoir_volume
        self.flood_limit_ratio = 1
        self.norm_flood_limit_ratio = self.norm_limit_ratio + 0.5 * (self.flood_limit_ratio - self.norm_limit_ratio)

        self.minQC = self.model.config['agent_settings']['reservoir_operators']['MinOutflowQ'] * self.dis_avg
        self.normQC = self.model.config['agent_settings']['reservoir_operators']['NormalOutflowQ'] * self.dis_avg
        self.nondmgQC = self.model.config['agent_settings']['reservoir_operators']['NonDamagingOutflowQ'] * self.dis_avg
        
        return self

    def regulate_reservoir_outflow(
        self,
        reservoirStorageM3C,
        inflowC,
        waterBodyIDs
    ):
        assert reservoirStorageM3C.size == inflowC.size == waterBodyIDs.size

        reservoir_fill = reservoirStorageM3C / self.reservoir_volume
        reservoir_outflow1 = np.minimum(self.minQC, reservoirStorageM3C * self.model.InvDtSec)
        reservoir_outflow2 = self.minQC + (self.normQC - self.minQC) * (reservoir_fill - self.cons_limit_ratio) / (self.norm_limit_ratio - self.cons_limit_ratio)
        reservoir_outflow3 = self.normQC
        temp = np.minimum(self.nondmgQC, np.maximum(inflowC * 1.2, self.normQC))
        reservoir_outflow4 = np.maximum((reservoir_fill - self.flood_limit_ratio - 0.01) * self.reservoir_volume * self.model.InvDtSec, temp)
        reservoir_outflow = reservoir_outflow1.copy()

        reservoir_outflow = np.where(reservoir_fill > self.cons_limit_ratio, reservoir_outflow2, reservoir_outflow)
        reservoir_outflow = np.where(reservoir_fill > self.norm_limit_ratio, self.normQC, reservoir_outflow)
        reservoir_outflow = np.where(reservoir_fill > self.norm_flood_limit_ratio, reservoir_outflow3, reservoir_outflow)
        reservoir_outflow = np.where(reservoir_fill > self.flood_limit_ratio, reservoir_outflow4, reservoir_outflow)

        temp = np.minimum(reservoir_outflow, np.maximum(inflowC, self.normQC))

        reservoir_outflow = np.where((reservoir_outflow > 1.2 * inflowC) &
                                    (reservoir_outflow > self.normQC) &
                                    (reservoir_fill < self.flood_limit_ratio), temp, reservoir_outflow)
        return reservoir_outflow
>>>>>>> fef7258b
    
    def set_reservoir_release_factors(self) -> None:
        self.reservoir_release_factors = np.full(len(self.reservoirs), self.model.config['agent_settings']['reservoir_operators']['max_reservoir_release_factor'])

<<<<<<< HEAD
    def regulate_reservoir_outflow(
        self,
        reservoirStorageM3C,
        inflowC,
        waterBodyIDs
    ):
        reservoirs = self.reservoirs[self.reservoirs.index.isin(waterBodyIDs)]
        reservoir_fill = reservoirStorageM3C / reservoirs['reservoir_volume']
        reservoir_outflow1 = np.minimum(reservoirs['minQC'], reservoirStorageM3C * self.model.InvDtSec)
        reservoir_outflow2 = reservoirs['minQC'] + (reservoirs['normQC'] - reservoirs['minQC']) * (reservoir_fill - reservoirs['cons_limit_ratio']) / (reservoirs['norm_limit_ratio'] - reservoirs['cons_limit_ratio'])
        reservoir_outflow3 = reservoirs['normQC']
        temp = np.minimum(reservoirs['nondmgQC'], np.maximum(inflowC * 1.2, reservoirs['normQC']))
        reservoir_outflow4 = np.maximum((reservoir_fill - reservoirs['flood_limit_ratio'] - 0.01) * reservoirs['reservoir_volume'] * self.model.InvDtSec, temp)
        reservoir_outflow = reservoir_outflow1.copy()

        reservoir_outflow = np.where(reservoir_fill > reservoirs['cons_limit_ratio'], reservoir_outflow2, reservoir_outflow)
        reservoir_outflow = np.where(reservoir_fill > reservoirs['norm_limit_ratio'], reservoirs['normQC'], reservoir_outflow)
        reservoir_outflow = np.where(reservoir_fill > reservoirs['norm_flood_limit_ratio'], reservoir_outflow3, reservoir_outflow)
        reservoir_outflow = np.where(reservoir_fill > reservoirs['flood_limit_ratio'], reservoir_outflow4, reservoir_outflow)

        temp = np.minimum(reservoir_outflow, np.maximum(inflowC, reservoirs['normQC']))

        reservoir_outflow = np.where((reservoir_outflow > 1.2 * inflowC) &
                                    (reservoir_outflow > reservoirs['normQC']) &
                                    (reservoir_fill < reservoirs['flood_limit_ratio']), temp, reservoir_outflow)
        return reservoir_outflow

    def get_available_water_reservoir_command_areas(self, reservoir_ID, reservoir_storage_m3):
        return self.reservoir_release_factors[self.waterBodyID_to_agent_id(reservoir_ID)] * reservoir_storage_m3
=======
    def get_available_water_reservoir_command_areas(self, reservoir_storage_m3):
        return self.reservoir_release_factors * reservoir_storage_m3
>>>>>>> fef7258b

    def step(self) -> None:
        return None<|MERGE_RESOLUTION|>--- conflicted
+++ resolved
@@ -2,9 +2,7 @@
 from hyve.agents import AgentBaseClass
 import os
 import numpy as np
-import rasterio
 import pandas as pd
-from cwatm.management_modules.data_handling import cbinding, loadmap
 
 class ReservoirOperators(AgentBaseClass):
     """This class is used to simulate the government.
@@ -19,33 +17,6 @@
         AgentBaseClass.__init__(self)
         fn = os.path.join(self.model.config['general']['input_folder'], 'routing', 'lakesreservoirs', 'basin_lakes_data.xlsx')
         df = pd.read_excel(fn).set_index('Hylak_id')
-<<<<<<< HEAD
-        
-        self.reservoirs = df[df['Lake_type'] == 2].copy()
-        self.reservoirs['agent_index'] = np.arange(len(self.reservoirs))
-        assert (self.reservoirs['reservoir_volume'] > 0).all()
-
-        self.set_reservoir_release_factors()
-        self.waterBodyID_to_agent_id_dict = self.reservoirs['agent_index'].to_dict()
-
-        self.reservoirs['cons_limit_ratio'] = 0.02
-        self.reservoirs['norm_limit_ratio'] = self.reservoirs['flood_volume'] / self.reservoirs['reservoir_volume']
-        self.reservoirs['flood_limit_ratio'] = 1
-        self.reservoirs['norm_flood_limit_ratio'] = self.reservoirs['norm_limit_ratio'] + 0.5 * (self.reservoirs['flood_limit_ratio'] - self.reservoirs['norm_limit_ratio'])
-
-        self.reservoirs['minQC'] = self.model.config['agent_settings']['reservoir_operators']['MinOutflowQ'] * self.reservoirs['Dis_avg']
-        self.reservoirs['normQC'] = self.model.config['agent_settings']['reservoir_operators']['NormalOutflowQ'] * self.reservoirs['Dis_avg']
-        self.reservoirs['nondmgQC'] = self.model.config['agent_settings']['reservoir_operators']['NonDamagingOutflowQ'] * self.reservoirs['Dis_avg']
-
-    def waterBodyID_to_agent_id(self, waterBodyID):
-        return self.waterBodyID_to_agent_id_dict[waterBodyID]
-
-    def get_reservoir_data(self, key, waterBodyIDs):
-        out = []
-        for waterbody_ID in waterBodyIDs:
-            out.append(self.reservoirs.at[waterbody_ID, key])
-        return np.array(out)
-=======
 
         self.reservoirs = df[df['Lake_type'] == 2].copy()
 
@@ -98,45 +69,12 @@
                                     (reservoir_outflow > self.normQC) &
                                     (reservoir_fill < self.flood_limit_ratio), temp, reservoir_outflow)
         return reservoir_outflow
->>>>>>> fef7258b
     
     def set_reservoir_release_factors(self) -> None:
         self.reservoir_release_factors = np.full(len(self.reservoirs), self.model.config['agent_settings']['reservoir_operators']['max_reservoir_release_factor'])
 
-<<<<<<< HEAD
-    def regulate_reservoir_outflow(
-        self,
-        reservoirStorageM3C,
-        inflowC,
-        waterBodyIDs
-    ):
-        reservoirs = self.reservoirs[self.reservoirs.index.isin(waterBodyIDs)]
-        reservoir_fill = reservoirStorageM3C / reservoirs['reservoir_volume']
-        reservoir_outflow1 = np.minimum(reservoirs['minQC'], reservoirStorageM3C * self.model.InvDtSec)
-        reservoir_outflow2 = reservoirs['minQC'] + (reservoirs['normQC'] - reservoirs['minQC']) * (reservoir_fill - reservoirs['cons_limit_ratio']) / (reservoirs['norm_limit_ratio'] - reservoirs['cons_limit_ratio'])
-        reservoir_outflow3 = reservoirs['normQC']
-        temp = np.minimum(reservoirs['nondmgQC'], np.maximum(inflowC * 1.2, reservoirs['normQC']))
-        reservoir_outflow4 = np.maximum((reservoir_fill - reservoirs['flood_limit_ratio'] - 0.01) * reservoirs['reservoir_volume'] * self.model.InvDtSec, temp)
-        reservoir_outflow = reservoir_outflow1.copy()
-
-        reservoir_outflow = np.where(reservoir_fill > reservoirs['cons_limit_ratio'], reservoir_outflow2, reservoir_outflow)
-        reservoir_outflow = np.where(reservoir_fill > reservoirs['norm_limit_ratio'], reservoirs['normQC'], reservoir_outflow)
-        reservoir_outflow = np.where(reservoir_fill > reservoirs['norm_flood_limit_ratio'], reservoir_outflow3, reservoir_outflow)
-        reservoir_outflow = np.where(reservoir_fill > reservoirs['flood_limit_ratio'], reservoir_outflow4, reservoir_outflow)
-
-        temp = np.minimum(reservoir_outflow, np.maximum(inflowC, reservoirs['normQC']))
-
-        reservoir_outflow = np.where((reservoir_outflow > 1.2 * inflowC) &
-                                    (reservoir_outflow > reservoirs['normQC']) &
-                                    (reservoir_fill < reservoirs['flood_limit_ratio']), temp, reservoir_outflow)
-        return reservoir_outflow
-
-    def get_available_water_reservoir_command_areas(self, reservoir_ID, reservoir_storage_m3):
-        return self.reservoir_release_factors[self.waterBodyID_to_agent_id(reservoir_ID)] * reservoir_storage_m3
-=======
     def get_available_water_reservoir_command_areas(self, reservoir_storage_m3):
         return self.reservoir_release_factors * reservoir_storage_m3
->>>>>>> fef7258b
 
     def step(self) -> None:
         return None