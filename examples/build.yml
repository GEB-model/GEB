--- conflicted
+++ resolved
@@ -54,16 +54,6 @@
   WHY_20: 164 # $/m
   WHY_30: 50 # $/m
   reference_year: 2017
-<<<<<<< HEAD
-  start_year: 1960
-  end_year: 2020
-
-setup_drip_irrigation_prices_by_reference_year:
-  drip_irrigation_price: 40000
-  upkeep_price_per_m2: 0
-  reference_year: 2021
-=======
->>>>>>> 5e1a107d
   start_year: 1960
   end_year: 2020
 
