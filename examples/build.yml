--- conflicted
+++ resolved
@@ -345,12 +345,6 @@
             - [6.00, 0.05]
           maximum_damage: 25
 
-<<<<<<< HEAD
-# setup_SPEI:
-#   calibration_period_start: 2000-01-01
-#   calibration_period_end: 2020-12-31
-#   window: 6
-=======
 setup_forcing:
   data_source: era5
   starttime: 2000-01-01
@@ -358,5 +352,4 @@
 
 setup_SPEI:
   calibration_period_start: 2000-01-01
-  calibration_period_end: 2020-12-31
->>>>>>> 421b08b6
+  calibration_period_end: 2020-12-31