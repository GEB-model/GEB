--- conflicted
+++ resolved
@@ -1,12 +1,9 @@
 """GEB simulates the environment, the individual behaviour of people, households and organizations - including their interactions - at small and large scale."""
 
-<<<<<<< HEAD
 __version__ = "1.0.0b5"
-=======
-__version__ = "1.0.0b3"
->>>>>>> adb8673a
 
 import faulthandler
+import importlib
 import os
 import platform
 import sys
@@ -16,11 +13,6 @@
 from dotenv import load_dotenv
 from llvmlite import binding
 from numba import config
-<<<<<<< HEAD
-=======
-import importlib
-import faulthandler
->>>>>>> adb8673a
 
 # Load environment variables from .env file
 load_dotenv()
