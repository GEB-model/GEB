<<<<<<< HEAD
"""Crop-farmer agents and adaptation workflows.

This module implements the crop-farmer agent logic for GEB, including
irrigation abstraction, yield-SPEI relations, insurance premiums and
payouts, adaptation decisions (wells, efficiency, expansion, crop switching),
cost calculations, and utility-based (SEUT) choice.
"""
=======
"""This module contains the CropFarmers agent class for the GEB model."""

from __future__ import annotations
>>>>>>> 6f219586

import calendar
import copy
import math
from datetime import datetime
<<<<<<< HEAD
from typing import Any, Literal, Optional, Sequence, Tuple

import numpy as np
import numpy.typing as npt
from honeybees.library.neighbors import find_neighbors
from honeybees.library.raster import pixels_to_coords, sample_from_map
=======
from typing import TYPE_CHECKING

import numpy as np
import numpy.typing as npt
import pandas as pd
>>>>>>> 6f219586
from numba import njit
from scipy.stats import genextreme

from geb.model import GEBModel
from geb.workflows import TimingModule
from geb.workflows.io import load_grid
from geb.workflows.neighbors import find_neighbors
from geb.workflows.raster import pixels_to_coords, sample_from_map

from ..data import (
    load_crop_data,
    load_economic_data,
    load_regional_crop_data_from_dict,
)
from ..hydrology.landcovers import GRASSLAND_LIKE, NON_PADDY_IRRIGATED, PADDY_IRRIGATED
from ..store import DynamicArray
from ..workflows import balance_check
from ..workflows.io import load_array
from .decision_module import DecisionModule
from .general import AgentBaseClass
from .workflows.crop_farmers import (
    abstract_water,
    crop_profit_difference_njit_parallel,
    farmer_command_area,
    find_most_similar_index,
    get_farmer_groundwater_depth,
    get_farmer_HRUs,
    get_gross_irrigation_demand_m3,
    plant,
)

if TYPE_CHECKING:
    from geb.agents import Agents
    from geb.model import GEBModel

NO_IRRIGATION: int = -1
CHANNEL_IRRIGATION: int = 0
RESERVOIR_IRRIGATION: int = 1
GROUNDWATER_IRRIGATION: int = 2
TOTAL_IRRIGATION: int = 3

SURFACE_IRRIGATION_EQUIPMENT: int = 0
WELL_ADAPTATION: int = 1
IRRIGATION_EFFICIENCY_ADAPTATION: int = 2
FIELD_EXPANSION_ADAPTATION: int = 3
PERSONAL_INSURANCE_ADAPTATION: int = 4
INDEX_INSURANCE_ADAPTATION: int = 5
PR_INSURANCE_ADAPTATION: int = 6


def _fit_linear(X: np.ndarray, y: np.ndarray) -> tuple[float, float]:
    """Compute a least-squares linear fit for y = m * X + c.

    Fits a simple linear model using ordinary least squares and returns the
    slope and intercept. Used to fit the yield - spei relations for linear
    relations.

    Args:
        X (np.ndarray): One-dimensional predictor values.
        y (np.ndarray): One-dimensional response values.

    Returns:
        tuple[float, float]: The fitted `(m, c)` where `m` is the slope and
        `c` is the intercept.
    """
    Xmat = np.vstack([X, np.ones(len(X))]).T
    m, c = np.linalg.lstsq(Xmat, y, rcond=None)[0]
    return m, c


def _r2(y: np.ndarray, yhat: np.ndarray) -> float:
    """Compute the coefficient of determination (R²).

    Used to determine the fit for the yield - spei relation.

    Args:
        y (np.ndarray): True target values.
        yhat (np.ndarray): Predicted target values.

    Returns:
        float: R² score. Returns ``nan`` if the variance of ``y`` is zero.
    """
    ss_res = np.sum((y - yhat) ** 2)
    ss_tot = np.sum((y - np.mean(y)) ** 2)
    return 1 - ss_res / ss_tot if ss_tot != 0 else np.nan


def cumulative_mean(
    mean: np.ndarray,
    counter: np.ndarray,
    update: np.ndarray,
    mask: np.ndarray | None = None,
) -> None:
    """Update a cumulative mean in place.

    Computes the running mean for each element and writes results back into
    ``mean`` (and increments ``counter``). If ``mask`` is provided, only the
    masked elements are updated.

    Args:
        mean (np.ndarray): Current cumulative mean array; updated in place.
        counter (np.ndarray): Count of observations per element; updated in place.
        update (np.ndarray): New observation(s) to incorporate.
        mask (np.ndarray | None, optional): Boolean mask selecting elements to
            update. If ``None``, all elements are updated. Defaults to ``None``.

    Notes:
        - ``mean``, ``counter``, and ``update`` should be broadcastable to the
          same shape.
        - ``mask`` (if given) should be boolean and broadcastable to the same
          shape as ``mean``.
    """
    if mask is not None:
        mean[mask] = (mean[mask] * counter[mask] + update[mask]) / (counter[mask] + 1)
        counter[mask] += 1
    else:
        mean[:] = (mean * counter + update) / (counter + 1)
        counter += 1


def shift_and_update(array: np.ndarray, update: np.ndarray | float | int) -> None:
    """Shift each row right by one and set the first column to ``update``.

    Args:
        array (np.ndarray): 2D array modified in place; shape ``(n, m)`` with ``m >= 1``.
        update (np.ndarray | float | int): Values assigned to the first column.
            May be a scalar or a 1D array of length ``n``.

    Notes:
        - The operation is in place: ``array`` is mutated.
        - If ``update`` is a 1D array, it is broadcast to ``array[:, 0]``.
    """
    array[:, 1:] = array[:, :-1]
    array[:, 0] = update


def shift_and_reset_matrix(matrix: np.ndarray) -> None:
    """Shifts columns to the right in the matrix and sets the first column to zero."""
    matrix[:, 1:] = matrix[:, 0:-1]  # Shift columns to the right
    matrix[:, 0] = 0  # Reset the first column to 0


def advance_crop_rotation_year(
    current_crop_calendar_rotation_year_index: np.ndarray,
    crop_calendar_rotation_years: np.ndarray,
) -> None:
    """Update the crop rotation year for each farmer. This function is used to update the crop rotation year for each farmer at the end of the year.

    Args:
        current_crop_calendar_rotation_year_index: The current crop rotation year for each farmer.
        crop_calendar_rotation_years: The number of years in the crop rotation cycle for each farmer.
    """
    current_crop_calendar_rotation_year_index[:] = (
        current_crop_calendar_rotation_year_index + 1
    ) % crop_calendar_rotation_years


class CropFarmers(AgentBaseClass):
    """The agent class for the farmers. Contains all data and behaviourial methods. The __init__ function only gets the model as arguments, the agent parent class and the redundancy. All other variables are loaded at later stages.

    Args:
        model: The GEB model.
        agents: The class that includes all agent types (allowing easier communication between agents).
        redundancy: a lot of data is saved in pre-allocated NumPy arrays. While this allows much faster operation, it does mean that the number of agents cannot grow beyond the size of the pre-allocated arrays. This parameter allows you to specify how much redundancy should be used. A lower redundancy means less memory is used, but the model crashes if the redundancy is insufficient.
    """

    def __init__(self, model: GEBModel, agents: Agents, reduncancy: float) -> None:
<<<<<<< HEAD
        """Initialize the crop farmers module.
=======
        """Initialize the CropFarmers agent module.
>>>>>>> 6f219586

        Args:
            model: The GEB model.
            agents: The class that includes all agent types (allowing easier communication between agents).
            reduncancy: a lot of data is saved in pre-allocated NumPy arrays.
                While this allows much faster operation, it does mean that the number of agents cannot
                grow beyond the size of the pre-allocated arrays. This parameter allows you to specify
                how much redundancy should be used. A lower redundancy means less memory is used, but the
                model crashes if the redundancy is insufficient. The redundancy is specified as a fraction of
                the number of agents, e.g. 0.2 means 20% more space is allocated than the number of agents.
<<<<<<< HEAD
=======

>>>>>>> 6f219586
        """
        super().__init__(model)
        self.agents = agents
        self.config = (
            self.model.config["agent_settings"]["farmers"]
            if "farmers" in self.model.config["agent_settings"]
            else {}
        )
        if self.model.simulate_hydrology:
            self.HRU = model.hydrology.HRU
            self.grid = model.hydrology.grid

        self.redundancy = reduncancy
        self.decision_module = DecisionModule(self.model, self.agents)

        self.inflation_rate = load_economic_data(
            self.model.files["dict"]["socioeconomics/inflation_rates"]
        )
        # self.lending_rate = load_economic_data(
        #     self.model.files["dict"]["socioeconomics/lending_rates"]
        # )
        self.electricity_cost = load_economic_data(
            self.model.files["dict"]["socioeconomics/electricity_cost"]
        )

        self.why_10 = load_economic_data(
            self.model.files["dict"]["socioeconomics/why_10"]
        )
        self.why_20 = load_economic_data(
            self.model.files["dict"]["socioeconomics/why_20"]
        )
        self.why_30 = load_economic_data(
            self.model.files["dict"]["socioeconomics/why_30"]
        )

        self.crop_prices = load_regional_crop_data_from_dict(
            self.model, "crops/crop_prices"
        )

        self.cultivation_costs = load_regional_crop_data_from_dict(
            self.model, "crops/cultivation_costs"
        )

        self.adjust_cultivation_costs()

        # ruleset variables
        self.wells_adaptation_active = (
            not self.config["expected_utility"]["adaptation_well"]["ruleset"]
            == "no-adaptation"
        )
        self.sprinkler_adaptation_active = (
            not self.config["expected_utility"]["adaptation_sprinkler"]["ruleset"]
            == "no-adaptation"
        )
        self.crop_switching_adaptation_active = (
            not self.config["expected_utility"]["crop_switching"]["ruleset"]
            == "no-adaptation"
        )
        self.personal_insurance_adaptation_active = (
            not self.config["expected_utility"]["insurance"]["personal_insurance"][
                "ruleset"
            ]
            == "no-adaptation"
        )
        self.index_insurance_adaptation_active = (
            not self.config["expected_utility"]["insurance"]["index_insurance"][
                "ruleset"
            ]
            == "no-adaptation"
        )
        self.pr_insurance_adaptation_active = (
            not self.config["expected_utility"]["insurance"]["pr_insurance"]["ruleset"]
            == "no-adaptation"
        )
        self.microcredit_adaptation_active = (
            not self.config["microcredit"]["ruleset"] == "no-adaptation"
        )

        if self.model.in_spinup:
            self.spinup()

    @property
    def name(self) -> str:
        """Return the name of the module.

        Returns:
            The name of the module.
        """
        return "agents.crop_farmers"

    def spinup(self) -> None:
        """Perform any necessary spinup for the crop farmers module.

        This method initializes all agent attributes, such as behavioral factors
        location, crop rotation, loans etc. Furthermore, it creates empty
        AgentArrays to store information about agents.

        """
        self.var.crop_data_type, self.var.crop_data = load_crop_data(self.model.files)
        self.var.crop_ids = self.var.crop_data["name"].to_dict()
        # reverse dictionary
        self.var.crop_names = {
            crop_name: crop_id for crop_id, crop_name in self.var.crop_ids.items()
        }

        ## Set parameters required for drought event perception, risk perception and SEUT
        self.var.moving_average_threshold = self.model.config["agent_settings"][
            "farmers"
        ]["expected_utility"]["drought_risk_calculations"]["event_perception"][
            "drought_threshold"
        ]
        self.var.previous_month = 0

        # Assign risk aversion sigma, time discounting preferences, expenditure_cap
        self.var.expenditure_cap = self.model.config["agent_settings"]["farmers"][
            "expected_utility"
        ]["decisions"]["expenditure_cap"]

        # New global well variables
        self.var.pump_hours = self.model.config["agent_settings"]["farmers"][
            "expected_utility"
        ]["adaptation_well"]["pump_hours"]
        self.var.specific_weight_water = self.model.config["agent_settings"]["farmers"][
            "expected_utility"
        ]["adaptation_well"]["specific_weight_water"]
        self.var.max_initial_sat_thickness = self.model.config["agent_settings"][
            "farmers"
        ]["expected_utility"]["adaptation_well"]["max_initial_sat_thickness"]
        self.var.lifespan_well = self.model.config["agent_settings"]["farmers"][
            "expected_utility"
        ]["adaptation_well"]["lifespan"]
        self.var.pump_efficiency = self.model.config["agent_settings"]["farmers"][
            "expected_utility"
        ]["adaptation_well"]["pump_efficiency"]
        self.var.maintenance_factor = self.model.config["agent_settings"]["farmers"][
            "expected_utility"
        ]["adaptation_well"]["maintenance_factor"]

        self.var.insurance_duration = self.model.config["agent_settings"]["farmers"][
            "expected_utility"
        ]["insurance"]["duration"]
        self.var.p_droughts = np.array([100, 50, 25, 10, 5, 2, 1])

        # Set water costs
        self.var.water_costs_m3_channel = self.model.config["agent_settings"][
            "farmers"
        ]["expected_utility"]["water_price"]["water_costs_m3_channel"]
        self.var.water_costs_m3_reservoir = self.model.config["agent_settings"][
            "farmers"
        ]["expected_utility"]["water_price"]["water_costs_m3_groundwater"]
        self.var.water_costs_m3_groundwater = self.model.config["agent_settings"][
            "farmers"
        ]["expected_utility"]["water_price"]["water_costs_m3_channel"]

        # Irr efficiency variables
        self.var.lifespan_irrigation = self.model.config["agent_settings"]["farmers"][
            "expected_utility"
        ]["adaptation_well"]["lifespan"]

        # load map of all subdistricts
        self.var.subdistrict_map = load_grid(
            self.model.files["region_subgrid"]["region_ids"]
        )
        region_mask = load_grid(self.model.files["region_subgrid"]["mask"])
        self.HRU_regions_map = np.zeros_like(self.HRU.mask, dtype=np.int8)
        self.HRU_regions_map[~self.HRU.mask] = self.var.subdistrict_map[
            region_mask == 0
        ]
        self.HRU_regions_map = self.HRU.convert_subgrid_to_HRU(self.HRU_regions_map)

        self.crop_prices = load_regional_crop_data_from_dict(
            self.model, "crops/crop_prices"
        )

        # Test with a high variable for now
        self.var.total_spinup_time = 20

        self.HRU.var.transpiration_crop_life = self.HRU.full_compressed(
            0, dtype=np.float32
        )
        self.HRU.var.potential_transpiration_crop_life = self.HRU.full_compressed(
            0, dtype=np.float32
        )
        self.HRU.var.transpiration_crop_life_per_crop_stage = np.zeros(
            (6, self.HRU.var.transpiration_crop_life.size), dtype=np.float32
        )
        self.HRU.var.potential_transpiration_crop_life_per_crop_stage = np.zeros(
            (6, self.HRU.var.potential_transpiration_crop_life.size),
            dtype=np.float32,
        )
        self.HRU.var.crop_map = np.full_like(self.HRU.var.land_owners, -1)
        self.HRU.var.crop_age_days_map = np.full_like(self.HRU.var.land_owners, -1)
        self.HRU.var.crop_harvest_age_days = np.full_like(self.HRU.var.land_owners, -1)

        """Calls functions to initialize all agent attributes, including their locations. Then, crops are initially planted."""
        # If initial conditions based on spinup period need to be loaded, load them. Otherwise, generate them.

        farms = self.model.hydrology.farms

        # Get number of farmers and maximum number of farmers that could be in the entire model run based on the redundancy.
        self.var.n = np.unique(farms[farms != -1]).size
        self.var.max_n = math.ceil(self.var.n * (1 + self.redundancy))

        # The code below obtains the coordinates of the farmers' locations.
        # First the horizontal and vertical indices of the pixels that are not -1 are obtained. Then, for each farmer the
        # average of the horizontal and vertical indices is calculated. This is done by using the bincount function.
        # Finally, the coordinates are obtained by adding .5 to the pixels and converting them to coordinates using pixel_to_coord.
        vertical_index = (
            np.arange(farms.shape[0])
            .repeat(farms.shape[1])
            .reshape(farms.shape)[farms != -1]
        )
        horizontal_index = np.tile(np.arange(farms.shape[1]), farms.shape[0]).reshape(
            farms.shape
        )[farms != -1]
        pixels = np.zeros((self.var.n, 2), dtype=np.int32)
        pixels[:, 0] = np.round(
            np.bincount(farms[farms != -1], horizontal_index)
            / np.bincount(farms[farms != -1])
        ).astype(int)
        pixels[:, 1] = np.round(
            np.bincount(farms[farms != -1], vertical_index)
            / np.bincount(farms[farms != -1])
        ).astype(int)

        self.var.locations = DynamicArray(
            pixels_to_coords(pixels + 0.5, self.HRU.gt), max_n=self.var.max_n
        )

        self.set_social_network()

        self.var.risk_aversion = DynamicArray(
            n=self.var.n, max_n=self.var.max_n, dtype=np.float32, fill_value=np.nan
        )
        self.var.risk_aversion[:] = load_array(
            self.model.files["array"]["agents/farmers/risk_aversion"]
        )

        self.var.discount_rate = DynamicArray(
            n=self.var.n, max_n=self.var.max_n, dtype=np.float32, fill_value=np.nan
        )
        self.var.discount_rate[:] = load_array(
            self.model.files["array"]["agents/farmers/discount_rate"]
        )

        self.var.intention_factor = DynamicArray(
            n=self.var.n, max_n=self.var.max_n, dtype=np.float32, fill_value=np.nan
        )

        self.var.intention_factor[:] = load_array(
            self.model.files["array"]["agents/farmers/intention_factor"]
        )

        self.var.interest_rate = DynamicArray(
            n=self.var.n, max_n=self.var.max_n, dtype=np.float32, fill_value=0.05
        )
        self.var.interest_rate[:] = load_array(
            self.model.files["array"]["agents/farmers/interest_rate"]
        )

        # Load the region_code of each farmer.
        self.var.region_id = DynamicArray(
            input_array=load_array(
                self.model.files["array"]["agents/farmers/region_id"]
            ),
            max_n=self.var.max_n,
        )

        self.var.elevation = self.get_farmer_elevation()

        self.var.crop_calendar = DynamicArray(
            n=self.var.n,
            max_n=self.var.max_n,
            extra_dims=(3, 4),
            extra_dims_names=("rotation", "calendar"),
            dtype=np.int32,
            fill_value=-1,
        )  # first dimension is the farmers, second is the rotation, third is the crop, planting and growing length
        self.var.crop_calendar[:] = load_array(
            self.model.files["array"]["agents/farmers/crop_calendar"]
        )
        # assert self.var.crop_calendar[:, :, 0].max() < len(self.var.crop_ids)

        self.var.crop_calendar_rotation_years = DynamicArray(
            n=self.var.n,
            max_n=self.var.max_n,
            dtype=np.int32,
            fill_value=0,
        )
        self.var.crop_calendar_rotation_years[:] = load_array(
            self.model.files["array"]["agents/farmers/crop_calendar_rotation_years"]
        )

        self.var.current_crop_calendar_rotation_year_index = DynamicArray(
            n=self.var.n,
            max_n=self.var.max_n,
            dtype=np.int32,
            fill_value=0,
        )
        # For each farmer set a random crop rotation year. The farmer starts in that year. First set a seed for reproducibility.
        np.random.seed(42)
        self.var.current_crop_calendar_rotation_year_index[:] = np.random.randint(
            0, self.var.crop_calendar_rotation_years
        )

        self.var.adaptations = DynamicArray(
            load_array(self.model.files["array"]["agents/farmers/adaptations"]),
            max_n=self.var.max_n,
            extra_dims_names=("adaptation_type",),
        )

        # the time each agent has been paying off their loan
        # 0 = no cost adaptation, 1 = well, 2 = irr efficiency, 3 = irr. field expansion  -1 if they do not have adaptations
        self.var.time_adapted = DynamicArray(
            n=self.var.n,
            max_n=self.var.max_n,
            extra_dims=self.var.adaptations.shape[1:],
            extra_dims_names=self.var.adaptations.extra_dims_names,
            dtype=np.int32,
            fill_value=-1,
        )

        # Set the initial well depth
        self.var.well_depth = DynamicArray(
            n=self.var.n,
            max_n=self.var.max_n,
            fill_value=self.model.config["agent_settings"]["farmers"][
                "expected_utility"
            ]["adaptation_well"]["max_initial_sat_thickness"],
            dtype=np.float32,
        )

        # Set how long the agents have adapted somewhere across the lifespan of farmers, would need to be a bit more realistic likely
        rng_wells = np.random.default_rng(17)
        self.var.time_adapted[
            self.var.adaptations[:, WELL_ADAPTATION] == 1, WELL_ADAPTATION
        ] = rng_wells.uniform(
            1,
            self.var.lifespan_well,
            np.sum(self.var.adaptations[:, WELL_ADAPTATION] == 1),
        )

        # Initiate a number of arrays with Nan, zero or -1 values for variables that will be used during the model run.
        self.var.channel_abstraction_m3_by_farmer = DynamicArray(
            n=self.var.n, max_n=self.var.max_n, dtype=np.float32, fill_value=0
        )
        self.var.reservoir_abstraction_m3_by_farmer = DynamicArray(
            n=self.var.n, max_n=self.var.max_n, dtype=np.float32, fill_value=0
        )
        self.var.groundwater_abstraction_m3_by_farmer = DynamicArray(
            n=self.var.n, max_n=self.var.max_n, dtype=np.float32, fill_value=0
        )

        # 2D-array for storing yearly abstraction by farmer. 0: channel abstraction, 1: reservoir abstraction, 2: groundwater abstraction, 3: total abstraction
        self.var.yearly_abstraction_m3_by_farmer = DynamicArray(
            n=self.var.n,
            max_n=self.var.max_n,
            extra_dims=(4, self.var.total_spinup_time),
            extra_dims_names=("abstraction_type", "year"),
            dtype=np.float32,
            fill_value=0,
        )

        self.var.max_paddy_water_level = DynamicArray(
            n=self.var.n,
            max_n=self.var.max_n,
            dtype=np.float32,
            fill_value=0.05,
        )

        self.var.cumulative_SPEI_during_growing_season = DynamicArray(
            n=self.var.n,
            max_n=self.var.max_n,
            dtype=np.float32,
            fill_value=0,
        )
        self.var.cumulative_SPEI_count_during_growing_season = DynamicArray(
            n=self.var.n,
            max_n=self.var.max_n,
            dtype=np.int32,
            fill_value=0,
        )

        self.var.cumulative_pr_during_growing_season = DynamicArray(
            n=self.var.n,
            max_n=self.var.max_n,
            dtype=np.float32,
            fill_value=0,
        )

        # set no irrigation limit for farmers by default
        self.var.irrigation_limit_m3 = DynamicArray(
            n=self.var.n,
            max_n=self.var.max_n,
            dtype=np.float32,
            fill_value=np.nan,  # m3
        )
        # set the remaining irrigation limit to the irrigation limit
        self.var.remaining_irrigation_limit_m3_reservoir = DynamicArray(
            n=self.var.n, max_n=self.var.max_n, fill_value=np.nan, dtype=np.float32
        )
        self.var.remaining_irrigation_limit_m3_channel = DynamicArray(
            n=self.var.n, max_n=self.var.max_n, fill_value=np.nan, dtype=np.float32
        )
        self.var.remaining_irrigation_limit_m3_groundwater = DynamicArray(
            n=self.var.n, max_n=self.var.max_n, fill_value=np.nan, dtype=np.float32
        )
        self.var.irrigation_limit_reset_day_index = DynamicArray(
            n=self.var.n,
            max_n=self.var.max_n,
            dtype=np.int32,
            fill_value=0,  # reset on day 0
        )

        self.var.yield_ratios_drought_event = DynamicArray(
            n=self.var.n,
            max_n=self.var.max_n,
            extra_dims=(self.var.p_droughts.size,),
            extra_dims_names=("drought_event",),
            dtype=np.float32,
            fill_value=0,
        )

        self.var.actual_yield_per_farmer = DynamicArray(
            n=self.var.n,
            max_n=self.var.max_n,
            dtype=np.float32,
            fill_value=np.nan,
        )

        self.var.harvested_crop = DynamicArray(
            n=self.var.n,
            max_n=self.var.max_n,
            dtype=np.int32,
            fill_value=-1,
        )

        ## Risk perception variables
        self.var.risk_perception = DynamicArray(
            n=self.var.n,
            max_n=self.var.max_n,
            dtype=np.float32,
            fill_value=self.model.config["agent_settings"]["farmers"][
                "expected_utility"
            ]["drought_risk_calculations"]["risk_perception"]["min"],
        )
        self.var.drought_timer = DynamicArray(
            n=self.var.n, max_n=self.var.max_n, dtype=np.float32, fill_value=99
        )

        self.var.yearly_SPEI_probability = DynamicArray(
            n=self.var.n,
            max_n=self.var.max_n,
            extra_dims=(self.var.total_spinup_time,),
            extra_dims_names=("year",),
            dtype=np.float32,
            fill_value=0,
        )
        self.var.yearly_SPEI = DynamicArray(
            n=self.var.n,
            max_n=self.var.max_n,
            extra_dims=(self.var.total_spinup_time,),
            extra_dims_names=("year",),
            dtype=np.float32,
            fill_value=0,
        )
        self.var.yearly_pr = DynamicArray(
            n=self.var.n,
            max_n=self.var.max_n,
            extra_dims=(self.var.total_spinup_time,),
            extra_dims_names=("year",),
            dtype=np.float32,
            fill_value=0,
        )
        self.var.yearly_yield_ratio = DynamicArray(
            n=self.var.n,
            max_n=self.var.max_n,
            extra_dims=(self.var.total_spinup_time,),
            extra_dims_names=("year",),
            dtype=np.float32,
            fill_value=0,
        )
        # note that this is NOT inflation corrected
        self.var.yearly_income = DynamicArray(
            n=self.var.n,
            max_n=self.var.max_n,
            extra_dims=(self.var.total_spinup_time,),
            extra_dims_names=("year",),
            dtype=np.float32,
            fill_value=0,
        )
        self.var.insured_yearly_income = DynamicArray(
            n=self.var.n,
            max_n=self.var.max_n,
            extra_dims=(self.var.total_spinup_time,),
            extra_dims_names=("year",),
            dtype=np.float32,
            fill_value=0,
        )
        # note that this is NOT inflation corrected
        self.var.yearly_potential_income = DynamicArray(
            n=self.var.n,
            max_n=self.var.max_n,
            extra_dims=(self.var.total_spinup_time,),
            extra_dims_names=("year",),
            dtype=np.float32,
            fill_value=0,
        )
        self.var.farmer_yield_probability_relation = DynamicArray(
            n=self.var.n,
            max_n=self.var.max_n,
            extra_dims=(2,),
            extra_dims_names=("log function parameters",),
            dtype=np.float32,
            fill_value=0,
        )

        self.var.household_size = DynamicArray(
            n=self.var.n, max_n=self.var.max_n, dtype=np.int32, fill_value=-1
        )
        self.var.household_size[:] = load_array(
            self.model.files["array"]["agents/farmers/household_size"]
        )

        self.var.yield_ratios_drought_event = DynamicArray(
            n=self.var.n,
            max_n=self.var.max_n,
            extra_dims=(self.var.p_droughts.size,),
            extra_dims_names=("drought_event",),
            dtype=np.float32,
            fill_value=0,
        )

        # Set irrigation efficiency data
        irrigation_mask = self.is_irrigated
        self.var.irrigation_efficiency = DynamicArray(
            n=self.var.n, max_n=self.var.max_n, dtype=np.float32, fill_value=0.50
        )

        # self.var.irrigation_efficiency = DynamicArray(
        #     n=self.var.n, max_n=self.var.max_n, dtype=np.float32, fill_value=1.0
        # )

        rng = np.random.default_rng(42)
        self.var.irrigation_efficiency[irrigation_mask] = rng.choice(
            [0.50, 0.90], size=irrigation_mask.sum(), p=[0.8, 0.2]
        )
        self.var.adaptations[:, IRRIGATION_EFFICIENCY_ADAPTATION][
            self.var.irrigation_efficiency >= 0.90
        ] = 1
        rng_drip = np.random.default_rng(70)
        self.var.time_adapted[
            self.var.adaptations[:, IRRIGATION_EFFICIENCY_ADAPTATION] == 1,
            IRRIGATION_EFFICIENCY_ADAPTATION,
        ] = rng_drip.uniform(
            1,
            self.var.lifespan_irrigation,
            np.sum(self.var.adaptations[:, IRRIGATION_EFFICIENCY_ADAPTATION] == 1),
        )

        # Set irrigation expansion data
        self.var.fraction_irrigated_field = DynamicArray(
            n=self.var.n, max_n=self.var.max_n, dtype=np.float32, fill_value=1
        )
        self.var.adaptations[:, FIELD_EXPANSION_ADAPTATION][
            self.var.fraction_irrigated_field >= 1
        ] = 1

        self.var.base_management_yield_ratio = DynamicArray(
            n=self.var.n,
            max_n=self.var.max_n,
            dtype=np.float32,
            fill_value=self.model.config["agent_settings"]["farmers"][
                "base_management_yield_ratio"
            ],
        )

        # Set insurance adaptation data (placeholder)
        rng_personal_insurance = np.random.default_rng(15)
        mask_personal_insurance = rng_personal_insurance.random(self.var.n) < 0.25
        self.var.adaptations[:, PERSONAL_INSURANCE_ADAPTATION][
            mask_personal_insurance
        ] = 1

        free_idx = np.flatnonzero(
            self.var.adaptations[:, PERSONAL_INSURANCE_ADAPTATION] == -1
        )
        num_index: int = int(self.var.n * 0.25)
        rng_index_insurance = np.random.default_rng(60)
        mask_index_insurance = rng_index_insurance.choice(
            free_idx, size=num_index, replace=False
        )
        self.var.adaptations[:, INDEX_INSURANCE_ADAPTATION][mask_index_insurance] = 1

        self.var.time_adapted[
            self.var.adaptations[:, PERSONAL_INSURANCE_ADAPTATION] == 1,
            PERSONAL_INSURANCE_ADAPTATION,
        ] = 0

        self.var.time_adapted[
            self.var.adaptations[:, INDEX_INSURANCE_ADAPTATION] == 1,
            INDEX_INSURANCE_ADAPTATION,
        ] = 0

        # Initiate array that tracks the overall yearly costs for all adaptations
        # 0 is input, 1 is microcredit, 2 is adaptation 1 (well), 3 is adaptation 2 (drip irrigation), 4 irr. field expansion,
        # 5 is water costs, 6 is personal insurance, 7 is index insurance last is total
        # Columns are the individual loans, i.e. if there are 2 loans for 2 wells, the first and second slot is used

        self.var.n_loans = self.var.adaptations.shape[1] + 2

        self.var.all_loans_annual_cost = DynamicArray(
            n=self.var.n,
            max_n=self.var.max_n,
            extra_dims=(self.var.n_loans + 1, 5),
            extra_dims_names=("loan_type", "loans"),
            dtype=np.float32,
            fill_value=0,
        )

        self.var.adjusted_annual_loan_cost = DynamicArray(
            n=self.var.n,
            max_n=self.var.max_n,
            extra_dims=(self.var.n_loans + 1, 5),
            extra_dims_names=("loan_type", "loans"),
            dtype=np.float32,
            fill_value=np.nan,
        )

        self.var.pr_premium = DynamicArray(
            n=self.var.n,
            max_n=self.var.max_n,
            dtype=np.float32,
            fill_value=0,
        )

        self.var.index_premium = DynamicArray(
            n=self.var.n,
            max_n=self.var.max_n,
            dtype=np.float32,
            fill_value=0,
        )

        self.var.personal_premium = DynamicArray(
            n=self.var.n,
            max_n=self.var.max_n,
            dtype=np.float32,
            fill_value=0,
        )

        # 0 is input, 1 is microcredit, 2 is adaptation 1 (well), 3 is adaptation 2 (drip irrigation)
        self.var.loan_tracker = DynamicArray(
            n=self.var.n,
            max_n=self.var.max_n,
            extra_dims=(self.var.n_loans, 5),
            extra_dims_names=("loan_type", "loans"),
            dtype=np.int32,
            fill_value=0,
        )

        self.var.farmer_base_class = DynamicArray(
            n=self.var.n, max_n=self.var.max_n, dtype=np.int32, fill_value=-1
        )
        self.var.water_use = DynamicArray(
            n=self.var.n,
            max_n=self.var.max_n,
            extra_dims=(4,),
            extra_dims_names=("water_source",),
            dtype=np.int32,
            fill_value=0,
        )

        # Load the why class of agent's aquifer
        self.var.why_class = DynamicArray(
            n=self.var.n,
            max_n=self.var.max_n,
            dtype=np.int32,
            fill_value=0,
        )

        why_map: np.ndarray = load_grid(self.model.files["grid"]["groundwater/why_map"])

        self.var.why_class[:] = sample_from_map(
            why_map, self.var.locations.data, self.grid.gt
        )

        ## Load in the GEV_parameters, calculated from the extreme value distribution of the SPEI timeseries, and load in the original SPEI data
        self.var.GEV_parameters = DynamicArray(
            n=self.var.n,
            max_n=self.var.max_n,
            extra_dims=(3,),
            extra_dims_names=("gev_parameters",),
            dtype=np.float32,
            fill_value=np.nan,
        )

        for i, varname in enumerate(["gev_c", "gev_loc", "gev_scale"]):
            GEV_grid = getattr(self.grid, varname)
            self.var.GEV_parameters[:, i] = sample_from_map(
                GEV_grid.values,
                self.var.locations.data,
                GEV_grid.rio.transform().to_gdal(),
            )

        assert not np.all(np.isnan(self.var.GEV_parameters))

        self.var.GEV_pr_parameters = DynamicArray(
            n=self.var.n,
            max_n=self.var.max_n,
            extra_dims=(3,),
            extra_dims_names=("gev_parameters",),
            dtype=np.float32,
            fill_value=np.nan,
        )

        if (
            self.personal_insurance_adaptation_active
            or self.index_insurance_adaptation_active
            or self.pr_insurance_adaptation_active
        ):
            for i, varname in enumerate(["pr_gev_c", "pr_gev_loc", "pr_gev_scale"]):
                GEV_pr_grid = getattr(self.grid, varname)
                self.var.GEV_pr_parameters[:, i] = sample_from_map(
                    GEV_pr_grid, self.var.locations.data, self.grid.gt
                )

            assert not np.all(np.isnan(self.var.GEV_pr_parameters))

        self.var.risk_perc_min = DynamicArray(
            n=self.var.n,
            max_n=self.var.max_n,
            dtype=np.float32,
            fill_value=self.model.config["agent_settings"]["farmers"][
                "expected_utility"
            ]["drought_risk_calculations"]["risk_perception"]["min"],
        )
        self.var.risk_perc_max = DynamicArray(
            n=self.var.n,
            max_n=self.var.max_n,
            dtype=np.float32,
            fill_value=self.model.config["agent_settings"]["farmers"][
                "expected_utility"
            ]["drought_risk_calculations"]["risk_perception"]["max"],
        )
        self.var.risk_decr = DynamicArray(
            n=self.var.n,
            max_n=self.var.max_n,
            dtype=np.float32,
            fill_value=self.model.config["agent_settings"]["farmers"][
                "expected_utility"
            ]["drought_risk_calculations"]["risk_perception"]["coef"],
        )
        self.var.decision_horizon = DynamicArray(
            n=self.var.n,
            max_n=self.var.max_n,
            dtype=np.int32,
            fill_value=self.model.config["agent_settings"]["farmers"][
                "expected_utility"
            ]["decisions"]["decision_horizon"],
        )

        self.var.cumulative_water_deficit_m3 = DynamicArray(
            n=self.var.n,
            max_n=self.var.max_n,
            extra_dims=(366,),
            extra_dims_names=("day",),
            dtype=np.float32,
            fill_value=0,
        )
        self.var.cumulative_water_deficit_current_day = DynamicArray(
            n=self.var.n,
            max_n=self.var.max_n,
            dtype=np.float32,
            fill_value=0,
        )

        self.var.cumulative_pr_mm = DynamicArray(
            n=self.var.n,
            max_n=self.var.max_n,
            extra_dims=(366,),
            extra_dims_names=("day",),
            dtype=np.float32,
            fill_value=0,
        )

        self.var.field_indices_by_farmer = DynamicArray(
            n=self.var.n,
            max_n=self.var.max_n,
            extra_dims=(2,),
            dtype=np.int32,
            fill_value=-1,
            extra_dims_names=("index",),
        )

        self.update_field_indices()

    @staticmethod
    @njit(cache=True)
    def update_field_indices_numba(
        land_owners: np.ndarray,
    ) -> tuple[np.ndarray, np.ndarray]:
        """Creates `field_indices_by_farmer` and `field_indices`. These indices are used to quickly find the fields for a specific farmer.

        Args:
            land_owners: Array of the land owners. Each unique ID is a different land owner. -1 means the land is not owned by anyone.

        Returns:
            field_indices_by_farmer: This array contains the indices where the fields of a farmer are stored in `field_indices`.
            field_indices: This array contains the indices of all fields, ordered by farmer. In other words, if a farmer owns multiple fields, the indices of the fields are indices.
        """
        agents = np.unique(land_owners)
        if agents[0] == -1:
            n_agents = agents.size - 1
        else:
            n_agents = agents.size
        field_indices_by_farmer = np.full((n_agents, 2), -1, dtype=np.int32)
        field_indices = np.full(land_owners.size, -1, dtype=np.int32)

        land_owners_sort_idx = np.argsort(land_owners)
        land_owners_sorted = land_owners[land_owners_sort_idx]

        last_not_owned = np.searchsorted(land_owners_sorted, -1, side="right")

        prev_land_owner = -1
        for i in range(last_not_owned, land_owners.size):
            land_owner = land_owners[land_owners_sort_idx[i]]
            if land_owner != -1:
                if land_owner != prev_land_owner:
                    field_indices_by_farmer[land_owner, 0] = i - last_not_owned
                field_indices_by_farmer[land_owner, 1] = i + 1 - last_not_owned
                field_indices[i - last_not_owned] = land_owners_sort_idx[i]
                prev_land_owner = land_owner
        field_indices = field_indices[:-last_not_owned]
        return field_indices_by_farmer, field_indices

    def update_field_indices(self) -> None:
        """Creates `field_indices_by_farmer` and `field_indices`. These indices are used to quickly find the fields for a specific farmer."""
        (
            field_indices_by_farmer,
            self.var.field_indices,
        ) = self.update_field_indices_numba(self.HRU.var.land_owners)

        self.var.field_indices_by_farmer[:] = field_indices_by_farmer

    def set_social_network(self) -> None:
        """Determines for each farmer a group of neighbors which constitutes their social network."""
        nbits = 19
        radius = self.model.config["agent_settings"]["farmers"]["social_network"][
            "radius"
        ]
        n_neighbor = self.model.config["agent_settings"]["farmers"]["social_network"][
            "size"
        ]

        self.var.social_network = DynamicArray(
            n=self.var.n,
            max_n=self.var.max_n,
            extra_dims=(n_neighbor,),
            extra_dims_names=("neighbors",),
            dtype=np.int32,
            fill_value=np.nan,
        )

        bounds = self.grid.bounds
        self.var.social_network[:] = find_neighbors(
            self.var.locations.data,
            radius=radius,
            n_neighbor=n_neighbor,
            bits=nbits,
            minx=bounds[0],
            miny=bounds[1],
            maxx=bounds[2],
            maxy=bounds[3],
        )

    def adjust_cultivation_costs(self) -> None:
        """Adjust cultivation costs based on configuration and calibration settings.

        Loads regional cultivation costs for crops, then either:
        (1) applies per-crop calibration factors when the model is configured to
        calibrate against ``"KGE_crops"``, or (2) scales costs by the configured
        ``cultivation_cost_fraction``. The updated values overwrite
        ``self.cultivation_costs`` in place.
        """
        # Set the cultivation costs
        self.cultivation_costs = load_regional_crop_data_from_dict(
            self.model, "crops/cultivation_costs"
        )
        cultivation_cost_fraction = self.model.config["agent_settings"]["farmers"][
            "cultivation_cost_fraction"
        ]  # Cultivation costs are set as a fraction of crop prices
        date_index, cultivation_costs_array = self.cultivation_costs

        if (
            "calibration" in self.model.config
            and "KGE_crops" in self.model.config["calibration"]["calibration_targets"]
        ):
            # Load price change factors 0 to 25 into a NumPy array
            factors = np.array(
                [
                    self.model.config["agent_settings"]["calibration_crops"][
                        f"price_{i}"
                    ]
                    for i in range(len(self.var.crop_ids))
                ]
            )

            # Multiply the cultivation_costs_array by the factors along the last axis
            cultivation_costs_array *= factors
        else:
            cultivation_costs_array = (
                cultivation_costs_array * cultivation_cost_fraction
            )
        self.cultivation_costs = (date_index, cultivation_costs_array)

    @property
    def activation_order_by_elevation(self) -> "DynamicArray":
        """Determine activation order by elevation, highest first.

        Agents with identical elevation are randomly shuffled among themselves. If
        ``agent_settings.fix_activation_order`` is enabled, a fixed permutation is
        used and cached for repeatability.
        """
        # if activation order is fixed. Get the random state, and set a fixed seet.
        if self.model.config["agent_settings"]["fix_activation_order"]:
            if hasattr(self, "activation_order_by_elevation_fixed"):
                return self.var.activation_order_by_elevation_fixed
            random_state = np.random.get_state()
            np.random.seed(42)
        elevation = self.var.elevation
        # Shuffle agent elevation and agent_ids in unision.
        p = np.random.permutation(elevation.size)
        # if activation order is fixed, set random state to previous state
        if self.model.config["agent_settings"]["fix_activation_order"]:
            np.random.set_state(random_state)
        elevation_shuffled = elevation[p]
        agent_ids_shuffled = np.arange(0, elevation.size, 1, dtype=np.int32)[p]
        # Use argsort to find the order or the shuffled elevation. Using a stable sorting
        # algorithm such that the random shuffling in the previous step is conserved
        # in groups with identical elevation.
        activation_order_shuffled = np.argsort(elevation_shuffled, kind="stable")[::-1]
        # unshuffle the agent_ids to get the activation order
        activation_order = agent_ids_shuffled[activation_order_shuffled]
        activation_order = DynamicArray(activation_order, max_n=self.var.max_n)
        if self.model.config["agent_settings"]["fix_activation_order"]:
            self.var.activation_order_by_elevation_fixed = activation_order
        # Check if the activation order is correct, by checking if elevation is decreasing
        assert np.diff(elevation[activation_order]).max() <= 0
        return activation_order

    @property
    def command_area(self) -> np.ndarray:
        """Which command area a farmer is in, derived from field indices and reservoir areas."""
        return farmer_command_area(
            self.var.n,
            self.var.field_indices,
            self.var.field_indices_by_farmer.data,
            self.HRU.var.reservoir_command_areas,
        )

    @property
    def is_in_command_area(self) -> np.ndarray:
        """Whether a farmer is in anu command area."""
        return self.command_area != -1

<<<<<<< HEAD
    def save_pr(self) -> None:
        """Aggregate and store daily precipitation per farmer.

        Converts HRU precipitation from m/s to mm/day, aggregates to each farmer
        using land ownership, and writes the result into
        ``self.var.cumulative_pr_mm[:, day_index]`` for the current day of year.
        On non-leap years, the value for day 365 is copied from day 364. Done
        per time-step

        """
        pr = self.HRU.pr * (24 * 3600)  # mm / day
=======
    def save_pr(self, pr_kg_per_m2_per_s) -> None:
        # take mean pr for day and convert to mm/day
        pr_mm_per_day = pr_kg_per_m2_per_s.sum(axis=0) * np.float32(3600)  # mm / day
>>>>>>> 6f219586

        pr_mm_per_day_per_farmer = np.bincount(
            self.HRU.var.land_owners[self.HRU.var.land_owners != -1],
            weights=pr_mm_per_day[self.HRU.var.land_owners != -1],
        ) / np.bincount(self.HRU.var.land_owners[self.HRU.var.land_owners != -1])

        day_index = self.model.current_day_of_year - 1

        self.var.cumulative_pr_mm[:, day_index] = pr_mm_per_day_per_farmer

        if day_index == 364 and not calendar.isleap(self.model.current_time.year):
            self.var.cumulative_pr_mm[:, 365] = self.var.cumulative_pr_mm[:, 364]

<<<<<<< HEAD
    def save_water_deficit(self, discount_factor: float = 0.2) -> None:
        """Accumulate daily water deficit per farmer with exponential smoothing.

        Computes daily water deficit in m³ from reference evapotranspiration and
        precipitation, aggregates by farmer, and updates
        ``self.var.cumulative_water_deficit_m3`` for the current day of year. Uses
        ``discount_factor`` for exponential smoothing of the daily series. On
        non-leap years, day 366 mirrors day 365.

        Args:
            discount_factor (float, optional): Smoothing factor in [0, 1] applied to
                the new day's deficit (higher values weight the current day more).
                Defaults to 0.2.
        """
        water_deficit_day_m3 = (
            (self.HRU.var.reference_evapotranspiration_grass - self.HRU.pr)  # kg/m^2/s
            * self.HRU.var.cell_area  # m^2
            * 86400  # s/day
        ) / 1000.0  # m3/day
=======
    def save_water_deficit(
        self,
        reference_evapotranspiration_grass_m_per_day,
        pr_kg_per_m2_per_s,
        discount_factor=0.2,
    ) -> None:
        pr: npt.NDArray[np.float32] = pr_kg_per_m2_per_s.sum(axis=0) * np.float32(
            3600 / 1000
        )  # m / day
        water_deficit_day_m3 = (
            reference_evapotranspiration_grass_m_per_day - pr
        ) * self.HRU.var.cell_area
>>>>>>> 6f219586
        water_deficit_day_m3[water_deficit_day_m3 < 0] = 0

        water_deficit_day_m3_per_farmer = np.bincount(
            self.HRU.var.land_owners[self.HRU.var.land_owners != -1],
            weights=water_deficit_day_m3[self.HRU.var.land_owners != -1],
        )

        day_index: int = self.model.current_day_of_year - 1

        (
            self.var.cumulative_water_deficit_current_day,
            self.var.cumulative_water_deficit_previous_day,
        ) = (
            (self.var.cumulative_water_deficit_m3[:, day_index]).copy(),
            self.var.cumulative_water_deficit_current_day,
        )

        if day_index == 0:
            self.var.cumulative_water_deficit_m3[:, day_index] = (
                self.var.cumulative_water_deficit_m3[:, day_index]
                * (1 - discount_factor)
                + water_deficit_day_m3_per_farmer * discount_factor
            )
        else:
            self.var.cumulative_water_deficit_m3[:, day_index] = (
                self.var.cumulative_water_deficit_m3[:, day_index - 1]
                + water_deficit_day_m3_per_farmer * discount_factor
                + (1 - discount_factor)
                * (
                    self.var.cumulative_water_deficit_m3[:, day_index]
                    - self.var.cumulative_water_deficit_previous_day
                )
            )
            # print(self.var.cumulative_water_deficit_m3[:, day_index])
            # print(self.var.cumulative_water_deficit_m3[:, day_index - 1])
            assert (
                self.var.cumulative_water_deficit_m3[:, day_index]
                >= self.var.cumulative_water_deficit_m3[:, day_index - 1]
            ).all()
            # if this is the last day of the year, but not a leap year, the virtual
            # 366th day of the year is the same as the 365th day of the year
            # this avoids complications with the leap year
            if day_index == 364 and not calendar.isleap(self.model.current_time.year):
                self.var.cumulative_water_deficit_m3[:, 365] = (
                    self.var.cumulative_water_deficit_m3[:, 364]
                )

    def get_gross_irrigation_demand_m3(
        self,
<<<<<<< HEAD
        potential_evapotranspiration: npt.NDArray[np.float32],
        available_infiltration: npt.NDArray[np.float32],
=======
        root_depth_m: npt.NDArray[np.float32],
>>>>>>> 6f219586
    ) -> tuple[
        npt.NDArray[np.float32],
        npt.NDArray[np.float32],
        npt.NDArray[np.float32],
        npt.NDArray[np.float32],
    ]:
        """Calculates the gross irrigation demand in m3 for each farmer.

        Args:
            root_depth_m: root depth in meters for each HRU

        Returns:
            gross_irrigation_demand_m3: gross irrigation demand in m3 for each farmer
            gross_potential_irrigation_m3_limit_adjusted: adjusted gross potential irrigation in m3 limit for each farmer
        """
<<<<<<< HEAD
        (
            gross_potential_irrigation_m3,
            gross_potential_irrigation_m3_limit_adjusted_reservoir,
            gross_potential_irrigation_m3_limit_adjusted_channel,
            gross_potential_irrigation_m3_limit_adjusted_groundwater,
        ) = get_gross_irrigation_demand_m3(
            day_index=self.model.current_day_of_year - 1,
            n=self.var.n,
            currently_irrigated_fields=self.currently_irrigated_fields,
            field_indices_by_farmer=self.var.field_indices_by_farmer.data,
            field_indices=self.var.field_indices,
            irrigation_efficiency=self.var.irrigation_efficiency.data,
            fraction_irrigated_field=self.var.fraction_irrigated_field.data,
            cell_area=self.model.hydrology.HRU.var.cell_area,
            crop_map=self.HRU.var.crop_map,
            topwater=self.HRU.var.topwater,
            available_infiltration=available_infiltration,
            potential_evapotranspiration=potential_evapotranspiration,
            root_depth=self.HRU.var.root_depth,
            soil_layer_height=self.HRU.var.soil_layer_height,
            field_capacity=self.HRU.var.wfc,
            wilting_point=self.HRU.var.wwp,
            w=self.HRU.var.w,
            ws=self.HRU.var.ws,
            arno_beta=self.HRU.var.arno_beta,
            saturated_hydraulic_conductivity=self.HRU.var.saturated_hydraulic_conductivity,
            remaining_irrigation_limit_m3_reservoir=self.var.remaining_irrigation_limit_m3_reservoir.data,
            remaining_irrigation_limit_m3_channel=self.var.remaining_irrigation_limit_m3_channel.data,
            remaining_irrigation_limit_m3_groundwater=self.var.remaining_irrigation_limit_m3_groundwater.data,
            irrigation_limit_reset_day_index=self.var.irrigation_limit_reset_day_index.data,
            cumulative_water_deficit_m3=self.var.cumulative_water_deficit_m3.data,
            crop_calendar=self.var.crop_calendar.data,
            crop_group_numbers=self.var.crop_data["crop_group_number"].values.astype(
                np.float32
            ),
            paddy_irrigated_crops=self.var.crop_data["is_paddy"].values,
            current_crop_calendar_rotation_year_index=self.var.current_crop_calendar_rotation_year_index.data,
            max_paddy_water_level=self.var.max_paddy_water_level.data,
            minimum_effective_root_depth=np.float32(
                self.model.hydrology.soil.var.minimum_effective_root_depth
            ),
=======
        gross_irrigation_demand_m3, gross_potential_irrigation_m3_limit_adjusted = (
            get_gross_irrigation_demand_m3(
                day_index=self.model.current_day_of_year - 1,
                n=self.var.n,
                currently_irrigated_fields=self.currently_irrigated_fields,
                field_indices_by_farmer=self.var.field_indices_by_farmer.data,
                field_indices=self.var.field_indices,
                irrigation_efficiency=self.var.irrigation_efficiency.data,
                fraction_irrigated_field=self.var.fraction_irrigated_field.data,
                cell_area=self.model.hydrology.HRU.var.cell_area,
                crop_map=self.HRU.var.crop_map,
                topwater=self.HRU.var.topwater,
                root_depth_m=root_depth_m,
                soil_layer_height=self.HRU.var.soil_layer_height,
                field_capacity=self.HRU.var.wfc,
                wilting_point=self.HRU.var.wwp,
                w=self.HRU.var.w,
                ws=self.HRU.var.ws,
                saturated_hydraulic_conductivity_m_per_day=self.HRU.var.saturated_hydraulic_conductivity_m_per_s
                * np.float32(86400),
                remaining_irrigation_limit_m3=self.var.remaining_irrigation_limit_m3.data,
                irrigation_limit_reset_day_index=self.var.irrigation_limit_reset_day_index.data,
                cumulative_water_deficit_m3=self.var.cumulative_water_deficit_m3.data,
                crop_calendar=self.var.crop_calendar.data,
                crop_group_numbers=self.var.crop_data[
                    "crop_group_number"
                ].values.astype(np.float32),
                paddy_irrigated_crops=self.var.crop_data["is_paddy"].values,
                current_crop_calendar_rotation_year_index=self.var.current_crop_calendar_rotation_year_index.data,
                max_paddy_water_level=self.var.max_paddy_water_level.data,
                minimum_effective_root_depth_m=self.model.hydrology.landsurface.var.minimum_effective_root_depth_m,
            )
>>>>>>> 6f219586
        )

        assert (
            gross_potential_irrigation_m3 < self.model.hydrology.HRU.var.cell_area
        ).all()
        return (
            gross_potential_irrigation_m3,
            gross_potential_irrigation_m3_limit_adjusted_reservoir,
            gross_potential_irrigation_m3_limit_adjusted_channel,
            gross_potential_irrigation_m3_limit_adjusted_groundwater,
        )

    @property
    def irrigation_limit_groundwater(self) -> np.ndarray:
        """Yearly groundwater irrigation limit per farmer (m³/year).

        Computed as an hourly maximum derived from groundwater depth, multiplied by
        the total hours (``365 * 5``). Follows the maximum flow rate in an (Indian) tubewell
        by Robert et al. (2018) https://doi.org/10.1016/j.ejor.2017.08.029
        """
        hourly_irrigation_maximum = 79.93 * (self.groundwater_depth + 0.01) ** -0.728
        crop_growth_lengths = self.var.crop_calendar[:, :, 2].data
        crop_growth_lengths = np.where(
            crop_growth_lengths == -1, 0, crop_growth_lengths
        )
        total_hours = 365 * 5
        yearly_irrigation_total = hourly_irrigation_maximum * total_hours
        return yearly_irrigation_total

    @property
    def surface_irrigated(self) -> np.ndarray:
        """Boolean mask of farmers that have surface-irrigation equipment."""
        return self.var.adaptations[:, SURFACE_IRRIGATION_EQUIPMENT] > 0

    @property
    def reservoir_channel_irrigated(self) -> np.ndarray:
        """Per-farmer indicator (int8) of reservoir/channel irrigation.

        Combines reservoir access and any yearly channel abstraction.
        """
        return (self.command_area >= 0).astype(np.int8) | np.int8(
            self.var.yearly_abstraction_m3_by_farmer[:, CHANNEL_IRRIGATION, 0] > 0
        )

    @property
    def well_irrigated(self) -> np.ndarray:
        """Boolean mask of farmers that have a well adaptation."""
        return self.var.adaptations[:, WELL_ADAPTATION] > 0

    @property
    def irrigated(self) -> np.ndarray:
        """Boolean mask of farmers that are irrigated (surface or well)."""
        return self.surface_irrigated | self.well_irrigated  # | is the OR operator

    @property
    def currently_irrigated_fields(self) -> np.ndarray:
        """Boolean mask of fields currently irrigated (and with a valid crop)."""
        return self.farmer_to_field(self.is_irrigated, False) & (
            self.HRU.var.crop_map != -1
        )

    def abstract_water(
        self,
        gross_irrigation_demand_m3_per_field: npt.NDArray[np.float32],
        gross_irrigation_demand_m3_per_field_limit_adjusted_reservoir: npt.NDArray[
            np.float32
        ],
        gross_irrigation_demand_m3_per_field_limit_adjusted_channel: npt.NDArray[
            np.float32
        ],
        gross_irrigation_demand_m3_per_field_limit_adjusted_groundwater: npt.NDArray[
            np.float32
        ],
        available_channel_storage_m3: npt.NDArray[np.float32],
        available_groundwater_m3: npt.NDArray[np.float64],
        groundwater_depth: npt.NDArray[np.float64],
        available_reservoir_storage_m3: npt.NDArray[np.float32],
    ) -> tuple[
        npt.NDArray[np.float32],
        npt.NDArray[np.float32],
        npt.NDArray[np.float32],
        npt.NDArray[np.float32],
        npt.NDArray[np.float32],
        npt.NDArray[np.float64],
    ]:
        """Abstract water for per-source irrigation withdrawals.

        Delegates the core allocation to a Numba-accelerated routine and updates
        per-farmer withdrawals from channel, reservoir, and groundwater. Also
        returns field-scale fluxes in meters for the current step. Checks whether
        abstractions fit with change in hydrological storages.

        Args:
            gross_irrigation_demand_m3_per_field: Gross irrigation demand per field (m³).
            gross_irrigation_demand_m3_per_field_limit_adjusted_reservoir: Demand per field (m³) limited by reservoir rules/capacity.
            gross_irrigation_demand_m3_per_field_limit_adjusted_channel: Demand per field (m³) limited by channel rules/capacity.
            gross_irrigation_demand_m3_per_field_limit_adjusted_groundwater: Demand per field (m³) limited by groundwater rules/capacity.
            available_channel_storage_m3: Available canal/channel storage per grid cell (m³).
            available_groundwater_m3: Available groundwater storage per grid cell (m³).
            groundwater_depth: Groundwater depth per groundwater grid cell (m).
            available_reservoir_storage_m3: Available reservoir storage per reservoir (m³).

        Returns:
            tuple containing:
                - water_withdrawal_m: Water withdrawn at field scale (m).
                - water_consumption_m: Consumed (non-returned) water at field scale (m).
                - returnFlowIrr_m: Return flow to the system at field scale (m).
                - addtoevapotrans_m: Irrigation water evaporated/transpired (m).
                - reservoir_abstraction_m3: Per-reservoir abstraction volumes (m³).
                - groundwater_abstraction_m3: Per-well/area groundwater abstraction volumes (m³).
        """
        assert (available_channel_storage_m3 >= 0).all()
        assert (available_groundwater_m3 >= 0).all()
        assert (available_reservoir_storage_m3 >= 0).all()

        gross_irrigation_demand_m3_per_farmer_limit_adjusted_reservoir = (
            self.field_to_farmer(
                gross_irrigation_demand_m3_per_field_limit_adjusted_reservoir
            )
        )

        maximum_abstraction_reservoir_m3_by_farmer = (
            self.agents.reservoir_operators.get_maximum_abstraction_m3_by_farmer(
                self.command_area,
                gross_irrigation_demand_m3_per_farmer_limit_adjusted_reservoir,
            )
        )
        maximum_abstraction_channel_m3_by_farmer = self.field_to_farmer(
            gross_irrigation_demand_m3_per_field_limit_adjusted_channel
        )
        maximum_abstraction_groundwater_m3_by_farmer = self.field_to_farmer(
            gross_irrigation_demand_m3_per_field_limit_adjusted_groundwater
        )

        if __debug__:
            irrigation_limit_pre_reservoir = (
                self.var.remaining_irrigation_limit_m3_reservoir.copy()
            )
            irrigation_limit_pre_channel = (
                self.var.remaining_irrigation_limit_m3_channel.copy()
            )
            irrigation_limit_pre_groundwater = (
                self.var.remaining_irrigation_limit_m3_groundwater.copy()
            )
            available_channel_storage_m3_pre = available_channel_storage_m3.copy()
        (
            self.var.channel_abstraction_m3_by_farmer[:],
            self.var.reservoir_abstraction_m3_by_farmer[:],
            self.var.groundwater_abstraction_m3_by_farmer[:],
            water_withdrawal_m,
            water_consumption_m,
            returnFlowIrr_m,
            addtoevapotrans_m,
            reservoir_abstraction_m3,
            groundwater_abstraction_m3,
        ) = abstract_water(
            activation_order=self.activation_order_by_elevation.data,
            field_indices_by_farmer=self.var.field_indices_by_farmer.data,
            field_indices=self.var.field_indices,
            irrigation_efficiency=self.var.irrigation_efficiency.data,
            surface_irrigated=self.surface_irrigated.data,
            well_irrigated=self.well_irrigated.data,
            cell_area=self.model.hydrology.HRU.var.cell_area,
            HRU_to_grid=self.HRU.var.HRU_to_grid,
            nearest_river_grid_cell=self.HRU.var.nearest_river_grid_cell,
            crop_map=self.HRU.var.crop_map,
            available_channel_storage_m3=available_channel_storage_m3,
            available_groundwater_m3=available_groundwater_m3,
            available_reservoir_storage_m3=available_reservoir_storage_m3,
            groundwater_depth=groundwater_depth,
            command_area_by_farmer=self.command_area,
            return_fraction=self.model.config["agent_settings"]["farmers"][
                "return_fraction"
            ],
            well_depth=self.var.well_depth.data,
            remaining_irrigation_limit_m3_reservoir=self.var.remaining_irrigation_limit_m3_reservoir.data,
            remaining_irrigation_limit_m3_channel=self.var.remaining_irrigation_limit_m3_channel.data,
            remaining_irrigation_limit_m3_groundwater=self.var.remaining_irrigation_limit_m3_groundwater.data,
            maximum_abstraction_reservoir_m3_by_farmer=maximum_abstraction_reservoir_m3_by_farmer,
            maximum_abstraction_channel_m3_by_farmer=maximum_abstraction_channel_m3_by_farmer,
            maximum_abstraction_groundwater_m3_by_farmer=maximum_abstraction_groundwater_m3_by_farmer,
            gross_irrigation_demand_m3_per_field=gross_irrigation_demand_m3_per_field,
            # gross_irrigation_demand_m3_per_field_limit_adjusted=gross_irrigation_demand_m3_per_field_limit_adjusted,
        )

        assert (water_withdrawal_m < 1).all()
        assert (water_consumption_m < 1).all()
        assert (returnFlowIrr_m < 1).all()
        assert (addtoevapotrans_m < 1).all()

        if __debug__:
            # make sure the withdrawal per source is identical to the total withdrawal in m (corrected for cell area)
            balance_check(
                name="water withdrawal_1",
                how="sum",
                influxes=(
                    self.var.channel_abstraction_m3_by_farmer,
                    self.var.reservoir_abstraction_m3_by_farmer,
                    self.var.groundwater_abstraction_m3_by_farmer,
                ),
                outfluxes=[
                    (water_withdrawal_m * self.model.hydrology.HRU.var.cell_area)
                ],
                tolerance=50,
            )

            # assert that the total amount of water withdrawn is equal to the total storage before and after abstraction
            balance_check(
                name="water withdrawal channel",
                how="sum",
                outfluxes=self.var.channel_abstraction_m3_by_farmer,
                prestorages=available_channel_storage_m3_pre,
                poststorages=available_channel_storage_m3,
                tolerance=50,
            )

            balance_check(
                name="water withdrawal reservoir",
                how="sum",
                outfluxes=self.var.reservoir_abstraction_m3_by_farmer,
                influxes=reservoir_abstraction_m3,
                tolerance=50,
            )

            balance_check(
                name="water withdrawal groundwater",
                how="sum",
                outfluxes=self.var.groundwater_abstraction_m3_by_farmer,
                influxes=groundwater_abstraction_m3,
                tolerance=10,
            )

            # assert that the total amount of water withdrawn is equal to the total storage before and after abstraction
            balance_check(
                name="water withdrawal_2",
                how="sum",
                outfluxes=(
                    self.var.channel_abstraction_m3_by_farmer[
                        ~np.isnan(self.var.remaining_irrigation_limit_m3_channel)
                    ].astype(np.float64),
                    self.var.reservoir_abstraction_m3_by_farmer[
                        ~np.isnan(self.var.remaining_irrigation_limit_m3_reservoir)
                    ].astype(np.float64),
                    self.var.groundwater_abstraction_m3_by_farmer[
                        ~np.isnan(self.var.remaining_irrigation_limit_m3_groundwater)
                    ].astype(np.float64),
                ),
                prestorages=(
                    irrigation_limit_pre_reservoir[
                        ~np.isnan(self.var.remaining_irrigation_limit_m3_channel)
                    ].astype(np.float64),
                    irrigation_limit_pre_channel[
                        ~np.isnan(self.var.remaining_irrigation_limit_m3_reservoir)
                    ].astype(np.float64),
                    irrigation_limit_pre_groundwater[
                        ~np.isnan(self.var.remaining_irrigation_limit_m3_groundwater)
                    ].astype(np.float64),
                ),
                poststorages=(
                    self.var.remaining_irrigation_limit_m3_channel[
                        ~np.isnan(self.var.remaining_irrigation_limit_m3_channel)
                    ].astype(np.float64),
                    self.var.remaining_irrigation_limit_m3_reservoir[
                        ~np.isnan(self.var.remaining_irrigation_limit_m3_reservoir)
                    ].astype(np.float64),
                    self.var.remaining_irrigation_limit_m3_groundwater[
                        ~np.isnan(self.var.remaining_irrigation_limit_m3_groundwater)
                    ].astype(np.float64),
                ),
<<<<<<< HEAD
                tollerance=50,
=======
                prestorages=irrigation_limit_pre[
                    ~np.isnan(self.var.remaining_irrigation_limit_m3)
                ].astype(np.float64),
                poststorages=self.var.remaining_irrigation_limit_m3[
                    ~np.isnan(self.var.remaining_irrigation_limit_m3)
                ].astype(np.float64),
                tolerance=50,
>>>>>>> 6f219586
            )

            # make sure the total water consumption plus 'wasted' irrigation water (evaporation + return flow) is equal to the total water withdrawal
            balance_check(
                name="water consumption",
                how="sum",
                influxes=(
                    water_consumption_m,
                    returnFlowIrr_m,
                    addtoevapotrans_m,
                ),
                outfluxes=water_withdrawal_m,
                tolerance=50,
            )

            assert water_withdrawal_m.dtype == np.float32
            assert water_consumption_m.dtype == np.float32
            assert returnFlowIrr_m.dtype == np.float32
            assert addtoevapotrans_m.dtype == np.float32

        return (
            water_withdrawal_m,
            water_consumption_m,
            returnFlowIrr_m,
            addtoevapotrans_m,
            reservoir_abstraction_m3,
            groundwater_abstraction_m3,
        )

    @staticmethod
    @njit(cache=True)
    def get_yield_ratio_numba_GAEZ(
        crop_map: np.ndarray,
        evaporation_ratio: np.ndarray,
        evaporation_ratio_per_crop_stage: npt.NDArray[np.float32],
        KyT: npt.NDArray[np.float32],
        Ky1: npt.NDArray[np.float32],
        Ky2a: npt.NDArray[np.float32],
        Ky2b: npt.NDArray[np.float32],
        Ky3a: npt.NDArray[np.float32],
        Ky3b: npt.NDArray[np.float32],
        Ky4: npt.NDArray[np.float32],
    ) -> npt.NDArray[np.float32]:
        """Calculate yield ratio based on https://doi.org/10.1016/j.jhydrol.2009.07.031.

        Args:
            crop_map: array of currently harvested crops.
            evaporation_ratio: ratio of actual to potential evapotranspiration of harvested crops.
            evaporation_ratio_per_crop_stage: ratio of actual to potential evapotranspiration per crop stage.
            KyT: Water stress reduction factor from GAEZ.
            Ky1: Water stress reduction factor for crop stage 1 from GAEZ.
            Ky2a: Water stress reduction factor for crop stage 2a from GAEZ.
            Ky2b: Water stress reduction factor for crop stage 2b from GAEZ.
            Ky3a: Water stress reduction factor for crop stage 3a from GAEZ.
            Ky3b: Water stress reduction factor for crop stage 3b from GAEZ.
            Ky4: Water stress reduction factor for crop stage 4 from GAEZ.

        Returns:
            yield_ratios: yield ratio (as ratio of maximum obtainable yield) per harvested crop.
        """
        yield_ratios = np.full(evaporation_ratio.size, -1, dtype=np.float32)

        assert crop_map.size == evaporation_ratio.size

        for i in range(evaporation_ratio.size):
            evap_ratio = evaporation_ratio[i]
            crop = crop_map[i]
            yield_ratio_crop = 1 - KyT[crop] * (1 - evap_ratio)

            if not np.isnan(evaporation_ratio_per_crop_stage[0, i]):
                yield_ratio_crop = np.minimum(
                    yield_ratio_crop,
                    1 - Ky1[crop] * (1 - evaporation_ratio_per_crop_stage[0, i]),
                )
            if not np.isnan(evaporation_ratio_per_crop_stage[1, i]):
                yield_ratio_crop = np.minimum(
                    yield_ratio_crop,
                    1 - Ky2a[crop] * (1 - evaporation_ratio_per_crop_stage[1, i]),
                )
            if not np.isnan(evaporation_ratio_per_crop_stage[2, i]):
                yield_ratio_crop = np.minimum(
                    yield_ratio_crop,
                    1 - Ky2b[crop] * (1 - evaporation_ratio_per_crop_stage[2, i]),
                )
            if not np.isnan(evaporation_ratio_per_crop_stage[3, i]):
                yield_ratio_crop = np.minimum(
                    yield_ratio_crop,
                    1 - Ky3a[crop] * (1 - evaporation_ratio_per_crop_stage[3, i]),
                )
            if not np.isnan(evaporation_ratio_per_crop_stage[4, i]):
                yield_ratio_crop = np.minimum(
                    yield_ratio_crop,
                    1 - Ky3b[crop] * (1 - evaporation_ratio_per_crop_stage[4, i]),
                )
            if not np.isnan(evaporation_ratio_per_crop_stage[5, i]):
                yield_ratio_crop = np.minimum(
                    yield_ratio_crop,
                    1 - Ky4[crop] * (1 - evaporation_ratio_per_crop_stage[5, i]),
                )

            yield_ratios[i] = np.maximum(yield_ratio_crop, 0)

        return yield_ratios

    @staticmethod
    @njit(cache=True)
    def get_yield_ratio_numba_MIRCA2000(
        crop_map: np.ndarray,
        evap_ratios: np.ndarray,
        alpha: np.ndarray,
        beta: np.ndarray,
        P0: np.ndarray,
        P1: np.ndarray,
    ) -> npt.NDArray[np.float32]:
        """Calculate yield ratio based on https://doi.org/10.1016/j.jhydrol.2009.07.031.

        Args:
            crop_map: array of currently harvested crops.
            evap_ratios: ratio of actual to potential evapotranspiration of harvested crops.
            alpha: alpha value per crop used in MIRCA2000.
            beta: beta value per crop used in MIRCA2000.
            P0: P0 value per crop used in MIRCA2000.
            P1: P1 value per crop used in MIRCA2000.

        Returns:
            yield_ratios: yield ratio (as ratio of maximum obtainable yield) per harvested crop.
        """
        yield_ratios = np.full(evap_ratios.size, -1, dtype=np.float32)

        assert crop_map.size == evap_ratios.size

        for i in range(evap_ratios.size):
            evap_ratio = evap_ratios[i]
            crop = crop_map[i]
            if alpha[crop] * evap_ratio + beta[crop] > 1:
                yield_ratio = 1
            elif P0[crop] < evap_ratio < P1[crop]:
                yield_ratio = (
                    alpha[crop] * P1[crop]
                    + beta[crop]
                    - (P1[crop] - evap_ratio)
                    * (alpha[crop] * P1[crop] + beta[crop])
                    / (P1[crop] - P0[crop])
                )
            elif evap_ratio < P0[crop]:
                yield_ratio = 0
            else:
                yield_ratio = alpha[crop] * evap_ratio + beta[crop]
            yield_ratios[i] = yield_ratio

        return yield_ratios

    def get_yield_ratio(
        self,
        harvest: np.ndarray,
        actual_transpiration: npt.NDArray[np.float32],
        potential_transpiration: npt.NDArray[np.float32],
        actual_transpiration_per_crop_stage: npt.NDArray[np.float32],
        potential_transpiration_per_crop_stage: npt.NDArray[np.float32],
        crop_map: np.ndarray,
    ) -> np.ndarray:
        """Gets yield ratio for each crop given the ratio between actual and potential evapostranspiration during growth.

        Args:
            harvest: Map of crops that are harvested.
            actual_transpiration: Actual evapotranspiration during crop growth period.
            potential_transpiration: Potential evapotranspiration during crop growth period.
            actual_transpiration_per_crop_stage: Actual evapotranspiration per crop stage.
            potential_transpiration_per_crop_stage: Potential evapotranspiration per crop stage.
            crop_map: Subarray of type of crop grown.

        Returns:
            yield_ratio: Map of yield ratio.

        Raises:
            ValueError: If crop data type is not GAEZ or MIRCA2000.
        """
        if self.var.crop_data_type == "GAEZ":
            yield_ratio: npt.NDArray[np.float32] = self.get_yield_ratio_numba_GAEZ(
                crop_map[harvest],
                evaporation_ratio=actual_transpiration[harvest]
                / potential_transpiration[harvest],
                evaporation_ratio_per_crop_stage=actual_transpiration_per_crop_stage[
                    :, harvest
                ]
                / potential_transpiration_per_crop_stage[:, harvest],
                KyT=self.var.crop_data["KyT"].values,
                Ky1=self.var.crop_data["Ky1"].values,
                Ky2a=self.var.crop_data["Ky2a"].values,
                Ky2b=self.var.crop_data["Ky2b"].values,
                Ky3a=self.var.crop_data["Ky3a"].values,
                Ky3b=self.var.crop_data["Ky3b"].values,
                Ky4=self.var.crop_data["Ky4"].values,
            )
        elif self.var.crop_data_type == "MIRCA2000":
            yield_ratio: npt.NDArray[np.float32] = self.get_yield_ratio_numba_MIRCA2000(
                crop_map[harvest],
                actual_transpiration[harvest] / potential_transpiration[harvest],
                self.var.crop_data["a"].values,
                self.var.crop_data["b"].values,
                self.var.crop_data["P0"].values,
                self.var.crop_data["P1"].values,
            )
        else:
            raise ValueError(
                f"Unknown crop data type: {self.var.crop_data_type}, must be 'GAEZ' or 'MIRCA2000'"
            )
        assert not np.isnan(yield_ratio).any()

        return yield_ratio

    def field_to_farmer(
        self,
        array: npt.NDArray[np.floating],
        method: str = "sum",
    ) -> npt.NDArray[np.floating]:
        """Aggregate a field HRU-level array to farmer-level totals.

        Args:
            array (npt.NDArray[np.floating]): Values per field (compressed over owned fields).
            method (str, optional): Aggregation method; only ``"sum"`` is supported.
                Defaults to ``"sum"``.

        Returns:
            npt.NDArray[np.floating]: Per-farmer aggregated values.
        """
        assert method == "sum", "Only sum is implemented"
        farmer_fields: npt.NDArray[np.int32] = self.HRU.var.land_owners[
            self.HRU.var.land_owners != -1
        ]
        masked_array: npt.NDArray[np.floating] = array[self.HRU.var.land_owners != -1]
        return np.bincount(farmer_fields, masked_array, minlength=self.var.n).astype(
            masked_array.dtype
        )

    def farmer_to_field(
        self,
        array: npt.NDArray,
        nodata: float | int | bool,
    ) -> npt.NDArray:
        """Expand a per-farmer array to per-field values.

        Args:
            array (npt.NDArray): Values per farmer.
            nodata (float | int | bool): Fill value for fields without an owner.

        Returns:
            npt.NDArray: Values mapped to each field (same shape as ``land_owners``).
        """
        by_field = np.take(array, self.HRU.var.land_owners)
        by_field[self.HRU.var.land_owners == -1] = nodata
        return by_field

    def decompress(self, array: npt.NDArray) -> npt.NDArray:
        """Decompress a per-farmer array to the full HRU raster.

        Uses ``NaN`` for unowned fields when the dtype is floating, otherwise ``-1``.

        Args:
            array (npt.NDArray): Values per farmer.

        Returns:
            npt.NDArray: Decompressed array aligned with the HRU raster.
        """
        if np.issubdtype(array.dtype, np.floating):
            nofieldvalue = np.nan
        else:
            nofieldvalue = -1
        by_field = self.farmer_to_field(array, nodata=nofieldvalue)
        return self.HRU.decompress(by_field)

    @property
    def mask(self) -> npt.NDArray[np.bool_]:
        """Mask of invalid or unowned HRU cells."""
        mask = self.HRU.mask.copy()
        mask[self.decompress(self.HRU.var.land_owners) == -1] = True
        return mask

    @staticmethod
    @njit(cache=True)
    def harvest_numba(
        n: np.ndarray,
        field_indices_by_farmer: np.ndarray,
        field_indices: np.ndarray,
        crop_map: np.ndarray,
        crop_age_days: np.ndarray,
        crop_harvest_age_days: np.ndarray,
    ) -> np.ndarray:
        """This function determines whether crops are ready to be harvested by comparing the crop harvest age to the current age of the crop. If the crop is harvested, the crops next multicrop index and next plant day are determined.

        Args:
            n: Number of farmers.
            start_day_per_month: Array containing the starting day of each month.
            field_indices_by_farmer: This array contains the indices where the fields of a farmer are stored in `field_indices`.
            field_indices: This array contains the indices of all fields, ordered by farmer. In other words, if a farmer owns multiple fields, the indices of the fields are indices.
            crop_map: Subarray map of crops.
            crop_age_days: Subarray map of current crop age in days.
            crop_harvest_age_days: Subarray map of crop harvest age in days. I.e., the age at which the crop is ready to be harvested.

        Returns:
            harvest: Boolean subarray map of fields to be harvested.
        """
        harvest = np.zeros(crop_map.shape, dtype=np.bool_)
        for farmer_i in range(n):
            farmer_fields = get_farmer_HRUs(
                field_indices, field_indices_by_farmer, farmer_i
            )
            for field in farmer_fields:
                crop_age = crop_age_days[field]
                if crop_age >= 0:
                    crop = crop_map[field]
                    assert crop != -1
                    if crop_age == crop_harvest_age_days[field]:
                        harvest[field] = True
                        crop_harvest_age_days[field] = -1
                else:
                    assert crop_map[field] == -1
        return harvest

    def harvest(self) -> None:
        """Determine which crops need to be harvested based on their current age and their harvest age.

        Once harvested, compute various metrics related to the harvest including potential profit,
        actual profit, crop age, drought perception, and update corresponding attributes of the model.
        Save the corresponding SPEI over the last harvest.

        Attributes:
            harvest_numba: A helper function to obtain the harvest map.
            get_yield_ratio: A function to calculate yield ratio based on the ratio of actual to potential evapotranspiration.

        Note:
            The function also updates the drought risk perception and tracks disposable income.
        """
        # Using the helper function to determine which crops are ready to be harvested
        harvest = self.harvest_numba(
            n=self.var.n,
            field_indices_by_farmer=self.var.field_indices_by_farmer.data,
            field_indices=self.var.field_indices,
            crop_map=self.HRU.var.crop_map,
            crop_age_days=self.HRU.var.crop_age_days_map,
            crop_harvest_age_days=self.HRU.var.crop_harvest_age_days,
        )

        self.var.actual_yield_per_farmer.fill(np.nan)
        self.var.harvested_crop.fill(-1)
        # If there are fields to be harvested, compute yield ratio and various related metrics
        if np.count_nonzero(harvest):
            print(f"Harvesting {np.count_nonzero(harvest)} fields.")
            # Get yield ratio for the harvested crops
            yield_ratio_per_field = self.get_yield_ratio(
                harvest,
                self.HRU.var.transpiration_crop_life,
                self.HRU.var.potential_transpiration_crop_life,
                self.HRU.var.transpiration_crop_life_per_crop_stage,
                self.HRU.var.potential_transpiration_crop_life_per_crop_stage,
                self.HRU.var.crop_map,
            )
            assert (yield_ratio_per_field >= 0).all()

            harvesting_farmer_fields = self.HRU.var.land_owners[harvest]
            harvested_area = self.HRU.var.cell_area[harvest]

            harvested_crops = self.HRU.var.crop_map[harvest]
            max_yield_per_crop = np.take(
                self.var.crop_data["reference_yield_kg_m2"].values, harvested_crops
            )
            harvesting_farmers = np.unique(harvesting_farmer_fields)

            # it's okay for some crop prices to be nan, as they will be filtered out in the next step
            crop_prices = self.agents.market.crop_prices
            region_id_per_field = self.var.region_id

            # Determine the region ids of harvesting farmers, as crop prices differ per region

            region_id_per_field = self.var.region_id[self.HRU.var.land_owners]
            region_id_per_field[self.HRU.var.land_owners == -1] = -1
            region_id_per_harvested_field = region_id_per_field[harvest]

            # Calculate the crop price per field
            crop_price_per_field = crop_prices[
                region_id_per_harvested_field, harvested_crops
            ]

            # but it's not okay for the crop price to be nan now
            assert not np.isnan(crop_price_per_field).any()

            # Correct yield ratio
            yield_ratio_per_field = (
                self.var.base_management_yield_ratio[harvesting_farmer_fields]
                * yield_ratio_per_field
            )

            # Calculate the potential yield per field
            potential_yield_per_field = max_yield_per_crop * harvested_area

            # Calculate the total yield per field
            actual_yield_per_field = yield_ratio_per_field * potential_yield_per_field

            # And sum the total yield per field to get the total yield per farmer
            self.var.actual_yield_per_farmer[:] = np.bincount(
                harvesting_farmer_fields,
                weights=actual_yield_per_field,
                minlength=self.var.n,
            )

            # get the harvested crop per farmer. This assumes each farmer only harvests one crop
            # on the same day
            self.var.harvested_crop[harvesting_farmers] = harvested_crops[
                np.unique(self.HRU.var.land_owners[harvest], return_index=True)[1]
            ]

            # Determine the actual and potential profits
            potential_profit_per_field = (
                potential_yield_per_field * crop_price_per_field
            )
            actual_profit_per_field = actual_yield_per_field * crop_price_per_field
            assert (potential_profit_per_field >= 0).all()
            assert (actual_profit_per_field >= 0).all()

            # Convert from the profit and potential profit per field to the profit per farmer
            potential_income_farmer = np.bincount(
                harvesting_farmer_fields,
                weights=potential_profit_per_field,
                minlength=self.var.n,
            )
            self.income_farmer = np.bincount(
                harvesting_farmer_fields,
                weights=actual_profit_per_field,
                minlength=self.var.n,
            )

            # Convert the yield_ratio per field to the average yield ratio per farmer
            # yield_ratio_per_farmer = income_farmer / potential_income_farmer

            # Get the crop age
            crop_age = self.HRU.var.crop_age_days_map[harvest]
            current_crop_age = np.bincount(
                harvesting_farmer_fields, weights=crop_age, minlength=self.var.n
            ) / np.bincount(harvesting_farmer_fields, minlength=self.var.n)

            harvesting_farmers_mask = np.zeros(self.var.n, dtype=bool)
            harvesting_farmers_mask[harvesting_farmers] = True

            self.save_yearly_income(self.income_farmer, potential_income_farmer)
            self.save_harvest_spei(harvesting_farmers)
            self.save_harvest_precipitation(
                harvesting_farmers, current_crop_age[harvesting_farmers]
            )
            self.drought_risk_perception(harvesting_farmers, current_crop_age)

            ## After updating the drought risk perception, set the previous month for the next timestep as the current for this timestep.
            # TODO: This seems a bit like a quirky solution, perhaps there is a better way to do this.
            self.var.previous_month = self.model.current_time.month

        else:
            self.income_farmer = np.zeros(self.var.n, dtype=np.float32)

        # Reset transpiration values for harvested fields
        self.HRU.var.transpiration_crop_life[harvest] = 0
        self.HRU.var.potential_transpiration_crop_life[harvest] = 0

        # Update crop and land use maps after harvest
        self.HRU.var.crop_map[harvest] = -1
        self.HRU.var.crop_age_days_map[harvest] = -1
        self.HRU.var.land_use_type[harvest] = GRASSLAND_LIKE

        # For unharvested growing crops, increase their age by 1
        self.HRU.var.crop_age_days_map[(~harvest) & (self.HRU.var.crop_map >= 0)] += 1

        assert (
            self.HRU.var.crop_age_days_map <= self.HRU.var.crop_harvest_age_days
        ).all()

    def drought_risk_perception(
        self,
        harvesting_farmers: np.ndarray,
        current_crop_age: np.ndarray,
    ) -> None:
        """Update drought risk perception for harvesting farmers.

        Computes farmers' risk perception from the difference between their latest
        profits and potential profits, adjusted for inflation and recent history.
        Farmers that experience a drought event have their drought timer reset.

        Args:
            harvesting_farmers (np.ndarray): Indices of farmers currently harvesting.
            current_crop_age (np.ndarray): Current crop age for each farmer.

        Todo:
            Perhaps move the constant to the model.yml.
        """
        # constants
        HISTORICAL_PERIOD = min(5, self.var.yearly_potential_income.shape[1])  # years

        # Convert the harvesting farmers index array to a boolean array of full length
        harvesting_farmers_long = np.zeros(self.var.n, dtype=bool)
        harvesting_farmers_long[harvesting_farmers] = True

        # Update the drought timer based on the months passed since the previous check
        months_passed = (self.model.current_time.month - self.var.previous_month) % 12
        self.var.drought_timer += months_passed / 12

        # Create an empty drought loss np.ndarray
        drought_loss_historical = np.zeros(
            (self.var.n, HISTORICAL_PERIOD), dtype=np.float32
        )

        # Calculate the cumulative inflation from the start year to the current year for each farmer
        # the base year is not important here as we are only interested in the relative change
        cumulative_inflation_since_base_year = np.cumprod(
            np.stack(
                [
                    self.get_value_per_farmer_from_region_id(
                        self.inflation_rate,
                        datetime(year, 1, 1),
                        subset=harvesting_farmers_long,
                    )
                    for year in range(
                        self.model.current_time.year + 1 - HISTORICAL_PERIOD,
                        self.model.current_time.year + 1,
                    )
                ],
                axis=1,
            ),
            axis=1,
        )

        # Compute the percentage loss between potential and actual profits for harvesting farmers
        potential_profits_inflation_corrected = (
            self.var.yearly_potential_income[
                harvesting_farmers_long, :HISTORICAL_PERIOD
            ]
            / cumulative_inflation_since_base_year
        )
        actual_profits_inflation_corrected = (
            self.var.yearly_income[harvesting_farmers_long, :HISTORICAL_PERIOD]
            / cumulative_inflation_since_base_year
        )

        drought_loss_historical[harvesting_farmers_long] = (
            (potential_profits_inflation_corrected - actual_profits_inflation_corrected)
            / potential_profits_inflation_corrected
        ) * 100

        # Calculate the current and past average loss percentages
        drought_loss_latest = drought_loss_historical[:, 0]
        drought_loss_past = np.mean(drought_loss_historical[:, 1:], axis=1)

        # Identify farmers who experienced a drought event based on loss comparison with historical losses
        drought_loss_current = drought_loss_latest - drought_loss_past

        experienced_drought_event = (
            drought_loss_current >= self.var.moving_average_threshold
        )

        # Reset the drought timer for farmers who have harvested and experienced a drought event
        self.var.drought_timer[
            np.logical_and(harvesting_farmers_long, experienced_drought_event)
        ] = 0

        # Update the risk perception of all farmers
        self.var.risk_perception = (
            self.var.risk_perc_max
            * (1.6 ** (self.var.risk_decr * self.var.drought_timer))
            + self.var.risk_perc_min
        )

        print(
            "Risk perception mean = ",
            np.mean(self.var.risk_perception),
            "STD",
            np.std(self.var.risk_perception),
        )

        # Determine which farmers need emergency microcredit to keep farming
        loaning_farmers = drought_loss_current >= self.var.moving_average_threshold

        # Determine their microcredit
        if self.microcredit_adaptation_active:
            # print(np.count_nonzero(loaning_farmers), "farmers are getting microcredit")
            self.microcredit(loaning_farmers, drought_loss_current, current_crop_age)

    def microcredit(
        self,
        loaning_farmers: npt.NDArray[np.bool_],
        drought_loss_current: npt.NDArray[np.floating],
        current_crop_age: npt.NDArray[np.floating],
    ) -> None:
        """Compute and assign microcredit based on profits, drought loss, and crop age.

        Uses recent profits, the latest drought loss, and the fraction of the cropping
        period completed to size loans. Updates per-farmer loan costs and trackers.

        Args:
            loaning_farmers (npt.NDArray[np.bool_]): Boolean mask of farmers applying for a loan.
            drought_loss_current (npt.NDArray[np.floating]): Latest drought loss (%)
                per farmer.
            current_crop_age (npt.NDArray[np.floating]): Current crop age per farmer
                (days or time units consistent with the crop calendar).
        """
        # Compute the maximum loan amount based on the average profits of the last 10 years
        max_loan = np.median(self.var.yearly_income[loaning_farmers, :5], axis=1)

        # Compute the crop age as a percentage of the average total time a farmer has had crops planted
        crop_growth_duration = self.var.crop_calendar[:, :, 2].data
        total_crop_age = np.where(
            crop_growth_duration == -1, 0, crop_growth_duration
        ).sum(axis=1)
        crop_age_fraction = (
            current_crop_age[loaning_farmers] / total_crop_age[loaning_farmers]
        )

        # Calculate the total loan amount based on drought loss, crop age percentage, and the maximum loan
        total_loan = (
            (drought_loss_current[loaning_farmers] / 100) * crop_age_fraction * max_loan
        )

        # Fetch loan configurations from the model settings
        loan_duration = self.model.config["agent_settings"]["farmers"]["microcredit"][
            "loan_duration"
        ]

        # interest_rate = self.get_value_per_farmer_from_region_id(
        #     self.var.lending_rate, self.model.current_time
        # )
        interest_rate = self.var.interest_rate.data

        # Compute the annual cost of the loan using the interest rate and loan duration
        annual_cost_microcredit = total_loan * (
            interest_rate[loaning_farmers]
            * (1 + interest_rate[loaning_farmers]) ** loan_duration
            / ((1 + interest_rate[loaning_farmers]) ** loan_duration - 1)
        )

        # Add the amounts to the individual loan slots
        self.set_loans_numba(
            all_loans_annual_cost=self.var.all_loans_annual_cost.data,
            loan_tracker=self.var.loan_tracker.data,
            loaning_farmers=loaning_farmers,
            annual_cost_loan=annual_cost_microcredit,
            loan_duration=loan_duration,
            loan_type=1,
        )

        # Add it to the loan total
        self.var.all_loans_annual_cost[loaning_farmers, -1, 0] += (
            annual_cost_microcredit
        )

    def government_premium_cap(self) -> np.ndarray:
        """Compute per-farmer government premium cap based on income and crop mix.

        Farmers are grouped by well status. If all farmers in a group have
        sugarcane (``crop_calendar[..., -1, 0] == 4``), the cap is 5% of mean
        income per m²; otherwise 2%. Caps are then scaled by each farmer's field
        size.

        Returns:
            numpy.ndarray: Premium cap per farmer.
        """
        year_income_m2 = self.var.yearly_income[:, 0] / self.field_size_per_farmer

        group_indices, n_groups = self.create_unique_groups(
            self.well_status,
        )
        group_mean_cap = np.zeros(n_groups, dtype=float)
        for group_idx in range(n_groups):
            agent_indices = np.where(group_indices == group_idx)[0]
            sugarcane_check = np.all(self.var.crop_calendar[agent_indices, -1, 0] == 4)
            if sugarcane_check:
                group_mean_cap[group_idx] = (
                    np.mean(year_income_m2[agent_indices]) * 0.05
                )
            else:
                group_mean_cap[group_idx] = (
                    np.mean(year_income_m2[agent_indices]) * 0.02
                )

        agent_caps = group_mean_cap[group_indices] * self.field_size_per_farmer

        return agent_caps

    def potential_insured_loss(self) -> np.ndarray:
        """Compute potential insured loss per farmer-year.

        Masks unfilled years (all-zero income), computes each farmer's average
        income over filled years, and sets the potential insured loss as the
        positive difference between that average and the realized income.

        Returns:
            np.ndarray: Array shaped like ``yearly_income`` with per farmer-year
                potential insured losses (``float32``). Masked years remain zero.
        """
        # Calculating personal pure premiums and Bühlmann-Straub parameters to get the credibility premium
        # Mask out unfilled years
        mask_columns = np.all(self.var.yearly_income == 0, axis=0)

        # Apply the mask to data
        income_masked = self.var.yearly_income.data[:, ~mask_columns]
        n_agents, n_years = income_masked.shape

        # Calculate personal loss
        self.var.avg_income_per_agent = np.nanmean(income_masked, axis=1)

        potential_insured_loss = np.zeros_like(self.var.yearly_income, dtype=np.float32)

        potential_insured_loss[:, ~mask_columns] = np.maximum(
            self.var.avg_income_per_agent[..., None] - income_masked, 0
        )

        return potential_insured_loss

    def premium_personal_insurance(
        self,
        potential_insured_loss: npt.NDArray[np.floating],
        government_premium_cap: npt.NDArray[np.floating],
    ) -> npt.NDArray[np.floating]:
        """Compute capped personal insurance premiums via Bühlmann–Straub credibility.

        Uses each farmer's pure premium (mean potential loss per m²), blends it with
        their group's mean using credibility weights ``Z = n / (n + K)``, and then
        caps the resulting premium by the government cap.

        Args:
            potential_insured_loss (npt.NDArray[np.floating]): Potential insured loss per
                farmer-year; shape matches ``yearly_income``.
            government_premium_cap (npt.NDArray[np.floating]): Maximum allowed premium per
                farmer (currency units).

        Returns:
            npt.NDArray[np.floating]: Capped personal premium per farmer.
        """
        # Calculating personal pure premiums and Bühlmann-Straub parameters to get the credibility premium
        # Mask out unfilled years
        mask_columns = np.all(self.var.yearly_income == 0, axis=0)

        # Apply the mask to data
        income_masked = self.var.yearly_income.data[:, ~mask_columns]
        # Calculate personal loss
        agent_pure_premiums_m2 = (
            np.mean(potential_insured_loss, axis=1) / self.field_size_per_farmer
        )

        group_indices, n_groups = self.create_unique_groups(
            self.well_status,
        )

        years_observed = np.sum(~np.isnan(income_masked), axis=1)
        # Initialize arrays for coefficients and R²
        group_mean_premiums = np.zeros(n_groups, dtype=float)
        for group_idx in range(n_groups):
            agent_indices = np.where(group_indices == group_idx)[0]
            group_mean_premiums[group_idx] = np.mean(
                agent_pure_premiums_m2[agent_indices]
            )

        sample_var_per_agent = np.var(potential_insured_loss, axis=1, ddof=1)
        valid_for_within = years_observed > 1

        within_variance = np.sum(
            (years_observed[valid_for_within] - 1)
            * sample_var_per_agent[valid_for_within]
        ) / np.sum(years_observed[valid_for_within] - 1)
        between_variance = np.var(agent_pure_premiums_m2, ddof=1)
        credibility_param_K = (
            within_variance / between_variance if between_variance > 0 else np.inf
        )

        # Classical Bühlmann–Straub: Z = n / (n + K)
        credibility_weights = years_observed / (years_observed + credibility_param_K)
        credibility_premiums_m2 = (
            credibility_weights * agent_pure_premiums_m2
            + (1 - credibility_weights) * group_mean_premiums[group_indices]
        )
        # Return to personal prices and add loading factor
        personal_premium = credibility_premiums_m2 * self.field_size_per_farmer * 1.3

        return np.minimum(government_premium_cap, personal_premium)

    def insured_payouts_personal(
        self,
        insured_farmers_mask: npt.NDArray[np.bool_],
    ) -> npt.NDArray[np.floating]:
        """Compute insured payouts for personal insurance and update state.

        Uses a trailing mean income threshold per farmer-year (first 7 years use the
        cumulative mean; afterwards a 7-year moving average), compares it to current
        income, and pays the positive shortfall for insured farmers. Updates
        ``insured_yearly_income`` for the current year and records payout events in
        ``payout_mask``.

        Args:
            insured_farmers_mask (npt.NDArray[np.bool_]): Boolean mask indicating
                which farmers are covered by personal insurance.

        Returns:
            npt.NDArray[np.floating]: Per farmer-year insured losses (same shape as
            ``yearly_income``).
        """
        data_full = self.var.yearly_income.data

        mask_cols = (data_full == 0).all(axis=0)
        data_masked = data_full[:, ~mask_cols]

        cumsum = np.cumsum(data_masked, axis=1, dtype=float)

        n_agents, T = data_masked.shape
        years = np.arange(T)
        thr_m = np.empty_like(data_masked, dtype=float)

        first7 = years < 7
        thr_m[:, first7] = cumsum[:, first7] / (years[first7] + 1)

        if T > 7:
            window_sum = cumsum[:, 7:] - cumsum[:, :-7]
            thr_m[:, 7:] = window_sum / 7

        thr_m = thr_m[:, ::-1]

        threshold_full = np.zeros_like(data_full, dtype=float)
        threshold_full[:, ~mask_cols] = thr_m

        insured_losses = np.maximum(threshold_full - self.var.yearly_income, 0)

        self.var.insured_yearly_income[insured_farmers_mask, 0] += insured_losses[
            insured_farmers_mask, 0
        ]

        # Improve intention factor of farmers who have had a payout
        new_payouts = (insured_losses[:, 0] > 0) & insured_farmers_mask
        self.var.payout_mask[:, PERSONAL_INSURANCE_ADAPTATION] |= new_payouts

        return insured_losses

    def premium_index_insurance(
        self,
        potential_insured_loss: npt.NDArray[np.floating],
        history: npt.NDArray[np.floating],
        gev_params: npt.NDArray[np.floating],
        strike_vals: npt.NDArray[np.floating],
        exit_vals: npt.NDArray[np.floating],
        rate_vals: npt.NDArray[np.floating],
        government_premium_cap: npt.NDArray[np.floating],
    ) -> tuple[
        npt.NDArray[np.floating],
        npt.NDArray[np.floating],
        npt.NDArray[np.floating],
        npt.NDArray[np.floating],
    ]:
        """Select an index-insurance contract and compute capped premiums.

        Builds candidate contracts (strike/exit/rate), evaluates basis risk using
        past losses, and selects the best contract per farmer. Premiums include a
        loading factor and are capped by the government premium cap.

        Args:
            potential_insured_loss (npt.NDArray[np.floating]): Potential insured loss per
                farmer-year; shape matches ``yearly_income``.
            history (npt.NDArray[np.floating]): Historical index (e.g., rainfall) per
                farmer-year aligned with ``potential_insured_loss``.
            gev_params (npt.NDArray[np.floating]): Fitted GEV parameters per farmer
                (shape as required by the pricing routine).
            strike_vals (npt.NDArray[np.floating]): Candidate strike levels.
            exit_vals (npt.NDArray[np.floating]): Candidate exit levels.
            rate_vals (npt.NDArray[np.floating]): Candidate rate-on-line values.
            government_premium_cap (npt.NDArray[np.floating]): Max premium per farmer.

        Returns:
            tuple[npt.NDArray[np.floating], npt.NDArray[np.floating],
            npt.NDArray[np.floating], npt.NDArray[np.floating]]: Best strike, exit,
                rate, and capped premium per farmer.
        """

    def insured_payouts_index(
        self,
        strike: npt.NDArray[np.floating],
        exit: npt.NDArray[np.floating],
        rate: npt.NDArray[np.floating],
        insured_farmers_mask: npt.NDArray[np.bool_],
        index_nr: int,
    ) -> npt.NDArray[np.floating]:
        """Compute index-insurance payouts historically and update state.

        Uses strike/exit thresholds and per-farmer rates to derive payouts from the
        historical SPEI index, updates ``insured_yearly_income`` for insured farmers,
        and records payout events in ``payout_mask`` at ``index_nr``.

        Args:
            strike (npt.NDArray[np.floating]): Strike level per farmer.
            exit (npt.NDArray[np.floating]): Exit level per farmer (≤ strike).
            rate (npt.NDArray[np.floating]): Rate-on-line per farmer.
            insured_farmers_mask (npt.NDArray[np.bool_]): Boolean mask of insured farmers.
            index_nr (int): Column in ``payout_mask`` corresponding to this product.

        Returns:
            npt.NDArray[np.floating]: Per farmer-year payouts shaped like
            ``yearly_income`` (masked years are zero).
        """
        # Determine what the index insurance would have paid out in the past
        mask_columns = np.all(self.var.yearly_income == 0, axis=0)
        spei_hist = self.var.yearly_SPEI.data[:, ~mask_columns]

        denom = strike - exit
        shortfall = strike[:, None] - spei_hist
        # (no payout if rainfall ≥ strike)
        shortfall = np.clip(shortfall, 0.0, None)
        # (full payout once exit is breached)
        shortfall = np.minimum(shortfall, denom[:, None])
        # convert to fraction of maximum shortfall
        ratio = shortfall / denom[:, None]
        # scale by each agent’s rate
        payouts = ratio * rate[:, None]

        potential_insured_loss = np.zeros_like(self.var.yearly_income, dtype=np.float32)
        potential_insured_loss[:, ~mask_columns] = payouts

        self.var.insured_yearly_income[insured_farmers_mask, 0] += (
            potential_insured_loss[insured_farmers_mask, 0]
        )

        # Improve intention factor of farmers who have had a payout
        self.var.payout_mask[:, index_nr] |= (
            potential_insured_loss[:, 0] > 0
        ) & insured_farmers_mask

        return potential_insured_loss

    def insured_yields(
        self,
        potential_insured_loss: npt.NDArray[np.floating],
    ) -> npt.NDArray[np.floating]:
        """Compute insured yield-SPEI relation given the agent had insurance.

        Adds the potential insured loss to yearly income, converts to a yield ratio
        relative to potential income (clipped to ``[0, 1]``), and derives the
        yield-SPEI relationship using the groupwise linear relation.

        Args:
            potential_insured_loss (npt.NDArray[np.floating]): Potential insured loss
                per farmer-year; shape compatible with ``yearly_income``.

        Returns:
            npt.NDArray[np.floating]: Insured yield-SPEI relationship per farmer-year.
        """
        insured_yearly_income = self.var.yearly_income + potential_insured_loss

        insured_yearly_yield_ratio = (
            insured_yearly_income / self.var.yearly_potential_income
        )

        insured_yearly_yield_ratio = np.clip(insured_yearly_yield_ratio.data, 0, 1)

        insured_yield_probability_relation = (
            self.calculate_yield_spei_relation_group_lin(
                insured_yearly_yield_ratio, self.var.yearly_SPEI_probability
            )
        )
        return insured_yield_probability_relation

    @staticmethod
    @njit(cache=True)
    def set_loans_numba(
        all_loans_annual_cost: np.ndarray,
        loan_tracker: np.ndarray,
        loaning_farmers: np.ndarray,
        annual_cost_loan: np.ndarray,
        loan_duration: int,
        loan_type: int,
    ) -> None:
        """Assign microcredit annual costs into available loan slots (Numba).

        Args:
            all_loans_annual_cost (np.ndarray): Array of per-farmer annual loan costs
                with shape ``(n_farmers, n_types, n_slots)``; updated in place.
            loan_tracker (np.ndarray): Remaining duration per loan slot; updated in place.
            loaning_farmers (np.ndarray): Boolean mask of farmers receiving a loan.
            annual_cost_loan (np.ndarray): Annual cost for new loan, to be added to
                all_loans_annual_cost
            loan_duration (int): Duration (years) to set for new loans.
            loan_type (int): Loan type index (e.g., 0=..., 1=microcredit).
        """
        farmers_getting_loan = np.where(loaning_farmers)[0]

        # Update the agent's loans and total annual costs with the computed annual cost
        # Make sure it is in an empty loan slot
        for farmer in farmers_getting_loan:
            for i in range(4):
                if all_loans_annual_cost[farmer, loan_type, i] == 0:
                    local_index = np.where(farmers_getting_loan == farmer)[0][0]
                    all_loans_annual_cost[farmer, loan_type, i] += annual_cost_loan[
                        local_index
                    ]
                    loan_tracker[farmer, loan_type, i] = loan_duration
                    break  # Exit the loop after adding to the first zero value

    def plant(self) -> None:
        """Determines when and what crop should be planted, mainly through calling the :meth:`agents.farmers.Farmers.plant_numba`. Then converts the array to cupy array if model is running with GPU."""
        if self.cultivation_costs[0] is None:
            cultivation_cost = self.cultivation_costs[1]
        else:
            index = self.cultivation_costs[0].get(self.model.current_time)
            cultivation_cost = self.cultivation_costs[1][index]
            assert cultivation_cost.shape[0] == len(self.model.regions)
            assert cultivation_cost.shape[1] == len(self.var.crop_ids)

        plant_map, farmers_selling_land = plant(
            n=self.var.n,
            day_index=self.model.current_time.timetuple().tm_yday - 1,  # 0-indexed
            crop_calendar=self.var.crop_calendar.data,
            current_crop_calendar_rotation_year_index=self.var.current_crop_calendar_rotation_year_index.data,
            crop_map=self.HRU.var.crop_map,
            crop_harvest_age_days=self.HRU.var.crop_harvest_age_days,
            cultivation_cost=cultivation_cost,
            region_ids_per_farmer=self.var.region_id.data,
            field_indices_by_farmer=self.var.field_indices_by_farmer.data,
            field_indices=self.var.field_indices,
            field_size_per_farmer=self.field_size_per_farmer.data,
            all_loans_annual_cost=self.var.all_loans_annual_cost.data,
            loan_tracker=self.var.loan_tracker.data,
            interest_rate=self.var.interest_rate.data,
            farmers_going_out_of_business=False,
        )
        if farmers_selling_land.size > 0:
            self.remove_agents(farmers_selling_land)

        number_of_planted_fields = np.count_nonzero(plant_map >= 0)
        if number_of_planted_fields > 0:
            print(
                f"Planting {number_of_planted_fields} fields with crops: "
                f"{np.unique(plant_map[plant_map >= 0])}"
            )

        self.HRU.var.crop_map = np.where(
            plant_map >= 0, plant_map, self.HRU.var.crop_map
        )
        self.HRU.var.crop_age_days_map[plant_map >= 0] = 1

        assert (self.HRU.var.crop_age_days_map[self.HRU.var.crop_map > 0] >= 0).all()

        is_paddy_crop = np.isin(
            self.HRU.var.crop_map,
            self.var.crop_data[self.var.crop_data["is_paddy"]].index,
        )

        self.HRU.var.land_use_type[(self.HRU.var.crop_map >= 0) & is_paddy_crop] = (
            PADDY_IRRIGATED
        )
        self.HRU.var.land_use_type[(self.HRU.var.crop_map >= 0) & (~is_paddy_crop)] = (
            NON_PADDY_IRRIGATED
        )

    def water_abstraction_sum(self) -> None:
        """Aggregates yearly water abstraction from different sources (channel, reservoir, groundwater) for each farmer.

        Also computes the total abstraction per farmer.

        Note:
            This function performs the following steps:
                1. Updates the yearly channel water abstraction for each farmer.
                2. Updates the yearly reservoir water abstraction for each farmer.
                3. Updates the yearly groundwater water abstraction for each farmer.
                4. Computes and updates the total water abstraction for each farmer.

        """
        # Update yearly channel water abstraction for each farmer
        self.var.yearly_abstraction_m3_by_farmer[:, CHANNEL_IRRIGATION, 0] += (
            self.var.channel_abstraction_m3_by_farmer
        )

        # Update yearly reservoir water abstraction for each farmer
        self.var.yearly_abstraction_m3_by_farmer[:, RESERVOIR_IRRIGATION, 0] += (
            self.var.reservoir_abstraction_m3_by_farmer
        )

        # Update yearly groundwater water abstraction for each farmer
        self.var.yearly_abstraction_m3_by_farmer[:, GROUNDWATER_IRRIGATION, 0] += (
            self.var.groundwater_abstraction_m3_by_farmer
        )

        # Compute and update the total water abstraction for each farmer
        self.var.yearly_abstraction_m3_by_farmer[:, TOTAL_IRRIGATION, 0] += (
            self.var.channel_abstraction_m3_by_farmer
            + self.var.reservoir_abstraction_m3_by_farmer
            + self.var.groundwater_abstraction_m3_by_farmer
        )

    def save_harvest_spei(self, harvesting_farmers: npt.NDArray[np.bool_]) -> None:
        """Update monthly SPEI by shifting history and adding the current month.

        Updates ``monthly_SPEI``-related state in place using the current SPEI
        sampled at harvesting farmers' locations.

        Args:
            harvesting_farmers (npt.NDArray[np.bool_]): Boolean mask of farmers
                who are harvesting this step.
        """
        spei = self.model.hydrology.grid.spei_uncompressed
        current_SPEI_per_farmer = sample_from_map(
            array=spei,
            coords=self.var.locations[harvesting_farmers],
            gt=self.grid.gt,
        )

        full_size_SPEI_per_farmer = np.zeros_like(
            self.var.cumulative_SPEI_during_growing_season
        )
        full_size_SPEI_per_farmer[harvesting_farmers] = current_SPEI_per_farmer

        cumulative_mean(
            mean=self.var.cumulative_SPEI_during_growing_season,
            counter=self.var.cumulative_SPEI_count_during_growing_season,
            update=full_size_SPEI_per_farmer,
            mask=harvesting_farmers,
        )
        print(
            "season SPEI",
            np.mean(full_size_SPEI_per_farmer[harvesting_farmers]),
        )

    def save_harvest_precipitation(
        self,
        harvesting_farmers: npt.NDArray[np.bool_],
        crop_age: npt.NDArray[np.floating],
    ) -> None:
        """Accumulate seasonal precipitation for harvesting farmers.

        Uses the average crop age to define a seasonal window ending today and sums
        precipitation over that window per farmer, adding it to the cumulative total.

        Args:
            harvesting_farmers (npt.NDArray[np.bool_]): Boolean mask of farmers who are harvesting.
            crop_age (npt.NDArray[np.floating]): Current crop age per farmer (days).
        """
        avg_age = np.mean(crop_age, dtype=np.int32)
        end_day = self.model.current_day_of_year - 1
        start_day = end_day - avg_age

        n_days = self.var.cumulative_pr_mm.shape[1]
        day_idx = np.arange(start_day, end_day) % n_days

        season_pr_per_farmer = np.sum(
            self.var.cumulative_pr_mm[np.ix_(harvesting_farmers, day_idx)], axis=1
        )

        self.var.cumulative_pr_during_growing_season[harvesting_farmers] += (
            season_pr_per_farmer
        )

    def save_yearly_spei(self) -> None:
        """Finalize and save yearly SPEI and its exceedance probability.

        Computes the annual SPEI probability via the generalized extreme value (GEV)
        distribution, shifts historical arrays, and resets cumulative seasonal SPEI.
        """
        assert self.model.current_time.month == 1

        # calculate the SPEI probability using GEV parameters
        SPEI_probability = genextreme.sf(
            self.var.cumulative_SPEI_during_growing_season,
            self.var.GEV_parameters[:, 0],
            self.var.GEV_parameters[:, 1],
            self.var.GEV_parameters[:, 2],
        )

        spei = self.var.cumulative_SPEI_during_growing_season.copy()

        # SPEI_probability_norm = norm.cdf(self.var.cumulative_SPEI_during_growing_season)

        print("Yearly probability", np.nanmean(1 - SPEI_probability))

        shift_and_update(self.var.yearly_SPEI_probability, (1 - SPEI_probability))
        shift_and_update(self.var.yearly_SPEI, (spei))

        # Reset the cumulative SPEI array at the beginning of the year
        self.var.cumulative_SPEI_during_growing_season.fill(0)
        self.var.cumulative_SPEI_count_during_growing_season.fill(0)

    def save_yearly_pr(self) -> None:
        """Save and reset yearly precipitation totals per farmer."""
        assert self.model.current_time.month == 1

        shift_and_update(
            self.var.yearly_pr, self.var.cumulative_pr_during_growing_season
        )
        self.var.cumulative_pr_during_growing_season.fill(0)

    def save_yearly_income(
        self,
        income: np.ndarray,
        potential_income: np.ndarray,
    ) -> None:
        """Saves the latest profit and potential profit values for harvesting farmers to determine yearly profits, considering inflation and field size.

        Note:
            This function performs the following operations:
                1. Asserts that all profit and potential profit values are non-negative.
                2. Updates the latest profits and potential profits matrices by shifting all columns one column further.
                The last column value is dropped.
                3. Adjusts the yearly profits by accounting for the latest profit, field size, and inflation.
        """
        # Ensure that all profit and potential profit values are non-negative
        assert (income >= 0).all()
        assert (potential_income >= 0).all()
        # Adjust yearly profits by the cumulative inflation for each harvesting farmer
        self.var.yearly_income[:, 0] += income
        self.var.yearly_potential_income[:, 0] += potential_income

    def calculate_yield_spei_relation_group_exp(
        self,
        yearly_yield_ratio: npt.NDArray[np.floating],
        yearly_SPEI_probability: npt.NDArray[np.floating],
        drop_k: int = 2,
    ) -> npt.NDArray[np.floating]:
        """Fit grouped exponential yield-SPEI model and return per-farmer parameters.

        Model form per group: ``y = a * exp(b * X)`` (fit in log-space). For each
        group, up to ``drop_k`` points with the largest absolute residuals (in
        log-space) are removed and the model is refit; parameters ``a`` and ``b``
        are then mapped back to each farmer in that group.

        Args:
            yearly_yield_ratio (npt.NDArray[np.floating]): Yearly yield ratio per
                farmer-year (0-1).
            yearly_SPEI_probability (npt.NDArray[np.floating]): Yearly SPEI exceedance
                probabilities per farmer-year.
            drop_k (int, optional): Number of worst absolute residuals to drop per
                group before refitting. Defaults to ``2``.

        Returns:
            npt.NDArray[np.floating]: Per-farmer parameters with shape ``(n_farmers, 2)``,
                columns ``[a, b]`` for ``y = a * exp(b * X)``.
        """
        # Create groups (unchanged)
        group_indices, n_groups = self.create_unique_groups(self.well_status)
        assert (np.any(self.var.yearly_SPEI_probability != 0, axis=1) > 0).all()

        masked_yearly_yield_ratio = yearly_yield_ratio
        masked_SPEI_probability = yearly_SPEI_probability

        a_array = np.zeros(n_groups)
        b_array = np.zeros(n_groups)
        r_squared_array = np.zeros(n_groups)

        for g in range(n_groups):
            agent_idx = np.where(group_indices == g)[0]

            y_data = masked_yearly_yield_ratio[agent_idx, :].copy()
            X_data = masked_SPEI_probability[agent_idx, :].copy()

            # Same validity rules as your original (ln requires y>0 anyway)
            mask_bad = (X_data >= 1) | (y_data <= 0)
            y_data[mask_bad] = np.nan
            X_data[mask_bad] = np.nan

            y_group = np.nanmean(y_data, axis=0)
            X_group = np.nanmean(X_data, axis=0)

            valid = (~np.isnan(y_group)) & (~np.isnan(X_group)) & (y_group > 0)
            Xv = X_group[valid]
            yv = y_group[valid]

            if len(Xv) >= 2:
                # First fit in log-space
                ln_y = np.log(yv)
                b, ln_a = _fit_linear(Xv, ln_y)  # returns (slope, intercept)
                a = np.exp(ln_a)

                # Optionally drop worst k residuals (log-space) and refit
                if drop_k and len(Xv) > drop_k + 1:
                    ln_y_hat = b * Xv + ln_a
                    resid = ln_y - ln_y_hat
                    worst_idx = np.argsort(np.abs(resid))[-drop_k:]
                    keep = np.ones(len(Xv), dtype=bool)
                    keep[worst_idx] = False

                    Xv2 = Xv[keep]
                    ln_y2 = ln_y[keep]
                    # Refit
                    b, ln_a = _fit_linear(Xv2, ln_y2)
                    a = np.exp(ln_a)

                    # R² in y-space on the kept points
                    y_pred2 = a * np.exp(b * Xv2)
                    r2 = _r2(np.exp(ln_y2), y_pred2)
                else:
                    # R² in y-space on all valid points
                    y_pred = a * np.exp(b * Xv)
                    r2 = _r2(yv, y_pred)
            else:
                a, b, r2 = np.nan, np.nan, np.nan

            a_array[g] = a
            b_array[g] = b
            r_squared_array[g] = r2

        # Assign per farmer (cols: intercept=a, slope=b)
        farmer_params = np.column_stack(
            (a_array[group_indices], b_array[group_indices])
        )

        # Print median R²
        r2_mapped = r_squared_array[group_indices]
        r2_valid = r2_mapped[~np.isnan(r2_mapped)]
        print("Median R² (exp):", np.median(r2_valid) if len(r2_valid) else "N/A")
        if np.median(r2_valid) < 0.2:
            pass

        return farmer_params

    def calculate_yield_spei_relation_group_lin(
        self,
        yearly_yield_ratio: npt.NDArray[np.floating],
        yearly_SPEI_probability: npt.NDArray[np.floating],
        drop_k: int = 2,
    ) -> npt.NDArray[np.floating]:
        """Fit grouped linear yield-SPEI model and return per-farmer parameters.

        Linear model per group: ``y = m * X + c``. Uses the same invalid-data mask
        as the exponential version for comparability. For each group, drops up to
        ``drop_k`` points with the largest absolute residuals (in y-space), refits,
        and maps parameters back to farmers.

        Args:
            yearly_yield_ratio (npt.NDArray[np.floating]): Yearly yield ratio per
                farmer-year (0-1).
            yearly_SPEI_probability (npt.NDArray[np.floating]): Yearly SPEI
                exceedance probabilities per farmer-year.
            drop_k (int, optional): Number of worst absolute residuals to drop per
                group before refitting. Defaults to ``2``.

        Returns:
            npt.NDArray[np.floating]: Per-farmer parameters with shape
                ``(n_farmers, 2)``, columns ``[c, m]`` for ``y = m * X + c``.
        """
        group_indices, n_groups = self.create_unique_groups(self.well_status)
        assert (np.any(self.var.yearly_SPEI_probability != 0, axis=1) > 0).all()

        y_all = yearly_yield_ratio
        X_all = yearly_SPEI_probability

        c_array = np.zeros(n_groups)  # intercept
        m_array = np.zeros(n_groups)  # slope
        r_squared_array = np.zeros(n_groups)

        for g in range(n_groups):
            agent_idx = np.where(group_indices == g)[0]

            y_data = y_all[agent_idx, :].copy()
            X_data = X_all[agent_idx, :].copy()

            # Keep the same mask as before (you can relax this for linear if desired)
            mask_bad = (X_data >= 1) | (y_data <= 0)
            y_data[mask_bad] = np.nan
            X_data[mask_bad] = np.nan

            y_group = np.nanmean(y_data, axis=0)
            X_group = np.nanmean(X_data, axis=0)

            valid = (~np.isnan(y_group)) & (~np.isnan(X_group))
            Xv = X_group[valid]
            yv = y_group[valid]

            if len(Xv) >= 2:
                m, c = _fit_linear(Xv, yv)

                if drop_k and len(Xv) > drop_k + 1:
                    yhat = m * Xv + c
                    resid = yv - yhat
                    worst_idx = np.argsort(np.abs(resid))[-drop_k:]
                    keep = np.ones(len(Xv), dtype=bool)
                    keep[worst_idx] = False

                    Xv2 = Xv[keep]
                    yv2 = yv[keep]
                    m, c = _fit_linear(Xv2, yv2)

                    yhat2 = m * Xv2 + c
                    r2 = _r2(yv2, yhat2)
                else:
                    yhat = m * Xv + c
                    r2 = _r2(yv, yhat)
            else:
                m, c, r2 = np.nan, np.nan, np.nan

            c_array[g] = c
            m_array[g] = m
            r_squared_array[g] = r2

        # Assign per farmer (cols: intercept=c, slope=m)
        farmer_params = np.column_stack(
            (c_array[group_indices], m_array[group_indices])
        )

        r2_mapped = r_squared_array[group_indices]
        r2_valid = r2_mapped[~np.isnan(r2_mapped)]
        print("Median R² (lin):", np.median(r2_valid) if len(r2_valid) else "N/A")

        return farmer_params

    def adapt_crops(
        self,
        farmer_yield_probability_relation: npt.NDArray[np.floating],
    ) -> None:
        """Switches crop rotation based on SEUT and yield-SPEI relations.

        Computes expected utilities (SEUT) for the current crop plan versus all
        alternative crop-calendar options, accounts for cultivation-cost differences
        and loan costs, and switches a capped subset of farmers to the best
        alternative where beneficial.

        Args:
            farmer_yield_probability_relation (npt.NDArray[np.floating]): Per-farmer
                yield-SPEI relationship used to evaluate profits under drought risk.
        """
        # Fetch loan configuration
        loan_duration = 2

        index = self.cultivation_costs[0].get(self.model.current_time)
        cultivation_cost = self.cultivation_costs[1][index]

        # Determine the cultivation costs of the current rotation
        current_crop_calendar = self.var.crop_calendar[:, :, 0].copy()
        mask_valid_crops = current_crop_calendar != -1
        rows, cols = np.nonzero(mask_valid_crops)
        costs = cultivation_cost[
            self.var.region_id[rows], current_crop_calendar[rows, cols]
        ]  # Costs per m2
        cultivation_costs_current_rotation = np.bincount(
            rows, weights=costs, minlength=current_crop_calendar.shape[0]
        ).astype(np.float32)

        annual_cost_empty = np.zeros(self.var.n, dtype=np.float32)

        # No constraint
        extra_constraint = np.ones_like(annual_cost_empty, dtype=bool)
        within_budget = np.ones_like(annual_cost_empty, dtype=bool)

        # Set variable which indicates all possible crop options
        unique_crop_calendars = np.unique(self.var.crop_calendar[:, :, 0], axis=0)

        timer_crops = TimingModule("crops_adaptation")

        (
            total_profits,
            profits_no_event,
            total_profits_adaptation,
            profits_no_event_adaptation,
            new_farmer_id,
        ) = self.profits_SEUT_crops(
            unique_crop_calendars, farmer_yield_probability_relation
        )
        timer_crops.finish_split("profit_difference")
        total_annual_costs_m2 = (
            self.var.all_loans_annual_cost[:, -1, 0] / self.field_size_per_farmer
        )

        # Construct a dictionary of parameters to pass to the decision module functions
        decision_params = {
            "loan_duration": loan_duration,
            "expenditure_cap": within_budget,
            "n_agents": self.var.n,
            "sigma": self.var.risk_aversion.data,
            "p_droughts": 1 / self.var.p_droughts[:-1],
            "profits_no_event": profits_no_event,
            "profits_no_event_adaptation": profits_no_event_adaptation,
            "total_profits": total_profits,
            "total_profits_adaptation": total_profits_adaptation,
            "risk_perception": self.var.risk_perception.data,
            "total_annual_costs": total_annual_costs_m2,
            "adaptation_costs": annual_cost_empty,
            "adapted": np.zeros(self.var.n, dtype=np.bool),
            "time_adapted": np.full(self.var.n, 2),
            "T": np.full(
                self.var.n,
                2,
            ),
            "discount_rate": self.var.discount_rate.data,
            "extra_constraint": extra_constraint,
        }

        # Determine the SEUT of the current crop
        SEUT_do_nothing = self.decision_module.calcEU_do_nothing_drought(
            **decision_params
        )

        # Determine the SEUT of the other crop options
        SEUT_crop_options = np.full(
            (self.var.n, len(unique_crop_calendars)), 0, dtype=np.float32
        )
        for idx, crop_option in enumerate(unique_crop_calendars[:, 0]):
            # Determine the cost difference between the old and potential new crop rotation
            new_id_option = new_farmer_id[:, idx]
            new_calendar_option = self.var.crop_calendar[new_id_option, :, 0]
            mask_valid_crops = new_calendar_option != -1

            rows, cols = np.nonzero(mask_valid_crops)
            costs = cultivation_cost[
                self.var.region_id[rows], new_calendar_option[rows, cols]
            ]
            cultivation_costs_new_rotation = np.bincount(
                rows, weights=costs, minlength=new_calendar_option.shape[0]
            ).astype(np.float32)

            cost_difference_adaptation = (
                cultivation_costs_new_rotation - cultivation_costs_current_rotation
            )

            # Update the decision parameters with the values of this potential crop rotation
            decision_params_option = copy.deepcopy(decision_params)
            decision_params_option.update(
                {
                    "total_profits_adaptation": total_profits_adaptation[idx, :, :],
                    "profits_no_event_adaptation": profits_no_event_adaptation[idx, :],
                    "adaptation_costs": cost_difference_adaptation,
                }
            )
            SEUT_crop_options[:, idx] = self.decision_module.calcEU_adapt_drought(
                **decision_params_option
            )

        assert np.any(SEUT_do_nothing != -1) or np.any(SEUT_crop_options != -1)
        timer_crops.finish_split("SEUT")
        # Determine the best adaptation option
        best_option_SEUT = np.max(SEUT_crop_options, axis=1)
        chosen_option = np.argmax(SEUT_crop_options, axis=1)

        # Determine the crop of the best option
        row_indices = np.arange(new_farmer_id.shape[0])
        new_id_temp = new_farmer_id[row_indices, chosen_option]
        factor = self.model.config["agent_settings"]["farmers"]["expected_utility"][
            "crop_switching"
        ]["seut_factor"]
        # adjusted_do_nothing = SEUT_do_nothing * (factor ** np.sign(SEUT_do_nothing))
        # Determine for which agents it is beneficial to switch crops
        initial_mask = (
            (best_option_SEUT > (SEUT_do_nothing)) & (new_id_temp != -1)
        )  # Filter out crops chosen due to small diff in do_nothing and adapt SEUT calculation

        cap = int(np.floor(0.07 * best_option_SEUT.size))
        n_true = int(initial_mask.sum())
        if n_true <= cap:
            SEUT_adaptation_decision = initial_mask
        else:
            # compute percent difference among eligible items
            # percent diff = (best - adjusted) / |adjusted|
            # protect against division by zero
            denom = np.maximum(np.abs(SEUT_do_nothing), 1e-12)
            pct_diff = (best_option_SEUT - SEUT_do_nothing) / denom

            # consider only indices where initial_mask is True
            idx_true = np.flatnonzero(initial_mask)
            scores = pct_diff[idx_true]  # positive by construction

            # pick top 'cap' by score (no full sort needed)
            top_k_rel = np.argpartition(scores, -cap)[-cap:]
            keep_idx = idx_true[top_k_rel]

            # build the final capped mask
            SEUT_adaptation_decision = np.zeros_like(initial_mask, dtype=bool)
            SEUT_adaptation_decision[keep_idx] = True

        new_id_final = new_id_temp[SEUT_adaptation_decision]

        print("Crop switching farmers", np.count_nonzero(SEUT_adaptation_decision))

        assert not np.any(new_id_final == -1)

        # Switch their crops and update their yield-SPEI relation
        self.var.crop_calendar[SEUT_adaptation_decision, :, :] = self.var.crop_calendar[
            new_id_final, :, :
        ]

        # Update yield-SPEI relation
        self.var.yearly_income[SEUT_adaptation_decision, :] = self.var.yearly_income[
            new_id_final, :
        ]
        self.var.yearly_potential_income[SEUT_adaptation_decision, :] = (
            self.var.yearly_potential_income[new_id_final, :]
        )
        self.var.yearly_SPEI_probability[SEUT_adaptation_decision, :] = (
            self.var.yearly_SPEI_probability[new_id_final, :]
        )
        timer_crops.finish_split("final steps")
        print(timer_crops)

    def adapt_irrigation_well(
        self,
        farmer_yield_probability_relation: npt.NDArray[np.floating],
        average_extraction_speed: npt.NDArray[np.floating] | float,
        energy_cost: npt.NDArray[np.floating],
        water_cost: npt.NDArray[np.floating],
    ) -> None:
        """Checks farmers will take irrigation wells based on expected utility and constraints.

        Checks which farmers adopt/renew wells by comparing SEUT of adapting vs.
        doing nothing, accounting for well costs, energy/water cost differences,
        loan terms, and feasibility (well must reach groundwater). Updates state
        (adaptations, well depth, etc.) in place.

        Args:
            farmer_yield_probability_relation (npt.NDArray[np.floating]): Per-farmer
                yield-SPEI relationship used to evaluate profits under drought risk.
            average_extraction_speed (npt.NDArray[np.floating] | float): Average pump
                extraction speed (can be scalar or per-farmer array).
            energy_cost (npt.NDArray[np.floating]): Energy cost per farmer (currency/yr).
            water_cost (npt.NDArray[np.floating]): Water cost per farmer (currency/yr).
        """
        groundwater_depth = self.groundwater_depth.copy()
        groundwater_depth[groundwater_depth <= 0] = 0.001

        annual_cost, well_depth = self.calculate_well_costs_global(
            groundwater_depth, average_extraction_speed
        )

        # Compute the total annual per square meter costs if farmers adapt during this cycle
        # This cost is the cost if the farmer would adapt, plus its current costs of previous
        # adaptations
        total_annual_costs_m2 = (
            annual_cost + self.var.all_loans_annual_cost[:, -1, 0]
        ) / self.field_size_per_farmer

        # Solely the annual cost of the adaptation
        annual_cost_m2 = annual_cost / self.field_size_per_farmer

        loan_duration = self.model.config["agent_settings"]["farmers"][
            "expected_utility"
        ]["adaptation_well"]["loan_duration"]

        adapted = self.var.adaptations[:, WELL_ADAPTATION] > 0

        # Reset farmers' status and irrigation type who exceeded the lifespan of their adaptation
        # and who's wells are much shallower than the groundwater depth
        self.reset_well_status(
            farmer_yield_probability_relation,
            adapted,
            groundwater_depth,
            self.blank_additional_differentiator,
        )

        # Define extra constraints (farmers' wells must reach groundwater)
        well_reaches_groundwater = self.var.well_depth > groundwater_depth
        extra_constraint = well_reaches_groundwater

        energy_cost_m2 = energy_cost / self.field_size_per_farmer
        water_cost_m2 = water_cost / self.field_size_per_farmer

        (
            energy_diff_m2,
            water_diff_m2,
        ) = self.adaptation_water_cost_difference(
            self.blank_additional_differentiator, adapted, energy_cost_m2, water_cost_m2
        )

        (
            total_profits,
            profits_no_event,
            total_profits_adaptation,
            profits_no_event_adaptation,
            ids_to_switch_to,
        ) = self.profits_SEUT(
            self.blank_additional_differentiator,
            adapted,
            farmer_yield_probability_relation,
        )

        within_budget = self.budget_check(total_annual_costs_m2)

        total_profits_adaptation = (
            total_profits_adaptation + energy_diff_m2 + water_diff_m2
        )
        profits_no_event_adaptation = (
            profits_no_event_adaptation + energy_diff_m2 + water_diff_m2
        )

        # Construct a dictionary of parameters to pass to the decision module functions
        decision_params = {
            "loan_duration": loan_duration,
            "expenditure_cap": within_budget,
            "n_agents": self.var.n,
            "sigma": self.var.risk_aversion.data,
            "p_droughts": 1 / self.var.p_droughts[:-1],
            "total_profits_adaptation": total_profits_adaptation,
            "profits_no_event": profits_no_event,
            "profits_no_event_adaptation": profits_no_event_adaptation,
            "total_profits": total_profits,
            "risk_perception": self.var.risk_perception.data,
            "total_annual_costs": total_annual_costs_m2,
            "adaptation_costs": annual_cost_m2,
            "adapted": adapted,
            "time_adapted": self.var.time_adapted[:, WELL_ADAPTATION].data,
            "T": np.full(
                self.var.n,
                self.model.config["agent_settings"]["farmers"]["expected_utility"][
                    "adaptation_well"
                ]["decision_horizon"],
            ),
            "discount_rate": self.var.discount_rate.data,
            "extra_constraint": extra_constraint,
        }

        # Calculate the EU of not adapting and adapting respectively
        SEUT_do_nothing = self.decision_module.calcEU_do_nothing_drought(
            **decision_params
        )
        SEUT_adapt = self.decision_module.calcEU_adapt_drought(**decision_params)

        assert (SEUT_do_nothing != -1).any() or (SEUT_adapt != -1).any()

        SEUT_adaptation_decision = self.update_adaptation_decision(
            adaptation_type=WELL_ADAPTATION,
            adapted=adapted,
            loan_duration=loan_duration,
            annual_cost=annual_cost,
            SEUT_do_nothing=SEUT_do_nothing,
            SEUT_adapt=SEUT_adapt,
            ids_to_switch_to=ids_to_switch_to,
        )

        # Set their well depth
        self.var.well_depth[SEUT_adaptation_decision] = well_depth[
            SEUT_adaptation_decision
        ]

        # Print the percentage of adapted households
        percentage_adapted = round(
            np.sum(self.var.adaptations[:, WELL_ADAPTATION] > 0) / self.var.n * 100,
            2,
        )
        print(
            "Irrigation well farms:",
            percentage_adapted,
            "(%)",
            "New/Renewed wells:",
            np.sum(SEUT_adaptation_decision),
            "(-)",
        )

    def adapt_irrigation_efficiency(
        self,
        farmer_yield_probability_relation: npt.NDArray[np.floating],
        energy_cost: npt.NDArray[np.floating],
        water_cost: npt.NDArray[np.floating],
    ) -> None:
        """Handle the adaptation of farmers to more efficient irrigation.

        Evaluates whether farmers adopt higher-efficiency irrigation systems by
        comparing expected utilities (SEUT) of adapting versus doing nothing, while
        accounting for loan costs, energy/water cost differences, and access
        constraints. Updates adaptation state and irrigation efficiency in place.

        Args:
            farmer_yield_probability_relation (npt.NDArray[np.floating]): Per-farmer
                yield-SPEI relationship used to evaluate profits under drought risk.
            energy_cost (npt.NDArray[np.floating]): Annual energy cost per farmer.
            water_cost (npt.NDArray[np.floating]): Annual water cost per farmer.
        """
        # placeholder
        m2_adaptation_costs = np.full(
            self.var.n,
            self.model.config["agent_settings"]["farmers"]["expected_utility"][
                "adaptation_sprinkler"
            ]["m2_cost"],
        )

        loan_duration = self.model.config["agent_settings"]["farmers"][
            "expected_utility"
        ]["adaptation_sprinkler"]["loan_duration"]

        # Placeholder
        costs_irrigation_system = m2_adaptation_costs * self.field_size_per_farmer

        interest_rate = self.var.interest_rate.data

        annual_cost = costs_irrigation_system * (
            interest_rate
            * (1 + interest_rate) ** loan_duration
            / ((1 + interest_rate) ** loan_duration - 1)
        )

        total_annual_costs_m2 = (
            annual_cost + self.var.all_loans_annual_cost[:, -1, 0]
        ) / self.field_size_per_farmer

        # Solely the annual cost of the adaptation
        annual_cost_m2 = annual_cost / self.field_size_per_farmer

        # Create mask for those who have access to irrigation water
        has_irrigation_access = ~np.all(
            self.var.yearly_abstraction_m3_by_farmer[:, TOTAL_IRRIGATION, :] == 0,
            axis=1,
        )

        # Reset farmers' status and irrigation type who exceeded the lifespan of their adaptation
        # or who's never had access to irrigation water
        expired_adaptations = (
            self.var.time_adapted[:, IRRIGATION_EFFICIENCY_ADAPTATION]
            == self.var.lifespan_irrigation
        ) | has_irrigation_access
        self.var.adaptations[expired_adaptations, IRRIGATION_EFFICIENCY_ADAPTATION] = -1
        self.var.time_adapted[
            expired_adaptations, IRRIGATION_EFFICIENCY_ADAPTATION
        ] = -1

        # To determine the benefit of irrigation, those who have above 90% irrigation efficiency have adapted
        adapted = self.var.adaptations[:, IRRIGATION_EFFICIENCY_ADAPTATION] > 0

        energy_cost_m2 = energy_cost / self.field_size_per_farmer
        water_cost_m2 = water_cost / self.field_size_per_farmer

        (
            energy_diff_m2,
            water_diff_m2,
        ) = self.adaptation_water_cost_difference(
            self.main_irrigation_source, adapted, energy_cost_m2, water_cost_m2
        )

        (
            total_profits,
            profits_no_event,
            total_profits_adaptation,
            profits_no_event_adaptation,
            ids_to_switch_to,
        ) = self.profits_SEUT(
            self.main_irrigation_source,
            adapted,
            farmer_yield_probability_relation,
        )

        total_profits_adaptation = (
            total_profits_adaptation + energy_diff_m2 + water_diff_m2
        )
        profits_no_event_adaptation = (
            profits_no_event_adaptation + energy_diff_m2 + water_diff_m2
        )

        # Construct a dictionary of parameters to pass to the decision module functions
        decision_params = {
            "loan_duration": loan_duration,
            "expenditure_cap": self.var.expenditure_cap,
            "n_agents": self.var.n,
            "sigma": self.var.risk_aversion.data,
            "p_droughts": 1 / self.var.p_droughts[:-1],
            "total_profits_adaptation": total_profits_adaptation,
            "profits_no_event": profits_no_event,
            "profits_no_event_adaptation": profits_no_event_adaptation,
            "total_profits": total_profits,
            "risk_perception": self.var.risk_perception.data,
            "total_annual_costs": total_annual_costs_m2,
            "adaptation_costs": annual_cost_m2,
            "adapted": adapted,
            "time_adapted": self.var.time_adapted[:, IRRIGATION_EFFICIENCY_ADAPTATION],
            "T": np.full(
                self.var.n,
                self.model.config["agent_settings"]["farmers"]["expected_utility"][
                    "adaptation_sprinkler"
                ]["decision_horizon"],
            ),
            "discount_rate": self.var.discount_rate.data,
            "extra_constraint": has_irrigation_access,
        }

        # Calculate the EU of not adapting and adapting respectively
        SEUT_do_nothing = self.decision_module.calcEU_do_nothing_drought(
            **decision_params
        )
        SEUT_adapt = self.decision_module.calcEU_adapt_drought(**decision_params)

        assert (SEUT_do_nothing != -1).any() or (SEUT_adapt != -1).any()

        SEUT_adaptation_decision = self.update_adaptation_decision(
            adaptation_type=IRRIGATION_EFFICIENCY_ADAPTATION,
            adapted=adapted,
            loan_duration=loan_duration,
            annual_cost=annual_cost,
            SEUT_do_nothing=SEUT_do_nothing,
            SEUT_adapt=SEUT_adapt,
            ids_to_switch_to=ids_to_switch_to,
        )

        # Update irrigation efficiency for farmers who adapted
        self.var.irrigation_efficiency[SEUT_adaptation_decision] = 0.9

        # Print the percentage of adapted households
        percentage_adapted = round(
            np.sum(self.var.adapted[:, IRRIGATION_EFFICIENCY_ADAPTATION])
            / len(self.var.adapted[:, IRRIGATION_EFFICIENCY_ADAPTATION])
            * 100,
            2,
        )
        print("Irrigation efficient farms:", percentage_adapted, "(%)")

    def adapt_irrigation_expansion(
        self,
        farmer_yield_probability_relation: npt.NDArray[np.floating],
        energy_cost: npt.NDArray[np.floating],
        water_cost: npt.NDArray[np.floating],
    ) -> None:
        """Evaluate and execute expansion of irrigated area based on SEUT.

        Compares expected utilities of expanding irrigation versus doing nothing,
        including loan amortization and added energy/water costs, subject to access
        constraints. Updates adaptation state and fraction of irrigated field.

        Args:
            farmer_yield_probability_relation (npt.NDArray[np.floating]): Per-farmer
                yield-SPEI relationship used for profit evaluation.
            energy_cost (npt.NDArray[np.floating]): Annual energy cost per farmer.
            water_cost (npt.NDArray[np.floating]): Annual water cost per farmer.
        """
        # Constants
        adaptation_type = 3

        loan_duration = self.model.config["agent_settings"]["farmers"][
            "expected_utility"
        ]["adaptation_sprinkler"]["loan_duration"]

        # If the farmers have drip/sprinkler irrigation, they would also have additional costs of expanding that
        # Costs are less than the initial expansion
        adapted_irr_eff = np.where((self.var.adapted[:, 2] == 1), 1, 0)
        total_costs = np.zeros(self.var.n, dtype=np.float32)
        total_costs[adapted_irr_eff] = 2 * self.field_size_per_farmer * 0.5

        interest_rate = self.var.interest_rate.data

        annual_cost = total_costs * (
            interest_rate
            * (1 + interest_rate) ** loan_duration
            / ((1 + interest_rate) ** loan_duration - 1)
        )

        # Farmers will have the same yearly water costs added if they expand
        annual_cost += energy_cost
        annual_cost += water_cost

        # Will also have the input/labor costs doubled
        annual_cost += np.sum(self.var.all_loans_annual_cost[:, 0, :], axis=1)

        total_annual_costs_m2 = (
            annual_cost + self.var.all_loans_annual_cost[:, -1, 0]
        ) / self.field_size_per_farmer

        annual_cost_m2 = annual_cost / self.field_size_per_farmer

        # Create mask for those who have access to irrigation water
        has_irrigation_access = ~np.all(
            self.var.yearly_abstraction_m3_by_farmer[:, TOTAL_IRRIGATION, :] == 0,
            axis=1,
        )

        # Reset farmers' status and irrigation type who exceeded the lifespan of their adaptation
        # or who's never had access to irrigation water
        expired_adaptations = (
            self.var.time_adapted[:, adaptation_type] == self.var.lifespan_irrigation
        ) | np.all(
            self.var.yearly_abstraction_m3_by_farmer[:, TOTAL_IRRIGATION, :] == 0,
            axis=1,
        )
        self.var.adapted[expired_adaptations, adaptation_type] = 0
        self.var.time_adapted[expired_adaptations, adaptation_type] = -1

        adapted = np.where((self.var.adapted[:, adaptation_type] == 1), 1, 0)

        (
            total_profits,
            profits_no_event,
            total_profits_adaptation,
            profits_no_event_adaptation,
            ids_to_switch_to,
        ) = self.profits_SEUT(
            self.main_irrigation_source,
            adapted,
            farmer_yield_probability_relation,
        )

        # Construct a dictionary of parameters to pass to the decision module functions
        decision_params = {
            "loan_duration": loan_duration,
            "expenditure_cap": self.var.expenditure_cap,
            "n_agents": self.var.n,
            "sigma": self.var.risk_aversion.data,
            "p_droughts": 1 / self.var.p_droughts[:-1],
            "total_profits_adaptation": total_profits_adaptation,
            "profits_no_event": profits_no_event,
            "profits_no_event_adaptation": profits_no_event_adaptation,
            "total_profits": total_profits,
            "risk_perception": self.var.risk_perception.data,
            "total_annual_costs": total_annual_costs_m2,
            "adaptation_costs": annual_cost_m2,
            "adapted": adapted,
            "time_adapted": self.var.time_adapted[:, adaptation_type],
            "T": np.full(
                self.var.n,
                self.model.config["agent_settings"]["farmers"]["expected_utility"][
                    "adaptation_sprinkler"
                ]["decision_horizon"],
            ),
            "discount_rate": self.var.discount_rate.data,
            "extra_constraint": has_irrigation_access,
        }

        # Calculate the EU of not adapting and adapting respectively
        SEUT_do_nothing = self.decision_module.calcEU_do_nothing_drought(
            **decision_params
        )
        SEUT_adapt = self.decision_module.calcEU_adapt_drought(**decision_params)

        assert (SEUT_do_nothing != -1).any or (SEUT_adapt != -1).any()

        SEUT_adaptation_decision = self.update_adaptation_decision(
            adaptation_type=adaptation_type,
            adapted=adapted,
            loan_duration=loan_duration,
            annual_cost=annual_cost,
            SEUT_do_nothing=SEUT_do_nothing,
            SEUT_adapt=SEUT_adapt,
            ids_to_switch_to=ids_to_switch_to,
        )

        # Update irrigation efficiency for farmers who adapted
        self.var.fraction_irrigated_field[SEUT_adaptation_decision] = 1

        # Print the percentage of adapted households
        percentage_adapted = round(
            np.sum(self.var.adapted[:, adaptation_type])
            / len(self.var.adapted[:, adaptation_type])
            * 100,
            2,
        )
        print("Irrigation expanded farms:", percentage_adapted, "(%)")

    def adapt_insurance(
        self,
        adaptation_types: Sequence[int] | npt.NDArray[np.integer],
        adaptation_names: Sequence[str],
        farmer_yield_probability_relation_base: npt.NDArray[np.floating],
        farmer_yield_probability_relations_insured: Sequence[npt.NDArray[np.floating]],
        premiums: npt.NDArray[np.floating],
    ) -> None:
        """Evaluate and adopt insurance options using expected utility (SEUT).

        Computes expected utilities for one or more insurance adaptations, using
        base and insured yield-SPEI relations, and adopts the highest-SEUT option
        subject to constraints. Updates adaptation state in place.

        Args:
            adaptation_types (Sequence[int]): Numeric codes of insurance adaptations
                to evaluate (e.g., personal, index, etc.).
            adaptation_names (Sequence[str]): Human-readable names aligned with
                ``adaptation_types`` for logging.
            farmer_yield_probability_relation_base (npt.NDArray[np.floating]):
                Base (uninsured) yield-SPEI relation per farmer.
            farmer_yield_probability_relations_insured (Sequence[npt.NDArray[np.floating]]):
                Per-option insured yield-SPEI relations; same order as
                ``adaptation_types``.
            premiums (npt.NDArray[np.floating]): Annual premium per farmer for each
                option; shape should broadcast with the per-option loop.
        """
        loan_duration = self.var.insurance_duration
        interest_rate = self.var.interest_rate.data

        # Determine the income of each farmer with or without insurance
        # Profits without insurance
        regular_yield_ratios = self.convert_probability_to_yield_ratio(
            farmer_yield_probability_relation_base
        )
        total_profits = self.compute_total_profits(regular_yield_ratios)
        total_profits, profits_no_event = self.format_results(total_profits)

        # Determine the additional spending room insurance brings
        # Is done separately as index insurance does affect income,
        # but does not affect adaptation decisions
        yield_ratios_exp_cap = self.convert_probability_to_yield_ratio(
            self.farmer_yield_probability_relation_exp_cap
        )
        total_profits_exp_cap = self.compute_total_profits(yield_ratios_exp_cap)
        _, profits_no_event_exp_cap = self.format_results(total_profits_exp_cap)

        SEUT_insurance_options = np.full(
            (self.var.n, len(premiums)), 0, dtype=np.float32
        )
        annual_cost_array = np.full((self.var.n, len(premiums)), 0, dtype=np.float32)

        for idx, adaptation_type in enumerate(adaptation_types):
            # Parameters
            farmer_yield_probability_relation_insured = (
                farmer_yield_probability_relations_insured[idx]
            )
            annual_cost = premiums[idx]

            # Reset farmers' adatations that exceeded their lifespan
            expired_adaptations = (
                self.var.time_adapted[:, adaptation_type] == loan_duration
            )
            self.var.adaptations[expired_adaptations, adaptation_type] = -1
            self.var.time_adapted[expired_adaptations, adaptation_type] = -1

        if len(adaptation_types) > 1:
            test_array = np.zeros_like(interest_rate, dtype=np.int8)

            # Define extra constraints -- cant adapt another insurance type while having one before
            for t in adaptation_types:
                test_array += (self.var.adaptations[:, t] >= 0).astype(np.int8)

            extra_constraint = test_array < 1
            adapted = np.zeros_like(interest_rate, dtype=bool)
        else:
            extra_constraint = np.ones_like(interest_rate, dtype=bool)
            adapted = self.var.adaptations[:, adaptation_type] > 0

        for idx, adaptation_type in enumerate(adaptation_types):
            # Compute profits with index insurance
            annual_cost = annual_cost * (
                interest_rate
                * (1 + interest_rate) ** loan_duration
                / ((1 + interest_rate) ** loan_duration - 1)
            )
            annual_cost_array[:, idx] = annual_cost

            # Total cost = adaptation costs + existing loans
            total_annual_costs_m2 = (
                annual_cost + self.var.all_loans_annual_cost[:, -1, 0]
            ) / self.field_size_per_farmer

            # Solely the annual cost of the adaptation
            annual_cost_m2 = annual_cost / self.field_size_per_farmer
            within_budget = (
                profits_no_event_exp_cap * self.var.expenditure_cap > annual_cost_m2
            )

            # Determine the would be income with insurance
            insured_yield_ratios = self.convert_probability_to_yield_ratio(
                farmer_yield_probability_relation_insured, model="linear"
            )
            total_profits_insured = self.compute_total_profits(insured_yield_ratios)
            total_profits_index_insured, profits_no_event_index_insured = (
                self.format_results(total_profits_insured)
            )

            # Construct a dictionary of parameters to pass to the decision module functions
            decision_params = {
                "loan_duration": loan_duration,
                "expenditure_cap": within_budget,
                "n_agents": self.var.n,
                "sigma": self.var.risk_aversion.data,
                "p_droughts": 1 / self.var.p_droughts[:-1],
                "total_profits_adaptation": total_profits_index_insured,
                "profits_no_event": profits_no_event,
                "profits_no_event_adaptation": profits_no_event_index_insured,
                "total_profits": total_profits,
                "risk_perception": self.var.risk_perception.data,
                "total_annual_costs": total_annual_costs_m2.data,
                "adaptation_costs": annual_cost_m2.data,
                "adapted": adapted,
                "time_adapted": self.var.time_adapted[:, adaptation_type].data,
                "T": np.full(
                    self.var.n,
                    self.model.config["agent_settings"]["farmers"]["expected_utility"][
                        "adaptation_well"
                    ]["decision_horizon"],
                ),
                "discount_rate": self.var.discount_rate.data,
                "extra_constraint": extra_constraint,
            }

            SEUT_insurance_options[:, idx] = self.decision_module.calcEU_adapt_drought(
                **decision_params
            )

        # Calculate the EU of not adapting and adapting respectively
        SEUT_do_nothing = self.decision_module.calcEU_do_nothing_drought(
            **decision_params
        )

        assert (SEUT_do_nothing != -1).any() or (SEUT_insurance_options != -1).any()

        best_option_SEUT = np.max(SEUT_insurance_options, axis=1)
        chosen_option = np.argmax(SEUT_insurance_options, axis=1)

        for idx, adaptation_type in enumerate(adaptation_types):
            adapted = self.var.adaptations[:, adaptation_type] > 0
            annual_cost = annual_cost_array[:, idx]
            adaptation_name = adaptation_names[idx]

            mask_highest_SEUT = chosen_option == idx

            SEUT_decision_array = np.full(self.var.n, -np.inf, dtype=np.float32)
            SEUT_decision_array[mask_highest_SEUT] = best_option_SEUT[mask_highest_SEUT]

            SEUT_adaptation_decision = self.update_adaptation_decision(
                adaptation_type=adaptation_type,
                adapted=adapted,
                loan_duration=loan_duration,
                annual_cost=annual_cost,
                SEUT_do_nothing=SEUT_do_nothing,
                SEUT_adapt=SEUT_decision_array,
                ids_to_switch_to=np.arange(self.var.n),
            )

            if np.count_nonzero(SEUT_adaptation_decision) > 0:
                assert np.min(SEUT_decision_array[SEUT_adaptation_decision]) != -np.inf

            # Print the percentage of adapted households
            percentage_adapted = round(
                np.sum(self.var.adaptations[:, adaptation_type] > 0) / self.var.n * 100,
                2,
            )

            print(
                f"{adaptation_name} Insured farms:",
                percentage_adapted,
                "(%)",
                "New/Renewed insurance contracts:",
                np.sum(SEUT_adaptation_decision),
                "(-)",
            )

    def update_adaptation_decision(
        self,
        adaptation_type: int,
        adapted: npt.NDArray[np.bool_],
        loan_duration: int,
        annual_cost: npt.NDArray[np.floating],
        SEUT_do_nothing: npt.NDArray[np.floating],
        SEUT_adapt: npt.NDArray[np.floating],
        ids_to_switch_to: npt.NDArray[np.integer],
    ) -> npt.NDArray[np.bool_]:
        """Update adaptation status based on SEUT and return the decision mask.

        Compares expected utility (SEUT) of adapting versus doing nothing, adjusted
        by a configuration-dependent factor, and updates internal state for agents
        who adapt (timers, loan costs, yield-SPEI relationships).

        Args:
            adaptation_type (int): Adaptation code (e.g., well, insurance variant).
            adapted (npt.NDArray[np.bool_]): Current boolean mask of adapted agents.
            loan_duration (int): Loan duration in years for the adaptation.
            annual_cost (npt.NDArray[np.floating]): Annualized adaptation cost per agent.
            SEUT_do_nothing (npt.NDArray[np.floating]): SEUT values for not adapting.
            SEUT_adapt (npt.NDArray[np.floating]): SEUT values for adapting.
            ids_to_switch_to (npt.NDArray[np.integer]): Mapping of agents to donor
                indices for updating historical series (yield/income/SPEI).

        Returns:
            npt.NDArray[np.bool_]: Boolean mask indicating which agents adapt this step.
        """
        if adaptation_type in (
            PERSONAL_INSURANCE_ADAPTATION,
            INDEX_INSURANCE_ADAPTATION,
            PR_INSURANCE_ADAPTATION,
        ):
            factor = self.model.config["agent_settings"]["farmers"]["expected_utility"][
                "insurance"
            ]["seut_factor"]
        else:
            factor = self.model.config["agent_settings"]["farmers"]["expected_utility"][
                "adaptation_well"
            ]["seut_factor"]
        # Compare EU values for those who haven't adapted yet and get boolean results

        adjusted_do_nothing = SEUT_do_nothing * (factor ** np.sign(SEUT_do_nothing))
        SEUT_adaptation_decision = SEUT_adapt > adjusted_do_nothing

        # social_network_adaptation = adapted[self.var.social_network]

        # # Check whether adapting agents have adaptation type in their network and create mask
        # network_has_adaptation = np.any(social_network_adaptation == 1, axis=1)

        # # Increase intention factor if someone in network has adaptation
        # intention_factor_adjusted = self.var.intention_factor.copy()
        # intention_factor_adjusted = np.clip(
        #     self.var.intention_factor.data - 0.3, 0.05, 0.2
        # )

        # if adaptation_type in (
        #     PERSONAL_INSURANCE_ADAPTATION,
        #     INDEX_INSURANCE_ADAPTATION,
        #     PR_INSURANCE_ADAPTATION,
        # ):
        #     social_network_payout = self.var.payout_mask[
        #         self.var.social_network, adaptation_type
        #     ]
        #     network_has_payout = np.any(social_network_payout == 1, axis=1)
        #     intention_factor_adjusted[network_has_payout] += 0.4

        #     agent_has_payout = self.var.payout_mask[:, adaptation_type]
        #     intention_factor_adjusted[agent_has_payout] += 0.4
        # else:
        #     intention_factor_adjusted[network_has_adaptation] += 0.4

        # # Determine whether it passed the intention threshold
        # random_values = np.random.rand(*intention_factor_adjusted.shape)
        # intention_mask = random_values < intention_factor_adjusted

        SEUT_adaptation_decision = SEUT_adaptation_decision  # & intention_mask

        # Update the adaptation status
        self.var.adaptations[SEUT_adaptation_decision, adaptation_type] = 1

        # Reset the timer for newly adapting farmers and update timers for others
        self.var.time_adapted[SEUT_adaptation_decision, adaptation_type] = 0
        self.var.time_adapted[
            self.var.time_adapted[:, adaptation_type] != -1, adaptation_type
        ] += 1

        # Update annual costs and disposable income for adapted farmers
        self.var.all_loans_annual_cost[
            SEUT_adaptation_decision, adaptation_type + 1, 0
        ] += annual_cost[SEUT_adaptation_decision]
        self.var.all_loans_annual_cost[SEUT_adaptation_decision, -1, 0] += annual_cost[
            SEUT_adaptation_decision
        ]  # Total loan amount

        # set loan tracker
        self.var.loan_tracker[SEUT_adaptation_decision, adaptation_type + 1, 0] += (
            loan_duration
        )

        # Update yield-SPEI relation
        new_id_final = ids_to_switch_to[SEUT_adaptation_decision]

        self.var.yearly_income[SEUT_adaptation_decision, :] = self.var.yearly_income[
            new_id_final, :
        ]
        self.var.yearly_potential_income[SEUT_adaptation_decision, :] = (
            self.var.yearly_potential_income[new_id_final, :]
        )
        self.var.yearly_SPEI_probability[SEUT_adaptation_decision, :] = (
            self.var.yearly_SPEI_probability[new_id_final, :]
        )
        return SEUT_adaptation_decision

<<<<<<< HEAD
    def calculate_water_costs(
        self,
    ) -> tuple[
        npt.NDArray[np.float32],
        npt.NDArray[np.float32],
        npt.NDArray[np.float32],
    ]:
        """Calculate water/energy costs and average extraction speed per agent.

        Computes:
        - energy costs for groundwater users (USD/year),
        - water costs for all agents by source (USD/year),
        - average extraction speed per agent (m³/s),
=======
    def calculate_water_costs(self) -> tuple[np.ndarray, np.ndarray, np.ndarray]:
        """Calculate the water and energy costs per agent and the average extraction speed.
>>>>>>> 6f219586

        and updates loan-related arrays in place.

        Returns:
            tuple[npt.NDArray[np.float32], npt.NDArray[np.float32], npt.NDArray[np.float32]]:
                Energy costs, water costs, and average extraction speed per agent.
        """
        # Get electricity costs per agent based on their region and current time
        electricity_costs = np.full(
            self.var.n,
            self.get_value_per_farmer_from_region_id(
                self.electricity_cost, self.model.current_time
            ),
            dtype=np.float32,
        )

        # Initialize energy and water costs arrays
        energy_costs = np.zeros(self.var.n, dtype=np.float32)
        water_costs = np.zeros(self.var.n, dtype=np.float32)

        # Compute total pump duration per agent (average over crops)
        crop_growth_duration = self.var.crop_calendar[:, :, 2].data
        total_pump_duration = np.where(
            crop_growth_duration == -1, 0, crop_growth_duration
        ).sum(axis=1)

        # Get groundwater depth per agent and ensure non-negative values
        groundwater_depth = self.groundwater_depth.copy()
        groundwater_depth[groundwater_depth < 0] = 0

        # Create unique groups based on crop combinations and elevation
        has_well = self.var.adaptations[:, WELL_ADAPTATION] > 0
        group_indices, n_groups = self.create_unique_groups()

        # Compute yearly water abstraction per m² per agent
        yearly_abstraction_m3_per_m2 = (
            self.var.yearly_abstraction_m3_by_farmer
            / self.field_size_per_farmer[..., None, None]
        )

        # Initialize array to store average extraction per agent
        average_extraction_m2 = np.full(self.var.n, np.nan, dtype=np.float32)
        # Loop over each unique crop group to compute average extraction
        for group_idx in range(n_groups):
            farmers_in_group = group_indices == group_idx
            # Only select the agents with a well
            farmers_in_group_with_well = np.where(farmers_in_group & has_well)

            # Extract the abstraction values for the group, excluding zeros
            extraction_values = yearly_abstraction_m3_per_m2[
                farmers_in_group_with_well, :3, :
            ]
            non_zero_extractions = extraction_values[extraction_values != 0]

            # Compute average extraction for the group if there are non-zero values
            if non_zero_extractions.size > 0:
                average_extraction = np.mean(non_zero_extractions)  # m³ per m² per year
            else:
                average_extraction = 0.0

            # Store the average extraction for each group
            average_extraction_m2[farmers_in_group] = average_extraction

        # Compute average extraction per agent (m³/year)
        average_extraction = average_extraction_m2 * self.field_size_per_farmer

        # Compute average extraction speed per agent (m³/s)
        average_extraction_speed = (
            average_extraction / 365 / self.var.pump_hours / 3600
        )  # Convert from m³/year to m³/s

        # Create boolean masks for different types of water sources
        main_irrigation_sources = self.main_irrigation_source

        mask_channel = main_irrigation_sources == CHANNEL_IRRIGATION
        mask_reservoir = main_irrigation_sources == RESERVOIR_IRRIGATION
        mask_groundwater = main_irrigation_sources == GROUNDWATER_IRRIGATION

        # Compute power required for groundwater extraction per agent (kW)
        power = (
            self.var.specific_weight_water
            * groundwater_depth[mask_groundwater]
            * average_extraction_speed[mask_groundwater]
            / self.var.pump_efficiency
        ) / 1000  # Convert from W to kW

        # Compute energy consumption per agent (kWh/year)
        energy = power * (total_pump_duration[mask_groundwater] * self.var.pump_hours)

        # Get energy cost rate per agent (USD per kWh)
        energy_cost_rate = electricity_costs[mask_groundwater]

        # Compute energy costs per agent (USD/year) for groundwater irrigating farmers
        energy_costs[mask_groundwater] = energy * energy_cost_rate

        # Compute water costs for agents using channel water (USD/year)
        water_costs[mask_channel] = (
            average_extraction[mask_channel] * self.var.water_costs_m3_channel
        )

        # Compute water costs for agents using reservoir water (USD/year)
        water_costs[mask_reservoir] = (
            average_extraction[mask_reservoir] * self.var.water_costs_m3_reservoir
        )

        # Compute water costs for agents using groundwater (USD/year)
        water_costs[mask_groundwater] = (
            average_extraction[mask_groundwater] * self.var.water_costs_m3_groundwater
        )

        # Assume minimal interest rate as farmers pay directly
        interest_rate_farmer = 0.0001  # Annual interest rate
        loan_duration = 2  # Loan duration in years

        # Compute annual cost of water and energy using annuity formula
        # A = P * [r(1+r)^n] / [(1+r)^n -1], where P is principal, r is interest rate, n is loan duration
        annuity_factor = (
            interest_rate_farmer
            * (1 + interest_rate_farmer) ** loan_duration
            / ((1 + interest_rate_farmer) ** loan_duration - 1)
        )
        annual_cost_water_energy = (water_costs + energy_costs) * annuity_factor

        # Update loan records with the annual cost of water and energy
        for i in range(4):
            # Find the first available loan slot
            if np.all(self.var.all_loans_annual_cost.data[:, 5, i] == 0):
                self.var.all_loans_annual_cost.data[:, 5, i] = annual_cost_water_energy
                self.var.loan_tracker[annual_cost_water_energy > 0, 5, i] = (
                    loan_duration
                )
                break

        # Add the annual cost to the total loan annual costs
        self.var.all_loans_annual_cost.data[:, -1, 0] += annual_cost_water_energy

        return energy_costs, water_costs, average_extraction_speed

    def calculate_well_costs_global(
<<<<<<< HEAD
        self,
        groundwater_depth: npt.NDArray[np.floating],
        average_extraction_speed: npt.NDArray[np.floating],
    ) -> tuple[npt.NDArray[np.floating], npt.NDArray[np.floating]]:
        """Compute annual well-installation/operation costs and potential well length.
=======
        self, groundwater_depth: np.ndarray, average_extraction_speed: np.ndarray
    ) -> tuple[np.ndarray, np.ndarray]:
        """Calculate the annual costs associated with well installation and operation globally.

        This function computes the annual costs for installing wells, maintaining them, and the energy costs
        associated with pumping groundwater for each agent (farmer). It takes into account regional variations
        in costs and agent-specific parameters such as groundwater depth and extraction speed.
>>>>>>> 6f219586

        Args:
            groundwater_depth (npt.NDArray[np.floating]): Groundwater depth per agent (m).
            average_extraction_speed (npt.NDArray[np.floating]): Average water extraction
                speed per agent (m³/s).

        Returns:
            tuple[npt.NDArray[np.floating], npt.NDArray[np.floating]]:
                annual_cost: Annual cost per agent (LCU/year).
                potential_well_length: Potential well length per agent (m).
        """
        # Retrieve aquifer-specific unit costs for well drilling per meter
        well_cost_class_1 = self.get_value_per_farmer_from_region_id(
            self.why_10, self.model.current_time
        )
        well_cost_class_2 = self.get_value_per_farmer_from_region_id(
            self.why_20, self.model.current_time
        )
        well_cost_class_3 = self.get_value_per_farmer_from_region_id(
            self.why_30, self.model.current_time
        )

        # Initialize the well unit cost array with zeros
        well_unit_cost = np.full_like(self.var.why_class, np.nan, dtype=np.float32)

        # Assign unit costs to each agent based on their well class using boolean indexing
        well_unit_cost[self.var.why_class == 1] = well_cost_class_1[
            self.var.why_class == 1
        ]
        well_unit_cost[self.var.why_class == 2] = well_cost_class_2[
            self.var.why_class == 2
        ]
        well_unit_cost[self.var.why_class == 3] = well_cost_class_3[
            self.var.why_class == 3
        ]

        assert not np.isnan(well_unit_cost).any(), (
            "Some agents have undefined well unit costs."
        )

        # Get electricity costs per agent based on their region and current time
        electricity_costs = self.get_value_per_farmer_from_region_id(
            self.electricity_cost, self.model.current_time
        )

        # Calculate potential well length per agent
        # Potential well length is the sum of the maximum initial saturated thickness and the groundwater depth
        potential_well_length = self.var.max_initial_sat_thickness + groundwater_depth

        # Calculate the installation cost per agent (cost per meter * potential well length)
        install_cost = well_unit_cost * potential_well_length

        # Calculate maintenance cost per agent (as a fraction of the installation cost)
        maintenance_cost = self.var.maintenance_factor * install_cost

        # Calculate the total pump duration per agent (average over crops)
        crop_growth_duration = self.var.crop_calendar[:, :, 2].data
        total_pump_duration = np.where(
            crop_growth_duration == -1, 0, crop_growth_duration
        ).sum(axis=1)  # days

        # Calculate the power required per agent for pumping groundwater (in kilowatts)
        # specific_weight_water (N/m³), groundwater_depth (m), average_extraction_speed (m³/s), pump_efficiency (%)
        power = (
            self.var.specific_weight_water
            * groundwater_depth
            * average_extraction_speed
            / self.var.pump_efficiency
        ) / 1000  # Convert from watts to kilowatts

        # Calculate the energy consumption per agent (in kilowatt-hours)
        # power (kW), total_pump_duration (days), pump_hours (hours per day)
        energy = power * (total_pump_duration * self.var.pump_hours)

        # Calculate the energy cost per agent (USD per year)
        energy_cost = energy * electricity_costs

        # Fetch loan configuration for well installation
        loan_config = self.model.config["agent_settings"]["farmers"][
            "expected_utility"
        ]["adaptation_well"]
        loan_duration = loan_config["loan_duration"]  # Loan duration in years

        # Calculate annuity factor for loan repayment using the annuity formula
        # A = P * [r(1+r)^n] / [(1+r)^n -1], where:
        # A = annual payment, P = principal amount (install_cost), r = interest rate, n = loan duration
        interest_rate = self.var.interest_rate.data

        n = loan_duration
        annuity_factor = (interest_rate * (1 + interest_rate) ** n) / (
            (1 + interest_rate) ** n - 1
        )

        # Calculate the annual cost per agent (local currency units per year)
        annual_cost = (install_cost * annuity_factor) + energy_cost + maintenance_cost

        return annual_cost, potential_well_length

    def profits_SEUT(
<<<<<<< HEAD
        self,
        additional_diffentiators: npt.NDArray,
        adapted: npt.NDArray[np.bool_],
        farmer_yield_probability_relation: npt.NDArray[np.floating],
    ) -> tuple[
        npt.NDArray[np.floating],
        npt.NDArray[np.floating],
        npt.NDArray[np.floating],
        npt.NDArray[np.floating],
        npt.NDArray[np.integer],
=======
        self, additional_diffentiators, adapted, farmer_yield_probability_relation
    ) -> tuple[
        np.ndarray,
        np.ndarray,
        np.ndarray,
        np.ndarray,
>>>>>>> 6f219586
    ]:
        """Calculate profits with/without adaptation under drought scenarios.

        First converts probabilities to yield per probability using the yield/probability relation
        Then turns yield into profit, and adds the adaptation yield difference to those probabilities

        Args:
            additional_diffentiators (npt.NDArray): Extra differentiators for grouping agents.
            adapted (npt.NDArray[np.bool_]): Mask indicating which agents are adapted.
            farmer_yield_probability_relation (npt.NDArray[np.floating]): Per-farmer yield–SPEI relation.

        Returns:
            tuple[
                npt.NDArray[np.floating],
                npt.NDArray[np.floating],
                npt.NDArray[np.floating],
                npt.NDArray[np.floating],
                npt.NDArray[np.integer],
            ]:
                - total_profits: Total profits for each drought scenario (no adaptation).
                - profits_no_event: Profits for the no-drought scenario (no adaptation).
                - total_profits_adaptation: Total profits for each scenario (with adaptation).
                - profits_no_event_adaptation: Profits for the no-drought scenario (with adaptation).
                - ids_to_switch_to: Mapping indices used to update agent histories.
        """
        # Main function logic
        yield_ratios = self.convert_probability_to_yield_ratio(
            farmer_yield_probability_relation
        )

        # Compute profits without adaptation
        total_profits = self.compute_total_profits(yield_ratios)
        total_profits, profits_no_event = self.format_results(total_profits)

        gains_adaptation, ids_to_switch_to = self.adaptation_yield_ratio_difference(
            additional_diffentiators, adapted, yield_ratios
        )
        # Clip yield ratios to physical boundaries of 0 and 1
        yield_ratios_adaptation = np.clip(yield_ratios + gains_adaptation, 0, 1)
        # Compute profits with adaptation
        total_profits_adaptation = self.compute_total_profits(yield_ratios_adaptation)
        total_profits_adaptation, profits_no_event_adaptation = self.format_results(
            total_profits_adaptation
        )
        return (
            total_profits,
            profits_no_event,
            total_profits_adaptation,
            profits_no_event_adaptation,
            ids_to_switch_to,
        )

    def profits_SEUT_crops(
<<<<<<< HEAD
        self,
        unique_crop_calendars: npt.NDArray[np.integer],
        farmer_yield_probability_relation: npt.NDArray[np.floating],
    ) -> tuple[
        npt.NDArray[np.floating],
        npt.NDArray[np.floating],
        npt.NDArray[np.floating],
        npt.NDArray[np.floating],
        npt.NDArray[np.integer],
=======
        self, unique_crop_calendars, farmer_yield_probability_relation
    ) -> tuple[
        np.ndarray,
        np.ndarray,
        np.ndarray,
        np.ndarray,
        np.ndarray,
        np.ndarray,
>>>>>>> 6f219586
    ]:
        """Calculate profits for crop-adaptation options under drought scenarios.

        Computes baseline profits and profits for each candidate crop-calendar
        option using yield-SPEI relations, then aggregates per scenario and for
        the no-drought case.

        Args:
            unique_crop_calendars (npt.NDArray[np.integer]): Distinct crop-calendar
                options to evaluate (calendar IDs per phase).
            farmer_yield_probability_relation (npt.NDArray[np.floating]): Per-farmer
                yield-SPEI relationship used to compute yield ratios.

        Returns:
            tuple[
                npt.NDArray[np.floating],
                npt.NDArray[np.floating],
                npt.NDArray[np.floating],
                npt.NDArray[np.floating],
                npt.NDArray[np.integer],
            ]:
                - Baseline total profits across drought scenarios (events x farmers).
                - Baseline profits for the no-drought scenario (farmers,).
                - Total profits for each crop option across scenarios
                (options x events x farmers).
                - No-drought profits for each crop option (options x farmers).
                - Mapping of farmers to the donor farmer index for each option
                (farmers x options).
        """
        # Main function logic
        yield_ratios = self.convert_probability_to_yield_ratio(
            farmer_yield_probability_relation
        )

        # Compute profits without adaptation
        total_profits = self.compute_total_profits(yield_ratios)
        profit_events, profits_no_event = self.format_results(total_profits)
        insurance_differentiator = (
            self.var.adaptations[:, PERSONAL_INSURANCE_ADAPTATION] > 0
        )

        crop_elevation_group = np.hstack(
            (
                self.var.crop_calendar[:, :, 0].data,
                self.in_command_area.reshape(-1, 1),
                self.elev_class.reshape(-1, 1),
                insurance_differentiator.reshape(-1, 1),
                self.well_status.reshape(-1, 1),
            )
        )

        unique_crop_groups, group_indices = np.unique(
            crop_elevation_group, axis=0, return_inverse=True
        )

        # Calculate the yield gains for crop switching for different farmers
        (
            profit_gains,
            new_farmer_id,
        ) = crop_profit_difference_njit_parallel(
            yearly_profits=self.var.yearly_income.data
            / self.field_size_per_farmer[..., None],  # income per m2
            crop_elevation_group=crop_elevation_group,
            unique_crop_groups=unique_crop_groups,
            group_indices=group_indices,
            crop_calendar=self.var.crop_calendar.data,
            unique_crop_calendars=unique_crop_calendars,
            p_droughts=self.var.p_droughts,
            past_window=7,
        )

        total_profits_adaptation = np.full(
            (len(unique_crop_calendars), len(self.var.p_droughts[:-1]), self.var.n),
            0.0,
            dtype=np.float32,
        )
        profits_no_event_adaptation = np.full(
            (len(unique_crop_calendars), self.var.n),
            0.0,
            dtype=np.float32,
        )

        for crop_option in range(len(unique_crop_calendars)):
            profit_gains_option = profit_gains[:, crop_option]
            profits_adaptation_option = total_profits + profit_gains_option[..., None]

            (
                total_profits_adaptation_option,
                profits_no_event_adaptation_option,
            ) = self.format_results(profits_adaptation_option)

            total_profits_adaptation[crop_option, :, :] = (
                total_profits_adaptation_option
            )
            profits_no_event_adaptation[crop_option, :] = (
                profits_no_event_adaptation_option
            )

        return (
            profit_events,
            profits_no_event,
            total_profits_adaptation,
            profits_no_event_adaptation,
            new_farmer_id,
        )

    def compute_total_profits(self, yield_ratios: np.ndarray) -> np.ndarray:
        """Compute total profits for all agents across different drought scenarios.

        Args:
            yield_ratios (np.ndarray): Yield ratios for agents under different drought scenarios.
            crops_mask (np.ndarray): Mask indicating valid crop entries.
            nan_array (np.ndarray): Array filled with NaNs for reference.

        Returns:
            np.ndarray: Total profits for agents under each drought scenario.
        """
        crops_mask = (self.var.crop_calendar[:, :, 0] >= 0) & (
            self.var.crop_calendar[:, :, 0]
            < len(self.var.crop_data["reference_yield_kg_m2"])
        )
        nan_array = np.full_like(
            self.var.crop_calendar[:, :, 0], fill_value=np.nan, dtype=float
        )
        total_profits = np.zeros((self.var.n, yield_ratios.shape[1]))
        for col in range(yield_ratios.shape[1]):
            total_profits[:, col] = self.yield_ratio_to_profit(
                yield_ratios[:, col], crops_mask, nan_array
            )
        return total_profits

    def budget_check(
        self,
        total_annual_costs_m2: npt.NDArray[np.floating],
    ) -> npt.NDArray[np.bool_]:
        """Check if farmers' budgets can cover annual per-m² costs for insurance.

        Uses the insured spending-cap relationship (from
        ``farmer_yield_probability_relation_exp_cap``) to compute each farmer’s
        no-event profits, multiplies by the expenditure cap, and compares against
        the required annual cost per m².

        Args:
            total_annual_costs_m2 (npt.NDArray[np.floating]): Annual adaptation cost
                per m² for each farmer.

        Returns:
            npt.NDArray[np.bool_]: Boolean mask indicating which farmers are within budget.
        """
        # Determine the additional spending room insurance brings
        # Is done separately as index insurance does affect income,
        # but does not affect adaptation decisions
        yield_ratios_exp_cap = self.convert_probability_to_yield_ratio(
            self.farmer_yield_probability_relation_exp_cap
        )
        total_profits_exp_cap = self.compute_total_profits(yield_ratios_exp_cap)
        _, profits_no_event_exp_cap = self.format_results(total_profits_exp_cap)

        return (
            profits_no_event_exp_cap * self.var.expenditure_cap
        ) > total_annual_costs_m2

    def format_results(
        self, total_profits: np.ndarray
    ) -> tuple[np.ndarray, np.ndarray]:
        """Transpose and slice the total profits matrix, and extract the 'no drought' scenario profits.

        Args:
            total_profits (np.ndarray): Total profits matrix.

        Returns:
            Tuple[np.ndarray, np.ndarray]: Transposed profits and 'no drought' scenario profits.
        """
        total_profits = total_profits.T
        profits_no_event = total_profits[-1, :]
        total_profits = total_profits[:-1, :]
        return total_profits, profits_no_event

    def convert_probability_to_yield_ratio(
        self,
        farmer_yield_probability_relation: npt.NDArray[np.floating],
        model: Literal["exponential", "linear"] = "exponential",
    ) -> npt.NDArray[np.floating]:
        """Convert drought probabilities to yield ratios using a the yield-spei relation.

        Models:
        - exponential: y = a * exp(b * x)
        - linear:      y = c + m * x

        The parameter columns in ``farmer_yield_probability_relation`` must be
        ``[intercept, slope]`` as returned by the fitters. Output is clipped to
        ``[0, 1]``.

        Args:
            farmer_yield_probability_relation (npt.NDArray[np.floating]): Per-farmer
                parameters of shape ``(n_farmers, 2)`` where column 0 is the intercept
                and column 1 is the slope.
            model (Literal["exponential", "linear"], optional): Relation type. Defaults
                to ``"exponential"``.

        Returns:
            npt.NDArray[np.floating]: Yield ratios per farmer and event with shape
            ``(n_farmers, n_events)``.

        Raises:
            ValueError: If ``model`` is invalid, parameters do not have two columns,
                or drought probabilities are non-positive.
        """
        # x: same driver you used before (note: you’re feeding 1/p_droughts)
        x = 1.0 / self.var.p_droughts  # shape: (num_events,)
        x = x[np.newaxis, :]  # -> (1, num_events)

        # params
        P = farmer_yield_probability_relation  # -> (num_agents, 2)
        p0 = P[:, 0:1]  # intercept column, shape: (num_agents, 1)
        p1 = P[:, 1:2]  # slope column,     shape: (num_agents, 1)

        if model == "exponential":
            # y = a * exp(b * x)
            y = p0 * np.exp(p1 * x)  # broadcast -> (num_agents, num_events)
        elif model == "linear":
            # y = c + m * x
            y = p0 + p1 * x
        else:
            raise ValueError("model must be 'exponential' or 'linear'")

        # Clamp to [0, 1]
        y = np.clip(y, 0.0, 1.0)

        return y

    def create_unique_groups(
        self,
        *additional_diffentiators: npt.NDArray[np.integer],
    ) -> tuple[npt.NDArray[np.int_], int]:
        """Create per-agent group indices from base classes and optional differentiators.

        If extra differentiator arrays are provided, they are stacked with
        ``self.var.farmer_base_class`` (column-wise) to form the grouping key; otherwise
        only the base class is used. Groups are defined by unique rows.

        Args:
            *additional_diffentiators (npt.NDArray[np.integer]): Optional per-agent arrays
                (all length ``n_agents``) that further distinguish groups.

        Returns:
            tuple[npt.NDArray[np.int_], int]:
                - group_indices: Array of length ``n_agents`` mapping each agent to a group id.
                - n_groups: Number of unique groups.
        """
        if additional_diffentiators:
            agent_classes = np.stack(
                [self.var.farmer_base_class.data, *additional_diffentiators], axis=1
            )
        else:
            agent_classes = self.var.farmer_base_class
        groups, group_indices = np.unique(agent_classes, axis=0, return_inverse=True)
        return group_indices, groups.shape[0]

    def adaptation_yield_ratio_difference(
        self,
        additional_diffentiators: npt.NDArray[np.integer],
        adapted: npt.NDArray[np.bool_],
        yield_ratios: npt.NDArray[np.floating],
    ) -> tuple[npt.NDArray[np.float32], npt.NDArray[np.int32]]:
        """Compute yield-ratio gains from an adaptation within peer groups.

        Forms peer groups using ``additional_diffentiators`` (distinct from the
        adaptation status), compares mean yield ratios of adapted vs. unadapted
        farmers within each group across drought events, and assigns each farmer
        the group's gain vector. Also finds, per group, the most similar adapted
        farmer to use as a donor index.

        Args:
            additional_diffentiators (npt.NDArray[np.integer]): Per-farmer grouping
                keys (e.g., classes/categorical columns) used to form peer groups.
            adapted (npt.NDArray[np.bool_]): Boolean mask indicating which farmers
                have adopted the adaptation.
            yield_ratios (npt.NDArray[np.floating]): Yield ratios per farmer and
                drought event, shaped ``(n_farmers, n_events)``.

        Returns:
            tuple[npt.NDArray[np.float32], npt.NDArray[np.int32]]:
                - gains_adaptation: Per-farmer yield-ratio gain vectors,
                shape ``(n_farmers, n_events)``.
                - ids_to_switch_to: Donor farmer indices per farmer (``-1`` if none).
        """
        group_indices, n_groups = self.create_unique_groups(additional_diffentiators)

        # Initialize array to store relative yield ratio improvement for unique groups
        gains_adaptation = np.zeros(
            (self.var.n, self.var.p_droughts.size),
            dtype=np.float32,
        )
        ids_to_switch_to = np.full(
            self.var.n,
            -1,
            dtype=np.int32,
        )
        # Loop over each unique group of farmers to determine their average yield ratio
        for group_idx in range(n_groups):
            # Agents in the current group
            group_members = group_indices == group_idx

            # Split agents into adapted and unadapted within the group
            unadapted_agents = group_members & (~adapted)
            adapted_agents = group_members & adapted

            if unadapted_agents.any() and adapted_agents.any():
                # Calculate mean yield ratio over past years for both adapted and unadapted groups
                unadapted_yield_ratio = np.mean(
                    yield_ratios[unadapted_agents, :], axis=0
                )
                adapted_yield_ratio = np.mean(yield_ratios[adapted_agents, :], axis=0)

                yield_ratio_gain = adapted_yield_ratio - unadapted_yield_ratio

                id_to_switch_to = find_most_similar_index(
                    yield_ratio_gain,
                    yield_ratios,
                    adapted_agents,
                )

                ids_to_switch_to[group_members] = id_to_switch_to
                gains_adaptation[group_members, :] = yield_ratio_gain

        assert np.max(gains_adaptation) != np.inf, "gains adaptation value is inf"

        return gains_adaptation, ids_to_switch_to

    def reset_well_status(
        self,
        farmer_yield_probability_relation: npt.NDArray[np.floating],
        adapted: npt.NDArray[np.bool_],
        groundwater_depth: npt.NDArray[np.floating],
        additional_diffentiator: npt.NDArray[np.integer],
    ) -> None:
        """Expire shallow/aged wells and refresh affected farmers' histories.

        Marks wells as expired if their time-adapted reaches the configured lifespan
        or if groundwater depth exceeds the current well depth. For those farmers,
        finds the most similar unadapted peer group (via SEUT) and updates their
        income/potential-income/SPEI histories accordingly.
        """
        expired_adaptations = (
            self.var.time_adapted[:, WELL_ADAPTATION] == self.var.lifespan_well
        ) | (groundwater_depth > self.var.well_depth)
        self.var.adaptations[expired_adaptations, WELL_ADAPTATION] = -1
        self.var.time_adapted[expired_adaptations, WELL_ADAPTATION] = -1

        # Determine the IDS of the most similar group of yield
        (
            total_profits,
            profits_no_event,
            total_profits_adaptation,
            profits_no_event_adaptation,
            ids_to_switch_to,
        ) = self.profits_SEUT(
            additional_diffentiator, ~adapted, farmer_yield_probability_relation
        )
        # Update yield-SPEI relation
        new_id_final = ids_to_switch_to[expired_adaptations]
        own_nr = np.arange(new_id_final.shape[0])
        new_id_final = np.where(new_id_final == -1, own_nr, new_id_final)

        self.var.yearly_income[expired_adaptations, :] = self.var.yearly_income[
            new_id_final, :
        ]
        self.var.yearly_potential_income[expired_adaptations, :] = (
            self.var.yearly_potential_income[new_id_final, :]
        )
        self.var.yearly_SPEI_probability[expired_adaptations, :] = (
            self.var.yearly_SPEI_probability[new_id_final, :]
        )

    def adaptation_water_cost_difference(
<<<<<<< HEAD
        self,
        additional_diffentiators: npt.NDArray[np.integer],
        adapted: npt.NDArray[np.bool_],
        energy_cost: npt.NDArray[np.floating],
        water_cost: npt.NDArray[np.floating],
    ) -> tuple[npt.NDArray[np.float32], npt.NDArray[np.float32]]:
        """Compute per-farmer energy and water cost differences for an adaptation.

        Forms peer groups using ``additional_diffentiators`` and, within each group
        that contains both adapted and unadapted farmers, computes the mean cost
        difference (adapted - unadapted) for energy and water. These group-level
        gains are then mapped back to each farmer.
=======
        self, additional_diffentiators, adapted: np.ndarray, energy_cost, water_cost
    ) -> tuple[np.ndarray, np.ndarray]:
        """Calculate the relative yield ratio improvement for farmers adopting a certain adaptation.

        This function determines how much better farmers that have adopted a particular adaptation
        are doing in terms of their yield ratio as compared to those who haven't.
>>>>>>> 6f219586

        Args:
            additional_diffentiators (npt.NDArray[np.integer]): Per-farmer grouping
                keys used to define comparable peer groups.
            adapted (npt.NDArray[np.bool_]): Boolean mask indicating which farmers
                have adopted the adaptation.
            energy_cost (npt.NDArray[np.floating]): Annual energy cost per farmer.
            water_cost (npt.NDArray[np.floating]): Annual water cost per farmer.

        Returns:
            tuple[npt.NDArray[np.float32], npt.NDArray[np.float32]]:
                - energy_cost_adaptation_gain: Per-farmer energy-cost gain
                (adapted - unadapted) mapped from group means.
                - water_cost_adaptation_gain: Per-farmer water-cost gain
                (adapted - unadapted) mapped from group means.
        """
        assert adapted.dtype == bool, "adapted should be a boolean array"

        # Create unique groups based on elevation data
        group_indices, n_groups = self.create_unique_groups(additional_diffentiators)

        # Initialize arrays to store gains per group
        unique_water_cost_gain = np.zeros(n_groups, dtype=np.float32)
        unique_energy_cost_gain = np.zeros(n_groups, dtype=np.float32)

        # For each group, compute gains
        for group_idx in range(n_groups):
            # Agents in the current group
            group_members = group_indices == group_idx

            # Split agents into adapted and unadapted within the group
            unadapted_agents = group_members & (~adapted)
            adapted_agents = group_members & adapted

            # Check if both adapted and unadapted agents are present
            if np.any(unadapted_agents) and np.any(adapted_agents):
                # Calculate mean water and energy costs for unadapted agents
                unadapted_water_cost = np.mean(water_cost[unadapted_agents], axis=0)
                unadapted_energy_cost = np.mean(energy_cost[unadapted_agents], axis=0)

                # Calculate mean water and energy costs for adapted agents
                adapted_water_cost = np.mean(water_cost[adapted_agents], axis=0)
                adapted_energy_cost = np.mean(energy_cost[adapted_agents], axis=0)

                # Calculate gains
                water_cost_gain = adapted_water_cost - unadapted_water_cost
                energy_cost_gain = adapted_energy_cost - unadapted_energy_cost

                # Store gains for the group
                unique_water_cost_gain[group_idx] = water_cost_gain
                unique_energy_cost_gain[group_idx] = energy_cost_gain
            else:
                # If not enough data, set gains to zero or np.nan
                unique_water_cost_gain[group_idx] = 0  # or np.nan
                unique_energy_cost_gain[group_idx] = 0  # or np.nan

        # Map gains back to agents using group indices
        water_cost_adaptation_gain = unique_water_cost_gain[group_indices]
        energy_cost_adaptation_gain = unique_energy_cost_gain[group_indices]

        return energy_cost_adaptation_gain, water_cost_adaptation_gain

    def yield_ratio_to_profit(
        self, yield_ratios: np.ndarray, crops_mask: np.ndarray, nan_array: np.ndarray
    ) -> np.ndarray:
        """Convert yield ratios to monetary profit values.

        This function computes the profit values for each crop based on given yield ratios.
        The profit is calculated by multiplying the crop yield in kilograms per sqr. meter with
        the average crop price. The function leverages various data inputs, such as current crop
        prices and reference yields.

        Args:
            yield_ratios: The array of yield ratios for the crops.
            crops_mask: A mask that denotes valid crops, based on certain conditions.
            array_with_reference: An array initialized with NaNs, later used to store reference yields and crop prices.
            nan_array: An array filled with NaNs, used for initializing arrays.

        Returns:
            An array representing the profit values for each crop based on the given yield ratios.

        Note:
            - It assumes that the crop prices are non-NaN for the current model time.
            - The function asserts that crop yields in kg are always non-negative.

        TODO: Take the average crop prices over the last x years.
        """
        # Create blank arrays with only nans
        array_with_reference_yield = nan_array.copy()
        array_with_price = nan_array.copy()

        # Check if prices are monthly or yearly
        price_frequency = self.model.config["agent_settings"]["market"][
            "price_frequency"
        ]

        if price_frequency == "monthly":
            total_price = 0
            month_count = 0

            # Ending date and start date set to one year prior
            end_date = self.model.current_time
            start_date = datetime(end_date.year - 1, 1, 1)

            # Loop through each month from start_date to end_date to get the sum of crop costs over the past year
            current_date = start_date
            while current_date <= end_date:
                assert self.crop_prices[0] is not None, (
                    "behavior needs crop prices to work"
                )
                monthly_price = self.crop_prices[1][
                    self.crop_prices[0].get(current_date)
                ]
                total_price += monthly_price
                # Move to the next month
                if current_date.month == 12:
                    current_date = datetime(current_date.year + 1, 1, 1)
                else:
                    current_date = datetime(
                        current_date.year, current_date.month + 1, 1
                    )
                month_count += 1

            # Calculate the average price over the last year
            crop_prices = total_price / month_count

        else:
            crop_prices = self.agents.market.crop_prices[self.var.region_id]

        # Assign the reference yield and current crop price to the array based on valid crop mask
        array_with_price[crops_mask] = np.take(
            crop_prices, self.var.crop_calendar[:, :, 0][crops_mask].astype(int)
        )
        assert not np.isnan(
            array_with_price[crops_mask]
        ).any()  # Ensure there are no NaN values in crop prices

        array_with_reference_yield[crops_mask] = np.take(
            self.var.crop_data["reference_yield_kg_m2"].values,
            self.var.crop_calendar[:, :, 0][crops_mask].astype(int),
        )

        # Calculate the product of the average reference yield and average crop price ignoring NaN values
        reference_profit_m2 = np.nansum(
            array_with_reference_yield * array_with_price, axis=1
        )
        assert (
            reference_profit_m2 >= 0
        ).all()  # Ensure all crop yields are non-negative

        # Calculate profit by multiplying yield with price
        profit_m2 = yield_ratios * reference_profit_m2

        return profit_m2

    def update_loans(self) -> None:
        """Update loan trackers, clear expired loans, and inflation-adjust exports.

        Decrements active loan durations, zeros out expired loan amounts (and
        deducts them from totals), and computes inflation-adjusted views of loan
        costs, yearly income, and premiums for export.
        """
        # Subtract 1 off each loan duration, except if that loan is at 0
        self.var.loan_tracker -= self.var.loan_tracker != 0
        # If the loan tracker is at 0, cancel the loan amount and subtract it of the total
        expired_loan_mask: npt.NDArray[np.bool_] = self.var.loan_tracker.data == 0

        # Add a column to make it the same shape as the loan amount array
        new_column = np.full((self.var.n, 1, 5), False)
        expired_loan_mask = np.column_stack((expired_loan_mask, new_column))

        # Sum the expired loan amounts
        ending_loans = expired_loan_mask * self.var.all_loans_annual_cost
        total_loan_reduction = np.sum(ending_loans, axis=(1, 2))

        # Subtract it from the total loans and set expired loans to 0
        self.var.all_loans_annual_cost[:, -1, 0] -= total_loan_reduction
        self.var.all_loans_annual_cost[expired_loan_mask] = 0
        self.var.all_loans_annual_cost[self.var.all_loans_annual_cost < 0] = 0

        # Adjust for inflation in separate array for export
        # Calculate the cumulative inflation from the start year to the current year for each farmer
        cumulative_inflation = np.prod(
            [
                self.get_value_per_farmer_from_region_id(
                    self.inflation_rate, datetime(year, 1, 1)
                )
                for year in range(
                    self.model.config["general"]["spinup_time"].year,
                    self.model.current_time.year + 1,
                )
            ],
            axis=0,
        )

        self.var.adjusted_annual_loan_cost = (
            self.var.all_loans_annual_cost / cumulative_inflation[..., None, None]
        )

        self.var.adjusted_yearly_income = (
            self.var.insured_yearly_income / cumulative_inflation[..., None]
        )

        self.var.adjusted_pr_premium = self.var.pr_premium / cumulative_inflation
        self.var.adjusted_index_premium = self.var.index_premium / cumulative_inflation
        self.var.adjusted_personal_premium = (
            self.var.personal_premium / cumulative_inflation
        )

    def get_value_per_farmer_from_region_id(
        self,
        data: tuple[dict[datetime, int], npt.NDArray[np.floating]],
        time: datetime,
        subset: Optional[npt.NDArray[np.bool_]] = None,
    ) -> npt.NDArray[np.float32]:
        """Map region-level values to farmers for a given time.

        Looks up the time index in ``data[0]``, then selects per-region values from
        ``data[1]`` and broadcasts them to each farmer according to
        ``self.var.region_id`` (or a subset of farmers if provided).

        Args:
            data (tuple[dict[datetime, int], npt.NDArray[np.floating]]): A pair
                ``(date_index, values_by_region)`` where ``date_index[time] -> int``
                and ``values_by_region[region_id][index] -> float``.
            time (datetime): Timestamp used to obtain the column/index into the values array.
            subset (npt.NDArray[np.bool_], optional): Boolean mask of farmers to map.
                If ``None``, all farmers are used.

        Returns:
            npt.NDArray[np.float32]: Per-farmer values aligned with the (sub)set of farmers.
        """
        index = data[0].get(time)
        if subset is not None:
            region_id = self.var.region_id[subset]
        else:
            region_id = self.var.region_id
        unique_region_ids, inv = np.unique(region_id, return_inverse=True)
        values = np.full_like(unique_region_ids, np.nan, dtype=np.float32)
        for i, region_id in enumerate(unique_region_ids):
            values[i] = data[1][region_id][index]
        return values[inv]

    @staticmethod
    @njit(cache=True)
    def field_size_per_farmer_numba(
        field_indices_by_farmer: np.ndarray,
        field_indices: np.ndarray,
        cell_area: np.ndarray,
    ) -> np.ndarray:
        """Gets the field size for each farmer.

        Args:
            field_indices_by_farmer: This array contains the indices where the fields of a farmer are stored in `field_indices`.
            field_indices: This array contains the indices of all fields, ordered by farmer. In other words, if a farmer owns multiple fields, the indices of the fields are indices.
            cell_area: Subarray of cell_area.

        Returns:
            field_size_per_farmer: Field size for each farmer in m2.
        """
        field_size_per_farmer = np.zeros(
            field_indices_by_farmer.shape[0], dtype=np.float32
        )
        for farmer in range(field_indices_by_farmer.shape[0]):
            for field in get_farmer_HRUs(
                field_indices, field_indices_by_farmer, farmer
            ):
                field_size_per_farmer[farmer] += cell_area[field]
        return field_size_per_farmer

    @property
    def field_size_per_farmer(self) -> np.ndarray:
        """Gets the field size for each farmer.

        Returns:
            field_size_per_farmer: Field size for each farmer in m2.
        """
        return self.field_size_per_farmer_numba(
            self.var.field_indices_by_farmer.data,
            self.var.field_indices,
            self.HRU.var.cell_area,
        )

    @property
    def is_irrigated(self) -> npt.NDArray[np.bool_]:
        """Return a boolean mask of farmers who have any irrigation adaptation."""
        return (
            self.var.adaptations[:, [SURFACE_IRRIGATION_EQUIPMENT, WELL_ADAPTATION]] > 0
        ).any(axis=1)

    @property
    def irrigated_fields(self) -> npt.NDArray[np.bool_]:
        """Return a boolean mask of fields that are irrigated."""
        irrigated_fields = np.take(
            self.is_irrigated,
            self.HRU.var.land_owners,
        )
        irrigated_fields[self.HRU.var.land_owners == -1] = False
        return irrigated_fields

    @property
    def groundwater_depth(self) -> npt.NDArray[np.floating]:
        """Return per-farmer groundwater depth and assert no NaNs."""
        groundwater_depth = get_farmer_groundwater_depth(
            self.var.n,
            self.model.hydrology.groundwater.groundwater_depth,
            self.HRU.var.HRU_to_grid,
            self.var.field_indices,
            self.var.field_indices_by_farmer.data,
            self.HRU.var.cell_area,
        )
        assert not np.isnan(groundwater_depth).any(), "groundwater depth is nan"
        return groundwater_depth

    def create_farmer_classes(
        self, *characteristics: npt.NDArray[Any]
    ) -> npt.NDArray[np.int_]:
        """Return per-farmer class ids from one or more categorical characteristic arrays."""
        agent_classes = np.unique(
            np.stack(characteristics), axis=1, return_inverse=True
        )[1]
        return agent_classes

    @property
    def main_irrigation_source(self) -> npt.NDArray[np.int_]:
        """Return the dominant irrigation source per farmer (or NO_IRRIGATION if none)."""
        # Set to 0 if channel abstraction is bigger than reservoir and groundwater,
        # 1 for reservoir, 2 for groundwater and -1 no abstraction
        main_irrigation_source = np.argmax(
            self.var.yearly_abstraction_m3_by_farmer[:, :TOTAL_IRRIGATION, 0],
            axis=1,
        )
        # Set to -1 for precipitation if there is no abstraction
        main_irrigation_source[
            self.var.yearly_abstraction_m3_by_farmer[:, :TOTAL_IRRIGATION, 0].sum(
                axis=1
            )
            == 0
        ] = NO_IRRIGATION
        return main_irrigation_source

    def step(self) -> None:
        """This function is called at the beginning of each timestep.

        Then, farmers harvest and plant crops.

        Raises:
            ValueError: When farmers don't have a yield probability relation yet.
        """
        if not self.model.simulate_hydrology:
            return

        timer = TimingModule("crop_farmers")

        self.harvest()
        timer.finish_split("harvest")
        self.plant()
        timer.finish_split("planting")

        self.water_abstraction_sum()
        timer.finish_split("water abstraction calculation")

        ## yearly actions
        if self.model.current_time.month == 1 and self.model.current_time.day == 1:
            if self.model.current_time.year > self.model.spinup_start.year:
                # reset the irrigation limit, but only if a full year has passed already. Otherwise
                # the cumulative water deficit is not year completed.
                self.var.remaining_irrigation_limit_m3_reservoir[:] = (
                    self.var.irrigation_limit_m3[:]
                )
                self.var.remaining_irrigation_limit_m3_channel[:] = (
                    self.var.irrigation_limit_m3[:]
                )
                self.var.remaining_irrigation_limit_m3_groundwater[:] = (
                    self.irrigation_limit_groundwater
                )

                self.save_yearly_spei()
                self.save_yearly_pr()

            # Set yearly yield ratio based on the difference between saved actual and potential profit
            self.var.yearly_yield_ratio = (
                self.var.yearly_income / self.var.yearly_potential_income
            )

            k = 8

            self.in_command_area = (self.command_area >= 0).astype(np.int8)

            edges = np.nanpercentile(
                self.var.elevation, np.linspace(100 / k, 100 - 100 / k, k - 1)
            )
            self.elev_class = np.digitize(self.var.elevation, edges, right=True).astype(
                np.int8
            )

            # create a unique index for each type of crop calendar that a farmer follows
            crop_calendar_group = np.unique(
                self.var.crop_calendar[:, :, 0], axis=0, return_inverse=True
            )[1]

            self.insurance_diffentiator = np.int32(
                self.var.adaptations[:, PERSONAL_INSURANCE_ADAPTATION] > 0
            )  # only personal insurance affects adaptation

            self.blank_additional_differentiator = np.zeros(
                self.var.n, dtype=np.float32
            )
            self.well_status = np.int32(self.var.adaptations[:, WELL_ADAPTATION] > 0)

            self.var.farmer_base_class[:] = self.create_farmer_classes(
                crop_calendar_group,
                self.in_command_area,
                self.elev_class,
                self.insurance_diffentiator,
            )
            print("Nr of base groups", len(np.unique(self.var.farmer_base_class[:])))

            energy_cost, water_cost, average_extraction_speed = (
                self.calculate_water_costs()
            )

            timer.finish_split("water & energy costs")

            if (
                not self.model.in_spinup
                and "ruleset" in self.config
                and not self.config["ruleset"] == "no-adaptation"
            ):
                # Determine the relation between drought probability and yield
                farmer_yield_probability_relation = (
                    self.calculate_yield_spei_relation_group_exp(
                        self.var.yearly_yield_ratio, self.var.yearly_SPEI_probability
                    )
                )
                self.farmer_yield_probability_relation_exp_cap = (
                    farmer_yield_probability_relation.copy()
                )
                self.calculate_yield_spei_relation_group_lin(
                    self.var.yearly_yield_ratio, self.var.yearly_SPEI_probability
                )
                # Set the base insured income of this year as the yearly income
                # Later, insured losses will be added to this
                self.var.insured_yearly_income[:, 0] = self.var.yearly_income[
                    :, 0
                ].copy()

                timer.finish_split("yield-spei relation")

                if (
                    self.personal_insurance_adaptation_active
                    or self.index_insurance_adaptation_active
                    or self.pr_insurance_adaptation_active
                ):
                    # save the base relations for determining the difference with and without insurance
                    farmer_yield_probability_relation_base = (
                        farmer_yield_probability_relation.copy()
                    )
                    potential_insured_loss = self.potential_insured_loss()

                    self.var.payout_mask = np.zeros((self.var.n, 7), dtype=np.bool)

                    government_premium_cap = self.government_premium_cap()
                if self.personal_insurance_adaptation_active:
                    # Now determine the potential (past & current) indemnity payments and recalculate
                    # probability and yield relation
                    self.var.personal_premium[:] = self.premium_personal_insurance(
                        potential_insured_loss, government_premium_cap
                    )
                    # Give only the insured agents the relation with covered losses
                    personal_insured_farmers_mask = (
                        self.var.adaptations[:, PERSONAL_INSURANCE_ADAPTATION] > 0
                    )

                    # Add the insured loss to the income of this year's insured farmers
                    potential_insured_loss_personal = self.insured_payouts_personal(
                        personal_insured_farmers_mask
                    )

                    farmer_yield_probability_relation_insured_personal = (
                        self.insured_yields(potential_insured_loss_personal)
                    )

                    farmer_yield_probability_relation[
                        personal_insured_farmers_mask, :
                    ] = farmer_yield_probability_relation_insured_personal[
                        personal_insured_farmers_mask, :
                    ]
                    self.farmer_yield_probability_relation_exp_cap[
                        personal_insured_farmers_mask, :
                    ] = farmer_yield_probability_relation_insured_personal[
                        personal_insured_farmers_mask, :
                    ]
                    timer.finish_split("personal insurance")
                if self.index_insurance_adaptation_active:
                    gev_params = self.var.GEV_parameters.data
                    strike_vals = np.round(np.arange(0.0, -2.6, -0.2), 2)
                    exit_vals = np.round(np.arange(-2, -3.6, -0.2), 2)
                    rate_vals = np.geomspace(10, 5000, 10)
                    # Calculate best strike, exit, rate for chosen contract
                    strike, exit, rate, self.var.index_premium[:] = (
                        self.premium_index_insurance(
                            potential_insured_loss=potential_insured_loss,
                            history=self.var.yearly_SPEI.data,
                            gev_params=gev_params,
                            strike_vals=strike_vals,
                            exit_vals=exit_vals,
                            rate_vals=rate_vals,
                            government_premium_cap=government_premium_cap,
                        )
                    )
                    index_insured_farmers_mask = (
                        self.var.adaptations[:, INDEX_INSURANCE_ADAPTATION] > 0
                    )
                    potential_insured_loss_index = self.insured_payouts_index(
                        strike,
                        exit,
                        rate,
                        index_insured_farmers_mask,
                        INDEX_INSURANCE_ADAPTATION,
                    )
                    farmer_yield_probability_relation_insured_index = (
                        self.insured_yields(potential_insured_loss_index)
                    )
                    index_insured_farmers_mask = (
                        self.var.adaptations[:, INDEX_INSURANCE_ADAPTATION] > 0
                    )
                    self.farmer_yield_probability_relation_exp_cap[
                        index_insured_farmers_mask, :
                    ] = farmer_yield_probability_relation_insured_index[
                        index_insured_farmers_mask, :
                    ]
                    timer.finish_split("index insurance")
                if self.pr_insurance_adaptation_active:
                    gev_params = self.var.GEV_pr_parameters.data
                    strike_vals = np.round(np.arange(1500, 300, -100), 2)
                    low, high, N = 0, 800, 10
                    u = np.linspace(0, 1, N)  # linear grid on [0,1]
                    s = 0.5 * (1 - np.cos(np.pi * u))
                    exit_vals = low + s * (high - low)
                    # exit_vals = np.round(np.arange(600, 50, -50), 2)
                    rate_vals = np.geomspace(10, 5000, 10)
                    # Calculate best strike, exit, rate for chosen contract
                    strike, exit, rate, self.var.pr_premium[:] = (
                        self.premium_index_insurance(
                            potential_insured_loss=potential_insured_loss,
                            history=self.var.yearly_pr.data,
                            gev_params=gev_params,
                            strike_vals=strike_vals,
                            exit_vals=exit_vals,
                            rate_vals=rate_vals,
                            government_premium_cap=government_premium_cap,
                        )
                    )
                    pr_insured_farmers_mask = (
                        self.var.adaptations[:, PR_INSURANCE_ADAPTATION] > 0
                    )
                    potential_insured_loss_pr = self.insured_payouts_index(
                        strike,
                        exit,
                        rate,
                        pr_insured_farmers_mask,
                        PR_INSURANCE_ADAPTATION,
                    )
                    farmer_yield_probability_relation_insured_pr = self.insured_yields(
                        potential_insured_loss_pr
                    )
                    pr_insured_farmers_mask = (
                        self.var.adaptations[:, PR_INSURANCE_ADAPTATION] > 0
                    )
                    self.farmer_yield_probability_relation_exp_cap[
                        pr_insured_farmers_mask, :
                    ] = farmer_yield_probability_relation_insured_pr[
                        pr_insured_farmers_mask, :
                    ]
                    timer.finish_split("precipitation insurance")
                # These adaptations can only be done if there is a yield-probability relation
                if not np.all(farmer_yield_probability_relation == 0):
                    if self.wells_adaptation_active:
                        self.adapt_irrigation_well(
                            farmer_yield_probability_relation,
                            average_extraction_speed,
                            energy_cost,
                            water_cost,
                        )
                        timer.finish_split("irr well")
                    if self.sprinkler_adaptation_active:
                        self.adapt_irrigation_efficiency(
                            farmer_yield_probability_relation, energy_cost, water_cost
                        )

                        timer.finish_split("irr efficiency")
                    if self.crop_switching_adaptation_active:
                        self.adapt_crops(farmer_yield_probability_relation)
                        timer.finish_split("adapt crops")

                    if (
                        self.personal_insurance_adaptation_active
                        # and self.index_insurance_adaptation_active
                        and self.pr_insurance_adaptation_active
                    ):
                        # In scenario with both insurance, compare simultaneously
                        self.adapt_insurance(
                            np.array(
                                [
                                    PERSONAL_INSURANCE_ADAPTATION,
                                    # INDEX_INSURANCE_ADAPTATION,
                                    PR_INSURANCE_ADAPTATION,
                                ]
                            ),
                            ["Personal", "Precipitation"],
                            farmer_yield_probability_relation_base,
                            [
                                farmer_yield_probability_relation_insured_personal,
                                # farmer_yield_probability_relation_insured_index,
                                farmer_yield_probability_relation_insured_pr,
                            ],
                            [
                                self.var.personal_premium,
                                # self.var.index_premium,
                                self.var.pr_premium,
                            ],
                        )
                    elif self.personal_insurance_adaptation_active:
                        self.adapt_insurance(
                            [PERSONAL_INSURANCE_ADAPTATION],
                            ["Personal"],
                            farmer_yield_probability_relation_base,
                            [farmer_yield_probability_relation_insured_personal],
                            [self.var.personal_premium],
                        )
                        timer.finish_split("adapt pers. insurance")
                    elif self.index_insurance_adaptation_active:
                        self.adapt_insurance(
                            [INDEX_INSURANCE_ADAPTATION],
                            ["Index"],
                            farmer_yield_probability_relation_base,
                            [farmer_yield_probability_relation_insured_index],
                            [self.var.index_premium],
                        )
                        timer.finish_split("adapt index insurance")
                    elif self.pr_insurance_adaptation_active:
                        self.adapt_insurance(
                            [PR_INSURANCE_ADAPTATION],
                            ["Precipitation"],
                            farmer_yield_probability_relation_base,
                            [farmer_yield_probability_relation_insured_pr],
                            [self.var.pr_premium],
                        )
                        timer.finish_split("adapt prec. insurance")
                else:
                    raise ValueError(
                        "Cannot adapt without yield - probability relation"
                    )

            advance_crop_rotation_year(
                current_crop_calendar_rotation_year_index=self.var.current_crop_calendar_rotation_year_index,
                crop_calendar_rotation_years=self.var.crop_calendar_rotation_years,
            )

            # Update loans
            self.update_loans()

            matrix_abstraction = (
                self.var.yearly_abstraction_m3_by_farmer
            )  # shape (n_farmers, 4, 20)
            shift_and_reset_matrix(
                matrix_abstraction.reshape(-1, matrix_abstraction.shape[-1])
            )

            # Shift the potential and yearly profits forward
            shift_and_reset_matrix(self.var.yearly_income)
            shift_and_reset_matrix(self.var.yearly_potential_income)
            shift_and_reset_matrix(self.var.insured_yearly_income)

            print(timer)
        # if self.model.current_timestep == 100:
        #     self.add_agent(indices=(np.array([310, 309]), np.array([69, 69])))
        # if self.model.current_timestep == 105:
        #     self.remove_agent(farmer_idx=1000)

        if self.model.timing:
            print(timer)

        self.report(locals())

    def remove_agents(
        self,
        farmer_indices: list[int],
        new_land_use_type: int,
    ) -> np.ndarray:
        """Remove multiple farmers and reassign their HRUs.

        Removes the specified farmers (highest index first), updates model state,
        resets the social network, and returns the concatenated HRU indices that
        were disowned.

        Args:
            farmer_indices (list[int]): Farmer indices to remove.
            new_land_use_type (int): Land-use code to assign to vacated HRUs.

        Returns:
            np.ndarray: Concatenated array of HRU indices that were disowned.
        """
        farmer_indices = np.array(farmer_indices)
        if farmer_indices.size > 0:
            farmer_indices = np.sort(farmer_indices)[::-1]
            HRUs_with_removed_farmers: list[np.ndarray] = []
            for idx in farmer_indices:
                HRUs_with_removed_farmers.append(
                    self.remove_agent(idx, new_land_use_type)
                )

        # TODO: remove the social network of the removed farmers only.
        # because farmers are removed and the current farmers may still
        # be looking for their friends that are gone, we need to reset
        # the social network.
        self.set_social_network()

        return np.concatenate(HRUs_with_removed_farmers)

    def remove_agent(self, farmer_idx: int, new_land_use_type: int) -> np.ndarray:
        """Remove a single farmer and transfer the last farmer's data into its slot.

        Disowns the farmer's HRUs, updates arrays (moving the last farmer into
        the removed slot when needed), updates field indices, and returns the HRU
        indices that were disowned.

        Args:
            farmer_idx (int): Index of the farmer to remove.
            new_land_use_type (int): Land-use code to assign to vacated HRUs.

        Returns:
            np.ndarray: HRU indices that were disowned for this farmer.
        """
        assert farmer_idx >= 0, "Farmer index must be positive."
        assert farmer_idx < self.var.n, (
            "Farmer index must be less than the number of agents."
        )

        del self.var.activation_order_by_elevation_fixed

        last_farmer_HRUs = get_farmer_HRUs(
            self.var.field_indices, self.var.field_indices_by_farmer.data, -1
        )
        last_farmer_field_size = self.field_size_per_farmer[-1]  # for testing only

        # disown the farmer.
        HRUs_farmer_to_be_removed = get_farmer_HRUs(
            self.var.field_indices,
            self.var.field_indices_by_farmer.data,
            farmer_idx,
        )
        self.HRU.var.land_owners[HRUs_farmer_to_be_removed] = -1
        self.HRU.var.crop_map[HRUs_farmer_to_be_removed] = -1
        self.HRU.var.crop_age_days_map[HRUs_farmer_to_be_removed] = -1
        self.HRU.var.crop_harvest_age_days[HRUs_farmer_to_be_removed] = -1
        self.HRU.var.land_use_type[HRUs_farmer_to_be_removed] = new_land_use_type

        # reduce number of agents
        self.var.n -= 1

        if not self.var.n == farmer_idx:
            # move data of last agent to the index of the agent that is to be removed, effectively removing that agent.
            for name, agent_array in self.agent_arrays.items():
                agent_array[farmer_idx] = agent_array[-1]
                # reduce the number of agents by 1
                assert agent_array.n == self.var.n + 1
                agent_array.n = self.var.n

            # update the field indices of the last agent
            self.HRU.var.land_owners[last_farmer_HRUs] = farmer_idx
        else:
            for agent_array in self.agent_arrays.values():
                agent_array.n = self.var.n

        # TODO: Speed up field index updating.
        self.update_field_indices()
        self.activation_order_by_elevation  # recreate the activation order

        if self.var.n == farmer_idx:
            assert (
                get_farmer_HRUs(
                    self.var.field_indices,
                    self.var.field_indices_by_farmer.data,
                    farmer_idx,
                ).size
                == 0
            )
        else:
            assert np.array_equal(
                np.sort(last_farmer_HRUs),
                np.sort(
                    get_farmer_HRUs(
                        self.var.field_indices,
                        self.var.field_indices_by_farmer.data,
                        farmer_idx,
                    )
                ),
            )
            assert math.isclose(
                last_farmer_field_size,
                self.field_size_per_farmer[farmer_idx],
                abs_tol=1,
            )

        assert (self.HRU.var.land_owners[HRUs_farmer_to_be_removed] == -1).all()
        return HRUs_farmer_to_be_removed

    def add_agent(
        self,
        indices: tuple[np.ndarray, np.ndarray],
        values: dict[str, object] = {
            "risk_aversion": 1,
            "interest_rate": 1,
            "discount_rate": 1,
            "adapted": False,
            "time_adapted": False,
            "SEUT_no_adapt": 1,
            "EUT_no_adapt": 1,
            "crops": -1,
            "irrigation_source": -1,
            "well_depth": -1,
            "channel_abstraction_m3_by_farmer": 0,
            "reservoir_abstraction_m3_by_farmer": 0,
            "groundwater_abstraction_m3_by_farmer": 0,
            "yearly_abstraction_m3_by_farmer": 0,
            "total_crop_age": 0,
            "per_harvest_yield_ratio": 0,
            "per_harvest_SPEI": 0,
            "monthly_SPEI": 0,
            "disposable_income": 0,
            "household_size": 2,
            "yield_ratios_drought_event": 1,
            "risk_perception": 1,
            "drought_timer": 1,
            "yearly_SPEI_probability": 1,
            "yearly_yield_ratio": 1,
            "yearly_income": 1,
            "yearly_potential_income": 1,
            "farmer_yield_probability_relation": 1,
            "irrigation_efficiency": 0.9,
            "base_management_yield_ratio": 1,
            "yield_ratio_management": 1,
            "annual_costs_all_adaptations": 1,
            "farmer_class": 1,
            "water_use": 1,
            "GEV_parameters": 1,
            "risk_perc_min": 1,
            "risk_perc_max": 1,
            "risk_decr": 1,
            "decision_horizon": 1,
        },
    ) -> None:
        """Add a new farmer at given HRU indices and initialize arrays.

        Args:
            indices (tuple[np.ndarray, np.ndarray]): Row/column index arrays that
                define the HRUs to assign to the new farmer.
            values (dict[str, object], optional): Per-array initialization values
                keyed by agent array name.
        """
        HRU = self.model.data.split(indices)
        assert self.HRU.var.land_owners[HRU] == -1, "There is already a farmer here."
        self.HRU.var.land_owners[HRU] = self.var.n

        pixels = np.column_stack(indices)[:, [1, 0]]
        agent_location = np.mean(
            pixels_to_coords(pixels + 0.5, self.HRU.var.gt), axis=0
        )  # +.5 to use center of pixels

        self.var.n += 1  # increment number of agents
        for name, agent_array in self.agent_arrays.items():
            agent_array.n += 1
            if name == "locations":
                agent_array[self.var.n - 1] = agent_location
            elif name == "elevation":
                agent_array[self.var.n - 1] = self.elevation_subgrid.sample_coords(
                    np.expand_dims(agent_location, axis=0)
                )
            elif name == "region_id":
                agent_array[self.var.n - 1] = self.var.subdistrict_map.sample_coords(
                    np.expand_dims(agent_location, axis=0)
                )
            elif name == "field_indices_by_farmer":
                # TODO: Speed up field index updating.
                self.update_field_indices()
            else:
                agent_array[self.var.n - 1] = values[name]

    @property
    def n(self) -> int:
        """Number of farmer agents."""
        return self.var._n

    @n.setter
    def n(self, value: int) -> None:
        """Set the number of farmer agents."""
        self.var._n = value

    def get_farmer_elevation(self) -> DynamicArray:
        """Compute mean elevation per farmer.

        Returns:
            DynamicArray: Mean elevation per farmer (meters), sized to ``max_n``.
        """
        # get elevation per farmer
        elevation_subgrid = load_grid(
            self.model.files["subgrid"]["landsurface/elevation"],
        )
        elevation_subgrid = np.nan_to_num(elevation_subgrid, copy=False, nan=0.0)
        decompressed_land_owners = self.HRU.decompress(self.HRU.var.land_owners)
        mask = decompressed_land_owners != -1
        return DynamicArray(
            np.bincount(
                decompressed_land_owners[mask],
                weights=elevation_subgrid[mask],
            )
            / np.bincount(decompressed_land_owners[mask]),
            max_n=self.var.max_n,
        )<|MERGE_RESOLUTION|>--- conflicted
+++ resolved
@@ -1,35 +1,15 @@
-<<<<<<< HEAD
-"""Crop-farmer agents and adaptation workflows.
-
-This module implements the crop-farmer agent logic for GEB, including
-irrigation abstraction, yield-SPEI relations, insurance premiums and
-payouts, adaptation decisions (wells, efficiency, expansion, crop switching),
-cost calculations, and utility-based (SEUT) choice.
-"""
-=======
 """This module contains the CropFarmers agent class for the GEB model."""
 
 from __future__ import annotations
->>>>>>> 6f219586
 
 import calendar
 import copy
 import math
 from datetime import datetime
-<<<<<<< HEAD
-from typing import Any, Literal, Optional, Sequence, Tuple
+from typing import TYPE_CHECKING, Any, Literal, Optional, Sequence
 
 import numpy as np
 import numpy.typing as npt
-from honeybees.library.neighbors import find_neighbors
-from honeybees.library.raster import pixels_to_coords, sample_from_map
-=======
-from typing import TYPE_CHECKING
-
-import numpy as np
-import numpy.typing as npt
-import pandas as pd
->>>>>>> 6f219586
 from numba import njit
 from scipy.stats import genextreme
 
@@ -197,11 +177,7 @@
     """
 
     def __init__(self, model: GEBModel, agents: Agents, reduncancy: float) -> None:
-<<<<<<< HEAD
-        """Initialize the crop farmers module.
-=======
         """Initialize the CropFarmers agent module.
->>>>>>> 6f219586
 
         Args:
             model: The GEB model.
@@ -212,10 +188,7 @@
                 how much redundancy should be used. A lower redundancy means less memory is used, but the
                 model crashes if the redundancy is insufficient. The redundancy is specified as a fraction of
                 the number of agents, e.g. 0.2 means 20% more space is allocated than the number of agents.
-<<<<<<< HEAD
-=======
-
->>>>>>> 6f219586
+
         """
         super().__init__(model)
         self.agents = agents
@@ -1181,8 +1154,7 @@
         """Whether a farmer is in anu command area."""
         return self.command_area != -1
 
-<<<<<<< HEAD
-    def save_pr(self) -> None:
+    def save_pr(self, pr_kg_per_m2_per_s) -> None:
         """Aggregate and store daily precipitation per farmer.
 
         Converts HRU precipitation from m/s to mm/day, aggregates to each farmer
@@ -1192,12 +1164,8 @@
         per time-step
 
         """
-        pr = self.HRU.pr * (24 * 3600)  # mm / day
-=======
-    def save_pr(self, pr_kg_per_m2_per_s) -> None:
         # take mean pr for day and convert to mm/day
         pr_mm_per_day = pr_kg_per_m2_per_s.sum(axis=0) * np.float32(3600)  # mm / day
->>>>>>> 6f219586
 
         pr_mm_per_day_per_farmer = np.bincount(
             self.HRU.var.land_owners[self.HRU.var.land_owners != -1],
@@ -1211,40 +1179,31 @@
         if day_index == 364 and not calendar.isleap(self.model.current_time.year):
             self.var.cumulative_pr_mm[:, 365] = self.var.cumulative_pr_mm[:, 364]
 
-<<<<<<< HEAD
-    def save_water_deficit(self, discount_factor: float = 0.2) -> None:
-        """Accumulate daily water deficit per farmer with exponential smoothing.
-
-        Computes daily water deficit in m³ from reference evapotranspiration and
-        precipitation, aggregates by farmer, and updates
-        ``self.var.cumulative_water_deficit_m3`` for the current day of year. Uses
-        ``discount_factor`` for exponential smoothing of the daily series. On
-        non-leap years, day 366 mirrors day 365.
-
-        Args:
-            discount_factor (float, optional): Smoothing factor in [0, 1] applied to
-                the new day's deficit (higher values weight the current day more).
-                Defaults to 0.2.
-        """
-        water_deficit_day_m3 = (
-            (self.HRU.var.reference_evapotranspiration_grass - self.HRU.pr)  # kg/m^2/s
-            * self.HRU.var.cell_area  # m^2
-            * 86400  # s/day
-        ) / 1000.0  # m3/day
-=======
     def save_water_deficit(
         self,
         reference_evapotranspiration_grass_m_per_day,
         pr_kg_per_m2_per_s,
         discount_factor=0.2,
     ) -> None:
+        """Accumulate daily water deficit per farmer with exponential smoothing.
+
+        Computes daily water deficit in m³ from reference evapotranspiration and
+        precipitation, aggregates by farmer, and updates
+        ``self.var.cumulative_water_deficit_m3`` for the current day of year. Uses
+        ``discount_factor`` for exponential smoothing of the daily series. On
+        non-leap years, day 366 mirrors day 365.
+
+        Args:
+            discount_factor (float, optional): Smoothing factor in [0, 1] applied to
+                the new day's deficit (higher values weight the current day more).
+                Defaults to 0.2.
+        """
         pr: npt.NDArray[np.float32] = pr_kg_per_m2_per_s.sum(axis=0) * np.float32(
             3600 / 1000
         )  # m / day
         water_deficit_day_m3 = (
             reference_evapotranspiration_grass_m_per_day - pr
         ) * self.HRU.var.cell_area
->>>>>>> 6f219586
         water_deficit_day_m3[water_deficit_day_m3 < 0] = 0
 
         water_deficit_day_m3_per_farmer = np.bincount(
@@ -1294,12 +1253,7 @@
 
     def get_gross_irrigation_demand_m3(
         self,
-<<<<<<< HEAD
-        potential_evapotranspiration: npt.NDArray[np.float32],
-        available_infiltration: npt.NDArray[np.float32],
-=======
         root_depth_m: npt.NDArray[np.float32],
->>>>>>> 6f219586
     ) -> tuple[
         npt.NDArray[np.float32],
         npt.NDArray[np.float32],
@@ -1315,7 +1269,6 @@
             gross_irrigation_demand_m3: gross irrigation demand in m3 for each farmer
             gross_potential_irrigation_m3_limit_adjusted: adjusted gross potential irrigation in m3 limit for each farmer
         """
-<<<<<<< HEAD
         (
             gross_potential_irrigation_m3,
             gross_potential_irrigation_m3_limit_adjusted_reservoir,
@@ -1332,16 +1285,14 @@
             cell_area=self.model.hydrology.HRU.var.cell_area,
             crop_map=self.HRU.var.crop_map,
             topwater=self.HRU.var.topwater,
-            available_infiltration=available_infiltration,
-            potential_evapotranspiration=potential_evapotranspiration,
-            root_depth=self.HRU.var.root_depth,
+            root_depth_m=root_depth_m,
             soil_layer_height=self.HRU.var.soil_layer_height,
             field_capacity=self.HRU.var.wfc,
             wilting_point=self.HRU.var.wwp,
             w=self.HRU.var.w,
             ws=self.HRU.var.ws,
-            arno_beta=self.HRU.var.arno_beta,
-            saturated_hydraulic_conductivity=self.HRU.var.saturated_hydraulic_conductivity,
+            saturated_hydraulic_conductivity_m_per_day=self.HRU.var.saturated_hydraulic_conductivity_m_per_s
+            * np.float32(86400),
             remaining_irrigation_limit_m3_reservoir=self.var.remaining_irrigation_limit_m3_reservoir.data,
             remaining_irrigation_limit_m3_channel=self.var.remaining_irrigation_limit_m3_channel.data,
             remaining_irrigation_limit_m3_groundwater=self.var.remaining_irrigation_limit_m3_groundwater.data,
@@ -1354,43 +1305,7 @@
             paddy_irrigated_crops=self.var.crop_data["is_paddy"].values,
             current_crop_calendar_rotation_year_index=self.var.current_crop_calendar_rotation_year_index.data,
             max_paddy_water_level=self.var.max_paddy_water_level.data,
-            minimum_effective_root_depth=np.float32(
-                self.model.hydrology.soil.var.minimum_effective_root_depth
-            ),
-=======
-        gross_irrigation_demand_m3, gross_potential_irrigation_m3_limit_adjusted = (
-            get_gross_irrigation_demand_m3(
-                day_index=self.model.current_day_of_year - 1,
-                n=self.var.n,
-                currently_irrigated_fields=self.currently_irrigated_fields,
-                field_indices_by_farmer=self.var.field_indices_by_farmer.data,
-                field_indices=self.var.field_indices,
-                irrigation_efficiency=self.var.irrigation_efficiency.data,
-                fraction_irrigated_field=self.var.fraction_irrigated_field.data,
-                cell_area=self.model.hydrology.HRU.var.cell_area,
-                crop_map=self.HRU.var.crop_map,
-                topwater=self.HRU.var.topwater,
-                root_depth_m=root_depth_m,
-                soil_layer_height=self.HRU.var.soil_layer_height,
-                field_capacity=self.HRU.var.wfc,
-                wilting_point=self.HRU.var.wwp,
-                w=self.HRU.var.w,
-                ws=self.HRU.var.ws,
-                saturated_hydraulic_conductivity_m_per_day=self.HRU.var.saturated_hydraulic_conductivity_m_per_s
-                * np.float32(86400),
-                remaining_irrigation_limit_m3=self.var.remaining_irrigation_limit_m3.data,
-                irrigation_limit_reset_day_index=self.var.irrigation_limit_reset_day_index.data,
-                cumulative_water_deficit_m3=self.var.cumulative_water_deficit_m3.data,
-                crop_calendar=self.var.crop_calendar.data,
-                crop_group_numbers=self.var.crop_data[
-                    "crop_group_number"
-                ].values.astype(np.float32),
-                paddy_irrigated_crops=self.var.crop_data["is_paddy"].values,
-                current_crop_calendar_rotation_year_index=self.var.current_crop_calendar_rotation_year_index.data,
-                max_paddy_water_level=self.var.max_paddy_water_level.data,
-                minimum_effective_root_depth_m=self.model.hydrology.landsurface.var.minimum_effective_root_depth_m,
-            )
->>>>>>> 6f219586
+            minimum_effective_root_depth_m=self.model.hydrology.landsurface.var.minimum_effective_root_depth_m,
         )
 
         assert (
@@ -1660,17 +1575,7 @@
                         ~np.isnan(self.var.remaining_irrigation_limit_m3_groundwater)
                     ].astype(np.float64),
                 ),
-<<<<<<< HEAD
                 tollerance=50,
-=======
-                prestorages=irrigation_limit_pre[
-                    ~np.isnan(self.var.remaining_irrigation_limit_m3)
-                ].astype(np.float64),
-                poststorages=self.var.remaining_irrigation_limit_m3[
-                    ~np.isnan(self.var.remaining_irrigation_limit_m3)
-                ].astype(np.float64),
-                tolerance=50,
->>>>>>> 6f219586
             )
 
             # make sure the total water consumption plus 'wasted' irrigation water (evaporation + return flow) is equal to the total water withdrawal
@@ -3200,9 +3105,7 @@
         # Determine the crop of the best option
         row_indices = np.arange(new_farmer_id.shape[0])
         new_id_temp = new_farmer_id[row_indices, chosen_option]
-        factor = self.model.config["agent_settings"]["farmers"]["expected_utility"][
-            "crop_switching"
-        ]["seut_factor"]
+
         # adjusted_do_nothing = SEUT_do_nothing * (factor ** np.sign(SEUT_do_nothing))
         # Determine for which agents it is beneficial to switch crops
         initial_mask = (
@@ -4002,7 +3905,6 @@
         )
         return SEUT_adaptation_decision
 
-<<<<<<< HEAD
     def calculate_water_costs(
         self,
     ) -> tuple[
@@ -4016,10 +3918,6 @@
         - energy costs for groundwater users (USD/year),
         - water costs for all agents by source (USD/year),
         - average extraction speed per agent (m³/s),
-=======
-    def calculate_water_costs(self) -> tuple[np.ndarray, np.ndarray, np.ndarray]:
-        """Calculate the water and energy costs per agent and the average extraction speed.
->>>>>>> 6f219586
 
         and updates loan-related arrays in place.
 
@@ -4159,21 +4057,11 @@
         return energy_costs, water_costs, average_extraction_speed
 
     def calculate_well_costs_global(
-<<<<<<< HEAD
         self,
         groundwater_depth: npt.NDArray[np.floating],
         average_extraction_speed: npt.NDArray[np.floating],
     ) -> tuple[npt.NDArray[np.floating], npt.NDArray[np.floating]]:
         """Compute annual well-installation/operation costs and potential well length.
-=======
-        self, groundwater_depth: np.ndarray, average_extraction_speed: np.ndarray
-    ) -> tuple[np.ndarray, np.ndarray]:
-        """Calculate the annual costs associated with well installation and operation globally.
-
-        This function computes the annual costs for installing wells, maintaining them, and the energy costs
-        associated with pumping groundwater for each agent (farmer). It takes into account regional variations
-        in costs and agent-specific parameters such as groundwater depth and extraction speed.
->>>>>>> 6f219586
 
         Args:
             groundwater_depth (npt.NDArray[np.floating]): Groundwater depth per agent (m).
@@ -4273,7 +4161,6 @@
         return annual_cost, potential_well_length
 
     def profits_SEUT(
-<<<<<<< HEAD
         self,
         additional_diffentiators: npt.NDArray,
         adapted: npt.NDArray[np.bool_],
@@ -4284,14 +4171,6 @@
         npt.NDArray[np.floating],
         npt.NDArray[np.floating],
         npt.NDArray[np.integer],
-=======
-        self, additional_diffentiators, adapted, farmer_yield_probability_relation
-    ) -> tuple[
-        np.ndarray,
-        np.ndarray,
-        np.ndarray,
-        np.ndarray,
->>>>>>> 6f219586
     ]:
         """Calculate profits with/without adaptation under drought scenarios.
 
@@ -4345,7 +4224,6 @@
         )
 
     def profits_SEUT_crops(
-<<<<<<< HEAD
         self,
         unique_crop_calendars: npt.NDArray[np.integer],
         farmer_yield_probability_relation: npt.NDArray[np.floating],
@@ -4355,16 +4233,6 @@
         npt.NDArray[np.floating],
         npt.NDArray[np.floating],
         npt.NDArray[np.integer],
-=======
-        self, unique_crop_calendars, farmer_yield_probability_relation
-    ) -> tuple[
-        np.ndarray,
-        np.ndarray,
-        np.ndarray,
-        np.ndarray,
-        np.ndarray,
-        np.ndarray,
->>>>>>> 6f219586
     ]:
         """Calculate profits for crop-adaptation options under drought scenarios.
 
@@ -4741,7 +4609,6 @@
         )
 
     def adaptation_water_cost_difference(
-<<<<<<< HEAD
         self,
         additional_diffentiators: npt.NDArray[np.integer],
         adapted: npt.NDArray[np.bool_],
@@ -4754,14 +4621,6 @@
         that contains both adapted and unadapted farmers, computes the mean cost
         difference (adapted - unadapted) for energy and water. These group-level
         gains are then mapped back to each farmer.
-=======
-        self, additional_diffentiators, adapted: np.ndarray, energy_cost, water_cost
-    ) -> tuple[np.ndarray, np.ndarray]:
-        """Calculate the relative yield ratio improvement for farmers adopting a certain adaptation.
-
-        This function determines how much better farmers that have adopted a particular adaptation
-        are doing in terms of their yield ratio as compared to those who haven't.
->>>>>>> 6f219586
 
         Args:
             additional_diffentiators (npt.NDArray[np.integer]): Per-farmer grouping
