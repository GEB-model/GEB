--- conflicted
+++ resolved
@@ -1,17 +1,14 @@
 import calendar
 import copy
 import math
-import os
 from datetime import datetime
 from typing import Tuple
 
 import numpy as np
 import numpy.typing as npt
-import pandas as pd
 from honeybees.library.neighbors import find_neighbors
 from honeybees.library.raster import pixels_to_coords, sample_from_map
 from numba import njit
-from scipy.optimize import curve_fit
 from scipy.stats import genextreme
 
 from geb.workflows import TimingModule
@@ -55,7 +52,6 @@
 PR_INSURANCE_ADAPTATION: int = 6
 
 
-<<<<<<< HEAD
 def _fit_linear(X, y):
     """Least squares fit for y ~ m*X + c. Returns (m, c)."""
     Xmat = np.vstack([X, np.ones(len(X))]).T
@@ -69,10 +65,7 @@
     return 1 - ss_res / ss_tot if ss_tot != 0 else np.nan
 
 
-def cumulative_mean(mean, counter, update, mask=None):
-=======
 def cumulative_mean(mean, counter, update, mask=None) -> None:
->>>>>>> 734d83bf
     """Calculates the cumulative mean of a series of numbers. This function operates in place.
 
     Args:
@@ -2485,7 +2478,6 @@
         self.var.yearly_income[:, 0] += income
         self.var.yearly_potential_income[:, 0] += potential_income
 
-<<<<<<< HEAD
     def calculate_yield_spei_relation_group_exp(
         self, yearly_yield_ratio, yearly_SPEI_probability, drop_k=2
     ):
@@ -2496,37 +2488,6 @@
         # Create groups (unchanged)
         group_indices, n_groups = self.create_unique_groups(self.well_status)
         assert (np.any(self.var.yearly_SPEI_probability != 0, axis=1) > 0).all()
-=======
-    def calculate_yield_spei_relation_test_solo(self) -> None:
-        import matplotlib
-
-        matplotlib.use("Agg")  # Use the 'Agg' backend for non-interactive plotting
-        import matplotlib.pyplot as plt
-
-        # Number of agents
-        n_agents = self.var.yearly_yield_ratio.shape[0]
-
-        # Define regression models
-        def linear_model(X, a, b):
-            return a * X + b
-
-        def exponential_model(X, a, b):
-            return a * np.exp(b * X)
-
-        def logarithmic_model(X, a, b):
-            return a * np.log(X) + b
-
-        def quadratic_model(X, a, b, c):
-            return a * X**2 + b * X + c
-
-        def power_model(X, a, b):
-            return a * X**b
-
-        # Initialize dictionaries for coefficients and R² values
-        model_names = ["linear", "exponential", "logarithmic", "quadratic", "power"]
-        r_squared_dict = {model: np.zeros(n_agents) for model in model_names}
-        coefficients_dict = {model: [] for model in model_names}
->>>>>>> 734d83bf
 
         masked_yearly_yield_ratio = yearly_yield_ratio
         masked_SPEI_probability = yearly_SPEI_probability
@@ -2577,345 +2538,9 @@
                     y_pred2 = a * np.exp(b * Xv2)
                     r2 = _r2(np.exp(ln_y2), y_pred2)
                 else:
-<<<<<<< HEAD
                     # R² in y-space on all valid points
                     y_pred = a * np.exp(b * Xv)
                     r2 = _r2(yv, y_pred)
-=======
-                    continue  # Skip models with invalid coefficients or R²
-
-            # Add labels and legend
-            plt.xlabel("SPEI Probability")
-            plt.ylabel("Yield Ratio")
-            plt.title(
-                f"Agent {agent_idx}, irr class {self.var.farmer_class[agent_idx]}, crop {self.var.crop_calendar[agent_idx, 0, 0]} "
-            )
-            plt.legend()
-            plt.grid(True)
-
-            # Save the plot to a file
-            filename = os.path.join(output_folder, f"agent_{agent_idx}.png")
-            plt.savefig(filename)
-            plt.close()
-
-        # Compute median R² for each model
-        for model in model_names:
-            valid_r2 = r_squared_dict[model][~np.isnan(r_squared_dict[model])]
-            median_r2 = np.median(valid_r2) if len(valid_r2) > 0 else np.nan
-            print(f"Median R² for {model}: {median_r2}")
-
-    def calculate_yield_spei_relation_test_group(self) -> None:
-        import matplotlib
-
-        matplotlib.use("Agg")
-        import matplotlib.pyplot as plt
-        import numpy as np
-        from scipy.optimize import curve_fit
-
-        # Create unique groups based on agent properties
-        crop_elevation_group = self.create_unique_groups(10)
-        unique_crop_combinations, group_indices = np.unique(
-            crop_elevation_group, axis=0, return_inverse=True
-        )
-
-        # Mask out empty rows (agents) where data is zero or NaN
-        mask_agents = np.any(self.var.yearly_yield_ratio != 0, axis=1) & np.any(
-            self.var.yearly_SPEI_probability != 0, axis=1
-        )
-
-        # Apply the mask to data and group indices
-        masked_yearly_yield_ratio = self.var.yearly_yield_ratio[mask_agents, :]
-        masked_SPEI_probability = self.var.yearly_SPEI_probability[mask_agents, :]
-        group_indices = group_indices[mask_agents]
-
-        # Number of groups
-        n_groups = unique_crop_combinations.shape[0]
-
-        # Define regression models
-        def linear_model(X, a, b):
-            return a * X + b
-
-        def exponential_model(X, a, b):
-            return a * np.exp(b * X)
-
-        def logarithmic_model(X, a, b):
-            return a * np.log(X) + b
-
-        def quadratic_model(X, a, b, c):
-            return a * X**2 + b * X + c
-
-        def power_model(X, a, b):
-            return a * X**b
-
-        # Initialize dictionaries for coefficients and R² values
-        model_names = ["linear", "exponential", "logarithmic", "quadratic", "power"]
-        r_squared_dict = {model: np.full(n_groups, np.nan) for model in model_names}
-        coefficients_dict = {model: [None] * n_groups for model in model_names}
-
-        # Create a folder to save the plots
-        output_folder = "plots/relation_test"
-        if not os.path.exists(output_folder):
-            os.makedirs(output_folder)
-
-        # For each group, perform regression with different models
-        for group_idx in range(n_groups):
-            # Get indices of agents in this group
-            agent_indices = np.where(group_indices == group_idx)[0]
-
-            if len(agent_indices) == 0:
-                # No data for this group
-                continue
-
-            # Get data for the group
-            y_data = masked_yearly_yield_ratio[
-                agent_indices, :
-            ]  # shape (num_agents_in_group, num_years)
-            X_data = masked_SPEI_probability[agent_indices, :]  # same shape
-
-            # Remove values where SPEI probability is greater than 1
-            invalid_mask = X_data >= 1
-            y_data[invalid_mask] = np.nan
-            X_data[invalid_mask] = np.nan
-
-            # Compute mean over agents in the group (axis=0 corresponds to years)
-            y_group = np.nanmean(y_data, axis=0)  # shape (num_years,)
-            X_group = np.nanmean(X_data, axis=0)  # same shape
-
-            # Remove any years with NaN values
-            valid_indices = (~np.isnan(y_group)) & (~np.isnan(X_group)) & (X_group > 0)
-            y_group_valid = y_group[valid_indices]
-            X_group_valid = X_group[valid_indices]
-
-            if len(X_group_valid) >= 2:
-                # Prepare data
-                X_group_log = np.log10(X_group_valid)
-
-                # Model 1: Linear in log-transformed X
-                try:
-                    popt, _ = curve_fit(
-                        linear_model, X_group_log, y_group_valid, maxfev=10000
-                    )
-                    a, b = popt
-                    y_pred = linear_model(X_group_log, a, b)
-                    ss_res = np.sum((y_group_valid - y_pred) ** 2)
-                    ss_tot = np.sum((y_group_valid - np.mean(y_group_valid)) ** 2)
-                    r_squared = 1 - ss_res / ss_tot if ss_tot != 0 else np.nan
-                    r_squared_dict["linear"][group_idx] = r_squared
-                    coefficients_dict["linear"][group_idx] = (a, b)
-                except (RuntimeError, ValueError):
-                    pass  # Keep NaN in R² and None in coefficients
-
-                # Model 2: Exponential
-                try:
-                    popt, _ = curve_fit(
-                        exponential_model, X_group_valid, y_group_valid, maxfev=10000
-                    )
-                    y_pred = exponential_model(X_group_valid, *popt)
-                    ss_res = np.sum((y_group_valid - y_pred) ** 2)
-                    ss_tot = np.sum((y_group_valid - np.mean(y_group_valid)) ** 2)
-                    r_squared = 1 - ss_res / ss_tot if ss_tot != 0 else np.nan
-                    r_squared_dict["exponential"][group_idx] = r_squared
-                    coefficients_dict["exponential"][group_idx] = popt
-                except (RuntimeError, ValueError):
-                    pass
-
-                # Model 3: Logarithmic
-                try:
-                    popt, _ = curve_fit(
-                        logarithmic_model, X_group_valid, y_group_valid, maxfev=10000
-                    )
-                    y_pred = logarithmic_model(X_group_valid, *popt)
-                    ss_res = np.sum((y_group_valid - y_pred) ** 2)
-                    ss_tot = np.sum((y_group_valid - np.mean(y_group_valid)) ** 2)
-                    r_squared = 1 - ss_res / ss_tot if ss_tot != 0 else np.nan
-                    r_squared_dict["logarithmic"][group_idx] = r_squared
-                    coefficients_dict["logarithmic"][group_idx] = popt
-                except (RuntimeError, ValueError):
-                    pass
-
-                # Model 4: Quadratic
-                try:
-                    popt, _ = curve_fit(
-                        quadratic_model, X_group_valid, y_group_valid, maxfev=10000
-                    )
-                    y_pred = quadratic_model(X_group_valid, *popt)
-                    ss_res = np.sum((y_group_valid - y_pred) ** 2)
-                    ss_tot = np.sum((y_group_valid - np.mean(y_group_valid)) ** 2)
-                    r_squared = 1 - ss_res / ss_tot if ss_tot != 0 else np.nan
-                    r_squared_dict["quadratic"][group_idx] = r_squared
-                    coefficients_dict["quadratic"][group_idx] = popt
-                except (RuntimeError, ValueError):
-                    pass
-
-                # Model 5: Power
-                try:
-                    popt, _ = curve_fit(
-                        power_model, X_group_valid, y_group_valid, maxfev=10000
-                    )
-                    y_pred = power_model(X_group_valid, *popt)
-                    ss_res = np.sum((y_group_valid - y_pred) ** 2)
-                    ss_tot = np.sum((y_group_valid - np.mean(y_group_valid)) ** 2)
-                    r_squared = 1 - ss_res / ss_tot if ss_tot != 0 else np.nan
-                    r_squared_dict["power"][group_idx] = r_squared
-                    coefficients_dict["power"][group_idx] = popt
-                except (RuntimeError, ValueError):
-                    pass
-
-                # Plotting code for this group
-                plt.figure(figsize=(10, 6))
-                plt.scatter(X_group_valid, y_group_valid, label="Data", color="black")
-
-                # Generate x values for plotting fitted curves
-                x_min = np.min(X_group_valid)
-                x_max = np.max(X_group_valid)
-                x_plot = np.linspace(x_min, x_max, 100)
-
-                for model in model_names:
-                    coeffs = coefficients_dict[model][group_idx]
-                    r_squared = r_squared_dict[model][group_idx]
-
-                    if (
-                        coeffs is not None
-                        and not any([np.isnan(c) for c in np.atleast_1d(coeffs)])
-                        and not np.isnan(r_squared)
-                    ):
-                        if model == "linear":
-                            a, b = coeffs
-                            x_plot_positive = x_plot[x_plot > 0]
-                            x_plot_log = np.log10(x_plot_positive)
-                            if len(x_plot_log) > 0:
-                                y_plot = linear_model(x_plot_log, a, b)
-                                plt.plot(
-                                    x_plot_positive,
-                                    y_plot,
-                                    label=f"{model} (R²={r_squared:.3f})",
-                                    linewidth=2,
-                                )
-                        elif model == "exponential":
-                            y_plot = exponential_model(x_plot, *coeffs)
-                            plt.plot(
-                                x_plot,
-                                y_plot,
-                                label=f"{model} (R²={r_squared:.3f})",
-                                linewidth=2,
-                            )
-                        elif model == "logarithmic":
-                            x_plot_positive = x_plot[x_plot > 0]
-                            if len(x_plot_positive) > 0:
-                                y_plot = logarithmic_model(x_plot_positive, *coeffs)
-                                plt.plot(
-                                    x_plot_positive,
-                                    y_plot,
-                                    label=f"{model} (R²={r_squared:.3f})",
-                                    linewidth=2,
-                                )
-                        elif model == "quadratic":
-                            y_plot = quadratic_model(x_plot, *coeffs)
-                            plt.plot(
-                                x_plot,
-                                y_plot,
-                                label=f"{model} (R²={r_squared:.3f})",
-                                linewidth=2,
-                            )
-                        elif model == "power":
-                            x_plot_positive = x_plot[x_plot > 0]
-                            if len(x_plot_positive) > 0:
-                                y_plot = power_model(x_plot_positive, *coeffs)
-                                plt.plot(
-                                    x_plot_positive,
-                                    y_plot,
-                                    label=f"{model} (R²={r_squared:.3f})",
-                                    linewidth=2,
-                                )
-                # Add labels and legend
-                plt.xlabel("SPEI Probability")
-                plt.ylabel("Yield Ratio")
-                plt.title(f"Group {group_idx}")
-                plt.legend()
-                plt.grid(True)
-
-                # Save the plot to a file
-                filename = os.path.join(output_folder, f"group_{group_idx}.png")
-                plt.savefig(filename)
-                plt.close()
-            else:
-                # Not enough data points for this group
-                continue
-
-        # Compute median R² for each model across all groups
-        for model in model_names:
-            valid_r2 = r_squared_dict[model][~np.isnan(r_squared_dict[model])]
-            median_r2 = np.median(valid_r2) if len(valid_r2) > 0 else np.nan
-            print(f"Median R² for {model}: {median_r2}")
-
-        # Assign relations to agents based on their group
-        # Here, we'll choose the model with the highest median R²
-        # Alternatively, you can select the best model per group
-        # For simplicity, we'll assign the linear model coefficients to agents
-
-        # Example: Assign linear model coefficients to agents
-        a_array = np.full(len(group_indices), np.nan)
-        b_array = np.full(len(group_indices), np.nan)
-
-        for group_idx in range(n_groups):
-            if coefficients_dict["linear"][group_idx] is not None:
-                a, b = coefficients_dict["linear"][group_idx]
-                agent_mask = group_indices == group_idx
-                a_array[agent_mask] = a
-                b_array[agent_mask] = b
-
-        # Assign to agents
-        self.var.farmer_yield_probability_relation = np.column_stack((a_array, b_array))
-
-        # Print overall best-fitting model based on median R²
-        median_r2_values = {
-            model: np.nanmedian(r_squared_dict[model]) for model in model_names
-        }
-        best_model_overall = max(median_r2_values, key=median_r2_values.get)
-        print(f"Best-fitting model overall: {best_model_overall}")
-
-    def calculate_yield_spei_relation(self) -> None:
-        # Number of agents
-        n_agents = self.var.yearly_yield_ratio.shape[0]
-
-        # Initialize arrays for coefficients and R²
-        a_array = np.zeros(n_agents)
-        b_array = np.zeros(n_agents)
-        r_squared_array = np.zeros(n_agents)
-
-        # Loop over each agent
-        for agent_idx in range(n_agents):
-            # Get data for the agent
-            y_data = self.var.yearly_yield_ratio[agent_idx, :]
-            X_data = self.var.yearly_SPEI_probability[agent_idx, :]
-
-            # Log-transform X_data, handling zeros
-            with np.errstate(divide="ignore"):
-                X_data_log = np.log10(X_data)
-
-            # Mask out zeros and NaNs
-            valid_mask = (
-                (~np.isnan(y_data))
-                & (~np.isnan(X_data_log))
-                & (y_data != 0)
-                & (X_data != 0)
-            )
-            y_valid = y_data[valid_mask]
-            X_valid = X_data_log[valid_mask]
-
-            if len(X_valid) >= 2:
-                # Prepare matrices
-                X_matrix = np.vstack([X_valid, np.ones(len(X_valid))]).T
-                # Perform linear regression
-                coefficients = np.linalg.lstsq(X_matrix, y_valid, rcond=None)[0]
-                a, b = coefficients
-
-                # Calculate R²
-                y_pred = a * X_valid + b
-                ss_res = np.sum((y_valid - y_pred) ** 2)
-                ss_tot = np.sum((y_valid - np.mean(y_valid)) ** 2)
-                r_squared = 1 - ss_res / ss_tot if ss_tot != 0 else np.nan
->>>>>>> 734d83bf
             else:
                 a, b, r2 = np.nan, np.nan, np.nan
 
@@ -4322,17 +3947,7 @@
         - model="linear":      y = c + m * x
         (param columns must be [intercept, slope] as returned by your fitters)
 
-<<<<<<< HEAD
         Returns an array clipped to [0, 1].
-=======
-        Note:
-            - It assumes that the polynomial relationship is invertible.
-            - Adjusts yield ratios to be non-negative and capped at 1.0.
-
-        Returns:
-            For each farmer, an array of yield ratios
-                corresponding to the given probabilities of a drought event.
->>>>>>> 734d83bf
         """
         # x: same driver you used before (note: you’re feeding 1/p_droughts)
         x = 1.0 / self.var.p_droughts  # shape: (num_events,)
@@ -4798,12 +4413,8 @@
         self.harvest()
         timer.finish_split("harvest")
         self.plant()
-<<<<<<< HEAD
-        timer.new_split("planting")
-=======
         timer.finish_split("planting")
 
->>>>>>> 734d83bf
         self.water_abstraction_sum()
         timer.finish_split("water abstraction calculation")
 
@@ -4935,16 +4546,12 @@
                     ] = farmer_yield_probability_relation_insured_personal[
                         personal_insured_farmers_mask, :
                     ]
-<<<<<<< HEAD
                     self.farmer_yield_probability_relation_exp_cap[
                         personal_insured_farmers_mask, :
                     ] = farmer_yield_probability_relation_insured_personal[
                         personal_insured_farmers_mask, :
                     ]
-                    timer.new_split("personal insurance")
-=======
                     timer.finish_split("personal insurance")
->>>>>>> 734d83bf
                 if self.index_insurance_adaptation_active:
                     gev_params = self.var.GEV_parameters.data
                     strike_vals = np.round(np.arange(0.0, -2.6, -0.2), 2)
@@ -4975,7 +4582,6 @@
                     farmer_yield_probability_relation_insured_index = (
                         self.insured_yields(potential_insured_loss_index)
                     )
-<<<<<<< HEAD
                     index_insured_farmers_mask = (
                         self.var.adaptations[:, INDEX_INSURANCE_ADAPTATION] > 0
                     )
@@ -4984,10 +4590,7 @@
                     ] = farmer_yield_probability_relation_insured_index[
                         index_insured_farmers_mask, :
                     ]
-                    timer.new_split("index insurance")
-=======
                     timer.finish_split("index insurance")
->>>>>>> 734d83bf
                 if self.pr_insurance_adaptation_active:
                     gev_params = self.var.GEV_pr_parameters.data
                     strike_vals = np.round(np.arange(1500, 300, -100), 2)
@@ -5022,7 +4625,6 @@
                     farmer_yield_probability_relation_insured_pr = self.insured_yields(
                         potential_insured_loss_pr
                     )
-<<<<<<< HEAD
                     pr_insured_farmers_mask = (
                         self.var.adaptations[:, PR_INSURANCE_ADAPTATION] > 0
                     )
@@ -5031,10 +4633,7 @@
                     ] = farmer_yield_probability_relation_insured_pr[
                         pr_insured_farmers_mask, :
                     ]
-                    timer.new_split("precipitation insurance")
-=======
                     timer.finish_split("precipitation insurance")
->>>>>>> 734d83bf
                 # These adaptations can only be done if there is a yield-probability relation
                 if not np.all(farmer_yield_probability_relation == 0):
                     if self.wells_adaptation_active:
