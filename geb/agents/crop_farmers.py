--- conflicted
+++ resolved
@@ -1009,17 +1009,6 @@
             input_array=self.elevation_subgrid.sample_coords(self.locations.data),
             max_n=self.max_n,
         )
-<<<<<<< HEAD
-=======
-        assert not np.isnan(self.elevation).any()
-        # Temporary well_unit_cost factor: change to values samples from map
-        self.well_unit_cost = AgentArray(
-            n=self.n,
-            max_n=self.max_n,
-            fill_value=self.WHY_10,
-            dtype=np.float32,
-        )
->>>>>>> 6a5d5320
 
         # Initiate adaptation status. 0 = not adapted, 1 adapted. Column 0 = no cost adaptation, 1 = well, 2 = sprinkler
         self.adapted = AgentArray(
@@ -1774,41 +1763,6 @@
             assert returnFlowIrr_m.dtype == np.float32
             assert addtoevapotrans_m.dtype == np.float32
 
-<<<<<<< HEAD
-        self.groundwater_depth = AgentArray(
-            groundwater_depth_per_farmer, max_n=self.max_n
-        )
-        # print(
-        #     "GW abstraction",
-        #     np.mean(self.groundwater_abstraction_m3_by_farmer[np.isin(
-        #         self.irrigation_source,
-        #         np.array(
-        #             [
-        #                 self.irrigation_source_key["well"],
-        #             ]
-        #         ),
-        #     )]),
-        #     "Channel",
-        #     np.mean(self.channel_abstraction_m3_by_farmer[np.isin(
-        #         self.irrigation_source,
-        #         np.array(
-        #             [
-        #                 self.irrigation_source_key["canal"],
-        #             ]
-        #         ),
-        #     )]),
-        #     "Res",
-        #     np.mean(self.reservoir_abstraction_m3_by_farmer[np.isin(
-        #         self.irrigation_source,
-        #         np.array(
-        #             [
-        #                 self.irrigation_source_key["canal"],
-        #             ]
-        #         ),
-        #     )]),
-        # )
-=======
->>>>>>> 6a5d5320
         return (
             water_withdrawal_m,
             water_consumption_m,
