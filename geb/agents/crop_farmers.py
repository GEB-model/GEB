# -*- coding: utf-8 -*-
import calendar
import copy
import math
import os
from datetime import datetime
from typing import Tuple

import numpy as np
import numpy.typing as npt
from numpy.lib.stride_tricks import sliding_window_view
import pandas as pd
from honeybees.library.neighbors import find_neighbors
from honeybees.library.raster import pixels_to_coords, sample_from_map
from numba import njit
from scipy.optimize import curve_fit
from scipy.stats import genextreme

from geb.workflows import TimingModule

from ..data import (
    load_crop_data,
    load_economic_data,
    load_regional_crop_data_from_dict,
)
from ..hydrology.HRUs import load_grid
from ..hydrology.landcover import GRASSLAND_LIKE, NON_PADDY_IRRIGATED, PADDY_IRRIGATED
from ..store import DynamicArray
from ..workflows import balance_check
from ..workflows.io import load_array, open_zarr
from .decision_module import DecisionModule
from .general import AgentBaseClass
from .workflows.crop_farmers import (
    abstract_water,
    compute_premiums_and_best_contracts_numba,
    crop_profit_difference_njit_parallel,
    farmer_command_area,
    find_most_similar_index,
    get_farmer_groundwater_depth,
    get_farmer_HRUs,
    get_gross_irrigation_demand_m3,
    plant,
)

NO_IRRIGATION: int = -1
CHANNEL_IRRIGATION: int = 0
RESERVOIR_IRRIGATION: int = 1
GROUNDWATER_IRRIGATION: int = 2
TOTAL_IRRIGATION: int = 3

<<<<<<< HEAD
SURFACE_IRRIGATION_EQUIPMENT = 0
WELL_ADAPTATION = 1
IRRIGATION_EFFICIENCY_ADAPTATION = 2
FIELD_EXPANSION_ADAPTATION = 3
PERSONAL_INSURANCE_ADAPTATION = 4
INDEX_INSURANCE_ADAPTATION = 5
PR_INSURANCE_ADAPTATION = 6
=======
SURFACE_IRRIGATION_EQUIPMENT: int = 0
WELL_ADAPTATION: int = 1
IRRIGATION_EFFICIENCY_ADAPTATION: int = 2
FIELD_EXPANSION_ADAPTATION: int = 3
PERSONAL_INSURANCE_ADAPTATION: int = 4
INDEX_INSURANCE_ADAPTATION: int = 5
>>>>>>> 598a7073


def cumulative_mean(mean, counter, update, mask=None):
    """Calculates the cumulative mean of a series of numbers. This function operates in place.

    Args:
        mean: The cumulative mean.
        counter: The number of elements that have been added to the mean.
        update: The new elements that needs to be added to the mean.
        mask: A mask that indicates which elements should be updated. If None, all elements are updated.

    """
    if mask is not None:
        mean[mask] = (mean[mask] * counter[mask] + update[mask]) / (counter[mask] + 1)
        counter[mask] += 1
    else:
        mean[:] = (mean * counter + update) / (counter + 1)
        counter += 1


def shift_and_update(array, update):
    """Shifts the array and updates the first element with the update value.

    Args:
        array: The array that needs to be shifted.
        update: The value that needs to be added to the first element of the array.
    """
    array[:, 1:] = array[:, :-1]
    array[:, 0] = update


def shift_and_reset_matrix(matrix: np.ndarray) -> None:
    """Shifts columns to the right in the matrix and sets the first column to zero."""
    matrix[:, 1:] = matrix[:, 0:-1]  # Shift columns to the right
    matrix[:, 0] = 0  # Reset the first column to 0


def advance_crop_rotation_year(
    current_crop_calendar_rotation_year_index: np.ndarray,
    crop_calendar_rotation_years: np.ndarray,
):
    """Update the crop rotation year for each farmer. This function is used to update the crop rotation year for each farmer at the end of the year.

    Args:
        current_crop_calendar_rotation_year_index: The current crop rotation year for each farmer.
        crop_calendar_rotation_years: The number of years in the crop rotation cycle for each farmer.
    """
    current_crop_calendar_rotation_year_index[:] = (
        current_crop_calendar_rotation_year_index + 1
    ) % crop_calendar_rotation_years


class CropFarmers(AgentBaseClass):
    """The agent class for the farmers. Contains all data and behaviourial methods. The __init__ function only gets the model as arguments, the agent parent class and the redundancy. All other variables are loaded at later stages.

    Args:
        model: The GEB model.
        agents: The class that includes all agent types (allowing easier communication between agents).
        redundancy: a lot of data is saved in pre-allocated NumPy arrays. While this allows much faster operation, it does mean that the number of agents cannot grow beyond the size of the pre-allocated arrays. This parameter allows you to specify how much redundancy should be used. A lower redundancy means less memory is used, but the model crashes if the redundancy is insufficient.
    """

    def __init__(self, model, agents, reduncancy: float) -> None:
        super().__init__(model)
        self.agents = agents
        self.config = (
            self.model.config["agent_settings"]["farmers"]
            if "farmers" in self.model.config["agent_settings"]
            else {}
        )
        if self.model.simulate_hydrology:
            self.HRU = model.hydrology.HRU
            self.grid = model.hydrology.grid

        self.redundancy = reduncancy
        self.decision_module = DecisionModule(self)

        self.inflation_rate = load_economic_data(
            self.model.files["dict"]["socioeconomics/inflation_rates"]
        )
        # self.lending_rate = load_economic_data(
        #     self.model.files["dict"]["socioeconomics/lending_rates"]
        # )
        self.electricity_cost = load_economic_data(
            self.model.files["dict"]["socioeconomics/electricity_cost"]
        )

        self.why_10 = load_economic_data(
            self.model.files["dict"]["socioeconomics/why_10"]
        )
        self.why_20 = load_economic_data(
            self.model.files["dict"]["socioeconomics/why_20"]
        )
        self.why_30 = load_economic_data(
            self.model.files["dict"]["socioeconomics/why_30"]
        )

        self.crop_prices = load_regional_crop_data_from_dict(
            self.model, "crops/crop_prices"
        )

        self.cultivation_costs = load_regional_crop_data_from_dict(
            self.model, "crops/cultivation_costs"
        )

        self.adjust_cultivation_costs()

        if self.model.in_spinup:
            self.spinup()

        # ruleset variables
        self.wells_adaptation_active = (
            not self.config["expected_utility"]["adaptation_well"]["ruleset"]
            == "no-adaptation"
        )
        self.sprinkler_adaptation_active = (
            not self.config["expected_utility"]["adaptation_sprinkler"]["ruleset"]
            == "no-adaptation"
        )
        self.crop_switching_adaptation_active = (
            not self.config["expected_utility"]["crop_switching"]["ruleset"]
            == "no-adaptation"
        )
        self.personal_insurance_adaptation_active = (
            not self.config["expected_utility"]["insurance"]["personal_insurance"][
                "ruleset"
            ]
            == "no-adaptation"
        )
        self.index_insurance_adaptation_active = (
            not self.config["expected_utility"]["insurance"]["index_insurance"][
                "ruleset"
            ]
            == "no-adaptation"
        )
        self.pr_insurance_adaptation_active = (
            not self.config["expected_utility"]["insurance"]["pr_insurance"]["ruleset"]
            == "no-adaptation"
        )
        self.microcredit_adaptation_active = (
            not self.config["microcredit"]["ruleset"] == "no-adaptation"
        )

    @property
    def name(self):
        return "agents.crop_farmers"

    def spinup(self):
        self.var.crop_data_type, self.var.crop_data = load_crop_data(self.model.files)
        self.var.crop_ids = self.var.crop_data["name"].to_dict()
        # reverse dictionary
        self.var.crop_names = {
            crop_name: crop_id for crop_id, crop_name in self.var.crop_ids.items()
        }

        ## Set parameters required for drought event perception, risk perception and SEUT
        self.var.moving_average_threshold = self.model.config["agent_settings"][
            "farmers"
        ]["expected_utility"]["drought_risk_calculations"]["event_perception"][
            "drought_threshold"
        ]
        self.var.previous_month = 0

        # Assign risk aversion sigma, time discounting preferences, expenditure_cap
        self.var.expenditure_cap = self.model.config["agent_settings"]["farmers"][
            "expected_utility"
        ]["decisions"]["expenditure_cap"]

        # New global well variables
        self.var.pump_hours = self.model.config["agent_settings"]["farmers"][
            "expected_utility"
        ]["adaptation_well"]["pump_hours"]
        self.var.specific_weight_water = self.model.config["agent_settings"]["farmers"][
            "expected_utility"
        ]["adaptation_well"]["specific_weight_water"]
        self.var.max_initial_sat_thickness = self.model.config["agent_settings"][
            "farmers"
        ]["expected_utility"]["adaptation_well"]["max_initial_sat_thickness"]
        self.var.lifespan_well = self.model.config["agent_settings"]["farmers"][
            "expected_utility"
        ]["adaptation_well"]["lifespan"]
        self.var.pump_efficiency = self.model.config["agent_settings"]["farmers"][
            "expected_utility"
        ]["adaptation_well"]["pump_efficiency"]
        self.var.maintenance_factor = self.model.config["agent_settings"]["farmers"][
            "expected_utility"
        ]["adaptation_well"]["maintenance_factor"]

        self.var.insurance_duration = self.model.config["agent_settings"]["farmers"][
            "expected_utility"
        ]["insurance"]["duration"]
        self.var.p_droughts = np.array([100, 50, 25, 10, 5, 2, 1])

        # Set water costs
        self.var.water_costs_m3_channel = self.model.config["agent_settings"][
            "farmers"
        ]["expected_utility"]["water_price"]["water_costs_m3_channel"]
        self.var.water_costs_m3_reservoir = self.model.config["agent_settings"][
            "farmers"
        ]["expected_utility"]["water_price"]["water_costs_m3_groundwater"]
        self.var.water_costs_m3_groundwater = self.model.config["agent_settings"][
            "farmers"
        ]["expected_utility"]["water_price"]["water_costs_m3_channel"]

        # Irr efficiency variables
        self.var.lifespan_irrigation = self.model.config["agent_settings"]["farmers"][
            "expected_utility"
        ]["adaptation_well"]["lifespan"]

        # load map of all subdistricts
        self.var.subdistrict_map = load_grid(
            self.model.files["region_subgrid"]["region_ids"]
        )
        region_mask = load_grid(self.model.files["region_subgrid"]["mask"])
        self.HRU_regions_map = np.zeros_like(self.HRU.mask, dtype=np.int8)
        self.HRU_regions_map[~self.HRU.mask] = self.var.subdistrict_map[
            region_mask == 0
        ]
        self.HRU_regions_map = self.HRU.compress(self.HRU_regions_map)

        self.crop_prices = load_regional_crop_data_from_dict(
            self.model, "crops/crop_prices"
        )

        # Test with a high variable for now
        self.var.total_spinup_time = max(
            self.model.config["general"]["start_time"].year
            - self.model.config["general"]["spinup_time"].year,
            30,
        )

        self.HRU.var.actual_evapotranspiration_crop_life = self.HRU.full_compressed(
            0, dtype=np.float32
        )
        self.HRU.var.potential_evapotranspiration_crop_life = self.HRU.full_compressed(
            0, dtype=np.float32
        )
        self.HRU.var.crop_map = np.full_like(self.HRU.var.land_owners, -1)
        self.HRU.var.crop_age_days_map = np.full_like(self.HRU.var.land_owners, -1)
        self.HRU.var.crop_harvest_age_days = np.full_like(self.HRU.var.land_owners, -1)

        """Calls functions to initialize all agent attributes, including their locations. Then, crops are initially planted."""
        # If initial conditions based on spinup period need to be loaded, load them. Otherwise, generate them.

        farms = self.model.hydrology.farms

        # Get number of farmers and maximum number of farmers that could be in the entire model run based on the redundancy.
        self.var.n = np.unique(farms[farms != -1]).size
        self.var.max_n = self.get_max_n(self.var.n)

        # The code below obtains the coordinates of the farmers' locations.
        # First the horizontal and vertical indices of the pixels that are not -1 are obtained. Then, for each farmer the
        # average of the horizontal and vertical indices is calculated. This is done by using the bincount function.
        # Finally, the coordinates are obtained by adding .5 to the pixels and converting them to coordinates using pixel_to_coord.
        vertical_index = (
            np.arange(farms.shape[0])
            .repeat(farms.shape[1])
            .reshape(farms.shape)[farms != -1]
        )
        horizontal_index = np.tile(np.arange(farms.shape[1]), farms.shape[0]).reshape(
            farms.shape
        )[farms != -1]
        pixels = np.zeros((self.var.n, 2), dtype=np.int32)
        pixels[:, 0] = np.round(
            np.bincount(farms[farms != -1], horizontal_index)
            / np.bincount(farms[farms != -1])
        ).astype(int)
        pixels[:, 1] = np.round(
            np.bincount(farms[farms != -1], vertical_index)
            / np.bincount(farms[farms != -1])
        ).astype(int)

        self.var.locations = DynamicArray(
            pixels_to_coords(pixels + 0.5, self.HRU.gt), max_n=self.var.max_n
        )

        self.set_social_network()

        self.var.risk_aversion = DynamicArray(
            n=self.var.n, max_n=self.var.max_n, dtype=np.float32, fill_value=np.nan
        )
        self.var.risk_aversion[:] = load_array(
            self.model.files["array"]["agents/farmers/risk_aversion"]
        )

        self.var.discount_rate = DynamicArray(
            n=self.var.n, max_n=self.var.max_n, dtype=np.float32, fill_value=np.nan
        )
        self.var.discount_rate[:] = load_array(
            self.model.files["array"]["agents/farmers/discount_rate"]
        )

        self.var.intention_factor = DynamicArray(
            n=self.var.n, max_n=self.var.max_n, dtype=np.float32, fill_value=np.nan
        )

        self.var.intention_factor[:] = load_array(
            self.model.files["array"]["agents/farmers/intention_factor"]
        )

        self.var.interest_rate = DynamicArray(
            n=self.var.n, max_n=self.var.max_n, dtype=np.float32, fill_value=0.05
        )
        self.var.interest_rate[:] = load_array(
            self.model.files["array"]["agents/farmers/interest_rate"]
        )

        # Load the region_code of each farmer.
        self.var.region_id = DynamicArray(
            input_array=load_array(
                self.model.files["array"]["agents/farmers/region_id"]
            ),
            max_n=self.var.max_n,
        )

        self.var.elevation = self.get_farmer_elevation()

        self.var.crop_calendar = DynamicArray(
            n=self.var.n,
            max_n=self.var.max_n,
            extra_dims=(3, 4),
            extra_dims_names=("rotation", "calendar"),
            dtype=np.int32,
            fill_value=-1,
        )  # first dimension is the farmers, second is the rotation, third is the crop, planting and growing length
        self.var.crop_calendar[:] = load_array(
            self.model.files["array"]["agents/farmers/crop_calendar"]
        )
        # assert self.var.crop_calendar[:, :, 0].max() < len(self.var.crop_ids)

        self.var.crop_calendar_rotation_years = DynamicArray(
            n=self.var.n,
            max_n=self.var.max_n,
            dtype=np.int32,
            fill_value=0,
        )
        self.var.crop_calendar_rotation_years[:] = load_array(
            self.model.files["array"]["agents/farmers/crop_calendar_rotation_years"]
        )

        self.var.current_crop_calendar_rotation_year_index = DynamicArray(
            n=self.var.n,
            max_n=self.var.max_n,
            dtype=np.int32,
            fill_value=0,
        )
        # For each farmer set a random crop rotation year. The farmer starts in that year. First set a seed for reproducibility.
        np.random.seed(42)
        self.var.current_crop_calendar_rotation_year_index[:] = np.random.randint(
            0, self.var.crop_calendar_rotation_years
        )

        self.var.adaptations = DynamicArray(
            load_array(self.model.files["array"]["agents/farmers/adaptations"]),
            max_n=self.var.max_n,
            extra_dims_names=("adaptation_type",),
        )

        # the time each agent has been paying off their loan
        # 0 = no cost adaptation, 1 = well, 2 = irr efficiency, 3 = irr. field expansion  -1 if they do not have adaptations
        self.var.time_adapted = DynamicArray(
            n=self.var.n,
            max_n=self.var.max_n,
            extra_dims=self.var.adaptations.shape[1:],
            extra_dims_names=self.var.adaptations.extra_dims_names,
            dtype=np.int32,
            fill_value=-1,
        )

        # Set the initial well depth
        self.var.well_depth = DynamicArray(
            n=self.var.n,
            max_n=self.var.max_n,
            fill_value=self.model.config["agent_settings"]["farmers"][
                "expected_utility"
            ]["adaptation_well"]["max_initial_sat_thickness"],
            dtype=np.float32,
        )

        # Set how long the agents have adapted somewhere across the lifespan of farmers, would need to be a bit more realistic likely
        rng_wells = np.random.default_rng(17)
        self.var.time_adapted[
            self.var.adaptations[:, WELL_ADAPTATION] == 1, WELL_ADAPTATION
        ] = rng_wells.uniform(
            1,
            self.var.lifespan_well,
            np.sum(self.var.adaptations[:, WELL_ADAPTATION] == 1),
        )

        # Initiate a number of arrays with Nan, zero or -1 values for variables that will be used during the model run.
        self.var.channel_abstraction_m3_by_farmer = DynamicArray(
            n=self.var.n, max_n=self.var.max_n, dtype=np.float32, fill_value=0
        )
        self.var.reservoir_abstraction_m3_by_farmer = DynamicArray(
            n=self.var.n, max_n=self.var.max_n, dtype=np.float32, fill_value=0
        )
        self.var.groundwater_abstraction_m3_by_farmer = DynamicArray(
            n=self.var.n, max_n=self.var.max_n, dtype=np.float32, fill_value=0
        )

        # 2D-array for storing yearly abstraction by farmer. 0: channel abstraction, 1: reservoir abstraction, 2: groundwater abstraction, 3: total abstraction
        self.var.yearly_abstraction_m3_by_farmer = DynamicArray(
            n=self.var.n,
            max_n=self.var.max_n,
            extra_dims=(4, self.var.total_spinup_time),
            extra_dims_names=("abstraction_type", "year"),
            dtype=np.float32,
            fill_value=0,
        )

        self.var.max_paddy_water_level = DynamicArray(
            n=self.var.n,
            max_n=self.var.max_n,
            dtype=np.float32,
            fill_value=0.05,
        )

        self.var.cumulative_SPEI_during_growing_season = DynamicArray(
            n=self.var.n,
            max_n=self.var.max_n,
            dtype=np.float32,
            fill_value=0,
        )
        self.var.cumulative_SPEI_count_during_growing_season = DynamicArray(
            n=self.var.n,
            max_n=self.var.max_n,
            dtype=np.int32,
            fill_value=0,
        )

        self.var.cumulative_pr_during_growing_season = DynamicArray(
            n=self.var.n,
            max_n=self.var.max_n,
            dtype=np.float32,
            fill_value=0,
        )

        # set no irrigation limit for farmers by default
        self.var.irrigation_limit_m3 = DynamicArray(
            n=self.var.n,
            max_n=self.var.max_n,
            dtype=np.float32,
            fill_value=np.nan,  # m3
        )
        # set the remaining irrigation limit to the irrigation limit
        self.var.remaining_irrigation_limit_m3 = DynamicArray(
            n=self.var.n, max_n=self.var.max_n, fill_value=np.nan, dtype=np.float32
        )

        self.var.yield_ratios_drought_event = DynamicArray(
            n=self.var.n,
            max_n=self.var.max_n,
            extra_dims=(self.var.p_droughts.size,),
            extra_dims_names=("drought_event",),
            dtype=np.float32,
            fill_value=0,
        )

        self.var.actual_yield_per_farmer = DynamicArray(
            n=self.var.n,
            max_n=self.var.max_n,
            dtype=np.float32,
            fill_value=np.nan,
        )

        self.var.harvested_crop = DynamicArray(
            n=self.var.n,
            max_n=self.var.max_n,
            dtype=np.int32,
            fill_value=-1,
        )

        ## Risk perception variables
        self.var.risk_perception = DynamicArray(
            n=self.var.n,
            max_n=self.var.max_n,
            dtype=np.float32,
            fill_value=self.model.config["agent_settings"]["farmers"][
                "expected_utility"
            ]["drought_risk_calculations"]["risk_perception"]["min"],
        )
        self.var.drought_timer = DynamicArray(
            n=self.var.n, max_n=self.var.max_n, dtype=np.float32, fill_value=99
        )

        self.var.yearly_SPEI_probability = DynamicArray(
            n=self.var.n,
            max_n=self.var.max_n,
            extra_dims=(self.var.total_spinup_time,),
            extra_dims_names=("year",),
            dtype=np.float32,
            fill_value=0,
        )
        self.var.yearly_SPEI = DynamicArray(
            n=self.var.n,
            max_n=self.var.max_n,
            extra_dims=(self.var.total_spinup_time,),
            extra_dims_names=("year",),
            dtype=np.float32,
            fill_value=0,
        )
        self.var.yearly_pr = DynamicArray(
            n=self.var.n,
            max_n=self.var.max_n,
            extra_dims=(self.var.total_spinup_time,),
            extra_dims_names=("year",),
            dtype=np.float32,
            fill_value=0,
        )
        self.var.yearly_yield_ratio = DynamicArray(
            n=self.var.n,
            max_n=self.var.max_n,
            extra_dims=(self.var.total_spinup_time,),
            extra_dims_names=("year",),
            dtype=np.float32,
            fill_value=0,
        )
        # note that this is NOT inflation corrected
        self.var.yearly_income = DynamicArray(
            n=self.var.n,
            max_n=self.var.max_n,
            extra_dims=(self.var.total_spinup_time,),
            extra_dims_names=("year",),
            dtype=np.float32,
            fill_value=0,
        )
        self.var.insured_yearly_income = DynamicArray(
            n=self.var.n,
            max_n=self.var.max_n,
            extra_dims=(self.var.total_spinup_time,),
            extra_dims_names=("year",),
            dtype=np.float32,
            fill_value=0,
        )
        # note that this is NOT inflation corrected
        self.var.yearly_potential_income = DynamicArray(
            n=self.var.n,
            max_n=self.var.max_n,
            extra_dims=(self.var.total_spinup_time,),
            extra_dims_names=("year",),
            dtype=np.float32,
            fill_value=0,
        )
        self.var.farmer_yield_probability_relation = DynamicArray(
            n=self.var.n,
            max_n=self.var.max_n,
            extra_dims=(2,),
            extra_dims_names=("log function parameters",),
            dtype=np.float32,
            fill_value=0,
        )

        self.var.household_size = DynamicArray(
            n=self.var.n, max_n=self.var.max_n, dtype=np.int32, fill_value=-1
        )
        self.var.household_size[:] = load_array(
            self.model.files["array"]["agents/farmers/household_size"]
        )

        self.var.yield_ratios_drought_event = DynamicArray(
            n=self.var.n,
            max_n=self.var.max_n,
            extra_dims=(self.var.p_droughts.size,),
            extra_dims_names=("drought_event",),
            dtype=np.float32,
            fill_value=0,
        )

        # Set irrigation efficiency data
        irrigation_mask = self.is_irrigated
        self.var.irrigation_efficiency = DynamicArray(
            n=self.var.n, max_n=self.var.max_n, dtype=np.float32, fill_value=0.50
        )

        rng = np.random.default_rng(42)
        self.var.irrigation_efficiency[irrigation_mask] = rng.choice(
            [0.50, 0.90], size=irrigation_mask.sum(), p=[0.8, 0.2]
        )
        self.var.adaptations[:, IRRIGATION_EFFICIENCY_ADAPTATION][
            self.var.irrigation_efficiency >= 0.90
        ] = 1
        rng_drip = np.random.default_rng(70)
        self.var.time_adapted[
            self.var.adaptations[:, IRRIGATION_EFFICIENCY_ADAPTATION] == 1,
            IRRIGATION_EFFICIENCY_ADAPTATION,
        ] = rng_drip.uniform(
            1,
            self.var.lifespan_irrigation,
            np.sum(self.var.adaptations[:, IRRIGATION_EFFICIENCY_ADAPTATION] == 1),
        )

        # Set irrigation expansion data
        self.var.fraction_irrigated_field = DynamicArray(
            n=self.var.n, max_n=self.var.max_n, dtype=np.float32, fill_value=1
        )
        self.var.adaptations[:, FIELD_EXPANSION_ADAPTATION][
            self.var.fraction_irrigated_field >= 1
        ] = 1

        self.var.base_management_yield_ratio = DynamicArray(
            n=self.var.n,
            max_n=self.var.max_n,
            dtype=np.float32,
            fill_value=self.model.config["agent_settings"]["farmers"][
                "base_management_yield_ratio"
            ],
        )

        # Set insurance adaptation data (placeholder)
        rng_personal_insurance = np.random.default_rng(15)
        mask_personal_insurance = rng_personal_insurance.random(self.var.n) < 0.25
        self.var.adaptations[:, PERSONAL_INSURANCE_ADAPTATION][
            mask_personal_insurance
        ] = 1

        free_idx = np.flatnonzero(
            self.var.adaptations[:, PERSONAL_INSURANCE_ADAPTATION] == -1
        )
        num_index: int = int(self.var.n * 0.25)
        rng_index_insurance = np.random.default_rng(60)
        mask_index_insurance = rng_index_insurance.choice(
            free_idx, size=num_index, replace=False
        )
        self.var.adaptations[:, INDEX_INSURANCE_ADAPTATION][mask_index_insurance] = 1

        self.var.time_adapted[
            self.var.adaptations[:, PERSONAL_INSURANCE_ADAPTATION] == 1,
            PERSONAL_INSURANCE_ADAPTATION,
        ] = 0

        self.var.time_adapted[
            self.var.adaptations[:, INDEX_INSURANCE_ADAPTATION] == 1,
            INDEX_INSURANCE_ADAPTATION,
        ] = 0

        # Initiate array that tracks the overall yearly costs for all adaptations
        # 0 is input, 1 is microcredit, 2 is adaptation 1 (well), 3 is adaptation 2 (drip irrigation), 4 irr. field expansion,
        # 5 is water costs, 6 is personal insurance, 7 is index insurance last is total
        # Columns are the individual loans, i.e. if there are 2 loans for 2 wells, the first and second slot is used

        self.var.n_loans = self.var.adaptations.shape[1] + 2

        self.var.all_loans_annual_cost = DynamicArray(
            n=self.var.n,
            max_n=self.var.max_n,
            extra_dims=(self.var.n_loans + 1, 5),
            extra_dims_names=("loan_type", "loans"),
            dtype=np.float32,
            fill_value=0,
        )

        self.var.adjusted_annual_loan_cost = DynamicArray(
            n=self.var.n,
            max_n=self.var.max_n,
            extra_dims=(self.var.n_loans + 1, 5),
            extra_dims_names=("loan_type", "loans"),
            dtype=np.float32,
            fill_value=np.nan,
        )

        # 0 is input, 1 is microcredit, 2 is adaptation 1 (well), 3 is adaptation 2 (drip irrigation)
        self.var.loan_tracker = DynamicArray(
            n=self.var.n,
            max_n=self.var.max_n,
            extra_dims=(self.var.n_loans, 5),
            extra_dims_names=("loan_type", "loans"),
            dtype=np.int32,
            fill_value=0,
        )

        self.var.farmer_base_class = DynamicArray(
            n=self.var.n, max_n=self.var.max_n, dtype=np.int32, fill_value=-1
        )
        self.var.water_use = DynamicArray(
            n=self.var.n,
            max_n=self.var.max_n,
            extra_dims=(4,),
            extra_dims_names=("water_source",),
            dtype=np.int32,
            fill_value=0,
        )

        # Load the why class of agent's aquifer
        self.var.why_class = DynamicArray(
            n=self.var.n,
            max_n=self.var.max_n,
            dtype=np.int32,
            fill_value=0,
        )

        why_map: np.ndarray = load_grid(self.model.files["grid"]["groundwater/why_map"])

        self.var.why_class[:] = sample_from_map(
            why_map, self.var.locations.data, self.grid.gt
        )

        ## Load in the GEV_parameters, calculated from the extreme value distribution of the SPEI timeseries, and load in the original SPEI data
        self.var.GEV_parameters = DynamicArray(
            n=self.var.n,
            max_n=self.var.max_n,
            extra_dims=(3,),
            extra_dims_names=("gev_parameters",),
            dtype=np.float32,
            fill_value=np.nan,
        )

        for i, varname in enumerate(["gev_c", "gev_loc", "gev_scale"]):
            GEV_grid = getattr(self.grid, varname)
            self.var.GEV_parameters[:, i] = sample_from_map(
                GEV_grid, self.var.locations.data, self.grid.gt
            )

        assert not np.all(np.isnan(self.var.GEV_parameters))

        self.var.GEV_pr_parameters = DynamicArray(
            n=self.var.n,
            max_n=self.var.max_n,
            extra_dims=(3,),
            extra_dims_names=("gev_parameters",),
            dtype=np.float32,
            fill_value=np.nan,
        )

        for i, varname in enumerate(["pr_gev_c", "pr_gev_loc", "pr_gev_scale"]):
            GEV_pr_grid = getattr(self.grid, varname)
            self.var.GEV_pr_parameters[:, i] = sample_from_map(
                GEV_pr_grid, self.var.locations.data, self.grid.gt
            )

        assert not np.all(np.isnan(self.var.GEV_parameters))
        self.var.risk_perc_min = DynamicArray(
            n=self.var.n,
            max_n=self.var.max_n,
            dtype=np.float32,
            fill_value=self.model.config["agent_settings"]["farmers"][
                "expected_utility"
            ]["drought_risk_calculations"]["risk_perception"]["min"],
        )
        self.var.risk_perc_max = DynamicArray(
            n=self.var.n,
            max_n=self.var.max_n,
            dtype=np.float32,
            fill_value=self.model.config["agent_settings"]["farmers"][
                "expected_utility"
            ]["drought_risk_calculations"]["risk_perception"]["max"],
        )
        self.var.risk_decr = DynamicArray(
            n=self.var.n,
            max_n=self.var.max_n,
            dtype=np.float32,
            fill_value=self.model.config["agent_settings"]["farmers"][
                "expected_utility"
            ]["drought_risk_calculations"]["risk_perception"]["coef"],
        )
        self.var.decision_horizon = DynamicArray(
            n=self.var.n,
            max_n=self.var.max_n,
            dtype=np.int32,
            fill_value=self.model.config["agent_settings"]["farmers"][
                "expected_utility"
            ]["decisions"]["decision_horizon"],
        )

        self.var.cumulative_water_deficit_m3 = DynamicArray(
            n=self.var.n,
            max_n=self.var.max_n,
            extra_dims=(366,),
            extra_dims_names=("day",),
            dtype=np.float32,
            fill_value=0,
        )
        self.var.cumulative_water_deficit_current_day = DynamicArray(
            n=self.var.n,
            max_n=self.var.max_n,
            dtype=np.float32,
            fill_value=0,
        )

        self.var.cumulative_pr_mm = DynamicArray(
            n=self.var.n,
            max_n=self.var.max_n,
            extra_dims=(366,),
            extra_dims_names=("day",),
            dtype=np.float32,
            fill_value=0,
        )

        self.var.field_indices_by_farmer = DynamicArray(
            n=self.var.n,
            max_n=self.var.max_n,
            extra_dims=(2,),
            dtype=np.int32,
            fill_value=-1,
            extra_dims_names=("index",),
        )

        self.update_field_indices()

    @staticmethod
    @njit(cache=True)
    def update_field_indices_numba(
        land_owners: np.ndarray,
    ) -> tuple[np.ndarray, np.ndarray]:
        """Creates `field_indices_by_farmer` and `field_indices`. These indices are used to quickly find the fields for a specific farmer.

        Args:
            land_owners: Array of the land owners. Each unique ID is a different land owner. -1 means the land is not owned by anyone.

        Returns:
            field_indices_by_farmer: This array contains the indices where the fields of a farmer are stored in `field_indices`.
            field_indices: This array contains the indices of all fields, ordered by farmer. In other words, if a farmer owns multiple fields, the indices of the fields are indices.
        """
        agents = np.unique(land_owners)
        if agents[0] == -1:
            n_agents = agents.size - 1
        else:
            n_agents = agents.size
        field_indices_by_farmer = np.full((n_agents, 2), -1, dtype=np.int32)
        field_indices = np.full(land_owners.size, -1, dtype=np.int32)

        land_owners_sort_idx = np.argsort(land_owners)
        land_owners_sorted = land_owners[land_owners_sort_idx]

        last_not_owned = np.searchsorted(land_owners_sorted, -1, side="right")

        prev_land_owner = -1
        for i in range(last_not_owned, land_owners.size):
            land_owner = land_owners[land_owners_sort_idx[i]]
            if land_owner != -1:
                if land_owner != prev_land_owner:
                    field_indices_by_farmer[land_owner, 0] = i - last_not_owned
                field_indices_by_farmer[land_owner, 1] = i + 1 - last_not_owned
                field_indices[i - last_not_owned] = land_owners_sort_idx[i]
                prev_land_owner = land_owner
        field_indices = field_indices[:-last_not_owned]
        return field_indices_by_farmer, field_indices

    def update_field_indices(self) -> None:
        """Creates `field_indices_by_farmer` and `field_indices`. These indices are used to quickly find the fields for a specific farmer."""
        (
            self.var.field_indices_by_farmer,
            self.var.field_indices,
        ) = self.update_field_indices_numba(self.HRU.var.land_owners)

    def set_social_network(self) -> None:
        """Determines for each farmer a group of neighbors which constitutes their social network."""
        nbits = 19
        radius = self.model.config["agent_settings"]["farmers"]["social_network"][
            "radius"
        ]
        n_neighbor = self.model.config["agent_settings"]["farmers"]["social_network"][
            "size"
        ]

        self.var.social_network = DynamicArray(
            n=self.var.n,
            max_n=self.var.max_n,
            extra_dims=(n_neighbor,),
            extra_dims_names=("neighbors",),
            dtype=np.int32,
            fill_value=np.nan,
        )

        bounds = self.grid.bounds
        self.var.social_network[:] = find_neighbors(
            self.var.locations.data,
            radius=radius,
            n_neighbor=n_neighbor,
            bits=nbits,
            minx=bounds[0],
            miny=bounds[1],
            maxx=bounds[2],
            maxy=bounds[3],
        )

    def adjust_cultivation_costs(self):
        # Set the cultivation costs
        self.cultivation_costs = load_regional_crop_data_from_dict(
            self.model, "crops/cultivation_costs"
        )
        cultivation_cost_fraction = self.model.config["agent_settings"]["farmers"][
            "cultivation_cost_fraction"
        ]  # Cultivation costs are set as a fraction of crop prices
        date_index, cultivation_costs_array = self.cultivation_costs

        if (
            "calibration" in self.model.config
            and "KGE_crops" in self.model.config["calibration"]["calibration_targets"]
        ):
            # Load price change factors 0 to 25 into a NumPy array
            factors = np.array(
                [
                    self.model.config["agent_settings"]["calibration_crops"][
                        f"price_{i}"
                    ]
                    for i in range(len(self.var.crop_ids))
                ]
            )

            # Multiply the cultivation_costs_array by the factors along the last axis
            cultivation_costs_array *= factors
        else:
            cultivation_costs_array = (
                cultivation_costs_array * cultivation_cost_fraction
            )
        self.cultivation_costs = (date_index, cultivation_costs_array)

    @property
    def activation_order_by_elevation(self):
        """Activation order is determined by the agent elevation, starting from the highest.

        Agents with the same elevation are randomly shuffled.
        """
        # if activation order is fixed. Get the random state, and set a fixed seet.
        if self.model.config["agent_settings"]["fix_activation_order"]:
            if hasattr(self, "activation_order_by_elevation_fixed"):
                return self.var.activation_order_by_elevation_fixed
            random_state = np.random.get_state()
            np.random.seed(42)
        elevation = self.var.elevation
        # Shuffle agent elevation and agent_ids in unision.
        p = np.random.permutation(elevation.size)
        # if activation order is fixed, set random state to previous state
        if self.model.config["agent_settings"]["fix_activation_order"]:
            np.random.set_state(random_state)
        elevation_shuffled = elevation[p]
        agent_ids_shuffled = np.arange(0, elevation.size, 1, dtype=np.int32)[p]
        # Use argsort to find the order or the shuffled elevation. Using a stable sorting
        # algorithm such that the random shuffling in the previous step is conserved
        # in groups with identical elevation.
        activation_order_shuffled = np.argsort(elevation_shuffled, kind="stable")[::-1]
        # unshuffle the agent_ids to get the activation order
        activation_order = agent_ids_shuffled[activation_order_shuffled]
        activation_order = DynamicArray(activation_order, max_n=self.var.max_n)
        if self.model.config["agent_settings"]["fix_activation_order"]:
            self.var.activation_order_by_elevation_fixed = activation_order
        # Check if the activation order is correct, by checking if elevation is decreasing
        assert np.diff(elevation[activation_order]).max() <= 0
        return activation_order

    @property
    def farmer_command_area(self):
        return farmer_command_area(
            self.var.n,
            self.var.field_indices,
            self.var.field_indices_by_farmer.data,
            self.HRU.var.reservoir_command_areas,
        )

    @property
    def is_in_command_area(self):
        return self.farmer_command_area != -1

    def save_pr(self):
        pr = self.HRU.pr * (24 * 3600)  # mm / day

        pr_day_mm_per_farmer = np.bincount(
            self.HRU.var.land_owners[self.HRU.var.land_owners != -1],
            weights=pr[self.HRU.var.land_owners != -1],
        ) / np.bincount(self.HRU.var.land_owners[self.HRU.var.land_owners != -1])

        day_index = self.model.current_day_of_year - 1

        self.var.cumulative_pr_mm[:, day_index] = pr_day_mm_per_farmer

        if day_index == 364 and not calendar.isleap(self.model.current_time.year):
            self.var.cumulative_pr_mm[:, 365] = self.var.cumulative_pr_mm[:, 364]

    def save_water_deficit(self, discount_factor=0.2):
        water_deficit_day_m3 = (
            self.HRU.var.reference_evapotranspiration_grass - self.HRU.pr
        ) * self.HRU.var.cell_area
        water_deficit_day_m3[water_deficit_day_m3 < 0] = 0

        water_deficit_day_m3_per_farmer = np.bincount(
            self.HRU.var.land_owners[self.HRU.var.land_owners != -1],
            weights=water_deficit_day_m3[self.HRU.var.land_owners != -1],
        )

        day_index: int = self.model.current_day_of_year - 1

        (
            self.var.cumulative_water_deficit_current_day,
            self.var.cumulative_water_deficit_previous_day,
        ) = (
            (self.var.cumulative_water_deficit_m3[:, day_index]).copy(),
            self.var.cumulative_water_deficit_current_day,
        )

        if day_index == 0:
            self.var.cumulative_water_deficit_m3[:, day_index] = (
                self.var.cumulative_water_deficit_m3[:, day_index]
                * (1 - discount_factor)
                + water_deficit_day_m3_per_farmer * discount_factor
            )
        else:
            self.var.cumulative_water_deficit_m3[:, day_index] = (
                self.var.cumulative_water_deficit_m3[:, day_index - 1]
                + water_deficit_day_m3_per_farmer * discount_factor
                + (1 - discount_factor)
                * (
                    self.var.cumulative_water_deficit_m3[:, day_index]
                    - self.var.cumulative_water_deficit_previous_day
                )
            )
            assert (
                self.var.cumulative_water_deficit_m3[:, day_index]
                >= self.var.cumulative_water_deficit_m3[:, day_index - 1]
            ).all()
            # if this is the last day of the year, but not a leap year, the virtual
            # 366th day of the year is the same as the 365th day of the year
            # this avoids complications with the leap year
            if day_index == 364 and not calendar.isleap(self.model.current_time.year):
                self.var.cumulative_water_deficit_m3[:, 365] = (
                    self.var.cumulative_water_deficit_m3[:, 364]
                )

    def get_gross_irrigation_demand_m3(
        self, potential_evapotranspiration, available_infiltration
    ) -> npt.NDArray[np.float32]:
        gross_irrigation_demand_m3: npt.NDArray[np.float32] = (
            get_gross_irrigation_demand_m3(
                day_index=self.model.current_day_of_year - 1,
                n=self.var.n,
                currently_irrigated_fields=self.currently_irrigated_fields,
                field_indices_by_farmer=self.var.field_indices_by_farmer.data,
                field_indices=self.var.field_indices,
                irrigation_efficiency=self.var.irrigation_efficiency.data,
                fraction_irrigated_field=self.var.fraction_irrigated_field.data,
                cell_area=self.model.hydrology.HRU.var.cell_area,
                crop_map=self.HRU.var.crop_map,
                topwater=self.HRU.var.topwater,
                available_infiltration=available_infiltration,
                potential_evapotranspiration=potential_evapotranspiration,
                root_depth=self.HRU.var.root_depth,
                soil_layer_height=self.HRU.var.soil_layer_height,
                field_capacity=self.HRU.var.wfc,
                wilting_point=self.HRU.var.wwp,
                w=self.HRU.var.w,
                ws=self.HRU.var.ws,
                arno_beta=self.HRU.var.arno_beta,
                saturated_hydraulic_conductivity=self.HRU.var.saturated_hydraulic_conductivity,
                remaining_irrigation_limit_m3=self.var.remaining_irrigation_limit_m3.data,
                cumulative_water_deficit_m3=self.var.cumulative_water_deficit_m3.data,
                crop_calendar=self.var.crop_calendar.data,
                crop_group_numbers=self.var.crop_data[
                    "crop_group_number"
                ].values.astype(np.float32),
                paddy_irrigated_crops=self.var.crop_data["is_paddy"].values,
                current_crop_calendar_rotation_year_index=self.var.current_crop_calendar_rotation_year_index.data,
                max_paddy_water_level=self.var.max_paddy_water_level.data,
                minimum_effective_root_depth=np.float32(
                    self.model.hydrology.soil.var.minimum_effective_root_depth
                ),
            )
        )

        assert (
            gross_irrigation_demand_m3 < self.model.hydrology.HRU.var.cell_area
        ).all()
        return gross_irrigation_demand_m3

    @property
    def surface_irrigated(self):
        return self.var.adaptations[:, SURFACE_IRRIGATION_EQUIPMENT] > 0

    @property
    def well_irrigated(self):
        return self.var.adaptations[:, WELL_ADAPTATION] > 0

    @property
    def irrigated(self):
        return self.surface_irrigated | self.well_irrigated  # | is the OR operator

    @property
    def currently_irrigated_fields(self):
        return self.farmer_to_field(self.is_irrigated, False) & (
            self.HRU.var.crop_map != -1
        )

    def abstract_water(
        self,
        gross_irrigation_demand_m3_per_field: npt.NDArray[np.float32],
        available_channel_storage_m3: npt.NDArray[np.float32],
        available_groundwater_m3: npt.NDArray[np.float64],
        groundwater_depth: npt.NDArray[np.float64],
        available_reservoir_storage_m3: npt.NDArray[np.float32],
    ) -> tuple[
        npt.NDArray[np.float32],
        npt.NDArray[np.float32],
        npt.NDArray[np.float32],
        npt.NDArray[np.float32],
        npt.NDArray[np.float32],
        npt.NDArray[np.float64],
    ]:
        """This function allows the abstraction of water by farmers for irrigation purposes.

        Its main purpose is to call the relevant numba function to do the actual abstraction.
        In addition, the function saves the abstraction from the various sources by farmer.

        Args:
            gross_irrigation_demand_m3_per_field: gross irrigation demand in m3 per field
            available_channel_storage_m3: available channel storage in m3 per grid cell
            available_groundwater_m3: available groundwater storage in m3 per grid cell
            groundwater_depth: groundwater depth in meters per grid cell
            available_reservoir_storage_m3: available reservoir storage in m3 per reservoir

        Returns:
            water_withdrawal_m: water withdrawal in meters
            water_consumption_m: water consumption in meters
            returnFlowIrr_m: return flow in meters
            addtoevapotrans_m: evaporated irrigation water in meters
        """
        assert (available_channel_storage_m3 >= 0).all()
        assert (available_groundwater_m3 >= 0).all()
        assert (available_reservoir_storage_m3 >= 0).all()

        gross_irrigation_demand_m3_per_farmer = self.field_to_farmer(
            gross_irrigation_demand_m3_per_field
        )

        maximum_abstraction_reservoir_m3_by_farmer = (
            self.agents.reservoir_operators.get_maximum_abstraction_m3_by_farmer(
                self.farmer_command_area, gross_irrigation_demand_m3_per_farmer
            )
        )

        if __debug__:
            irrigation_limit_pre = self.var.remaining_irrigation_limit_m3.copy()
            available_channel_storage_m3_pre = available_channel_storage_m3.copy()
        (
            self.var.channel_abstraction_m3_by_farmer[:],
            self.var.reservoir_abstraction_m3_by_farmer[:],
            self.var.groundwater_abstraction_m3_by_farmer[:],
            water_withdrawal_m,
            water_consumption_m,
            returnFlowIrr_m,
            addtoevapotrans_m,
            reservoir_abstraction_m3,
            groundwater_abstraction_m3,
        ) = abstract_water(
            activation_order=self.activation_order_by_elevation.data,
            field_indices_by_farmer=self.var.field_indices_by_farmer,
            field_indices=self.var.field_indices,
            irrigation_efficiency=self.var.irrigation_efficiency.data,
            surface_irrigated=self.surface_irrigated,
            well_irrigated=self.well_irrigated,
            cell_area=self.model.hydrology.HRU.var.cell_area,
            HRU_to_grid=self.HRU.var.HRU_to_grid,
            nearest_river_grid_cell=self.HRU.var.nearest_river_grid_cell,
            crop_map=self.HRU.var.crop_map,
            available_channel_storage_m3=available_channel_storage_m3,
            available_groundwater_m3=available_groundwater_m3,
            available_reservoir_storage_m3=available_reservoir_storage_m3,
            maximum_abstraction_reservoir_m3_by_farmer=maximum_abstraction_reservoir_m3_by_farmer,
            groundwater_depth=groundwater_depth,
            command_area_by_farmer=self.farmer_command_area,
            return_fraction=self.model.config["agent_settings"]["farmers"][
                "return_fraction"
            ],
            well_depth=self.var.well_depth.data,
            remaining_irrigation_limit_m3=self.var.remaining_irrigation_limit_m3.data,
            gross_irrigation_demand_m3_per_field=gross_irrigation_demand_m3_per_field,
        )

        assert (water_withdrawal_m < 1).all()
        assert (water_consumption_m < 1).all()
        assert (returnFlowIrr_m < 1).all()
        assert (addtoevapotrans_m < 1).all()

        if __debug__:
            # make sure the withdrawal per source is identical to the total withdrawal in m (corrected for cell area)
            balance_check(
                name="water withdrawal_1",
                how="sum",
                influxes=(
                    self.var.channel_abstraction_m3_by_farmer,
                    self.var.reservoir_abstraction_m3_by_farmer,
                    self.var.groundwater_abstraction_m3_by_farmer,
                ),
                outfluxes=[
                    (water_withdrawal_m * self.model.hydrology.HRU.var.cell_area)
                ],
                tollerance=50,
            )

            # assert that the total amount of water withdrawn is equal to the total storage before and after abstraction
            balance_check(
                name="water withdrawal channel",
                how="sum",
                outfluxes=self.var.channel_abstraction_m3_by_farmer,
                prestorages=available_channel_storage_m3_pre,
                poststorages=available_channel_storage_m3,
                tollerance=50,
            )

            balance_check(
                name="water withdrawal reservoir",
                how="sum",
                outfluxes=self.var.reservoir_abstraction_m3_by_farmer,
                influxes=reservoir_abstraction_m3,
                tollerance=50,
            )

            balance_check(
                name="water withdrawal groundwater",
                how="sum",
                outfluxes=self.var.groundwater_abstraction_m3_by_farmer,
                influxes=groundwater_abstraction_m3,
                tollerance=10,
            )

            # assert that the total amount of water withdrawn is equal to the total storage before and after abstraction
            balance_check(
                name="water withdrawal_2",
                how="sum",
                outfluxes=(
                    self.var.channel_abstraction_m3_by_farmer[
                        ~np.isnan(self.var.remaining_irrigation_limit_m3)
                    ].astype(np.float64),
                    self.var.reservoir_abstraction_m3_by_farmer[
                        ~np.isnan(self.var.remaining_irrigation_limit_m3)
                    ].astype(np.float64),
                    self.var.groundwater_abstraction_m3_by_farmer[
                        ~np.isnan(self.var.remaining_irrigation_limit_m3)
                    ].astype(np.float64),
                ),
                prestorages=irrigation_limit_pre[
                    ~np.isnan(self.var.remaining_irrigation_limit_m3)
                ].astype(np.float64),
                poststorages=self.var.remaining_irrigation_limit_m3[
                    ~np.isnan(self.var.remaining_irrigation_limit_m3)
                ].astype(np.float64),
                tollerance=50,
            )

            # make sure the total water consumption plus 'wasted' irrigation water (evaporation + return flow) is equal to the total water withdrawal
            balance_check(
                name="water consumption",
                how="sum",
                influxes=(
                    water_consumption_m,
                    returnFlowIrr_m,
                    addtoevapotrans_m,
                ),
                outfluxes=water_withdrawal_m,
                tollerance=50,
            )

            assert water_withdrawal_m.dtype == np.float32
            assert water_consumption_m.dtype == np.float32
            assert returnFlowIrr_m.dtype == np.float32
            assert addtoevapotrans_m.dtype == np.float32

        return (
            water_withdrawal_m,
            water_consumption_m,
            returnFlowIrr_m,
            addtoevapotrans_m,
            reservoir_abstraction_m3,
            groundwater_abstraction_m3,
        )

    @staticmethod
    @njit(cache=True)
    def get_yield_ratio_numba_GAEZ(
        crop_map: np.ndarray, evap_ratios: np.ndarray, KyT
    ) -> float:
        """Calculate yield ratio based on https://doi.org/10.1016/j.jhydrol.2009.07.031.

        Args:
            crop_map: array of currently harvested crops.
            evap_ratios: ratio of actual to potential evapotranspiration of harvested crops.
            KyT: Water stress reduction factor from GAEZ.

        Returns:
            yield_ratios: yield ratio (as ratio of maximum obtainable yield) per harvested crop.
        """
        yield_ratios = np.full(evap_ratios.size, -1, dtype=np.float32)

        assert crop_map.size == evap_ratios.size

        for i in range(evap_ratios.size):
            evap_ratio = evap_ratios[i]
            crop = crop_map[i]
            yield_ratios[i] = max(
                1 - KyT[crop] * (1 - evap_ratio), 0
            )  # Yield ratio is never lower than 0.

        return yield_ratios

    @staticmethod
    @njit(cache=True)
    def get_yield_ratio_numba_MIRCA2000(
        crop_map: np.ndarray,
        evap_ratios: np.ndarray,
        alpha: np.ndarray,
        beta: np.ndarray,
        P0: np.ndarray,
        P1: np.ndarray,
    ) -> float:
        """Calculate yield ratio based on https://doi.org/10.1016/j.jhydrol.2009.07.031.

        Args:
            crop_map: array of currently harvested crops.
            evap_ratios: ratio of actual to potential evapotranspiration of harvested crops.
            alpha: alpha value per crop used in MIRCA2000.
            beta: beta value per crop used in MIRCA2000.
            P0: P0 value per crop used in MIRCA2000.
            P1: P1 value per crop used in MIRCA2000.

        Returns:
            yield_ratios: yield ratio (as ratio of maximum obtainable yield) per harvested crop.
        """
        yield_ratios = np.full(evap_ratios.size, -1, dtype=np.float32)

        assert crop_map.size == evap_ratios.size

        for i in range(evap_ratios.size):
            evap_ratio = evap_ratios[i]
            crop = crop_map[i]
            if alpha[crop] * evap_ratio + beta[crop] > 1:
                yield_ratio = 1
            elif P0[crop] < evap_ratio < P1[crop]:
                yield_ratio = (
                    alpha[crop] * P1[crop]
                    + beta[crop]
                    - (P1[crop] - evap_ratio)
                    * (alpha[crop] * P1[crop] + beta[crop])
                    / (P1[crop] - P0[crop])
                )
            elif evap_ratio < P0[crop]:
                yield_ratio = 0
            else:
                yield_ratio = alpha[crop] * evap_ratio + beta[crop]
            yield_ratios[i] = yield_ratio

        return yield_ratios

    def get_yield_ratio(
        self,
        harvest: np.ndarray,
        actual_transpiration: np.ndarray,
        potential_transpiration: np.ndarray,
        crop_map: np.ndarray,
    ) -> np.ndarray:
        """Gets yield ratio for each crop given the ratio between actual and potential evapostranspiration during growth.

        Args:
            harvest: Map of crops that are harvested.
            actual_transpiration: Actual evapotranspiration during crop growth period.
            potential_transpiration: Potential evapotranspiration during crop growth period.
            crop_map: Subarray of type of crop grown.

        Returns:
            yield_ratio: Map of yield ratio.

        TODO: Implement GAEZ crop stage function
        """
        if self.var.crop_data_type == "GAEZ":
            yield_ratio = self.get_yield_ratio_numba_GAEZ(
                crop_map[harvest],
                actual_transpiration[harvest] / potential_transpiration[harvest],
                self.var.crop_data["KyT"].values,
            )
        elif self.var.crop_data_type == "MIRCA2000":
            yield_ratio = self.get_yield_ratio_numba_MIRCA2000(
                crop_map[harvest],
                actual_transpiration[harvest] / potential_transpiration[harvest],
                self.var.crop_data["a"].values,
                self.var.crop_data["b"].values,
                self.var.crop_data["P0"].values,
                self.var.crop_data["P1"].values,
            )
            if np.any(yield_ratio == 0):
                pass
        else:
            raise ValueError(
                f"Unknown crop data type: {self.var.crop_data_type}, must be 'GAEZ' or 'MIRCA2000'"
            )
        assert not np.isnan(yield_ratio).any()

        return yield_ratio

    def field_to_farmer(
        self,
        array: npt.NDArray[np.floating],
        method: str = "sum",
    ) -> npt.NDArray[np.floating]:
        assert method == "sum", "Only sum is implemented"
        farmer_fields: npt.NDArray[np.int32] = self.HRU.var.land_owners[
            self.HRU.var.land_owners != -1
        ]
        masked_array: npt.NDArray[np.floating] = array[self.HRU.var.land_owners != -1]
        return np.bincount(farmer_fields, masked_array, minlength=self.var.n).astype(
            masked_array.dtype
        )

    def farmer_to_field(self, array, nodata):
        by_field = np.take(array, self.HRU.var.land_owners)
        by_field[self.HRU.var.land_owners == -1] = nodata
        return by_field

    def decompress(self, array):
        if np.issubdtype(array.dtype, np.floating):
            nofieldvalue = np.nan
        else:
            nofieldvalue = -1
        by_field = self.farmer_to_field(array, nodata=nofieldvalue)
        return self.HRU.decompress(by_field)

    @property
    def mask(self):
        mask = self.HRU.mask.copy()
        mask[self.decompress(self.HRU.var.land_owners) == -1] = True
        return mask

    @staticmethod
    @njit(cache=True)
    def harvest_numba(
        n: np.ndarray,
        field_indices_by_farmer: np.ndarray,
        field_indices: np.ndarray,
        crop_map: np.ndarray,
        crop_age_days: np.ndarray,
        crop_harvest_age_days: np.ndarray,
    ) -> np.ndarray:
        """This function determines whether crops are ready to be harvested by comparing the crop harvest age to the current age of the crop. If the crop is harvested, the crops next multicrop index and next plant day are determined.

        Args:
            n: Number of farmers.
            start_day_per_month: Array containing the starting day of each month.
            field_indices_by_farmer: This array contains the indices where the fields of a farmer are stored in `field_indices`.
            field_indices: This array contains the indices of all fields, ordered by farmer. In other words, if a farmer owns multiple fields, the indices of the fields are indices.
            crop_map: Subarray map of crops.
            crop_age_days: Subarray map of current crop age in days.
            crop_harvest_age_days: Subarray map of crop harvest age in days. I.e., the age at which the crop is ready to be harvested.

        Returns:
            harvest: Boolean subarray map of fields to be harvested.
        """
        harvest = np.zeros(crop_map.shape, dtype=np.bool_)
        for farmer_i in range(n):
            farmer_fields = get_farmer_HRUs(
                field_indices, field_indices_by_farmer, farmer_i
            )
            for field in farmer_fields:
                crop_age = crop_age_days[field]
                if crop_age >= 0:
                    crop = crop_map[field]
                    assert crop != -1
                    if crop_age == crop_harvest_age_days[field]:
                        harvest[field] = True
                        crop_harvest_age_days[field] = -1
                else:
                    assert crop_map[field] == -1
        return harvest

    def harvest(self):
        """Determine which crops need to be harvested based on their current age and their harvest age.

        Once harvested, compute various metrics related to the harvest including potential profit,
        actual profit, crop age, drought perception, and update corresponding attributes of the model.
        Save the corresponding SPEI over the last harvest.

        Attributes:
            harvest_numba: A helper function to obtain the harvest map.
            get_yield_ratio: A function to calculate yield ratio based on the ratio of actual to potential evapotranspiration.

        Note:
            The function also updates the drought risk perception and tracks disposable income.
        """
        # Using the helper function to determine which crops are ready to be harvested
        harvest = self.harvest_numba(
            n=self.var.n,
            field_indices_by_farmer=self.var.field_indices_by_farmer.data,
            field_indices=self.var.field_indices,
            crop_map=self.HRU.var.crop_map,
            crop_age_days=self.HRU.var.crop_age_days_map,
            crop_harvest_age_days=self.HRU.var.crop_harvest_age_days,
        )

        self.var.actual_yield_per_farmer.fill(np.nan)
        self.var.harvested_crop.fill(-1)
        # If there are fields to be harvested, compute yield ratio and various related metrics
        if np.count_nonzero(harvest):
            print(f"Harvesting {np.count_nonzero(harvest)} fields.")
            # Get yield ratio for the harvested crops
            yield_ratio_per_field = self.get_yield_ratio(
                harvest,
                self.HRU.var.actual_evapotranspiration_crop_life,
                self.HRU.var.potential_evapotranspiration_crop_life,
                self.HRU.var.crop_map,
            )
            assert (yield_ratio_per_field >= 0).all()

            harvesting_farmer_fields = self.HRU.var.land_owners[harvest]
            harvested_area = self.HRU.var.cell_area[harvest]

            harvested_crops = self.HRU.var.crop_map[harvest]
            max_yield_per_crop = np.take(
                self.var.crop_data["reference_yield_kg_m2"].values, harvested_crops
            )
            harvesting_farmers = np.unique(harvesting_farmer_fields)

            # it's okay for some crop prices to be nan, as they will be filtered out in the next step
            crop_prices = self.agents.market.crop_prices
            region_id_per_field = self.var.region_id

            # Determine the region ids of harvesting farmers, as crop prices differ per region

            region_id_per_field = self.var.region_id[self.HRU.var.land_owners]
            region_id_per_field[self.HRU.var.land_owners == -1] = -1
            region_id_per_harvested_field = region_id_per_field[harvest]

            # Calculate the crop price per field
            crop_price_per_field = crop_prices[
                region_id_per_harvested_field, harvested_crops
            ]

            # but it's not okay for the crop price to be nan now
            assert not np.isnan(crop_price_per_field).any()

            # Correct yield ratio
            yield_ratio_per_field = (
                self.var.base_management_yield_ratio[harvesting_farmer_fields]
                * yield_ratio_per_field
            )

            # Calculate the potential yield per field
            potential_yield_per_field = max_yield_per_crop * harvested_area

            # Calculate the total yield per field
            actual_yield_per_field = yield_ratio_per_field * potential_yield_per_field

            # And sum the total yield per field to get the total yield per farmer
            self.var.actual_yield_per_farmer[:] = np.bincount(
                harvesting_farmer_fields,
                weights=actual_yield_per_field,
                minlength=self.var.n,
            )

            # get the harvested crop per farmer. This assumes each farmer only harvests one crop
            # on the same day
            self.var.harvested_crop[harvesting_farmers] = harvested_crops[
                np.unique(self.HRU.var.land_owners[harvest], return_index=True)[1]
            ]

            # Determine the actual and potential profits
            potential_profit_per_field = (
                potential_yield_per_field * crop_price_per_field
            )
            actual_profit_per_field = actual_yield_per_field * crop_price_per_field
            assert (potential_profit_per_field >= 0).all()
            assert (actual_profit_per_field >= 0).all()

            # Convert from the profit and potential profit per field to the profit per farmer
            potential_income_farmer = np.bincount(
                harvesting_farmer_fields,
                weights=potential_profit_per_field,
                minlength=self.var.n,
            )
            self.income_farmer = np.bincount(
                harvesting_farmer_fields,
                weights=actual_profit_per_field,
                minlength=self.var.n,
            )

            # Convert the yield_ratio per field to the average yield ratio per farmer
            # yield_ratio_per_farmer = income_farmer / potential_income_farmer

            # Get the crop age
            crop_age = self.HRU.var.crop_age_days_map[harvest]
            current_crop_age = np.bincount(
                harvesting_farmer_fields, weights=crop_age, minlength=self.var.n
            ) / np.bincount(harvesting_farmer_fields, minlength=self.var.n)

            harvesting_farmers_mask = np.zeros(self.var.n, dtype=bool)
            harvesting_farmers_mask[harvesting_farmers] = True

            self.save_yearly_income(self.income_farmer, potential_income_farmer)
            self.save_harvest_spei(harvesting_farmers)
            self.save_harvest_precipitation(
                harvesting_farmers, current_crop_age[harvesting_farmers]
            )
            self.drought_risk_perception(harvesting_farmers, current_crop_age)

            ## After updating the drought risk perception, set the previous month for the next timestep as the current for this timestep.
            # TODO: This seems a bit like a quirky solution, perhaps there is a better way to do this.
            self.var.previous_month = self.model.current_time.month

        else:
            self.income_farmer = np.zeros(self.var.n, dtype=np.float32)

        # Reset transpiration values for harvested fields
        self.HRU.var.actual_evapotranspiration_crop_life[harvest] = 0
        self.HRU.var.potential_evapotranspiration_crop_life[harvest] = 0

        # Update crop and land use maps after harvest
        self.HRU.var.crop_map[harvest] = -1
        self.HRU.var.crop_age_days_map[harvest] = -1
        self.HRU.var.land_use_type[harvest] = GRASSLAND_LIKE

        # For unharvested growing crops, increase their age by 1
        self.HRU.var.crop_age_days_map[(~harvest) & (self.HRU.var.crop_map >= 0)] += 1

        assert (
            self.HRU.var.crop_age_days_map <= self.HRU.var.crop_harvest_age_days
        ).all()

    def drought_risk_perception(
        self, harvesting_farmers: np.ndarray, current_crop_age: np.ndarray
    ) -> None:
        """Calculate and update the drought risk perception for harvesting farmers.

        This function computes the risk perception of farmers based on the difference
        between their latest profits and potential profits. The perception is influenced
        by the historical losses and time since the last drought event. Farmers who have
        experienced a drought event will have their drought timer reset.

        Args:
            harvesting_farmers: Index array of farmers that are currently harvesting.
            current_crop_age: Array of current crop age for each farmer.

        TODO: Perhaps move the constant to the model.yml
        """
        # constants
        HISTORICAL_PERIOD = min(5, self.var.yearly_potential_income.shape[1])  # years

        # Convert the harvesting farmers index array to a boolean array of full length
        harvesting_farmers_long = np.zeros(self.var.n, dtype=bool)
        harvesting_farmers_long[harvesting_farmers] = True

        # Update the drought timer based on the months passed since the previous check
        months_passed = (self.model.current_time.month - self.var.previous_month) % 12
        self.var.drought_timer += months_passed / 12

        # Create an empty drought loss np.ndarray
        drought_loss_historical = np.zeros(
            (self.var.n, HISTORICAL_PERIOD), dtype=np.float32
        )

        # Calculate the cumulative inflation from the start year to the current year for each farmer
        # the base year is not important here as we are only interested in the relative change
        cumulative_inflation_since_base_year = np.cumprod(
            np.stack(
                [
                    self.get_value_per_farmer_from_region_id(
                        self.inflation_rate,
                        datetime(year, 1, 1),
                        subset=harvesting_farmers_long,
                    )
                    for year in range(
                        self.model.current_time.year + 1 - HISTORICAL_PERIOD,
                        self.model.current_time.year + 1,
                    )
                ],
                axis=1,
            ),
            axis=1,
        )

        # Compute the percentage loss between potential and actual profits for harvesting farmers
        potential_profits_inflation_corrected = (
            self.var.yearly_potential_income[
                harvesting_farmers_long, :HISTORICAL_PERIOD
            ]
            / cumulative_inflation_since_base_year
        )
        actual_profits_inflation_corrected = (
            self.var.yearly_income[harvesting_farmers_long, :HISTORICAL_PERIOD]
            / cumulative_inflation_since_base_year
        )

        drought_loss_historical[harvesting_farmers_long] = (
            (potential_profits_inflation_corrected - actual_profits_inflation_corrected)
            / potential_profits_inflation_corrected
        ) * 100

        # Calculate the current and past average loss percentages
        drought_loss_latest = drought_loss_historical[:, 0]
        drought_loss_past = np.mean(drought_loss_historical[:, 1:], axis=1)

        # Identify farmers who experienced a drought event based on loss comparison with historical losses
        drought_loss_current = drought_loss_latest - drought_loss_past

        experienced_drought_event = (
            drought_loss_current >= self.var.moving_average_threshold
        )

        # Reset the drought timer for farmers who have harvested and experienced a drought event
        self.var.drought_timer[
            np.logical_and(harvesting_farmers_long, experienced_drought_event)
        ] = 0

        # Update the risk perception of all farmers
        self.var.risk_perception = (
            self.var.risk_perc_max
            * (1.6 ** (self.var.risk_decr * self.var.drought_timer))
            + self.var.risk_perc_min
        )

        print(
            "Risk perception mean = ",
            np.mean(self.var.risk_perception),
            "STD",
            np.std(self.var.risk_perception),
        )

        # Determine which farmers need emergency microcredit to keep farming
        loaning_farmers = drought_loss_current >= self.var.moving_average_threshold

        # Determine their microcredit
        if self.microcredit_adaptation_active:
            # print(np.count_nonzero(loaning_farmers), "farmers are getting microcredit")
            self.microcredit(loaning_farmers, drought_loss_current, current_crop_age)

    def microcredit(
        self,
        loaning_farmers: np.ndarray,
        drought_loss_current: np.ndarray,
        current_crop_age: np.ndarray,
    ) -> None:
        """Compute the microcredit for farmers based on their average profits, drought losses, and the age of their crops with respect to their total cropping time.

<<<<<<< HEAD
        Parameters:
        - loaning_farmers: Boolean mask of farmers looking to obtain a loan, based on drought loss of harvesting farmers.
        - drought_loss_current: Array of drought losses of the most recent harvest for each farmer.
        - current_crop_age: Array of total age for crops of each farmer.
=======
        Args:
            loaning_farmers: Boolean mask of farmers looking to obtain a loan, based on drought loss of harvesting farmers.
            drought_loss_current: Array of drought losses of the most recent harvest for each farmer.
            current_crop_age: Array of current crop age for each farmer.
>>>>>>> 598a7073
        """
        # Compute the maximum loan amount based on the average profits of the last 10 years
        max_loan = np.median(self.var.yearly_income[loaning_farmers, :5], axis=1)

        # Compute the crop age as a percentage of the average total time a farmer has had crops planted
        crop_growth_duration = self.var.crop_calendar[:, :, 2].data
        total_crop_age = np.where(
            crop_growth_duration == -1, 0, crop_growth_duration
        ).sum(axis=1)
        crop_age_fraction = (
            current_crop_age[loaning_farmers] / total_crop_age[loaning_farmers]
        )

        # Calculate the total loan amount based on drought loss, crop age percentage, and the maximum loan
        total_loan = (
            (drought_loss_current[loaning_farmers] / 100) * crop_age_fraction * max_loan
        )

        # Fetch loan configurations from the model settings
        loan_duration = self.model.config["agent_settings"]["farmers"]["microcredit"][
            "loan_duration"
        ]

        # interest_rate = self.get_value_per_farmer_from_region_id(
        #     self.var.lending_rate, self.model.current_time
        # )
        interest_rate = self.var.interest_rate.data

        # Compute the annual cost of the loan using the interest rate and loan duration
        annual_cost_microcredit = total_loan * (
            interest_rate[loaning_farmers]
            * (1 + interest_rate[loaning_farmers]) ** loan_duration
            / ((1 + interest_rate[loaning_farmers]) ** loan_duration - 1)
        )

        # Add the amounts to the individual loan slots
        self.set_loans_numba(
            all_loans_annual_cost=self.var.all_loans_annual_cost.data,
            loan_tracker=self.var.loan_tracker.data,
            loaning_farmers=loaning_farmers,
            annual_cost_loan=annual_cost_microcredit,
            loan_duration=loan_duration,
            loan_type=1,
        )

        # Add it to the loan total
        self.var.all_loans_annual_cost[loaning_farmers, -1, 0] += (
            annual_cost_microcredit
        )

    def government_premium_cap(self):
        year_income_m2 = self.var.yearly_income[:, 0] / self.field_size_per_farmer

        group_indices, n_groups = self.create_unique_groups(
            self.main_irrigation_source,
        )
        group_mean_cap = np.zeros(n_groups, dtype=float)
        for group_idx in range(n_groups):
            agent_indices = np.where(group_indices == group_idx)[0]
            sugarcane_check = np.all(self.var.crop_calendar[agent_indices, -1, 0] == 4)
            if sugarcane_check:
                group_mean_cap[group_idx] = (
                    np.mean(year_income_m2[agent_indices]) * 0.05
                )
            else:
                group_mean_cap[group_idx] = (
                    np.mean(year_income_m2[agent_indices]) * 0.02
                )

        agent_caps = group_mean_cap[group_indices] * self.field_size_per_farmer

        return agent_caps

    def potential_insured_loss(self):
        # Calculating personal pure premiums and Bühlmann-Straub parameters to get the credibility premium
        # Mask out unfilled years
        mask_columns = np.all(self.var.yearly_income == 0, axis=0)

        # Apply the mask to data
        income_masked = self.var.yearly_income.data[:, ~mask_columns]
        n_agents, n_years = income_masked.shape

        # Calculate personal loss
        self.var.avg_income_per_agent = np.nanmean(income_masked, axis=1)

        potential_insured_loss = np.zeros_like(self.var.yearly_income, dtype=np.float32)

        potential_insured_loss[:, ~mask_columns] = np.maximum(
            self.var.avg_income_per_agent[..., None] - income_masked, 0
        )

        return potential_insured_loss

    def premium_personal_insurance(
        self, potential_insured_loss, government_premium_cap
    ):
        # Calculating personal pure premiums and Bühlmann-Straub parameters to get the credibility premium
        # Mask out unfilled years
        mask_columns = np.all(self.var.yearly_income == 0, axis=0)

        # Apply the mask to data
        income_masked = self.var.yearly_income.data[:, ~mask_columns]
        # Calculate personal loss
        agent_pure_premiums_m2 = (
            np.mean(potential_insured_loss, axis=1) / self.field_size_per_farmer
        )

        group_indices, n_groups = self.create_unique_groups(
            self.main_irrigation_source,
        )

        years_observed = np.sum(~np.isnan(income_masked), axis=1)
        # Initialize arrays for coefficients and R²
        group_mean_premiums = np.zeros(n_groups, dtype=float)
        for group_idx in range(n_groups):
            agent_indices = np.where(group_indices == group_idx)[0]
            group_mean_premiums[group_idx] = np.mean(
                agent_pure_premiums_m2[agent_indices]
            )

        sample_var_per_agent = np.var(potential_insured_loss, axis=1, ddof=1)
        valid_for_within = years_observed > 1

        within_variance = np.sum(
            (years_observed[valid_for_within] - 1)
            * sample_var_per_agent[valid_for_within]
        ) / np.sum(years_observed[valid_for_within] - 1)
        between_variance = np.var(agent_pure_premiums_m2, ddof=1)
        credibility_param_K = (
            within_variance / between_variance if between_variance > 0 else np.inf
        )

        # Classical Bühlmann–Straub: Z = n / (n + K)
        credibility_weights = years_observed / (years_observed + credibility_param_K)
        credibility_premiums_m2 = (
            credibility_weights * agent_pure_premiums_m2
            + (1 - credibility_weights) * group_mean_premiums[group_indices]
        )
        # Return to personal prices and add loading factor
        personal_premium = credibility_premiums_m2 * self.field_size_per_farmer * 1.2

        return np.minimum(government_premium_cap, personal_premium)

    def insured_payouts_personal(self, insured_farmers_mask):
        data_full = self.var.yearly_income.data

        mask_cols = (data_full == 0).all(axis=0)
        data_masked = data_full[:, ~mask_cols]

        cumsum = np.cumsum(data_masked, axis=1, dtype=float)

        n_agents, T = data_masked.shape
        years = np.arange(T)
        thr_m = np.empty_like(data_masked, dtype=float)

        first7 = years < 7
        thr_m[:, first7] = cumsum[:, first7] / (years[first7] + 1)

        if T > 7:
            window_sum = cumsum[:, 7:] - cumsum[:, :-7]
            thr_m[:, 7:] = window_sum / 7

        thr_m = thr_m[:, ::-1]

        threshold_full = np.zeros_like(data_full, dtype=float)
        threshold_full[:, ~mask_cols] = thr_m

        insured_losses = np.maximum(threshold_full - self.var.yearly_income, 0)

        self.var.insured_yearly_income[insured_farmers_mask, 0] += insured_losses[
            insured_farmers_mask, 0
        ]

        # Improve intention factor of farmers who have had a payout
        new_payouts = (insured_losses[:, 0] > 0) & insured_farmers_mask
        self.var.payout_mask[:, PERSONAL_INSURANCE_ADAPTATION] |= new_payouts

        return insured_losses

    def premium_index_insurance(
        self,
        potential_insured_loss,
        history,
        gev_params,
        strike_vals,
        exit_vals,
        rate_vals,
        government_premium_cap,
    ):
        # Make a series of candidate insurance contracts and find the optimal contract
        # with the least basis risk considering past losses
        mask_columns = np.all(self.var.yearly_income == 0, axis=0)

        potential_insured_loss_masked = potential_insured_loss[:, ~mask_columns]
        history_masked = history[:, ~mask_columns]

        (
            best_strike_idx,
            best_exit_idx,
            best_rate_idx,
            best_rmse,
            best_prem,
        ) = compute_premiums_and_best_contracts_numba(
            gev_params,
            history_masked,
            potential_insured_loss_masked,
            strike_vals,
            exit_vals,
            rate_vals,
            n_sims=100,
            seed=42,
        )

        best_strike = strike_vals[best_strike_idx]
        best_exit = exit_vals[best_exit_idx]
        best_rate = rate_vals[best_rate_idx]
        best_premiums = best_prem * 1.1  # add loading factor

        return (
            best_strike,
            best_exit,
            best_rate,
            np.minimum(best_premiums, government_premium_cap),
        )

    def insured_payouts_index(self, strike, exit, rate, insured_farmers_mask, index_nr):
        # Determine what the index insurance would have paid out in the past
        mask_columns = np.all(self.var.yearly_income == 0, axis=0)
        spei_hist = self.var.yearly_SPEI.data[:, ~mask_columns]

        denom = strike - exit
        shortfall = strike[:, None] - spei_hist
        # (no payout if rainfall ≥ strike)
        shortfall = np.clip(shortfall, 0.0, None)
        # (full payout once exit is breached)
        shortfall = np.minimum(shortfall, denom[:, None])
        # convert to fraction of maximum shortfall
        ratio = shortfall / denom[:, None]
        # scale by each agent’s rate
        payouts = ratio * rate[:, None]

        potential_insured_loss = np.zeros_like(self.var.yearly_income, dtype=np.float32)
        potential_insured_loss[:, ~mask_columns] = payouts

        self.var.insured_yearly_income[insured_farmers_mask, 0] += (
            potential_insured_loss[insured_farmers_mask, 0]
        )

        # Improve intention factor of farmers who have had a payout
        self.var.payout_mask[:, index_nr] |= (
            potential_insured_loss[:, 0] > 0
        ) & insured_farmers_mask

        return potential_insured_loss

    def insured_yields(self, potential_insured_loss):
        insured_yearly_income = self.var.yearly_income + potential_insured_loss

        insured_yearly_yield_ratio = (
            insured_yearly_income / self.var.yearly_potential_income
        )

        insured_yearly_yield_ratio = np.clip(insured_yearly_yield_ratio.data, 0, 1)

        insured_yield_probability_relation = self.calculate_yield_spei_relation_group(
            insured_yearly_yield_ratio, self.var.yearly_SPEI_probability
        )
        return insured_yield_probability_relation

    @staticmethod
    @njit(cache=True)
    def set_loans_numba(
        all_loans_annual_cost: np.ndarray,
        loan_tracker: np.ndarray,
        loaning_farmers: np.ndarray,
        annual_cost_loan: np.ndarray,
        loan_duration: int,
        loan_type: int,
    ) -> None:
        farmers_getting_loan = np.where(loaning_farmers)[0]

        # Update the agent's loans and total annual costs with the computed annual cost
        # Make sure it is in an empty loan slot
        for farmer in farmers_getting_loan:
            for i in range(4):
                if all_loans_annual_cost[farmer, loan_type, i] == 0:
                    local_index = np.where(farmers_getting_loan == farmer)[0][0]
                    all_loans_annual_cost[farmer, loan_type, i] += annual_cost_loan[
                        local_index
                    ]
                    loan_tracker[farmer, loan_type, i] = loan_duration
                    break  # Exit the loop after adding to the first zero value

    def plant(self) -> None:
        """Determines when and what crop should be planted, mainly through calling the :meth:`agents.farmers.Farmers.plant_numba`. Then converts the array to cupy array if model is running with GPU."""
        if self.cultivation_costs[0] is None:
            cultivation_cost = self.cultivation_costs[1]
        else:
            index = self.cultivation_costs[0].get(self.model.current_time)
            cultivation_cost = self.cultivation_costs[1][index]
            assert cultivation_cost.shape[0] == len(self.model.regions)
            assert cultivation_cost.shape[1] == len(self.var.crop_ids)

        plant_map, farmers_selling_land = plant(
            n=self.var.n,
            day_index=self.model.current_time.timetuple().tm_yday - 1,  # 0-indexed
            crop_calendar=self.var.crop_calendar.data,
            current_crop_calendar_rotation_year_index=self.var.current_crop_calendar_rotation_year_index.data,
            crop_map=self.HRU.var.crop_map,
            crop_harvest_age_days=self.HRU.var.crop_harvest_age_days,
            cultivation_cost=cultivation_cost,
            region_ids_per_farmer=self.var.region_id.data,
            field_indices_by_farmer=self.var.field_indices_by_farmer.data,
            field_indices=self.var.field_indices,
            field_size_per_farmer=self.field_size_per_farmer.data,
            all_loans_annual_cost=self.var.all_loans_annual_cost.data,
            loan_tracker=self.var.loan_tracker.data,
            interest_rate=self.var.interest_rate.data,
            farmers_going_out_of_business=False,
        )
        if farmers_selling_land.size > 0:
            self.remove_agents(farmers_selling_land)

        number_of_planted_fields = np.count_nonzero(plant_map >= 0)
        if number_of_planted_fields > 0:
            print(
                f"Planting {number_of_planted_fields} fields with crops: "
                f"{np.unique(plant_map[plant_map >= 0])}"
            )

        self.HRU.var.crop_map = np.where(
            plant_map >= 0, plant_map, self.HRU.var.crop_map
        )
        self.HRU.var.crop_age_days_map[plant_map >= 0] = 1

        assert (self.HRU.var.crop_age_days_map[self.HRU.var.crop_map > 0] >= 0).all()

        is_paddy_crop = np.isin(
            self.HRU.var.crop_map,
            self.var.crop_data[self.var.crop_data["is_paddy"]].index,
        )

        self.HRU.var.land_use_type[(self.HRU.var.crop_map >= 0) & is_paddy_crop] = (
            PADDY_IRRIGATED
        )
        self.HRU.var.land_use_type[(self.HRU.var.crop_map >= 0) & (~is_paddy_crop)] = (
            NON_PADDY_IRRIGATED
        )

    def water_abstraction_sum(self) -> None:
        """Aggregates yearly water abstraction from different sources (channel, reservoir, groundwater) for each farmer.

        Also computes the total abstraction per farmer.

        Note:
            This function performs the following steps:
                1. Updates the yearly channel water abstraction for each farmer.
                2. Updates the yearly reservoir water abstraction for each farmer.
                3. Updates the yearly groundwater water abstraction for each farmer.
                4. Computes and updates the total water abstraction for each farmer.

        """
        # Update yearly channel water abstraction for each farmer
        self.var.yearly_abstraction_m3_by_farmer[:, CHANNEL_IRRIGATION, 0] += (
            self.var.channel_abstraction_m3_by_farmer
        )

        # Update yearly reservoir water abstraction for each farmer
        self.var.yearly_abstraction_m3_by_farmer[:, RESERVOIR_IRRIGATION, 0] += (
            self.var.reservoir_abstraction_m3_by_farmer
        )

        # Update yearly groundwater water abstraction for each farmer
        self.var.yearly_abstraction_m3_by_farmer[:, GROUNDWATER_IRRIGATION, 0] += (
            self.var.groundwater_abstraction_m3_by_farmer
        )

        # Compute and update the total water abstraction for each farmer
        self.var.yearly_abstraction_m3_by_farmer[:, TOTAL_IRRIGATION, 0] += (
            self.var.channel_abstraction_m3_by_farmer
            + self.var.reservoir_abstraction_m3_by_farmer
            + self.var.groundwater_abstraction_m3_by_farmer
        )

    def save_harvest_spei(self, harvesting_farmers) -> None:
        """Update the monthly Standardized Precipitation Evapotranspiration Index (SPEI) array by shifting past records and adding the SPEI for the current month.

        Note:
            This method updates the `monthly_SPEI` attribute in place.
        """
        current_SPEI_per_farmer = sample_from_map(
            array=self.model.hydrology.grid.spei_uncompressed,
            coords=self.var.locations[harvesting_farmers],
            gt=self.grid.gt,
        )

        full_size_SPEI_per_farmer = np.zeros_like(
            self.var.cumulative_SPEI_during_growing_season
        )
        full_size_SPEI_per_farmer[harvesting_farmers] = current_SPEI_per_farmer

        cumulative_mean(
            mean=self.var.cumulative_SPEI_during_growing_season,
            counter=self.var.cumulative_SPEI_count_during_growing_season,
            update=full_size_SPEI_per_farmer,
            mask=harvesting_farmers,
        )
        print(
            "season SPEI",
            np.mean(full_size_SPEI_per_farmer[harvesting_farmers]),
        )

    def save_harvest_precipitation(self, harvesting_farmers, crop_age):
        avg_age = np.mean(crop_age, dtype=np.int32)
        end_day = self.model.current_day_of_year - 1
        start_day = end_day - avg_age

        n_days = self.var.cumulative_pr_mm.shape[1]
        day_idx = np.arange(start_day, end_day) % n_days

        season_pr_per_farmer = np.sum(
            self.var.cumulative_pr_mm[np.ix_(harvesting_farmers, day_idx)], axis=1
        )

        self.var.cumulative_pr_during_growing_season[harvesting_farmers] += (
            season_pr_per_farmer
        )

        pass

    def save_yearly_spei(self):
        assert self.model.current_time.month == 1

        # calculate the SPEI probability using GEV parameters
        SPEI_probability = genextreme.sf(
            self.var.cumulative_SPEI_during_growing_season,
            self.var.GEV_parameters[:, 0],
            self.var.GEV_parameters[:, 1],
            self.var.GEV_parameters[:, 2],
        )

        spei = self.var.cumulative_SPEI_during_growing_season.copy()

        # SPEI_probability_norm = norm.cdf(self.var.cumulative_SPEI_during_growing_season)

        print("Yearly probability", np.nanmean(1 - SPEI_probability))

        shift_and_update(self.var.yearly_SPEI_probability, (1 - SPEI_probability))
        shift_and_update(self.var.yearly_SPEI, (spei))

        # Reset the cumulative SPEI array at the beginning of the year
        self.var.cumulative_SPEI_during_growing_season.fill(0)
        self.var.cumulative_SPEI_count_during_growing_season.fill(0)

    def save_yearly_pr(self):
        assert self.model.current_time.month == 1

        shift_and_update(
            self.var.yearly_pr, self.var.cumulative_pr_during_growing_season
        )
        self.var.cumulative_pr_during_growing_season.fill(0)

    def save_yearly_income(
        self,
        income: np.ndarray,
        potential_income: np.ndarray,
    ) -> None:
        """Saves the latest profit and potential profit values for harvesting farmers to determine yearly profits, considering inflation and field size.

        Note:
            This function performs the following operations:
                1. Asserts that all profit and potential profit values are non-negative.
                2. Updates the latest profits and potential profits matrices by shifting all columns one column further.
                The last column value is dropped.
                3. Adjusts the yearly profits by accounting for the latest profit, field size, and inflation.
        """
        # Ensure that all profit and potential profit values are non-negative
        assert (income >= 0).all()
        assert (potential_income >= 0).all()
        # Adjust yearly profits by the cumulative inflation for each harvesting farmer
        self.var.yearly_income[:, 0] += income
        self.var.yearly_potential_income[:, 0] += potential_income

    def calculate_yield_spei_relation_test_solo(self):
        import matplotlib

        matplotlib.use("Agg")  # Use the 'Agg' backend for non-interactive plotting
        import matplotlib.pyplot as plt

        # Number of agents
        n_agents = self.var.yearly_yield_ratio.shape[0]

        # Define regression models
        def linear_model(X, a, b):
            return a * X + b

        def exponential_model(X, a, b):
            return a * np.exp(b * X)

        def logarithmic_model(X, a, b):
            return a * np.log(X) + b

        def quadratic_model(X, a, b, c):
            return a * X**2 + b * X + c

        def power_model(X, a, b):
            return a * X**b

        # Initialize dictionaries for coefficients and R² values
        model_names = ["linear", "exponential", "logarithmic", "quadratic", "power"]
        r_squared_dict = {model: np.zeros(n_agents) for model in model_names}
        coefficients_dict = {model: [] for model in model_names}

        # Create a folder to save the plots
        output_folder = "plot/relation_test"
        if not os.path.exists(output_folder):
            os.makedirs(output_folder)

        # For each agent, perform regression with different models
        for agent_idx in range(n_agents):
            # Get data for the agent
            y_data = self.var.yearly_yield_ratio[agent_idx, :]  # shape (n_years,)
            X_data = self.var.yearly_SPEI_probability[agent_idx, :]  # shape (n_years,)

            # Filter out invalid values
            valid_mask = (
                (~np.isnan(X_data)) & (~np.isnan(y_data)) & (X_data > 0) & (y_data != 0)
            )
            X_valid = X_data[valid_mask]
            y_valid = y_data[valid_mask]

            if len(X_valid) >= 2:
                # Prepare data
                X_log = np.log10(X_valid)

                # Model 1: Linear in log-transformed X
                try:
                    popt, _ = curve_fit(linear_model, X_log, y_valid, maxfev=10000)
                    a, b = popt
                    y_pred = linear_model(X_log, a, b)
                    ss_res = np.sum((y_valid - y_pred) ** 2)
                    ss_tot = np.sum((y_valid - np.mean(y_valid)) ** 2)
                    r_squared = 1 - ss_res / ss_tot if ss_tot != 0 else np.nan
                    r_squared_dict["linear"][agent_idx] = r_squared
                    coefficients_dict["linear"].append((a, b))
                except RuntimeError:
                    r_squared_dict["linear"][agent_idx] = np.nan
                    coefficients_dict["linear"].append((np.nan, np.nan))

                # Model 2: Exponential
                try:
                    popt, _ = curve_fit(
                        exponential_model, X_valid, y_valid, maxfev=10000
                    )
                    y_pred = exponential_model(X_valid, *popt)
                    ss_res = np.sum((y_valid - y_pred) ** 2)
                    ss_tot = np.sum((y_valid - np.mean(y_valid)) ** 2)
                    r_squared = 1 - ss_res / ss_tot if ss_tot != 0 else np.nan
                    r_squared_dict["exponential"][agent_idx] = r_squared
                    coefficients_dict["exponential"].append(popt)
                except RuntimeError:
                    r_squared_dict["exponential"][agent_idx] = np.nan
                    coefficients_dict["exponential"].append((np.nan, np.nan))

                # Model 3: Logarithmic (ensure X > 0)
                try:
                    popt, _ = curve_fit(
                        logarithmic_model, X_valid, y_valid, maxfev=10000
                    )
                    y_pred = logarithmic_model(X_valid, *popt)
                    ss_res = np.sum((y_valid - y_pred) ** 2)
                    ss_tot = np.sum((y_valid - np.mean(y_valid)) ** 2)
                    r_squared = 1 - ss_res / ss_tot if ss_tot != 0 else np.nan
                    r_squared_dict["logarithmic"][agent_idx] = r_squared
                    coefficients_dict["logarithmic"].append(popt)
                except RuntimeError:
                    r_squared_dict["logarithmic"][agent_idx] = np.nan
                    coefficients_dict["logarithmic"].append((np.nan, np.nan))

                # Model 4: Quadratic
                try:
                    popt, _ = curve_fit(quadratic_model, X_valid, y_valid, maxfev=10000)
                    y_pred = quadratic_model(X_valid, *popt)
                    ss_res = np.sum((y_valid - y_pred) ** 2)
                    ss_tot = np.sum((y_valid - np.mean(y_valid)) ** 2)
                    r_squared = 1 - ss_res / ss_tot if ss_tot != 0 else np.nan
                    r_squared_dict["quadratic"][agent_idx] = r_squared
                    coefficients_dict["quadratic"].append(popt)
                except RuntimeError:
                    r_squared_dict["quadratic"][agent_idx] = np.nan
                    coefficients_dict["quadratic"].append((np.nan, np.nan))

                # Model 5: Power
                try:
                    popt, _ = curve_fit(power_model, X_valid, y_valid, maxfev=10000)
                    y_pred = power_model(X_valid, *popt)
                    ss_res = np.sum((y_valid - y_pred) ** 2)
                    ss_tot = np.sum((y_valid - np.mean(y_valid)) ** 2)
                    r_squared = 1 - ss_res / ss_tot if ss_tot != 0 else np.nan
                    r_squared_dict["power"][agent_idx] = r_squared
                    coefficients_dict["power"].append(popt)
                except RuntimeError:
                    r_squared_dict["power"][agent_idx] = np.nan
                    coefficients_dict["power"].append((np.nan, np.nan))
            else:
                # Not enough data points
                for model in model_names:
                    r_squared_dict[model][agent_idx] = np.nan
                    coefficients_dict[model].append(None)

            # Plotting code for this agent

            # Create a new figure
            plt.figure(figsize=(10, 6))

            # Plot the data points
            plt.scatter(X_valid, y_valid, label="Data", color="black")

            # Generate x values for plotting fitted curves
            x_min = np.min(X_valid)
            x_max = np.max(X_valid)
            x_plot = np.linspace(x_min, x_max, 100)

            # Plot each fitted model with R² in the label
            for model in model_names:
                coeffs = coefficients_dict[model][agent_idx]
                r_squared = r_squared_dict[model][agent_idx]

                if (
                    coeffs is not None
                    and not any([np.isnan(c) for c in np.atleast_1d(coeffs)])
                    and not np.isnan(r_squared)
                ):
                    # Depending on the model, compute y values for plotting
                    if model == "linear":
                        a, b = coeffs
                        x_plot_log = np.log10(x_plot[x_plot > 0])
                        if len(x_plot_log) > 0:
                            y_plot = linear_model(x_plot_log, a, b)
                            plt.plot(
                                x_plot[x_plot > 0],
                                y_plot,
                                label=f"{model} (R²={r_squared:.3f})",
                                linewidth=2,
                            )
                    elif model == "exponential":
                        y_plot = exponential_model(x_plot, *coeffs)
                        plt.plot(
                            x_plot,
                            y_plot,
                            label=f"{model} (R²={r_squared:.3f})",
                            linewidth=2,
                        )
                    elif model == "logarithmic":
                        x_plot_positive = x_plot[x_plot > 0]
                        if len(x_plot_positive) > 0:
                            y_plot = logarithmic_model(x_plot_positive, *coeffs)
                            plt.plot(
                                x_plot_positive,
                                y_plot,
                                label=f"{model} (R²={r_squared:.3f})",
                                linewidth=2,
                            )
                    elif model == "quadratic":
                        y_plot = quadratic_model(x_plot, *coeffs)
                        plt.plot(
                            x_plot,
                            y_plot,
                            label=f"{model} (R²={r_squared:.3f})",
                            linewidth=2,
                        )
                    elif model == "power":
                        x_plot_positive = x_plot[x_plot > 0]
                        if len(x_plot_positive) > 0:
                            y_plot = power_model(x_plot_positive, *coeffs)
                            plt.plot(
                                x_plot_positive,
                                y_plot,
                                label=f"{model} (R²={r_squared:.3f})",
                                linewidth=2,
                            )
                else:
                    continue  # Skip models with invalid coefficients or R²

            # Add labels and legend
            plt.xlabel("SPEI Probability")
            plt.ylabel("Yield Ratio")
            plt.title(
                f"Agent {agent_idx}, irr class {self.var.farmer_class[agent_idx]}, crop {self.var.crop_calendar[agent_idx, 0, 0]} "
            )
            plt.legend()
            plt.grid(True)

            # Save the plot to a file
            filename = os.path.join(output_folder, f"agent_{agent_idx}.png")
            plt.savefig(filename)
            plt.close()

        # Compute median R² for each model
        for model in model_names:
            valid_r2 = r_squared_dict[model][~np.isnan(r_squared_dict[model])]
            median_r2 = np.median(valid_r2) if len(valid_r2) > 0 else np.nan
            print(f"Median R² for {model}: {median_r2}")

    def calculate_yield_spei_relation_test_group(self):
        import matplotlib

        matplotlib.use("Agg")
        import matplotlib.pyplot as plt
        import numpy as np
        from scipy.optimize import curve_fit

        # Create unique groups based on agent properties
        crop_elevation_group = self.create_unique_groups(10)
        unique_crop_combinations, group_indices = np.unique(
            crop_elevation_group, axis=0, return_inverse=True
        )

        # Mask out empty rows (agents) where data is zero or NaN
        mask_agents = np.any(self.var.yearly_yield_ratio != 0, axis=1) & np.any(
            self.var.yearly_SPEI_probability != 0, axis=1
        )

        # Apply the mask to data and group indices
        masked_yearly_yield_ratio = self.var.yearly_yield_ratio[mask_agents, :]
        masked_SPEI_probability = self.var.yearly_SPEI_probability[mask_agents, :]
        group_indices = group_indices[mask_agents]

        # Number of groups
        n_groups = unique_crop_combinations.shape[0]

        # Define regression models
        def linear_model(X, a, b):
            return a * X + b

        def exponential_model(X, a, b):
            return a * np.exp(b * X)

        def logarithmic_model(X, a, b):
            return a * np.log(X) + b

        def quadratic_model(X, a, b, c):
            return a * X**2 + b * X + c

        def power_model(X, a, b):
            return a * X**b

        # Initialize dictionaries for coefficients and R² values
        model_names = ["linear", "exponential", "logarithmic", "quadratic", "power"]
        r_squared_dict = {model: np.full(n_groups, np.nan) for model in model_names}
        coefficients_dict = {model: [None] * n_groups for model in model_names}

        # Create a folder to save the plots
        output_folder = "plots/relation_test"
        if not os.path.exists(output_folder):
            os.makedirs(output_folder)

        # For each group, perform regression with different models
        for group_idx in range(n_groups):
            # Get indices of agents in this group
            agent_indices = np.where(group_indices == group_idx)[0]

            if len(agent_indices) == 0:
                # No data for this group
                continue

            # Get data for the group
            y_data = masked_yearly_yield_ratio[
                agent_indices, :
            ]  # shape (num_agents_in_group, num_years)
            X_data = masked_SPEI_probability[agent_indices, :]  # same shape

            # Remove values where SPEI probability is greater than 1
            invalid_mask = X_data >= 1
            y_data[invalid_mask] = np.nan
            X_data[invalid_mask] = np.nan

            # Compute mean over agents in the group (axis=0 corresponds to years)
            y_group = np.nanmean(y_data, axis=0)  # shape (num_years,)
            X_group = np.nanmean(X_data, axis=0)  # same shape

            # Remove any years with NaN values
            valid_indices = (~np.isnan(y_group)) & (~np.isnan(X_group)) & (X_group > 0)
            y_group_valid = y_group[valid_indices]
            X_group_valid = X_group[valid_indices]

            if len(X_group_valid) >= 2:
                # Prepare data
                X_group_log = np.log10(X_group_valid)

                # Model 1: Linear in log-transformed X
                try:
                    popt, _ = curve_fit(
                        linear_model, X_group_log, y_group_valid, maxfev=10000
                    )
                    a, b = popt
                    y_pred = linear_model(X_group_log, a, b)
                    ss_res = np.sum((y_group_valid - y_pred) ** 2)
                    ss_tot = np.sum((y_group_valid - np.mean(y_group_valid)) ** 2)
                    r_squared = 1 - ss_res / ss_tot if ss_tot != 0 else np.nan
                    r_squared_dict["linear"][group_idx] = r_squared
                    coefficients_dict["linear"][group_idx] = (a, b)
                except (RuntimeError, ValueError):
                    pass  # Keep NaN in R² and None in coefficients

                # Model 2: Exponential
                try:
                    popt, _ = curve_fit(
                        exponential_model, X_group_valid, y_group_valid, maxfev=10000
                    )
                    y_pred = exponential_model(X_group_valid, *popt)
                    ss_res = np.sum((y_group_valid - y_pred) ** 2)
                    ss_tot = np.sum((y_group_valid - np.mean(y_group_valid)) ** 2)
                    r_squared = 1 - ss_res / ss_tot if ss_tot != 0 else np.nan
                    r_squared_dict["exponential"][group_idx] = r_squared
                    coefficients_dict["exponential"][group_idx] = popt
                except (RuntimeError, ValueError):
                    pass

                # Model 3: Logarithmic
                try:
                    popt, _ = curve_fit(
                        logarithmic_model, X_group_valid, y_group_valid, maxfev=10000
                    )
                    y_pred = logarithmic_model(X_group_valid, *popt)
                    ss_res = np.sum((y_group_valid - y_pred) ** 2)
                    ss_tot = np.sum((y_group_valid - np.mean(y_group_valid)) ** 2)
                    r_squared = 1 - ss_res / ss_tot if ss_tot != 0 else np.nan
                    r_squared_dict["logarithmic"][group_idx] = r_squared
                    coefficients_dict["logarithmic"][group_idx] = popt
                except (RuntimeError, ValueError):
                    pass

                # Model 4: Quadratic
                try:
                    popt, _ = curve_fit(
                        quadratic_model, X_group_valid, y_group_valid, maxfev=10000
                    )
                    y_pred = quadratic_model(X_group_valid, *popt)
                    ss_res = np.sum((y_group_valid - y_pred) ** 2)
                    ss_tot = np.sum((y_group_valid - np.mean(y_group_valid)) ** 2)
                    r_squared = 1 - ss_res / ss_tot if ss_tot != 0 else np.nan
                    r_squared_dict["quadratic"][group_idx] = r_squared
                    coefficients_dict["quadratic"][group_idx] = popt
                except (RuntimeError, ValueError):
                    pass

                # Model 5: Power
                try:
                    popt, _ = curve_fit(
                        power_model, X_group_valid, y_group_valid, maxfev=10000
                    )
                    y_pred = power_model(X_group_valid, *popt)
                    ss_res = np.sum((y_group_valid - y_pred) ** 2)
                    ss_tot = np.sum((y_group_valid - np.mean(y_group_valid)) ** 2)
                    r_squared = 1 - ss_res / ss_tot if ss_tot != 0 else np.nan
                    r_squared_dict["power"][group_idx] = r_squared
                    coefficients_dict["power"][group_idx] = popt
                except (RuntimeError, ValueError):
                    pass

                # Plotting code for this group
                plt.figure(figsize=(10, 6))
                plt.scatter(X_group_valid, y_group_valid, label="Data", color="black")

                # Generate x values for plotting fitted curves
                x_min = np.min(X_group_valid)
                x_max = np.max(X_group_valid)
                x_plot = np.linspace(x_min, x_max, 100)

                for model in model_names:
                    coeffs = coefficients_dict[model][group_idx]
                    r_squared = r_squared_dict[model][group_idx]

                    if (
                        coeffs is not None
                        and not any([np.isnan(c) for c in np.atleast_1d(coeffs)])
                        and not np.isnan(r_squared)
                    ):
                        if model == "linear":
                            a, b = coeffs
                            x_plot_positive = x_plot[x_plot > 0]
                            x_plot_log = np.log10(x_plot_positive)
                            if len(x_plot_log) > 0:
                                y_plot = linear_model(x_plot_log, a, b)
                                plt.plot(
                                    x_plot_positive,
                                    y_plot,
                                    label=f"{model} (R²={r_squared:.3f})",
                                    linewidth=2,
                                )
                        elif model == "exponential":
                            y_plot = exponential_model(x_plot, *coeffs)
                            plt.plot(
                                x_plot,
                                y_plot,
                                label=f"{model} (R²={r_squared:.3f})",
                                linewidth=2,
                            )
                        elif model == "logarithmic":
                            x_plot_positive = x_plot[x_plot > 0]
                            if len(x_plot_positive) > 0:
                                y_plot = logarithmic_model(x_plot_positive, *coeffs)
                                plt.plot(
                                    x_plot_positive,
                                    y_plot,
                                    label=f"{model} (R²={r_squared:.3f})",
                                    linewidth=2,
                                )
                        elif model == "quadratic":
                            y_plot = quadratic_model(x_plot, *coeffs)
                            plt.plot(
                                x_plot,
                                y_plot,
                                label=f"{model} (R²={r_squared:.3f})",
                                linewidth=2,
                            )
                        elif model == "power":
                            x_plot_positive = x_plot[x_plot > 0]
                            if len(x_plot_positive) > 0:
                                y_plot = power_model(x_plot_positive, *coeffs)
                                plt.plot(
                                    x_plot_positive,
                                    y_plot,
                                    label=f"{model} (R²={r_squared:.3f})",
                                    linewidth=2,
                                )
                # Add labels and legend
                plt.xlabel("SPEI Probability")
                plt.ylabel("Yield Ratio")
                plt.title(f"Group {group_idx}")
                plt.legend()
                plt.grid(True)

                # Save the plot to a file
                filename = os.path.join(output_folder, f"group_{group_idx}.png")
                plt.savefig(filename)
                plt.close()
            else:
                # Not enough data points for this group
                continue

        # Compute median R² for each model across all groups
        for model in model_names:
            valid_r2 = r_squared_dict[model][~np.isnan(r_squared_dict[model])]
            median_r2 = np.median(valid_r2) if len(valid_r2) > 0 else np.nan
            print(f"Median R² for {model}: {median_r2}")

        # Assign relations to agents based on their group
        # Here, we'll choose the model with the highest median R²
        # Alternatively, you can select the best model per group
        # For simplicity, we'll assign the linear model coefficients to agents

        # Example: Assign linear model coefficients to agents
        a_array = np.full(len(group_indices), np.nan)
        b_array = np.full(len(group_indices), np.nan)

        for group_idx in range(n_groups):
            if coefficients_dict["linear"][group_idx] is not None:
                a, b = coefficients_dict["linear"][group_idx]
                agent_mask = group_indices == group_idx
                a_array[agent_mask] = a
                b_array[agent_mask] = b

        # Assign to agents
        self.var.farmer_yield_probability_relation = np.column_stack((a_array, b_array))

        # Print overall best-fitting model based on median R²
        median_r2_values = {
            model: np.nanmedian(r_squared_dict[model]) for model in model_names
        }
        best_model_overall = max(median_r2_values, key=median_r2_values.get)
        print(f"Best-fitting model overall: {best_model_overall}")

    def calculate_yield_spei_relation(self):
        # Number of agents
        n_agents = self.var.yearly_yield_ratio.shape[0]

        # Initialize arrays for coefficients and R²
        a_array = np.zeros(n_agents)
        b_array = np.zeros(n_agents)
        r_squared_array = np.zeros(n_agents)

        # Loop over each agent
        for agent_idx in range(n_agents):
            # Get data for the agent
            y_data = self.var.yearly_yield_ratio[agent_idx, :]
            X_data = self.var.yearly_SPEI_probability[agent_idx, :]

            # Log-transform X_data, handling zeros
            with np.errstate(divide="ignore"):
                X_data_log = np.log10(X_data)

            # Mask out zeros and NaNs
            valid_mask = (
                (~np.isnan(y_data))
                & (~np.isnan(X_data_log))
                & (y_data != 0)
                & (X_data != 0)
            )
            y_valid = y_data[valid_mask]
            X_valid = X_data_log[valid_mask]

            if len(X_valid) >= 2:
                # Prepare matrices
                X_matrix = np.vstack([X_valid, np.ones(len(X_valid))]).T
                # Perform linear regression
                coefficients = np.linalg.lstsq(X_matrix, y_valid, rcond=None)[0]
                a, b = coefficients

                # Calculate R²
                y_pred = a * X_valid + b
                ss_res = np.sum((y_valid - y_pred) ** 2)
                ss_tot = np.sum((y_valid - np.mean(y_valid)) ** 2)
                r_squared = 1 - ss_res / ss_tot if ss_tot != 0 else np.nan
            else:
                # Not enough data points
                a, b, r_squared = np.nan, np.nan, np.nan

            a_array[agent_idx] = a
            b_array[agent_idx] = b
            r_squared_array[agent_idx] = r_squared

        # Assign relations to agents
        self.var.farmer_yield_probability_relation = np.column_stack((a_array, b_array))

        # Print median R²
        valid_r2 = r_squared_array[~np.isnan(r_squared_array)]
        print("Median R²:", np.median(valid_r2) if len(valid_r2) > 0 else "N/A")

    def calculate_yield_spei_relation_group(
        self, yearly_yield_ratio, yearly_SPEI_probability
    ):
        # Create unique groups
        group_indices, n_groups = self.create_unique_groups(
            self.main_irrigation_source,
        )
        assert (np.any(self.var.yearly_SPEI_probability != 0, axis=1) > 0).all()

        # Apply the mask to data
        masked_yearly_yield_ratio = yearly_yield_ratio
        masked_SPEI_probability = yearly_SPEI_probability

        # Initialize arrays for coefficients and R²
        a_array = np.zeros(n_groups)
        b_array = np.zeros(n_groups)
        r_squared_array = np.zeros(n_groups)

        for group_idx in range(n_groups):
            agent_indices = np.where(group_indices == group_idx)[0]

            # Get data for the group
            y_data = masked_yearly_yield_ratio[agent_indices, :]
            X_data = masked_SPEI_probability[agent_indices, :]

            # Remove invalid values where SPEI probability >= 1 or yield <= 0
            mask = (X_data >= 1) | (y_data <= 0)
            y_data[mask] = np.nan
            X_data[mask] = np.nan

            # Compute mean over agents (axis=0 corresponds to years)
            y_group = np.nanmean(y_data, axis=0)  # shape (num_years,)
            X_group = np.nanmean(X_data, axis=0)  # shape (num_years,)

            # Remove any entries with NaN values
            valid_indices = (~np.isnan(y_group)) & (~np.isnan(X_group)) & (y_group > 0)
            y_group_valid = y_group[valid_indices]
            X_group_valid = X_group[valid_indices]

            if len(X_group_valid) >= 2:
                # Take the natural logarithm of y_group_valid
                ln_y_group = np.log(y_group_valid)

                # Prepare matrices for linear regression
                X_matrix = np.vstack([X_group_valid, np.ones(len(X_group_valid))]).T

                # Perform linear regression on ln(y) = b * X + ln(a)
                coefficients = np.linalg.lstsq(X_matrix, ln_y_group, rcond=None)[0]
                b, ln_a = coefficients
                a = np.exp(ln_a)

                # Calculate predicted y values
                y_pred = a * np.exp(b * X_group_valid)

                # Calculate R²
                ss_res = np.sum((y_group_valid - y_pred) ** 2)
                ss_tot = np.sum((y_group_valid - np.mean(y_group_valid)) ** 2)
                r_squared = 1 - ss_res / ss_tot if ss_tot != 0 else np.nan
            else:
                # Not enough data points
                a, b, r_squared = np.nan, np.nan, np.nan

            a_array[group_idx] = a
            b_array[group_idx] = b
            r_squared_array[group_idx] = r_squared

        # Assign relations to agents
        farmer_yield_probability_relation = np.column_stack(
            (a_array[group_indices], b_array[group_indices])
        )

        # Print median R²
        weighted_r2 = r_squared_array[group_indices]
        valid_r2 = weighted_r2[~np.isnan(weighted_r2)]
        print(
            "Median R² for exponential model:",
            np.median(valid_r2) if len(valid_r2) > 0 else "N/A",
        )
        return farmer_yield_probability_relation

    def adapt_crops(self, farmer_yield_probability_relation) -> None:
        # Fetch loan configuration
        loan_duration = 2

        index = self.cultivation_costs[0].get(self.model.current_time)
        cultivation_cost = self.cultivation_costs[1][index]

        # Determine the cultivation costs of the current rotation
        current_crop_calendar = self.var.crop_calendar[:, :, 0].copy()
        mask_valid_crops = current_crop_calendar != -1
        rows, cols = np.nonzero(mask_valid_crops)
        costs = cultivation_cost[
            self.var.region_id[rows], current_crop_calendar[rows, cols]
        ]  # Costs per m2
        cultivation_costs_current_rotation = np.bincount(
            rows, weights=costs, minlength=current_crop_calendar.shape[0]
        ).astype(np.float32)

        annual_cost_empty = np.zeros(self.var.n, dtype=np.float32)

        # No constraint
        extra_constraint = np.ones_like(annual_cost_empty, dtype=bool)

        # Set variable which indicates all possible crop options
        unique_crop_calendars = np.unique(self.var.crop_calendar[:, :, 0], axis=0)

        timer_crops = TimingModule("crops_adaptation")

        (
            total_profits,
            profits_no_event,
            total_profits_adaptation,
            profits_no_event_adaptation,
            new_farmer_id,
        ) = self.profits_SEUT_crops(
            unique_crop_calendars, farmer_yield_probability_relation
        )
        timer_crops.new_split("profit_difference")
        total_annual_costs_m2 = (
            self.var.all_loans_annual_cost[:, -1, 0] / self.field_size_per_farmer
        )

        # Construct a dictionary of parameters to pass to the decision module functions
        decision_params = {
            "loan_duration": loan_duration,
            "expenditure_cap": self.var.expenditure_cap,
            "n_agents": self.var.n,
            "sigma": self.var.risk_aversion.data,
            "p_droughts": 1 / self.var.p_droughts[:-1],
            "profits_no_event": profits_no_event,
            "profits_no_event_adaptation": profits_no_event_adaptation,
            "total_profits": total_profits,
            "total_profits_adaptation": total_profits_adaptation,
            "risk_perception": self.var.risk_perception.data,
            "total_annual_costs": total_annual_costs_m2,
            "adaptation_costs": annual_cost_empty,
            "adapted": np.zeros(self.var.n, dtype=np.bool),
            "time_adapted": np.full(self.var.n, 2),
            "T": np.full(
                self.var.n,
                2,
            ),
            "discount_rate": self.var.discount_rate.data,
            "extra_constraint": extra_constraint,
        }

        # Determine the SEUT of the current crop
        SEUT_do_nothing = self.decision_module.calcEU_do_nothing(**decision_params)

        # Determine the SEUT of the other crop options
        SEUT_crop_options = np.full(
            (self.var.n, len(unique_crop_calendars)), 0, dtype=np.float32
        )
        for idx, crop_option in enumerate(unique_crop_calendars[:, 0]):
            # Determine the cost difference between the old and potential new crop rotation
            new_id_option = new_farmer_id[:, idx]
            new_calendar_option = self.var.crop_calendar[new_id_option, :, 0]
            mask_valid_crops = new_calendar_option != -1

            rows, cols = np.nonzero(mask_valid_crops)
            costs = cultivation_cost[
                self.var.region_id[rows], new_calendar_option[rows, cols]
            ]
            cultivation_costs_new_rotation = np.bincount(
                rows, weights=costs, minlength=new_calendar_option.shape[0]
            ).astype(np.float32)

            cost_difference_adaptation = (
                cultivation_costs_new_rotation - cultivation_costs_current_rotation
            )

            # Update the decision parameters with the values of this potential crop rotation
            decision_params_option = copy.deepcopy(decision_params)
            decision_params_option.update(
                {
                    "total_profits_adaptation": total_profits_adaptation[idx, :, :],
                    "profits_no_event_adaptation": profits_no_event_adaptation[idx, :],
                    "adaptation_costs": cost_difference_adaptation,
                }
            )
            SEUT_crop_options[:, idx] = self.decision_module.calcEU_adapt(
                **decision_params_option
            )

        assert np.any(SEUT_do_nothing != -1) or np.any(SEUT_crop_options != -1)
        timer_crops.new_split("SEUT")
        # Determine the best adaptation option
        best_option_SEUT = np.max(SEUT_crop_options, axis=1)
        chosen_option = np.argmax(SEUT_crop_options, axis=1)

        # Determine the crop of the best option
        row_indices = np.arange(new_farmer_id.shape[0])
        new_id_temp = new_farmer_id[row_indices, chosen_option]

        # Determine for which agents it is beneficial to switch crops
        SEUT_adaptation_decision = (
            (best_option_SEUT > (SEUT_do_nothing)) & (new_id_temp != -1)
        )  # Filter out crops chosen due to small diff in do_nothing and adapt SEUT calculation

        # Adjust the intention threshold based on whether neighbors already have similar crop
        # Check for each farmer which crops their neighbors are cultivating
        social_network_crops = self.var.crop_calendar[self.var.social_network, :, 0]

        potential_new_rotation = self.var.crop_calendar[new_id_temp, :, 0]

        matches_per_neighbor = np.all(
            social_network_crops == potential_new_rotation[:, None, :], axis=2
        )
        # Check whether adapting agents have adaptation type in their network and create mask
        network_has_rotation = np.any(matches_per_neighbor, axis=1)

        # Increase intention factor if someone in network has crop
        intention_factor_adjusted = self.var.intention_factor.copy()
        intention_factor_adjusted[network_has_rotation] += 0.333

        # Determine whether it passed the intention threshold
        random_values = np.random.rand(*intention_factor_adjusted.shape)
        intention_mask = random_values < intention_factor_adjusted

        # # Set the adaptation mask
        SEUT_adaptation_decision = SEUT_adaptation_decision & intention_mask
        new_id_final = new_id_temp[SEUT_adaptation_decision]

        print("Crop switching farmers", np.count_nonzero(SEUT_adaptation_decision))

        assert not np.any(new_id_final == -1)

        # Switch their crops and update their yield-SPEI relation
        self.var.crop_calendar[SEUT_adaptation_decision, :, :] = self.var.crop_calendar[
            new_id_final, :, :
        ]

        # Update yield-SPEI relation
        self.var.yearly_income[SEUT_adaptation_decision, :] = self.var.yearly_income[
            new_id_final, :
        ]
        self.var.yearly_potential_income[SEUT_adaptation_decision, :] = (
            self.var.yearly_potential_income[new_id_final, :]
        )
        self.var.yearly_SPEI_probability[SEUT_adaptation_decision, :] = (
            self.var.yearly_SPEI_probability[new_id_final, :]
        )
        timer_crops.new_split("final steps")
        print(timer_crops)

    def adapt_irrigation_well(
        self,
        farmer_yield_probability_relation,
        average_extraction_speed,
        energy_cost,
        water_cost,
    ) -> None:
        """Handle the adaptation of farmers to irrigation wells.

        This function checks which farmers will adopt irrigation wells based on their expected utility
        and the provided constraints. It calculates the costs and the benefits for each farmer and updates
        their statuses (e.g., irrigation source, adaptation costs) accordingly.

        Todo:
            - Possibly externalize hard-coded values.
        """
        groundwater_depth = self.groundwater_depth.copy()
        groundwater_depth[groundwater_depth <= 0] = 0.001

        annual_cost, well_depth = self.calculate_well_costs_global(
            groundwater_depth, average_extraction_speed
        )

        # Compute the total annual per square meter costs if farmers adapt during this cycle
        # This cost is the cost if the farmer would adapt, plus its current costs of previous
        # adaptations
        total_annual_costs_m2 = (
            annual_cost + self.var.all_loans_annual_cost[:, -1, 0]
        ) / self.field_size_per_farmer

        # Solely the annual cost of the adaptation
        annual_cost_m2 = annual_cost / self.field_size_per_farmer

        loan_duration = self.model.config["agent_settings"]["farmers"][
            "expected_utility"
        ]["adaptation_well"]["loan_duration"]

        adapted = self.var.adaptations[:, WELL_ADAPTATION] > 0
        additional_diffentiator = (
            self.var.adaptations[:, PERSONAL_INSURANCE_ADAPTATION] > 0
        )
        # Reset farmers' status and irrigation type who exceeded the lifespan of their adaptation
        # and who's wells are much shallower than the groundwater depth
        self.reset_well_status(
            farmer_yield_probability_relation,
            adapted,
            groundwater_depth,
            additional_diffentiator,
        )

        # Define extra constraints (farmers' wells must reach groundwater)
        well_reaches_groundwater = self.var.well_depth > groundwater_depth
        extra_constraint = well_reaches_groundwater

        energy_cost_m2 = energy_cost / self.field_size_per_farmer
        water_cost_m2 = water_cost / self.field_size_per_farmer

        (
            energy_diff_m2,
            water_diff_m2,
        ) = self.adaptation_water_cost_difference(
            additional_diffentiator, adapted, energy_cost_m2, water_cost_m2
        )

        (
            total_profits,
            profits_no_event,
            total_profits_adaptation,
            profits_no_event_adaptation,
            ids_to_switch_to,
        ) = self.profits_SEUT(
            additional_diffentiator, adapted, farmer_yield_probability_relation
        )

        total_profits_adaptation = (
            total_profits_adaptation + energy_diff_m2 + water_diff_m2
        )
        profits_no_event_adaptation = (
            profits_no_event_adaptation + energy_diff_m2 + water_diff_m2
        )

        # Construct a dictionary of parameters to pass to the decision module functions
        decision_params = {
            "loan_duration": loan_duration,
            "expenditure_cap": self.var.expenditure_cap,
            "n_agents": self.var.n,
            "sigma": self.var.risk_aversion.data,
            "p_droughts": 1 / self.var.p_droughts[:-1],
            "total_profits_adaptation": total_profits_adaptation,
            "profits_no_event": profits_no_event,
            "profits_no_event_adaptation": profits_no_event_adaptation,
            "total_profits": total_profits,
            "risk_perception": self.var.risk_perception.data,
            "total_annual_costs": total_annual_costs_m2,
            "adaptation_costs": annual_cost_m2,
            "adapted": adapted,
            "time_adapted": self.var.time_adapted[:, WELL_ADAPTATION].data,
            "T": np.full(
                self.var.n,
                self.model.config["agent_settings"]["farmers"]["expected_utility"][
                    "adaptation_well"
                ]["decision_horizon"],
            ),
            "discount_rate": self.var.discount_rate.data,
            "extra_constraint": extra_constraint,
        }

        # Calculate the EU of not adapting and adapting respectively
        SEUT_do_nothing = self.decision_module.calcEU_do_nothing(**decision_params)
        SEUT_adapt = self.decision_module.calcEU_adapt(**decision_params)

        assert (SEUT_do_nothing != -1).any() or (SEUT_adapt != -1).any()

        SEUT_adaptation_decision = self.update_adaptation_decision(
            adaptation_type=WELL_ADAPTATION,
            adapted=adapted,
            loan_duration=loan_duration,
            annual_cost=annual_cost,
            SEUT_do_nothing=SEUT_do_nothing,
            SEUT_adapt=SEUT_adapt,
            ids_to_switch_to=ids_to_switch_to,
        )

        # Set their well depth
        self.var.well_depth[SEUT_adaptation_decision] = well_depth[
            SEUT_adaptation_decision
        ]

        # Print the percentage of adapted households
        percentage_adapted = round(
            np.sum(self.var.adaptations[:, WELL_ADAPTATION] > 0) / self.var.n * 100,
            2,
        )
        print(
            "Irrigation well farms:",
            percentage_adapted,
            "(%)",
            "New/Renewed wells:",
            np.sum(SEUT_adaptation_decision),
            "(-)",
        )

    def adapt_irrigation_efficiency(
        self, farmer_yield_probability_relation, energy_cost, water_cost
    ) -> None:
        """Handle the adaptation of farmers to irrigation wells.

        This function checks which farmers will adopt irrigation wells based on their expected utility
        and the provided constraints. It calculates the costs and the benefits for each farmer and updates
        their statuses (e.g., irrigation source, adaptation costs) accordingly.

        Todo:
            - Possibly externalize hard-coded values.
        """
        # placeholder
        m2_adaptation_costs = np.full(
            self.var.n,
            self.model.config["agent_settings"]["farmers"]["expected_utility"][
                "adaptation_sprinkler"
            ]["m2_cost"],
        )

        loan_duration = self.model.config["agent_settings"]["farmers"][
            "expected_utility"
        ]["adaptation_sprinkler"]["loan_duration"]

        # Placeholder
        costs_irrigation_system = m2_adaptation_costs * self.field_size_per_farmer

        interest_rate = self.var.interest_rate.data

        annual_cost = costs_irrigation_system * (
            interest_rate
            * (1 + interest_rate) ** loan_duration
            / ((1 + interest_rate) ** loan_duration - 1)
        )

        total_annual_costs_m2 = (
            annual_cost + self.var.all_loans_annual_cost[:, -1, 0]
        ) / self.field_size_per_farmer

        # Solely the annual cost of the adaptation
        annual_cost_m2 = annual_cost / self.field_size_per_farmer

        # Create mask for those who have access to irrigation water
        has_irrigation_access = ~np.all(
            self.var.yearly_abstraction_m3_by_farmer[:, TOTAL_IRRIGATION, :] == 0,
            axis=1,
        )

        # Reset farmers' status and irrigation type who exceeded the lifespan of their adaptation
        # or who's never had access to irrigation water
        expired_adaptations = (
            self.var.time_adapted[:, IRRIGATION_EFFICIENCY_ADAPTATION]
            == self.var.lifespan_irrigation
        ) | has_irrigation_access
        self.var.adaptations[expired_adaptations, IRRIGATION_EFFICIENCY_ADAPTATION] = -1
        self.var.time_adapted[
            expired_adaptations, IRRIGATION_EFFICIENCY_ADAPTATION
        ] = -1

        # To determine the benefit of irrigation, those who have above 90% irrigation efficiency have adapted
        adapted = self.var.adapted[:, IRRIGATION_EFFICIENCY_ADAPTATION] > 0

        energy_cost_m2 = energy_cost / self.field_size_per_farmer
        water_cost_m2 = water_cost / self.field_size_per_farmer

        (
            energy_diff_m2,
            water_diff_m2,
        ) = self.adaptation_water_cost_difference(
            self.main_irrigation_source, adapted, energy_cost_m2, water_cost_m2
        )

        (
            total_profits,
            profits_no_event,
            total_profits_adaptation,
            profits_no_event_adaptation,
            ids_to_switch_to,
        ) = self.profits_SEUT(
            self.main_irrigation_source,
            adapted,
            farmer_yield_probability_relation,
        )

        total_profits_adaptation = (
            total_profits_adaptation + energy_diff_m2 + water_diff_m2
        )
        profits_no_event_adaptation = (
            profits_no_event_adaptation + energy_diff_m2 + water_diff_m2
        )

        # Construct a dictionary of parameters to pass to the decision module functions
        decision_params = {
            "loan_duration": loan_duration,
            "expenditure_cap": self.var.expenditure_cap,
            "n_agents": self.var.n,
            "sigma": self.var.risk_aversion.data,
            "p_droughts": 1 / self.var.p_droughts[:-1],
            "total_profits_adaptation": total_profits_adaptation,
            "profits_no_event": profits_no_event,
            "profits_no_event_adaptation": profits_no_event_adaptation,
            "total_profits": total_profits,
            "risk_perception": self.var.risk_perception.data,
            "total_annual_costs": total_annual_costs_m2,
            "adaptation_costs": annual_cost_m2,
            "adapted": adapted,
            "time_adapted": self.var.time_adapted[:, IRRIGATION_EFFICIENCY_ADAPTATION],
            "T": np.full(
                self.var.n,
                self.model.config["agent_settings"]["farmers"]["expected_utility"][
                    "adaptation_sprinkler"
                ]["decision_horizon"],
            ),
            "discount_rate": self.var.discount_rate.data,
            "extra_constraint": has_irrigation_access,
        }

        # Calculate the EU of not adapting and adapting respectively
        SEUT_do_nothing = self.decision_module.calcEU_do_nothing(**decision_params)
        SEUT_adapt = self.decision_module.calcEU_adapt(**decision_params)

        assert (SEUT_do_nothing != -1).any() or (SEUT_adapt != -1).any()

        SEUT_adaptation_decision = self.update_adaptation_decision(
            adaptation_type=IRRIGATION_EFFICIENCY_ADAPTATION,
            adapted=adapted,
            loan_duration=loan_duration,
            annual_cost=annual_cost,
            SEUT_do_nothing=SEUT_do_nothing,
            SEUT_adapt=SEUT_adapt,
            ids_to_switch_to=ids_to_switch_to,
        )

        # Update irrigation efficiency for farmers who adapted
        self.var.irrigation_efficiency[SEUT_adaptation_decision] = 0.9

        # Print the percentage of adapted households
        percentage_adapted = round(
            np.sum(self.var.adapted[:, IRRIGATION_EFFICIENCY_ADAPTATION])
            / len(self.var.adapted[:, IRRIGATION_EFFICIENCY_ADAPTATION])
            * 100,
            2,
        )
        print("Irrigation efficient farms:", percentage_adapted, "(%)")

    def adapt_irrigation_expansion(
        self, farmer_yield_probability_relation, energy_cost, water_cost
    ) -> None:
        # Constants
        adaptation_type = 3

        loan_duration = self.model.config["agent_settings"]["farmers"][
            "expected_utility"
        ]["adaptation_sprinkler"]["loan_duration"]

        # If the farmers have drip/sprinkler irrigation, they would also have additional costs of expanding that
        # Costs are less than the initial expansion
        adapted_irr_eff = np.where((self.var.adapted[:, 2] == 1), 1, 0)
        total_costs = np.zeros(self.var.n, dtype=np.float32)
        total_costs[adapted_irr_eff] = 2 * self.field_size_per_farmer * 0.5

        interest_rate = self.var.interest_rate.data

        annual_cost = total_costs * (
            interest_rate
            * (1 + interest_rate) ** loan_duration
            / ((1 + interest_rate) ** loan_duration - 1)
        )

        # Farmers will have the same yearly water costs added if they expand
        annual_cost += energy_cost
        annual_cost += water_cost

        # Will also have the input/labor costs doubled
        annual_cost += np.sum(self.var.all_loans_annual_cost[:, 0, :], axis=1)

        total_annual_costs_m2 = (
            annual_cost + self.var.all_loans_annual_cost[:, -1, 0]
        ) / self.field_size_per_farmer

        annual_cost_m2 = annual_cost / self.field_size_per_farmer

        # Create mask for those who have access to irrigation water
        has_irrigation_access = ~np.all(
            self.var.yearly_abstraction_m3_by_farmer[:, TOTAL_IRRIGATION, :] == 0,
            axis=1,
        )

        # Reset farmers' status and irrigation type who exceeded the lifespan of their adaptation
        # or who's never had access to irrigation water
        expired_adaptations = (
            self.var.time_adapted[:, adaptation_type] == self.var.lifespan_irrigation
        ) | np.all(
            self.var.yearly_abstraction_m3_by_farmer[:, TOTAL_IRRIGATION, :] == 0,
            axis=1,
        )
        self.var.adapted[expired_adaptations, adaptation_type] = 0
        self.var.time_adapted[expired_adaptations, adaptation_type] = -1

        adapted = np.where((self.var.adapted[:, adaptation_type] == 1), 1, 0)

        (
            total_profits,
            profits_no_event,
            total_profits_adaptation,
            profits_no_event_adaptation,
            ids_to_switch_to,
        ) = self.profits_SEUT(
            self.main_irrigation_source,
            adapted,
            farmer_yield_probability_relation,
        )

        # Construct a dictionary of parameters to pass to the decision module functions
        decision_params = {
            "loan_duration": loan_duration,
            "expenditure_cap": self.var.expenditure_cap,
            "n_agents": self.var.n,
            "sigma": self.var.risk_aversion.data,
            "p_droughts": 1 / self.var.p_droughts[:-1],
            "total_profits_adaptation": total_profits_adaptation,
            "profits_no_event": profits_no_event,
            "profits_no_event_adaptation": profits_no_event_adaptation,
            "total_profits": total_profits,
            "risk_perception": self.var.risk_perception.data,
            "total_annual_costs": total_annual_costs_m2,
            "adaptation_costs": annual_cost_m2,
            "adapted": adapted,
            "time_adapted": self.var.time_adapted[:, adaptation_type],
            "T": np.full(
                self.var.n,
                self.model.config["agent_settings"]["farmers"]["expected_utility"][
                    "adaptation_sprinkler"
                ]["decision_horizon"],
            ),
            "discount_rate": self.var.discount_rate.data,
            "extra_constraint": has_irrigation_access,
        }

        # Calculate the EU of not adapting and adapting respectively
        SEUT_do_nothing = self.decision_module.calcEU_do_nothing(**decision_params)
        SEUT_adapt = self.decision_module.calcEU_adapt(**decision_params)

        assert (SEUT_do_nothing != -1).any or (SEUT_adapt != -1).any()

        SEUT_adaptation_decision = self.update_adaptation_decision(
            adaptation_type=adaptation_type,
            adapted=adapted,
            loan_duration=loan_duration,
            annual_cost=annual_cost,
            SEUT_do_nothing=SEUT_do_nothing,
            SEUT_adapt=SEUT_adapt,
            ids_to_switch_to=ids_to_switch_to,
        )

        # Update irrigation efficiency for farmers who adapted
        self.var.fraction_irrigated_field[SEUT_adaptation_decision] = 1

        # Print the percentage of adapted households
        percentage_adapted = round(
            np.sum(self.var.adapted[:, adaptation_type])
            / len(self.var.adapted[:, adaptation_type])
            * 100,
            2,
        )
        print("Irrigation expanded farms:", percentage_adapted, "(%)")

    def adapt_insurance(
        self,
        adaptation_types,
        adaptation_names,
        farmer_yield_probability_relation_base,
        farmer_yield_probability_relations_insured,
        premiums,
    ):
        """Handle the adaptation of farmers to irrigation wells.

        This function checks which farmers will adopt irrigation wells based on their expected utility
        and the provided constraints. It calculates the costs and the benefits for each farmer and updates
        their statuses (e.g., irrigation source, adaptation costs) accordingly.

        Todo:
            - Possibly externalize hard-coded values.
        """
        loan_duration = self.var.insurance_duration
        interest_rate = self.var.interest_rate.data

        # Determine the income of each farmer with or without insurance
        # Profits without insurance
        regular_yield_ratios = self.convert_probability_to_yield_ratio(
            farmer_yield_probability_relation_base
        )
        total_profits = self.compute_total_profits(regular_yield_ratios)
        total_profits, profits_no_event = self.format_results(total_profits)

        SEUT_insurance_options = np.full(
            (self.var.n, len(premiums)), 0, dtype=np.float32
        )
        annual_cost_array = np.full((self.var.n, len(premiums)), 0, dtype=np.float32)

        for idx, adaptation_type in enumerate(adaptation_types):
            # Parameters
            farmer_yield_probability_relation_insured = (
                farmer_yield_probability_relations_insured[idx]
            )
            annual_cost = premiums[idx]

            # Reset farmers' adatations that exceeded their lifespan
            expired_adaptations = (
                self.var.time_adapted[:, adaptation_type] == loan_duration
            )
            self.var.adaptations[expired_adaptations, adaptation_type] = -1
            self.var.time_adapted[expired_adaptations, adaptation_type] = -1

            adapted = self.var.adaptations[:, adaptation_type] > 0

            if len(adaptation_types) > 1:
                # Define extra constraints -- cant adapt another insurance type while having one before
                other_masks = [
                    (self.var.adaptations[:, t] < 0)
                    for t in adaptation_types
                    if t != adaptation_type
                ]
                extra_constraint = np.logical_or.reduce(other_masks)
            else:
                extra_constraint = np.ones_like(adapted, dtype=bool)

            # Compute profits with index insurance
            annual_cost = annual_cost * (
                interest_rate
                * (1 + interest_rate) ** loan_duration
                / ((1 + interest_rate) ** loan_duration - 1)
            )
            annual_cost_array[:, idx] = annual_cost

            # Total cost = adaptation costs + existing loans
            total_annual_costs_m2 = (
                annual_cost + self.var.all_loans_annual_cost[:, -1, 0]
            ) / self.field_size_per_farmer

            # Solely the annual cost of the adaptation
            annual_cost_m2 = annual_cost / self.field_size_per_farmer

            # Determine the would be income with insurance
            insured_yield_ratios = self.convert_probability_to_yield_ratio(
                farmer_yield_probability_relation_insured
            )
            total_profits_insured = self.compute_total_profits(insured_yield_ratios)
            total_profits_index_insured, profits_no_event_index_insured = (
                self.format_results(total_profits_insured)
            )

            # Construct a dictionary of parameters to pass to the decision module functions
            decision_params = {
                "loan_duration": loan_duration,
                "expenditure_cap": self.var.expenditure_cap,
                "n_agents": self.var.n,
                "sigma": self.var.risk_aversion.data,
                "p_droughts": 1 / self.var.p_droughts[:-1],
                "total_profits_adaptation": total_profits_index_insured,
                "profits_no_event": profits_no_event,
                "profits_no_event_adaptation": profits_no_event_index_insured,
                "total_profits": total_profits,
                "risk_perception": self.var.risk_perception.data,
                "total_annual_costs": total_annual_costs_m2,
                "adaptation_costs": annual_cost_m2,
                "adapted": adapted,
                "time_adapted": self.var.time_adapted[:, adaptation_type].data,
                "T": np.full(
                    self.var.n,
                    self.model.config["agent_settings"]["farmers"]["expected_utility"][
                        "adaptation_well"
                    ]["decision_horizon"],
                ),
                "discount_rate": self.var.discount_rate.data,
                "extra_constraint": extra_constraint,
            }

            SEUT_insurance_options[:, idx] = self.decision_module.calcEU_adapt(
                **decision_params
            )

        # Calculate the EU of not adapting and adapting respectively
        SEUT_do_nothing = self.decision_module.calcEU_do_nothing(**decision_params)

        assert (SEUT_do_nothing != -1).any() or (SEUT_insurance_options != -1).any()

        best_option_SEUT = np.max(SEUT_insurance_options, axis=1)
        chosen_option = np.argmax(SEUT_insurance_options, axis=1)

        for idx, adaptation_type in enumerate(adaptation_types):
            adapted = self.var.adaptations[:, adaptation_type] > 0
            annual_cost = annual_cost_array[:, idx]
            adaptation_name = adaptation_names[idx]

            mask_highest_SEUT = chosen_option == idx

            SEUT_decision_array = np.full(self.var.n, -np.inf, dtype=np.float32)
            SEUT_decision_array[mask_highest_SEUT] = best_option_SEUT[mask_highest_SEUT]

            SEUT_adaptation_decision = self.update_adaptation_decision(
                adaptation_type=adaptation_type,
                adapted=adapted,
                loan_duration=loan_duration,
                annual_cost=annual_cost,
                SEUT_do_nothing=SEUT_do_nothing,
                SEUT_adapt=SEUT_decision_array,
                ids_to_switch_to=np.arange(self.var.n),
            )

            if np.count_nonzero(SEUT_adaptation_decision) > 0:
                assert np.min(SEUT_decision_array[SEUT_adaptation_decision]) != -np.inf

            # Print the percentage of adapted households
            percentage_adapted = round(
                np.sum(self.var.adaptations[:, adaptation_type] > 0) / self.var.n * 100,
                2,
            )

            print(
                f"{adaptation_name} Insured farms:",
                percentage_adapted,
                "(%)",
                "New/Renewed insurance contracts:",
                np.sum(SEUT_adaptation_decision),
                "(-)",
            )

    def update_adaptation_decision(
        self,
        adaptation_type,
        adapted,
        loan_duration,
        annual_cost,
        SEUT_do_nothing,
        SEUT_adapt,
        ids_to_switch_to,
    ):
        # Compare EU values for those who haven't adapted yet and get boolean results
        SEUT_adaptation_decision = SEUT_adapt > SEUT_do_nothing

        social_network_adaptation = adapted[self.var.social_network]

        # Check whether adapting agents have adaptation type in their network and create mask
        network_has_adaptation = np.any(social_network_adaptation == 1, axis=1)

        # Increase intention factor if someone in network has adaptation
        intention_factor_adjusted = self.var.intention_factor.copy()

        if adaptation_type in (4, 5, 6):
            social_network_payout = self.var.payout_mask[
                self.var.social_network, adaptation_type
            ]
            network_has_payout = np.any(social_network_payout == 1, axis=1)
            intention_factor_adjusted[network_has_payout] += 0.20

            agent_has_payout = self.var.payout_mask[:, adaptation_type]
            intention_factor_adjusted[agent_has_payout] += 0.20
        else:
            intention_factor_adjusted[network_has_adaptation] += 0.33

        # Determine whether it passed the intention threshold
        random_values = np.random.rand(*intention_factor_adjusted.shape)
        intention_mask = random_values < intention_factor_adjusted

        SEUT_adaptation_decision = SEUT_adaptation_decision & intention_mask

        # Update the adaptation status
        self.var.adaptations[SEUT_adaptation_decision, adaptation_type] = 1

        # Reset the timer for newly adapting farmers and update timers for others
        self.var.time_adapted[SEUT_adaptation_decision, adaptation_type] = 0
        self.var.time_adapted[
            self.var.time_adapted[:, adaptation_type] != -1, adaptation_type
        ] += 1

        # Update annual costs and disposable income for adapted farmers
        self.var.all_loans_annual_cost[
            SEUT_adaptation_decision, adaptation_type + 1, 0
        ] += annual_cost[SEUT_adaptation_decision]
        self.var.all_loans_annual_cost[SEUT_adaptation_decision, -1, 0] += annual_cost[
            SEUT_adaptation_decision
        ]  # Total loan amount

        # set loan tracker
        self.var.loan_tracker[SEUT_adaptation_decision, adaptation_type + 1, 0] += (
            loan_duration
        )

        # Update yield-SPEI relation
        new_id_final = ids_to_switch_to[SEUT_adaptation_decision]

        self.var.yearly_income[SEUT_adaptation_decision, :] = self.var.yearly_income[
            new_id_final, :
        ]
        self.var.yearly_potential_income[SEUT_adaptation_decision, :] = (
            self.var.yearly_potential_income[new_id_final, :]
        )
        self.var.yearly_SPEI_probability[SEUT_adaptation_decision, :] = (
            self.var.yearly_SPEI_probability[new_id_final, :]
        )
        return SEUT_adaptation_decision

    def calculate_water_costs(self) -> Tuple[np.ndarray, np.ndarray, np.ndarray]:
        """Calculate the water and energy costs per agent and the average extraction speed.

        This method computes the energy costs for agents using groundwater, the water costs for all agents
        depending on their water source, and the average extraction speed per agent. It also updates the
        loans and annual costs associated with water and energy use.

        Returns:
            Tuple[np.ndarray, np.ndarray, np.ndarray]: A tuple containing:
                - energy_costs (np.ndarray): Energy costs per agent (LCU/year).
                - water_costs (np.ndarray): Water costs per agent (LCU/year).
                - average_extraction_speed (np.ndarray): Average water extraction speed per agent (m³/s).
        """
        # Get electricity costs per agent based on their region and current time
        electricity_costs = np.full(
            self.var.n,
            self.get_value_per_farmer_from_region_id(
                self.electricity_cost, self.model.current_time
            ),
            dtype=np.float32,
        )

        # Initialize energy and water costs arrays
        energy_costs = np.zeros(self.var.n, dtype=np.float32)
        water_costs = np.zeros(self.var.n, dtype=np.float32)

        # Compute total pump duration per agent (average over crops)
        crop_growth_duration = self.var.crop_calendar[:, :, 2].data
        total_pump_duration = np.where(
            crop_growth_duration == -1, 0, crop_growth_duration
        ).sum(axis=1)

        # Get groundwater depth per agent and ensure non-negative values
        groundwater_depth = self.groundwater_depth.copy()
        groundwater_depth[groundwater_depth < 0] = 0

        # Create unique groups based on crop combinations and elevation
        has_well = self.var.adaptations[:, WELL_ADAPTATION] > 0
        group_indices, n_groups = self.create_unique_groups()

        # Compute yearly water abstraction per m² per agent
        yearly_abstraction_m3_per_m2 = (
            self.var.yearly_abstraction_m3_by_farmer
            / self.field_size_per_farmer[..., None, None]
        )

        # Initialize array to store average extraction per agent
        average_extraction_m2 = np.full(self.var.n, np.nan, dtype=np.float32)
        # Loop over each unique crop group to compute average extraction
        for group_idx in range(n_groups):
            farmers_in_group = group_indices == group_idx
            # Only select the agents with a well
            farmers_in_group_with_well = np.where(farmers_in_group & has_well)

            # Extract the abstraction values for the group, excluding zeros
            extraction_values = yearly_abstraction_m3_per_m2[
                farmers_in_group_with_well, :3, :
            ]
            non_zero_extractions = extraction_values[extraction_values != 0]

            # Compute average extraction for the group if there are non-zero values
            if non_zero_extractions.size > 0:
                average_extraction = np.mean(non_zero_extractions)  # m³ per m² per year
            else:
                average_extraction = 0.0

            # Store the average extraction for each group
            average_extraction_m2[farmers_in_group] = average_extraction

        # Compute average extraction per agent (m³/year)
        average_extraction = average_extraction_m2 * self.field_size_per_farmer

        # Compute average extraction speed per agent (m³/s)
        average_extraction_speed = (
            average_extraction / 365 / self.var.pump_hours / 3600
        )  # Convert from m³/year to m³/s

        # Create boolean masks for different types of water sources
        main_irrigation_sources = self.main_irrigation_source

        mask_channel = main_irrigation_sources == CHANNEL_IRRIGATION
        mask_reservoir = main_irrigation_sources == RESERVOIR_IRRIGATION
        mask_groundwater = main_irrigation_sources == GROUNDWATER_IRRIGATION

        # Compute power required for groundwater extraction per agent (kW)
        power = (
            self.var.specific_weight_water
            * groundwater_depth[mask_groundwater]
            * average_extraction_speed[mask_groundwater]
            / self.var.pump_efficiency
        ) / 1000  # Convert from W to kW

        # Compute energy consumption per agent (kWh/year)
        energy = power * (total_pump_duration[mask_groundwater] * self.var.pump_hours)

        # Get energy cost rate per agent (LCU per kWh)
        energy_cost_rate = electricity_costs[mask_groundwater]

        # Compute energy costs per agent (LCU/year) for groundwater irrigating farmers
        energy_costs[mask_groundwater] = energy * energy_cost_rate

        # Compute water costs for agents using channel water (LCU/year)
        water_costs[mask_channel] = (
            average_extraction[mask_channel] * self.var.water_costs_m3_channel
        )

        # Compute water costs for agents using reservoir water (LCU/year)
        water_costs[mask_reservoir] = (
            average_extraction[mask_reservoir] * self.var.water_costs_m3_reservoir
        )

        # Compute water costs for agents using groundwater (LCU/year)
        water_costs[mask_groundwater] = (
            average_extraction[mask_groundwater] * self.var.water_costs_m3_groundwater
        )

        # Assume minimal interest rate as farmers pay directly
        interest_rate_farmer = 0.0001  # Annual interest rate
        loan_duration = 2  # Loan duration in years

        # Compute annual cost of water and energy using annuity formula
        # A = P * [r(1+r)^n] / [(1+r)^n -1], where P is principal, r is interest rate, n is loan duration
        annuity_factor = (
            interest_rate_farmer
            * (1 + interest_rate_farmer) ** loan_duration
            / ((1 + interest_rate_farmer) ** loan_duration - 1)
        )
        annual_cost_water_energy = (water_costs + energy_costs) * annuity_factor

        # Update loan records with the annual cost of water and energy
        for i in range(4):
            # Find the first available loan slot
            if np.all(self.var.all_loans_annual_cost.data[:, 5, i] == 0):
                self.var.all_loans_annual_cost.data[:, 5, i] = annual_cost_water_energy
                self.var.loan_tracker[annual_cost_water_energy > 0, 5, i] = (
                    loan_duration
                )
                break

        # Add the annual cost to the total loan annual costs
        self.var.all_loans_annual_cost.data[:, -1, 0] += annual_cost_water_energy

        return energy_costs, water_costs, average_extraction_speed

    def calculate_well_costs_global(
        self, groundwater_depth: np.ndarray, average_extraction_speed: np.ndarray
    ) -> Tuple[np.ndarray, np.ndarray]:
        """Calculate the annual costs associated with well installation and operation globally.

        This function computes the annual costs for installing wells, maintaining them, and the energy costs
        associated with pumping groundwater for each agent (farmer). It takes into account regional variations
        in costs and agent-specific parameters such as groundwater depth and extraction speed.

        Args:
            groundwater_depth (np.ndarray): Array of groundwater depths per agent (in meters).
            average_extraction_speed (np.ndarray): Array of average water extraction speeds per agent (m³/s).

        Returns:
            Tuple[np.ndarray, np.ndarray]:
            annual_cost (np.ndarray): Annual cost per agent (local currency units per year).
            potential_well_length (np.ndarray): Potential well length per agent (in meters).
        """
        # Retrieve aquifer-specific unit costs for well drilling per meter
        well_cost_class_1 = self.get_value_per_farmer_from_region_id(
            self.why_10, self.model.current_time
        )
        well_cost_class_2 = self.get_value_per_farmer_from_region_id(
            self.why_20, self.model.current_time
        )
        well_cost_class_3 = self.get_value_per_farmer_from_region_id(
            self.why_30, self.model.current_time
        )

        # Initialize the well unit cost array with zeros
        well_unit_cost = np.zeros_like(self.var.why_class, dtype=np.float32)

        # Assign unit costs to each agent based on their well class using boolean indexing
        well_unit_cost[self.var.why_class == 1] = well_cost_class_1[
            self.var.why_class == 1
        ]
        well_unit_cost[self.var.why_class == 2] = well_cost_class_2[
            self.var.why_class == 2
        ]
        well_unit_cost[self.var.why_class == 3] = well_cost_class_3[
            self.var.why_class == 3
        ]

        # Get electricity costs per agent based on their region and current time
        electricity_costs = self.get_value_per_farmer_from_region_id(
            self.electricity_cost, self.model.current_time
        )

        # Calculate potential well length per agent
        # Potential well length is the sum of the maximum initial saturated thickness and the groundwater depth
        potential_well_length = self.var.max_initial_sat_thickness + groundwater_depth

        # Calculate the installation cost per agent (cost per meter * potential well length)
        install_cost = well_unit_cost * potential_well_length

        # Calculate maintenance cost per agent (as a fraction of the installation cost)
        maintenance_cost = self.var.maintenance_factor * install_cost

        # Calculate the total pump duration per agent (average over crops)
        crop_growth_duration = self.var.crop_calendar[:, :, 2].data
        total_pump_duration = np.where(
            crop_growth_duration == -1, 0, crop_growth_duration
        ).sum(axis=1)  # days

        # Calculate the power required per agent for pumping groundwater (in kilowatts)
        # specific_weight_water (N/m³), groundwater_depth (m), average_extraction_speed (m³/s), pump_efficiency (%)
        power = (
            self.var.specific_weight_water
            * groundwater_depth
            * average_extraction_speed
            / self.var.pump_efficiency
        ) / 1000  # Convert from watts to kilowatts

        # Calculate the energy consumption per agent (in kilowatt-hours)
        # power (kW), total_pump_duration (days), pump_hours (hours per day)
        energy = power * (total_pump_duration * self.var.pump_hours)

        # Calculate the energy cost per agent (USD per year)
        energy_cost = energy * electricity_costs

        # Fetch loan configuration for well installation
        loan_config = self.model.config["agent_settings"]["farmers"][
            "expected_utility"
        ]["adaptation_well"]
        loan_duration = loan_config["loan_duration"]  # Loan duration in years

        # Calculate annuity factor for loan repayment using the annuity formula
        # A = P * [r(1+r)^n] / [(1+r)^n -1], where:
        # A = annual payment, P = principal amount (install_cost), r = interest rate, n = loan duration
        interest_rate = self.var.interest_rate.data

        n = loan_duration
        annuity_factor = (interest_rate * (1 + interest_rate) ** n) / (
            (1 + interest_rate) ** n - 1
        )

        # Calculate the annual cost per agent (local currency units per year)
        annual_cost = (install_cost * annuity_factor) + energy_cost + maintenance_cost

        return annual_cost, potential_well_length

    def profits_SEUT(
        self, additional_diffentiators, adapted, farmer_yield_probability_relation
    ) -> Tuple[
        np.ndarray,
        np.ndarray,
        np.ndarray,
        np.ndarray,
    ]:
        """Calculate total profits under different drought probability scenarios, with and without adaptation measures for adaptation types 0 and 1.

        Args:
            additional_diffentiators: Additional differentiators for grouping agents.
            adapted (np.ndarray): An array indicating which agents have adapted (relevant for adaptation_type == 1).
            farmer_yield_probability_relation (np.ndarray): Yield probability relation for farmers.

        Returns:
            Tuple[np.ndarray, np.ndarray, np.ndarray, np.ndarray]:
            total_profits (np.ndarray): Total profits under different drought scenarios without adaptation.
            profits_no_event (np.ndarray): Profits under the 'no drought' scenario without adaptation.
            total_profits_adaptation (np.ndarray): Total profits under different drought scenarios with adaptation.
            profits_no_event_adaptation (np.ndarray): Profits under the 'no drought' scenario with adaptation.
        """
        # Main function logic
        yield_ratios = self.convert_probability_to_yield_ratio(
            farmer_yield_probability_relation
        )

        # Compute profits without adaptation
        total_profits = self.compute_total_profits(yield_ratios)
        total_profits, profits_no_event = self.format_results(total_profits)

        gains_adaptation, ids_to_switch_to = self.adaptation_yield_ratio_difference(
            additional_diffentiators, adapted, yield_ratios
        )
        # Clip yield ratios to physical boundaries of 0 and 1
        yield_ratios_adaptation = np.clip(yield_ratios + gains_adaptation, 0, 1)
        # Compute profits with adaptation
        total_profits_adaptation = self.compute_total_profits(yield_ratios_adaptation)
        total_profits_adaptation, profits_no_event_adaptation = self.format_results(
            total_profits_adaptation
        )
        return (
            total_profits,
            profits_no_event,
            total_profits_adaptation,
            profits_no_event_adaptation,
            ids_to_switch_to,
        )

    def profits_SEUT_crops(
        self, unique_crop_calendars, farmer_yield_probability_relation
    ) -> Tuple[
        np.ndarray,
        np.ndarray,
        np.ndarray,
        np.ndarray,
        np.ndarray,
        np.ndarray,
    ]:
        """Calculate total profits under different drought probability scenarios with crop adaptation measures (Adaptation Type 2).

        Returns:
            Tuple containing profits without adaptation, profits with adaptation options, and additional data.
        """
        # Main function logic
        yield_ratios = self.convert_probability_to_yield_ratio(
            farmer_yield_probability_relation
        )

        # Compute profits without adaptation
        total_profits = self.compute_total_profits(yield_ratios)
        profit_events, profits_no_event = self.format_results(total_profits)
        insurance_differentiator = (
            self.var.adaptations[:, PERSONAL_INSURANCE_ADAPTATION] > 0
        )

        crop_elevation_group = np.hstack(
            (
                self.var.crop_calendar[:, :, 0].data,
                self.farmer_command_area.reshape(-1, 1),
                self.up_or_downstream.reshape(-1, 1),
                insurance_differentiator.reshape(-1, 1),
            )
        )

        unique_crop_groups, group_indices = np.unique(
            crop_elevation_group, axis=0, return_inverse=True
        )

        # Calculate the yield gains for crop switching for different farmers
        (
            profit_gains,
            new_farmer_id,
        ) = crop_profit_difference_njit_parallel(
            yearly_profits=self.var.yearly_income.data
            / self.field_size_per_farmer[..., None],  # income per m2
            crop_elevation_group=crop_elevation_group,
            unique_crop_groups=unique_crop_groups,
            group_indices=group_indices,
            crop_calendar=self.var.crop_calendar.data,
            unique_crop_calendars=unique_crop_calendars,
            p_droughts=self.var.p_droughts,
            past_window=5,
        )

        total_profits_adaptation = np.full(
            (len(unique_crop_calendars), len(self.var.p_droughts[:-1]), self.var.n),
            0.0,
            dtype=np.float32,
        )
        profits_no_event_adaptation = np.full(
            (len(unique_crop_calendars), self.var.n),
            0.0,
            dtype=np.float32,
        )

        for crop_option in range(len(unique_crop_calendars)):
            profit_gains_option = profit_gains[:, crop_option]
            profits_adaptation_option = total_profits + profit_gains_option[..., None]

            (
                total_profits_adaptation_option,
                profits_no_event_adaptation_option,
            ) = self.format_results(profits_adaptation_option)

            total_profits_adaptation[crop_option, :, :] = (
                total_profits_adaptation_option
            )
            profits_no_event_adaptation[crop_option, :] = (
                profits_no_event_adaptation_option
            )

        return (
            profit_events,
            profits_no_event,
            total_profits_adaptation,
            profits_no_event_adaptation,
            new_farmer_id,
        )

    def compute_total_profits(self, yield_ratios: np.ndarray) -> np.ndarray:
        """Compute total profits for all agents across different drought scenarios.

        Args:
            yield_ratios (np.ndarray): Yield ratios for agents under different drought scenarios.
            crops_mask (np.ndarray): Mask indicating valid crop entries.
            nan_array (np.ndarray): Array filled with NaNs for reference.

        Returns:
            np.ndarray: Total profits for agents under each drought scenario.
        """
        crops_mask = (self.var.crop_calendar[:, :, 0] >= 0) & (
            self.var.crop_calendar[:, :, 0]
            < len(self.var.crop_data["reference_yield_kg_m2"])
        )
        nan_array = np.full_like(
            self.var.crop_calendar[:, :, 0], fill_value=np.nan, dtype=float
        )
        total_profits = np.zeros((self.var.n, yield_ratios.shape[1]))
        for col in range(yield_ratios.shape[1]):
            total_profits[:, col] = self.yield_ratio_to_profit(
                yield_ratios[:, col], crops_mask, nan_array
            )
        return total_profits

    def format_results(
        self, total_profits: np.ndarray
    ) -> Tuple[np.ndarray, np.ndarray]:
        """Transpose and slice the total profits matrix, and extract the 'no drought' scenario profits.

        Args:
            total_profits (np.ndarray): Total profits matrix.

        Returns:
            Tuple[np.ndarray, np.ndarray]: Transposed profits and 'no drought' scenario profits.
        """
        total_profits = total_profits.T
        profits_no_event = total_profits[-1, :]
        total_profits = total_profits[:-1, :]
        return total_profits, profits_no_event

    def convert_probability_to_yield_ratio(
        self, farmer_yield_probability_relation
    ) -> np.ndarray:
        """Convert drought probabilities to yield ratios based on the given polynomial relationship.

        For each farmer's yield-probability relationship (represented as a polynomial),
        this function calculates the inverse of the relationship and then applies the
        inverted polynomial to a set of given probabilities to obtain yield ratios.
        The resulting yield ratios are then adjusted to lie between 0 and 1. The final
        results are stored in `self.var.yield_ratios_drought_event`.

        Note:
            - It assumes that the polynomial relationship is invertible.
            - Adjusts yield ratios to be non-negative and capped at 1.0.
        """

        def logarithmic_function(probability, params):
            a = params[:, 0]
            b = params[:, 1]
            x = probability[:, np.newaxis]
            return a * np.log10(x) + b

        def exponential_function(probability, params):
            # Extract parameters
            a = params[:, 0]  # Shape: (num_agents,)
            b = params[:, 1]  # Shape: (num_agents,)
            x = probability  # Shape: (num_events,)

            # Reshape arrays for broadcasting
            a = a[:, np.newaxis]  # Shape: (num_agents, 1)
            b = b[:, np.newaxis]  # Shape: (num_agents, 1)
            x = x[np.newaxis, :]  # Shape: (1, num_events)

            # Compute the exponential function
            return a * np.exp(b * x)  # Shape: (num_agents, num_events)

        yield_ratios = exponential_function(
            1 / self.var.p_droughts, farmer_yield_probability_relation
        )

        # Adjust the yield ratios to lie between 0 and 1
        yield_ratios = np.clip(yield_ratios, 0, 1)

        # Store the results in a variable
        yield_ratios_drought_event = yield_ratios[:]

        return yield_ratios_drought_event

    def create_unique_groups(self, *additional_diffentiators):
        """Create unique groups based on elevation data and merge with crop calendar.

        Returns:
            numpy.ndarray: Merged array with crop calendar and elevation distribution groups.
        """
        if additional_diffentiators:
            agent_classes = np.stack(
                [self.var.farmer_base_class.data, *additional_diffentiators], axis=1
            )
        else:
            agent_classes = self.var.farmer_base_class
        groups, group_indices = np.unique(agent_classes, axis=0, return_inverse=True)
        return group_indices, groups.shape[0]

    def adaptation_yield_ratio_difference(
        self, additional_diffentiators, adapted: np.ndarray, yield_ratios
    ) -> np.ndarray:
        """Calculate the relative yield ratio improvement for farmers adopting a certain adaptation.

        This function determines how much better farmers that have adopted a particular adaptation
        are doing in terms of their yield ratio as compared to those who haven't.

        The additional differentiator must be different from the adapted class

        Returns:
            An array representing the relative yield ratio improvement for each agent.

        TO DO: vectorize
        """
        group_indices, n_groups = self.create_unique_groups(additional_diffentiators)

        # Initialize array to store relative yield ratio improvement for unique groups
        gains_adaptation = np.zeros(
            (self.var.n, self.var.p_droughts.size),
            dtype=np.float32,
        )
        ids_to_switch_to = np.full(
            self.var.n,
            -1,
            dtype=np.int32,
        )
        # Loop over each unique group of farmers to determine their average yield ratio
        for group_idx in range(n_groups):
            # Agents in the current group
            group_members = group_indices == group_idx

            # Split agents into adapted and unadapted within the group
            unadapted_agents = group_members & (~adapted)
            adapted_agents = group_members & adapted

            if unadapted_agents.any() and adapted_agents.any():
                # Calculate mean yield ratio over past years for both adapted and unadapted groups
                unadapted_yield_ratio = np.mean(
                    yield_ratios[unadapted_agents, :], axis=0
                )
                adapted_yield_ratio = np.mean(yield_ratios[adapted_agents, :], axis=0)

                yield_ratio_gain = adapted_yield_ratio - unadapted_yield_ratio

                id_to_switch_to = find_most_similar_index(
                    yield_ratio_gain,
                    yield_ratios,
                    adapted_agents,
                )

                ids_to_switch_to[group_members] = id_to_switch_to
                gains_adaptation[group_members, :] = yield_ratio_gain

        assert np.max(gains_adaptation) != np.inf, "gains adaptation value is inf"

        return gains_adaptation, ids_to_switch_to

    def reset_well_status(
        self,
        farmer_yield_probability_relation,
        adapted,
        groundwater_depth,
        additional_diffentiator,
    ):
        expired_adaptations = (
            self.var.time_adapted[:, WELL_ADAPTATION] == self.var.lifespan_well
        ) | (groundwater_depth > self.var.well_depth)
        self.var.adaptations[expired_adaptations, WELL_ADAPTATION] = -1
        self.var.time_adapted[expired_adaptations, WELL_ADAPTATION] = -1

        # Determine the IDS of the most similar group of yield
        (
            total_profits,
            profits_no_event,
            total_profits_adaptation,
            profits_no_event_adaptation,
            ids_to_switch_to,
        ) = self.profits_SEUT(
            additional_diffentiator, ~adapted, farmer_yield_probability_relation
        )
        # Update yield-SPEI relation
        new_id_final = ids_to_switch_to[expired_adaptations]
        own_nr = np.arange(new_id_final.shape[0])
        new_id_final = np.where(new_id_final == -1, own_nr, new_id_final)

        self.var.yearly_income[expired_adaptations, :] = self.var.yearly_income[
            new_id_final, :
        ]
        self.var.yearly_potential_income[expired_adaptations, :] = (
            self.var.yearly_potential_income[new_id_final, :]
        )
        self.var.yearly_SPEI_probability[expired_adaptations, :] = (
            self.var.yearly_SPEI_probability[new_id_final, :]
        )

    def adaptation_water_cost_difference(
        self, additional_diffentiators, adapted: np.ndarray, energy_cost, water_cost
    ) -> Tuple[np.ndarray, np.ndarray]:
        """Calculate the relative yield ratio improvement for farmers adopting a certain adaptation.

        This function determines how much better farmers that have adopted a particular adaptation
        are doing in terms of their yield ratio as compared to those who haven't.

        Args:
            additional_diffentiators (np.ndarray): Additional differentiators for grouping agents.
            adapted (np.ndarray): Array indicating adaptation status (0 or 1) for each agent.
            energy_cost (np.ndarray): Array of energy costs for each agent.
            water_cost (np.ndarray): Array of water costs for each agent.

        Returns:
            Tuple[np.ndarray, np.ndarray]: Arrays representing the relative energy cost and water cost improvements for each agent.
        """
        assert adapted.dtype == bool, "adapted should be a boolean array"

        # Create unique groups based on elevation data
        group_indices, n_groups = self.create_unique_groups(additional_diffentiators)

        # Initialize arrays to store gains per group
        unique_water_cost_gain = np.zeros(n_groups, dtype=np.float32)
        unique_energy_cost_gain = np.zeros(n_groups, dtype=np.float32)

        # For each group, compute gains
        for group_idx in range(n_groups):
            # Agents in the current group
            group_members = group_indices == group_idx

            # Split agents into adapted and unadapted within the group
            unadapted_agents = group_members & (~adapted)
            adapted_agents = group_members & adapted

            # Check if both adapted and unadapted agents are present
            if np.any(unadapted_agents) and np.any(adapted_agents):
                # Calculate mean water and energy costs for unadapted agents
                unadapted_water_cost = np.mean(water_cost[unadapted_agents], axis=0)
                unadapted_energy_cost = np.mean(energy_cost[unadapted_agents], axis=0)

                # Calculate mean water and energy costs for adapted agents
                adapted_water_cost = np.mean(water_cost[adapted_agents], axis=0)
                adapted_energy_cost = np.mean(energy_cost[adapted_agents], axis=0)

                # Calculate gains
                water_cost_gain = adapted_water_cost - unadapted_water_cost
                energy_cost_gain = adapted_energy_cost - unadapted_energy_cost

                # Store gains for the group
                unique_water_cost_gain[group_idx] = water_cost_gain
                unique_energy_cost_gain[group_idx] = energy_cost_gain
            else:
                # If not enough data, set gains to zero or np.nan
                unique_water_cost_gain[group_idx] = 0  # or np.nan
                unique_energy_cost_gain[group_idx] = 0  # or np.nan

        # Map gains back to agents using group indices
        water_cost_adaptation_gain = unique_water_cost_gain[group_indices]
        energy_cost_adaptation_gain = unique_energy_cost_gain[group_indices]

        return energy_cost_adaptation_gain, water_cost_adaptation_gain

    def yield_ratio_to_profit(
        self, yield_ratios: np.ndarray, crops_mask: np.ndarray, nan_array: np.ndarray
    ) -> np.ndarray:
        """Convert yield ratios to monetary profit values.

        This function computes the profit values for each crop based on given yield ratios.
        The profit is calculated by multiplying the crop yield in kilograms per sqr. meter with
        the average crop price. The function leverages various data inputs, such as current crop
        prices and reference yields.

        Args:
            yield_ratios: The array of yield ratios for the crops.
            crops_mask: A mask that denotes valid crops, based on certain conditions.
            array_with_reference: An array initialized with NaNs, later used to store reference yields and crop prices.
            nan_array: An array filled with NaNs, used for initializing arrays.

        Returns:
            An array representing the profit values for each crop based on the given yield ratios.

        Note:
            - It assumes that the crop prices are non-NaN for the current model time.
            - The function asserts that crop yields in kg are always non-negative.

        TODO: Take the average crop prices over the last x years.
        """
        # Create blank arrays with only nans
        array_with_reference_yield = nan_array.copy()
        array_with_price = nan_array.copy()

        # Check if prices are monthly or yearly
        price_frequency = self.model.config["agent_settings"]["market"][
            "price_frequency"
        ]

        if price_frequency == "monthly":
            total_price = 0
            month_count = 0

            # Ending date and start date set to one year prior
            end_date = self.model.current_time
            start_date = datetime(end_date.year - 1, 1, 1)

            # Loop through each month from start_date to end_date to get the sum of crop costs over the past year
            current_date = start_date
            while current_date <= end_date:
                assert self.crop_prices[0] is not None, (
                    "behavior needs crop prices to work"
                )
                monthly_price = self.crop_prices[1][
                    self.crop_prices[0].get(current_date)
                ]
                total_price += monthly_price
                # Move to the next month
                if current_date.month == 12:
                    current_date = datetime(current_date.year + 1, 1, 1)
                else:
                    current_date = datetime(
                        current_date.year, current_date.month + 1, 1
                    )
                month_count += 1

            # Calculate the average price over the last year
            crop_prices = total_price / month_count

        else:
            crop_prices = self.agents.market.crop_prices[self.var.region_id]

        # Assign the reference yield and current crop price to the array based on valid crop mask
        array_with_price[crops_mask] = np.take(
            crop_prices, self.var.crop_calendar[:, :, 0][crops_mask].astype(int)
        )
        assert not np.isnan(
            array_with_price[crops_mask]
        ).any()  # Ensure there are no NaN values in crop prices

        array_with_reference_yield[crops_mask] = np.take(
            self.var.crop_data["reference_yield_kg_m2"].values,
            self.var.crop_calendar[:, :, 0][crops_mask].astype(int),
        )

        # Calculate the product of the average reference yield and average crop price ignoring NaN values
        reference_profit_m2 = np.nansum(
            array_with_reference_yield * array_with_price, axis=1
        )
        assert (
            reference_profit_m2 >= 0
        ).all()  # Ensure all crop yields are non-negative

        # Calculate profit by multiplying yield with price
        profit_m2 = yield_ratios * reference_profit_m2

        return profit_m2

    def update_loans(self) -> None:
        # Subtract 1 off each loan duration, except if that loan is at 0
        self.var.loan_tracker -= self.var.loan_tracker != 0
        # If the loan tracker is at 0, cancel the loan amount and subtract it of the total
        expired_loan_mask = self.var.loan_tracker == 0

        # Add a column to make it the same shape as the loan amount array
        new_column = np.full((self.var.n, 1, 5), False)
        expired_loan_mask = np.column_stack((expired_loan_mask, new_column))

        # Sum the expired loan amounts
        ending_loans = expired_loan_mask * self.var.all_loans_annual_cost
        total_loan_reduction = np.sum(ending_loans, axis=(1, 2))

        # Subtract it from the total loans and set expired loans to 0
        self.var.all_loans_annual_cost[:, -1, 0] -= total_loan_reduction
        self.var.all_loans_annual_cost[expired_loan_mask] = 0
        self.var.all_loans_annual_cost[self.var.all_loans_annual_cost < 0] = 0

        # Adjust for inflation in separate array for export
        # Calculate the cumulative inflation from the start year to the current year for each farmer
        cumulative_inflation = np.prod(
            [
                self.get_value_per_farmer_from_region_id(
                    self.inflation_rate, datetime(year, 1, 1)
                )
                for year in range(
                    self.model.config["general"]["spinup_time"].year,
                    self.model.current_time.year + 1,
                )
            ],
            axis=0,
        )

        self.var.adjusted_annual_loan_cost = (
            self.var.all_loans_annual_cost / cumulative_inflation[..., None, None]
        )

        self.var.adjusted_yearly_income = (
            self.var.insured_yearly_income / cumulative_inflation[..., None]
        )
        pass

    def get_value_per_farmer_from_region_id(
        self, data, time, subset=None
    ) -> np.ndarray:
        index = data[0].get(time)
        if subset is not None:
            region_id = self.var.region_id[subset]
        else:
            region_id = self.var.region_id
        unique_region_ids, inv = np.unique(region_id, return_inverse=True)
        values = np.full_like(unique_region_ids, np.nan, dtype=np.float32)
        for i, region_id in enumerate(unique_region_ids):
            values[i] = data[1][region_id][index]
        return values[inv]

    @staticmethod
    @njit(cache=True)
    def field_size_per_farmer_numba(
        field_indices_by_farmer: np.ndarray,
        field_indices: np.ndarray,
        cell_area: np.ndarray,
    ) -> np.ndarray:
        """Gets the field size for each farmer.

        Args:
            field_indices_by_farmer: This array contains the indices where the fields of a farmer are stored in `field_indices`.
            field_indices: This array contains the indices of all fields, ordered by farmer. In other words, if a farmer owns multiple fields, the indices of the fields are indices.
            cell_area: Subarray of cell_area.

        Returns:
            field_size_per_farmer: Field size for each farmer in m2.
        """
        field_size_per_farmer = np.zeros(
            field_indices_by_farmer.shape[0], dtype=np.float32
        )
        for farmer in range(field_indices_by_farmer.shape[0]):
            for field in get_farmer_HRUs(
                field_indices, field_indices_by_farmer, farmer
            ):
                field_size_per_farmer[farmer] += cell_area[field]
        return field_size_per_farmer

    @property
    def field_size_per_farmer(self) -> np.ndarray:
        """Gets the field size for each farmer.

        Returns:
            field_size_per_farmer: Field size for each farmer in m2.
        """
        return self.field_size_per_farmer_numba(
            self.var.field_indices_by_farmer.data,
            self.var.field_indices,
            self.HRU.var.cell_area,
        )

    @property
    def is_irrigated(self):
        return (
            self.var.adaptations[:, [SURFACE_IRRIGATION_EQUIPMENT, WELL_ADAPTATION]] > 0
        ).any(axis=1)

    @property
    def irrigated_fields(self) -> np.ndarray:
        """Gets the indices of fields that are irrigated.

        Returns:
            irrigated_fields: Indices of fields that are irrigated.
        """
        irrigated_fields = np.take(
            self.is_irrigated,
            self.HRU.var.land_owners,
        )
        irrigated_fields[self.HRU.var.land_owners == -1] = False
        return irrigated_fields

    @property
    def groundwater_depth(self):
        groundwater_depth = get_farmer_groundwater_depth(
            self.var.n,
            self.model.hydrology.groundwater.groundwater_depth,
            self.HRU.var.HRU_to_grid,
            self.var.field_indices,
            self.var.field_indices_by_farmer.data,
            self.HRU.var.cell_area,
        )
        assert not np.isnan(groundwater_depth).any(), "groundwater depth is nan"
        return groundwater_depth

    def create_farmer_classes(self, *characteristics):
        agent_classes = np.unique(
            np.stack(characteristics), axis=1, return_inverse=True
        )[1]
        return agent_classes

    @property
    def main_irrigation_source(self):
        # Set to 0 if channel abstraction is bigger than reservoir and groundwater, 1 for reservoir, 2 for groundwater and -1 no abstraction
        main_irrigation_source = np.argmax(
            self.var.yearly_abstraction_m3_by_farmer[:, :TOTAL_IRRIGATION, 0],
            axis=1,
        )
        # Set to -1 for precipitation if there is no abstraction
        main_irrigation_source[
            self.var.yearly_abstraction_m3_by_farmer[:, :TOTAL_IRRIGATION, 0].sum(
                axis=1
            )
            == 0
        ] = NO_IRRIGATION
        return main_irrigation_source

    def step(self) -> None:
        """This function is called at the beginning of each timestep.

        Then, farmers harvest and plant crops.
        """
        if not self.model.simulate_hydrology:
            return

        timer = TimingModule("crop_farmers")

        self.harvest()
        timer.new_split("harvest")
        self.plant()
        timer.new_split("planting")

        self.water_abstraction_sum()
        timer.new_split("water abstraction calculation")

        self.save_pr()

        ## yearly actions
        if self.model.current_time.month == 1 and self.model.current_time.day == 1:
            if self.model.current_time.year - 1 > self.model.spinup_start.year:
                # reset the irrigation limit, but only if a full year has passed already. Otherwise
                # the cumulative water deficit is not year completed.
                self.var.remaining_irrigation_limit_m3[:] = 0
                self.var.remaining_irrigation_limit_m3[:] = (
                    self.var.irrigation_limit_m3[:]
                )

                # Save SPEI after 1 year, otherwise doesnt line up with harvests
                self.save_yearly_spei()
                self.save_yearly_pr()

            # Set yearly yield ratio based on the difference between saved actual and potential profit
            self.var.yearly_yield_ratio = (
                self.var.yearly_income / self.var.yearly_potential_income
            )

            # Create a DataFrame with command area and elevation
            df = pd.DataFrame(
                {
                    "command_area": self.farmer_command_area,
                    "elevation": self.var.elevation,
                }
            )

            # Compute group-specific median elevation
            df["group_median"] = df.groupby("command_area")["elevation"].transform(
                "median"
            )

            # Determine lower or higher part and assign distinct ids
            self.up_or_downstream = np.where(
                df["elevation"] <= df["group_median"], 0, 1
            )

            # create a unique index for each type of crop calendar that a farmer follows
            crop_calendar_group = np.unique(
                self.var.crop_calendar[:, :, 0], axis=0, return_inverse=True
            )[1]

            self.var.farmer_base_class[:] = self.create_farmer_classes(
                crop_calendar_group,
                self.farmer_command_area,
                self.up_or_downstream,
            )

            print(
                "well",
                np.mean(
                    self.var.yearly_yield_ratio[
                        self.main_irrigation_source == GROUNDWATER_IRRIGATION, 1
                    ]
                ),
                "no irrigation",
                np.mean(
                    self.var.yearly_yield_ratio[
                        self.main_irrigation_source == NO_IRRIGATION, 1
                    ]
                ),
                "total_mean",
                np.mean(self.var.yearly_yield_ratio[:, 1]),
            )

            energy_cost, water_cost, average_extraction_speed = (
                self.calculate_water_costs()
            )

            timer.new_split("water & energy costs")

            if (
                not self.model.in_spinup
                and "ruleset" in self.config
                and not self.config["ruleset"] == "no-adaptation"
            ):
                # Determine the relation between drought probability and yield
                # self.calculate_yield_spei_relation()
                farmer_yield_probability_relation = (
                    self.calculate_yield_spei_relation_group(
                        self.var.yearly_yield_ratio, self.var.yearly_SPEI_probability
                    )
                )
                # Set the base insured income of this year as the yearly income
                # Later, insured losses will be added to this
                self.var.insured_yearly_income[:, 0] = self.var.yearly_income[
                    :, 0
                ].copy()

                timer.new_split("yield-spei relation")

                if (
                    self.personal_insurance_adaptation_active
                    or self.index_insurance_adaptation_active
                    or self.pr_insurance_adaptation_active
                ):
                    # save the base relations for determining the difference with and without insurance
                    farmer_yield_probability_relation_base = (
                        farmer_yield_probability_relation.copy()
                    )
                    potential_insured_loss = self.potential_insured_loss()

                    self.var.payout_mask = np.zeros((self.var.n, 7), dtype=np.bool)

                    government_premium_cap = self.government_premium_cap()
                if self.personal_insurance_adaptation_active:
                    # Now determine the potential (past & current) indemnity payments and recalculate
                    # probability and yield relation
                    personal_premium = self.premium_personal_insurance(
                        potential_insured_loss, government_premium_cap
                    )
                    # Give only the insured agents the relation with covered losses
                    personal_insured_farmers_mask = (
                        self.var.adaptations[:, PERSONAL_INSURANCE_ADAPTATION] > 0
                    )

                    # Add the insured loss to the income of this year's insured farmers
                    potential_insured_loss_personal = self.insured_payouts_personal(
                        personal_insured_farmers_mask
                    )

                    farmer_yield_probability_relation_insured_personal = (
                        self.insured_yields(potential_insured_loss_personal)
                    )

                    farmer_yield_probability_relation[
                        personal_insured_farmers_mask, :
                    ] = farmer_yield_probability_relation_insured_personal[
                        personal_insured_farmers_mask, :
                    ]
                    timer.new_split("personal insurance")
                if self.index_insurance_adaptation_active:
                    gev_params = self.var.GEV_parameters.data
                    strike_vals = np.round(np.arange(0.0, -2.6, -0.2), 2)
                    exit_vals = np.round(np.arange(-2, -3.6, -0.2), 2)
                    rate_vals = np.geomspace(10, 5000, 10)
                    # Calculate best strike, exit, rate for chosen contract
                    strike, exit, rate, index_premium = self.premium_index_insurance(
                        potential_insured_loss=potential_insured_loss,
                        history=self.var.yearly_SPEI.data,
                        gev_params=gev_params,
                        strike_vals=strike_vals,
                        exit_vals=exit_vals,
                        rate_vals=rate_vals,
                        government_premium_cap=government_premium_cap,
                    )
                    index_insured_farmers_mask = (
                        self.var.adaptations[:, INDEX_INSURANCE_ADAPTATION] > 0
                    )
                    potential_insured_loss_index = self.insured_payouts_index(
                        strike,
                        exit,
                        rate,
                        index_insured_farmers_mask,
                        INDEX_INSURANCE_ADAPTATION,
                    )
                    farmer_yield_probability_relation_insured_index = (
                        self.insured_yields(potential_insured_loss_index)
                    )
                    timer.new_split("index insurance")
                if self.pr_insurance_adaptation_active:
                    gev_params = self.var.GEV_parameters.data
                    strike_vals = np.round(np.arange(1500, 300, -100), 2)
                    low, high, N = 0, 800, 10
                    u = np.linspace(0, 1, N)  # linear grid on [0,1]
                    s = 0.5 * (1 - np.cos(np.pi * u))
                    exit_vals = low + s * (high - low)
                    # exit_vals = np.round(np.arange(600, 50, -50), 2)
                    rate_vals = np.geomspace(10, 5000, 10)
                    # Calculate best strike, exit, rate for chosen contract
                    strike, exit, rate, pr_premium = self.premium_index_insurance(
                        potential_insured_loss=potential_insured_loss,
                        history=self.var.yearly_pr.data,
                        gev_params=gev_params,
                        strike_vals=strike_vals,
                        exit_vals=exit_vals,
                        rate_vals=rate_vals,
                        government_premium_cap=government_premium_cap,
                    )
                    pr_insured_farmers_mask = (
                        self.var.adaptations[:, PR_INSURANCE_ADAPTATION] > 0
                    )
                    potential_insured_loss_pr = self.insured_payouts_index(
                        strike,
                        exit,
                        rate,
                        pr_insured_farmers_mask,
                        PR_INSURANCE_ADAPTATION,
                    )
                    farmer_yield_probability_relation_insured_pr = self.insured_yields(
                        potential_insured_loss_pr
                    )
                    timer.new_split("precipitation insurance")
                # These adaptations can only be done if there is a yield-probability relation
                if not np.all(farmer_yield_probability_relation == 0):
                    if self.wells_adaptation_active:
                        self.adapt_irrigation_well(
                            farmer_yield_probability_relation,
                            average_extraction_speed,
                            energy_cost,
                            water_cost,
                        )
                        timer.new_split("irr well")
                    if self.sprinkler_adaptation_active:
                        self.adapt_irrigation_efficiency(
                            farmer_yield_probability_relation, energy_cost, water_cost
                        )

                        timer.new_split("irr efficiency")
                    if self.crop_switching_adaptation_active:
                        self.adapt_crops(farmer_yield_probability_relation)
                        timer.new_split("adapt crops")

                    if (
                        self.personal_insurance_adaptation_active
                        and self.index_insurance_adaptation_active
                        and self.pr_insurance_adaptation_active
                    ):
                        # In scenario with both insurance, compare simultaneously
                        self.adapt_insurance(
                            np.array(
                                [
                                    PERSONAL_INSURANCE_ADAPTATION,
                                    INDEX_INSURANCE_ADAPTATION,
                                    PR_INSURANCE_ADAPTATION,
                                ]
                            ),
                            ["Personal", "Index", "Precipitation"],
                            farmer_yield_probability_relation_base,
                            [
                                farmer_yield_probability_relation_insured_personal,
                                farmer_yield_probability_relation_insured_index,
                                farmer_yield_probability_relation_insured_pr,
                            ],
                            [personal_premium, index_premium, pr_premium],
                        )
                    elif self.personal_insurance_adaptation_active:
                        self.adapt_insurance(
                            [PERSONAL_INSURANCE_ADAPTATION],
                            ["Personal"],
                            farmer_yield_probability_relation_base,
                            [farmer_yield_probability_relation_insured_personal],
                            [personal_premium],
                        )
                        timer.new_split("adapt pers. insurance")
                    elif self.index_insurance_adaptation_active:
                        self.adapt_insurance(
                            [INDEX_INSURANCE_ADAPTATION],
                            ["Index"],
                            farmer_yield_probability_relation_base,
                            [farmer_yield_probability_relation_insured_index],
                            [index_premium],
                        )
                        timer.new_split("adapt index insurance")
                    elif self.pr_insurance_adaptation_active:
                        self.adapt_insurance(
                            [PR_INSURANCE_ADAPTATION],
                            ["Precipitation"],
                            farmer_yield_probability_relation_base,
                            [farmer_yield_probability_relation_insured_pr],
                            [pr_premium],
                        )
                        timer.new_split("adapt prec. insurance")
                else:
                    raise AssertionError(
                        "Cannot adapt without yield - probability relation"
                    )

            advance_crop_rotation_year(
                current_crop_calendar_rotation_year_index=self.var.current_crop_calendar_rotation_year_index,
                crop_calendar_rotation_years=self.var.crop_calendar_rotation_years,
            )

            # Update loans
            self.update_loans()

            for i in range(len(self.var.yearly_abstraction_m3_by_farmer[0, :, 0])):
                shift_and_reset_matrix(
                    self.var.yearly_abstraction_m3_by_farmer[:, i, :]
                )

            # Shift the potential and yearly profits forward
            shift_and_reset_matrix(self.var.yearly_income)
            shift_and_reset_matrix(self.var.yearly_potential_income)
            shift_and_reset_matrix(self.var.insured_yearly_income)

            print(timer)
        # if self.model.current_timestep == 100:
        #     self.add_agent(indices=(np.array([310, 309]), np.array([69, 69])))
        # if self.model.current_timestep == 105:
        #     self.remove_agent(farmer_idx=1000)

        if self.model.timing:
            print(timer)

        self.report(self, locals())

    def remove_agents(
        self, farmer_indices: list[int], new_land_use_type: int
    ) -> np.ndarray:
        farmer_indices = np.array(farmer_indices)
        if farmer_indices.size > 0:
            farmer_indices = np.sort(farmer_indices)[::-1]
            HRUs_with_removed_farmers = []
            for idx in farmer_indices:
                HRUs_with_removed_farmers.append(
                    self.remove_agent(idx, new_land_use_type)
                )

        # TODO: remove the social network of the removed farmers only.
        # because farmers are removed and the current farmers may still
        # be looking for their friends that are gone, we need to reset
        # the social network.

        self.set_social_network()

        return np.concatenate(HRUs_with_removed_farmers)

    def remove_agent(self, farmer_idx: int, new_land_use_type: int) -> np.ndarray:
        assert farmer_idx >= 0, "Farmer index must be positive."
        assert farmer_idx < self.var.n, (
            "Farmer index must be less than the number of agents."
        )

        del self.var.activation_order_by_elevation_fixed

        last_farmer_HRUs = get_farmer_HRUs(
            self.var.field_indices, self.var.field_indices_by_farmer.data, -1
        )
        last_farmer_field_size = self.field_size_per_farmer[-1]  # for testing only

        # disown the farmer.
        HRUs_farmer_to_be_removed = get_farmer_HRUs(
            self.var.field_indices,
            self.var.field_indices_by_farmer.data,
            farmer_idx,
        )
        self.HRU.var.land_owners[HRUs_farmer_to_be_removed] = -1
        self.HRU.var.crop_map[HRUs_farmer_to_be_removed] = -1
        self.HRU.var.crop_age_days_map[HRUs_farmer_to_be_removed] = -1
        self.HRU.var.crop_harvest_age_days[HRUs_farmer_to_be_removed] = -1
        self.HRU.var.land_use_type[HRUs_farmer_to_be_removed] = new_land_use_type

        # reduce number of agents
        self.var.n -= 1

        if not self.var.n == farmer_idx:
            # move data of last agent to the index of the agent that is to be removed, effectively removing that agent.
            for name, agent_array in self.agent_arrays.items():
                agent_array[farmer_idx] = agent_array[-1]
                # reduce the number of agents by 1
                assert agent_array.n == self.var.n + 1
                agent_array.n = self.var.n

            # update the field indices of the last agent
            self.HRU.var.land_owners[last_farmer_HRUs] = farmer_idx
        else:
            for agent_array in self.agent_arrays.values():
                agent_array.n = self.var.n

        # TODO: Speed up field index updating.
        self.update_field_indices()
        self.activation_order_by_elevation  # recreate the activation order

        if self.var.n == farmer_idx:
            assert (
                get_farmer_HRUs(
                    self.var.field_indices,
                    self.var.field_indices_by_farmer.data,
                    farmer_idx,
                ).size
                == 0
            )
        else:
            assert np.array_equal(
                np.sort(last_farmer_HRUs),
                np.sort(
                    get_farmer_HRUs(
                        self.var.field_indices,
                        self.var.field_indices_by_farmer.data,
                        farmer_idx,
                    )
                ),
            )
            assert math.isclose(
                last_farmer_field_size,
                self.field_size_per_farmer[farmer_idx],
                abs_tol=1,
            )

        assert (self.HRU.var.land_owners[HRUs_farmer_to_be_removed] == -1).all()
        return HRUs_farmer_to_be_removed

    def add_agent(
        self,
        indices,
        values={
            "risk_aversion": 1,
            "interest_rate": 1,
            "discount_rate": 1,
            "adapted": False,
            "time_adapted": False,
            "SEUT_no_adapt": 1,
            "EUT_no_adapt": 1,
            "crops": -1,
            "irrigation_source": -1,
            "well_depth": -1,
            "channel_abstraction_m3_by_farmer": 0,
            "reservoir_abstraction_m3_by_farmer": 0,
            "groundwater_abstraction_m3_by_farmer": 0,
            "yearly_abstraction_m3_by_farmer": 0,
            "total_crop_age": 0,
            "per_harvest_yield_ratio": 0,
            "per_harvest_SPEI": 0,
            "monthly_SPEI": 0,
            "disposable_income": 0,
            "household_size": 2,
            "yield_ratios_drought_event": 1,
            "risk_perception": 1,
            "drought_timer": 1,
            "yearly_SPEI_probability": 1,
            "yearly_yield_ratio": 1,
            "yearly_income": 1,
            "yearly_potential_income": 1,
            "farmer_yield_probability_relation": 1,
            "irrigation_efficiency": 0.9,
            "base_management_yield_ratio": 1,
            "yield_ratio_management": 1,
            "annual_costs_all_adaptations": 1,
            "farmer_class": 1,
            "water_use": 1,
            "GEV_parameters": 1,
            "risk_perc_min": 1,
            "risk_perc_max": 1,
            "risk_decr": 1,
            "decision_horizon": 1,
        },
    ):
        """This function can be used to add new farmers."""
        HRU = self.model.data.split(indices)
        assert self.HRU.var.land_owners[HRU] == -1, "There is already a farmer here."
        self.HRU.var.land_owners[HRU] = self.var.n

        pixels = np.column_stack(indices)[:, [1, 0]]
        agent_location = np.mean(
            pixels_to_coords(pixels + 0.5, self.HRU.var.gt), axis=0
        )  # +.5 to use center of pixels

        self.var.n += 1  # increment number of agents
        for name, agent_array in self.agent_arrays.items():
            agent_array.n += 1
            if name == "locations":
                agent_array[self.var.n - 1] = agent_location
            elif name == "elevation":
                agent_array[self.var.n - 1] = self.elevation_subgrid.sample_coords(
                    np.expand_dims(agent_location, axis=0)
                )
            elif name == "region_id":
                agent_array[self.var.n - 1] = self.var.subdistrict_map.sample_coords(
                    np.expand_dims(agent_location, axis=0)
                )
            elif name == "field_indices_by_farmer":
                # TODO: Speed up field index updating.
                self.update_field_indices()
            else:
                agent_array[self.var.n - 1] = values[name]

    @property
    def n(self):
        return self.var._n

    @n.setter
    def n(self, value):
        self.var._n = value

    def get_farmer_elevation(self):
        # get elevation per farmer
        elevation_subgrid = load_grid(
            self.model.files["subgrid"]["landsurface/elevation"],
        )
        elevation_subgrid = np.nan_to_num(elevation_subgrid, copy=False, nan=0.0)
        decompressed_land_owners = self.HRU.decompress(self.HRU.var.land_owners)
        mask = decompressed_land_owners != -1
        return DynamicArray(
            np.bincount(
                decompressed_land_owners[mask],
                weights=elevation_subgrid[mask],
            )
            / np.bincount(decompressed_land_owners[mask]),
            max_n=self.var.max_n,
        )<|MERGE_RESOLUTION|>--- conflicted
+++ resolved
@@ -48,22 +48,13 @@
 GROUNDWATER_IRRIGATION: int = 2
 TOTAL_IRRIGATION: int = 3
 
-<<<<<<< HEAD
-SURFACE_IRRIGATION_EQUIPMENT = 0
-WELL_ADAPTATION = 1
-IRRIGATION_EFFICIENCY_ADAPTATION = 2
-FIELD_EXPANSION_ADAPTATION = 3
-PERSONAL_INSURANCE_ADAPTATION = 4
-INDEX_INSURANCE_ADAPTATION = 5
-PR_INSURANCE_ADAPTATION = 6
-=======
 SURFACE_IRRIGATION_EQUIPMENT: int = 0
 WELL_ADAPTATION: int = 1
 IRRIGATION_EFFICIENCY_ADAPTATION: int = 2
 FIELD_EXPANSION_ADAPTATION: int = 3
 PERSONAL_INSURANCE_ADAPTATION: int = 4
 INDEX_INSURANCE_ADAPTATION: int = 5
->>>>>>> 598a7073
+PR_INSURANCE_ADAPTATION: int = 6
 
 
 def cumulative_mean(mean, counter, update, mask=None):
@@ -1788,17 +1779,10 @@
     ) -> None:
         """Compute the microcredit for farmers based on their average profits, drought losses, and the age of their crops with respect to their total cropping time.
 
-<<<<<<< HEAD
-        Parameters:
-        - loaning_farmers: Boolean mask of farmers looking to obtain a loan, based on drought loss of harvesting farmers.
-        - drought_loss_current: Array of drought losses of the most recent harvest for each farmer.
-        - current_crop_age: Array of total age for crops of each farmer.
-=======
         Args:
             loaning_farmers: Boolean mask of farmers looking to obtain a loan, based on drought loss of harvesting farmers.
             drought_loss_current: Array of drought losses of the most recent harvest for each farmer.
-            current_crop_age: Array of current crop age for each farmer.
->>>>>>> 598a7073
+            current_crop_age: Array of total crop age for each farmer.
         """
         # Compute the maximum loan amount based on the average profits of the last 10 years
         max_loan = np.median(self.var.yearly_income[loaning_farmers, :5], axis=1)
