--- conflicted
+++ resolved
@@ -1163,30 +1163,6 @@
             fill_value=0,
         )
 
-<<<<<<< HEAD
-=======
-        self.cumulative_yield_ratio = AgentArray(
-            n=self.n,
-            max_n=self.max_n,
-            dtype=np.float32,
-            fill_value=0,
-        )
-        self.cumulative_yield_ratio_count = AgentArray(
-            n=self.n,
-            max_n=self.max_n,
-            dtype=np.int32,
-            fill_value=0,
-        )
-
-        ## Base initial wealth on x days of daily expenses, sort of placeholder
-        self.household_size = AgentArray(
-            np.load(self.model.files["binary"]["agents/farmers/household_size"])[
-                "data"
-            ],
-            max_n=self.max_n,
-        )
-
->>>>>>> eed30dd0
         # set no irrigation limit for farmers by default
         self.irrigation_limit_m3 = AgentArray(
             n=self.n,
@@ -1295,8 +1271,6 @@
                 getattr(self, attribute).shape[0] == self.n
             ), "attribute does not exist or is of wrong size"
 
-<<<<<<< HEAD
-=======
         self.household_size = AgentArray(
             n=self.n, max_n=self.max_n, dtype=np.int32, fill_value=-1
         )
@@ -1304,7 +1278,6 @@
             self.model.files["binary"]["agents/farmers/household_size"]
         )["data"]
 
->>>>>>> eed30dd0
         self.yield_ratios_drought_event = AgentArray(
             n=self.n,
             max_n=self.max_n,
@@ -2078,7 +2051,6 @@
                 harvesting_farmer_fields, return_inverse=True
             )
 
-<<<<<<< HEAD
             if self.crop_prices[0] is None:
                 crop_prices = self.crop_prices[1]
                 crop_price_per_field = np.full_like(
@@ -2088,22 +2060,10 @@
                 crop_prices = self.crop_prices[1][
                     self.crop_prices[0].get(self.model.current_time)
                 ]
-=======
-            # it's okay for some crop prices to be nan, as they will be filtered out in the next step
-            crop_prices = self.agents.market.crop_prices
 
             # Determine the region ids of harvesting farmers, as crop prices differ per region
             region_ids_harvesting_farmers = self.region_id[harvesting_farmers]
->>>>>>> eed30dd0
-
-            # Calculate the crop price per field
-            crop_prices_per_farmer = crop_prices[region_ids_harvesting_farmers]
-            crop_prices_per_field = crop_prices_per_farmer[index_farmer_to_field]
-            crop_price_per_field = crop_prices_per_field[
-                np.arange(harvested_crops.size), harvested_crops
-            ]
-
-<<<<<<< HEAD
+
                 # Calculate the crop price per field
                 crop_prices_per_farmer = crop_prices[region_ids_harvesting_farmers]
                 crop_prices_per_field = crop_prices_per_farmer[index_farmer_to_field]
@@ -2111,10 +2071,6 @@
                 assert not np.isnan(
                     crop_price_per_field
                 ).any()  # Ensure there are no NaN values in crop prices
-=======
-            # but it's not okay for the crop price to be nan
-            assert not np.isnan(crop_price_per_field).any()
->>>>>>> eed30dd0
 
             yield_ratio_total = (
                 self.yield_ratio_management[harvesting_farmer_fields] * yield_ratio
@@ -2848,7 +2804,6 @@
         # Calculate the current SEUT and EUT of all agents. Used as base for adaptation calculations
         total_profits, profits_no_event = self.profits_SEUT(0)
 
-<<<<<<< HEAD
         total_profits_adjusted = total_profits - (
             np.sum(self.all_loans_annual_cost[:, :, 0], axis=1)
             / self.field_size_per_farmer
@@ -2857,15 +2812,6 @@
             np.sum(self.all_loans_annual_cost[:, :, 0], axis=1)
             / self.field_size_per_farmer
         )
-=======
-        # Update annual costs
-        self.all_loans_annual_cost[adaptation_mask, ADAPTATION_TYPE + 1, 0] += (
-            annual_cost[adaptation_mask]
-        )  # For drip irrigation specifically
-        self.all_loans_annual_cost[adaptation_mask, -1, 0] += annual_cost[
-            adaptation_mask
-        ]  # Total loan costs
->>>>>>> eed30dd0
 
         decision_params_SEUT = {
             "n_agents": self.n,
@@ -3019,17 +2965,11 @@
         self.well_depth[adaptation_mask] = well_depth[adaptation_mask]
 
         # Update annual costs and disposable income for adapted farmers
-<<<<<<< HEAD
         self.all_loans_annual_cost[
             adaptation_mask, adaptation_type + 1, 0
         ] += annual_cost[
             adaptation_mask
         ]  # For wells specifically
-=======
-        self.all_loans_annual_cost[adaptation_mask, ADAPTATION_TYPE + 1, 0] += (
-            annual_cost[adaptation_mask]
-        )  # For wells specifically
->>>>>>> eed30dd0
         self.all_loans_annual_cost[adaptation_mask, -1, 0] += annual_cost[
             adaptation_mask
         ]  # Total loan amount
@@ -3049,7 +2989,6 @@
     def calculate_well_costs_global(
         self,
     ) -> Tuple[np.ndarray, np.ndarray]:
-<<<<<<< HEAD
 
         cost_reduction_factor = self.model.config["agent_settings"]["expected_utility"][
             "adaptation_well_global"
@@ -3090,8 +3029,6 @@
             dtype=np.float32,
         )
 
-=======
->>>>>>> eed30dd0
         # Replace by actual data derived initial groundwater depth
         initial_sat_thickness = (
             self.aquifer_total_thickness - self.initial_groundwater_depth
@@ -4282,54 +4219,6 @@
                 # Determine the relation between drought probability and yield
                 self.calculate_yield_spei_relation()
 
-<<<<<<< HEAD
-=======
-                # Calculate the current SEUT and EUT of all agents. Used as base for all other adaptation calculations
-                total_profits, profits_no_event = self.profits_SEUT(0)
-
-                total_profits_adjusted = total_profits - (
-                    np.sum(self.all_loans_annual_cost[:, :, 0], axis=1)
-                    / self.field_size_per_farmer
-                )
-                profits_no_event_adjusted = profits_no_event - (
-                    np.sum(self.all_loans_annual_cost[:, :, 0], axis=1)
-                    / self.field_size_per_farmer
-                )
-
-                decision_params_SEUT = {
-                    "n_agents": self.n,
-                    "T": self.decision_horizon,
-                    "discount_rate": self.discount_rate,
-                    "sigma": self.risk_aversion,
-                    "risk_perception": self.risk_perception,
-                    "p_droughts": 1 / self.p_droughts[:-1],
-                    "total_profits": total_profits_adjusted,
-                    "profits_no_event": profits_no_event_adjusted,
-                }
-
-                decision_params_EUT = {
-                    "n_agents": self.n,
-                    "T": self.decision_horizon,
-                    "discount_rate": np.full(
-                        self.n, np.mean(self.discount_rate), dtype=np.int32
-                    ),
-                    "sigma": np.full(
-                        self.n, np.mean(self.risk_aversion), dtype=np.int32
-                    ),
-                    "risk_perception": self.risk_perception,
-                    "p_droughts": 1 / self.p_droughts[:-1],
-                    "total_profits": total_profits_adjusted,
-                    "profits_no_event": profits_no_event_adjusted,
-                }
-
-                self.SEUT_no_adapt = self.decision_module.calcEU_do_nothing(
-                    **decision_params_SEUT
-                )
-                self.EUT_no_adapt = self.decision_module.calcEU_do_nothing(
-                    **decision_params_EUT, subjective=False
-                )
-
->>>>>>> eed30dd0
                 # These adaptations can only be done if there is a yield-probability relation
                 if not np.all(self.farmer_yield_probability_relation == 0):
                     # self.adapt_irrigation_well()
@@ -4341,11 +4230,6 @@
                         "Cannot adapt without yield - probability relation"
                     )
 
-<<<<<<< HEAD
-=======
-                # self.switch_crops()
-
->>>>>>> eed30dd0
             # Update management yield ratio score
             self.update_yield_ratio_management()
 
