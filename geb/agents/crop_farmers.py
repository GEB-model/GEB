# -*- coding: utf-8 -*-
import calendar
import copy
import math
import os
from datetime import datetime
from typing import Tuple

import numpy as np
import numpy.typing as npt
import pandas as pd
from honeybees.library.neighbors import find_neighbors
from honeybees.library.raster import pixels_to_coords, sample_from_map
from numba import njit
from scipy.optimize import curve_fit
from scipy.stats import genextreme

from geb.workflows import TimingModule

from ..data import (
    load_crop_data,
    load_economic_data,
    load_regional_crop_data_from_dict,
)
from ..HRUs import load_grid
from ..hydrology.landcover import GRASSLAND_LIKE, NON_PADDY_IRRIGATED, PADDY_IRRIGATED
from ..store import DynamicArray
from ..workflows import balance_check
from ..workflows.io import load_array
from .decision_module import DecisionModule
from .general import AgentBaseClass
from .workflows.crop_farmers import (
    abstract_water,
    compute_premiums_and_best_contracts_numba,
    crop_profit_difference_njit_parallel,
    farmer_command_area,
    find_most_similar_index,
    get_farmer_groundwater_depth,
    get_farmer_HRUs,
    get_gross_irrigation_demand_m3,
    plant,
)

NO_IRRIGATION: int = -1
CHANNEL_IRRIGATION: int = 0
RESERVOIR_IRRIGATION: int = 1
GROUNDWATER_IRRIGATION: int = 2
TOTAL_IRRIGATION: int = 3

SURFACE_IRRIGATION_EQUIPMENT: int = 0
WELL_ADAPTATION: int = 1
IRRIGATION_EFFICIENCY_ADAPTATION: int = 2
FIELD_EXPANSION_ADAPTATION: int = 3
PERSONAL_INSURANCE_ADAPTATION: int = 4
INDEX_INSURANCE_ADAPTATION: int = 5


def cumulative_mean(mean, counter, update, mask=None):
    """Calculates the cumulative mean of a series of numbers. This function operates in place.

    Args:
        mean: The cumulative mean.
        counter: The number of elements that have been added to the mean.
        update: The new elements that needs to be added to the mean.
        mask: A mask that indicates which elements should be updated. If None, all elements are updated.

    """
    if mask is not None:
        mean[mask] = (mean[mask] * counter[mask] + update[mask]) / (counter[mask] + 1)
        counter[mask] += 1
    else:
        mean[:] = (mean * counter + update) / (counter + 1)
        counter += 1


def shift_and_update(array, update):
    """Shifts the array and updates the first element with the update value.

    Args:
        array: The array that needs to be shifted.
        update: The value that needs to be added to the first element of the array.
    """
    array[:, 1:] = array[:, :-1]
    array[:, 0] = update


def shift_and_reset_matrix(matrix: np.ndarray) -> None:
    """Shifts columns to the right in the matrix and sets the first column to zero."""
    matrix[:, 1:] = matrix[:, 0:-1]  # Shift columns to the right
    matrix[:, 0] = 0  # Reset the first column to 0


def advance_crop_rotation_year(
    current_crop_calendar_rotation_year_index: np.ndarray,
    crop_calendar_rotation_years: np.ndarray,
):
    """Update the crop rotation year for each farmer. This function is used to update the crop rotation year for each farmer at the end of the year.

    Args:
        current_crop_calendar_rotation_year_index: The current crop rotation year for each farmer.
        crop_calendar_rotation_years: The number of years in the crop rotation cycle for each farmer.
    """
    current_crop_calendar_rotation_year_index[:] = (
        current_crop_calendar_rotation_year_index + 1
    ) % crop_calendar_rotation_years


class CropFarmers(AgentBaseClass):
    """The agent class for the farmers. Contains all data and behaviourial methods. The __init__ function only gets the model as arguments, the agent parent class and the redundancy. All other variables are loaded at later stages.

    Args:
        model: The GEB model.
        agents: The class that includes all agent types (allowing easier communication between agents).
        redundancy: a lot of data is saved in pre-allocated NumPy arrays. While this allows much faster operation, it does mean that the number of agents cannot grow beyond the size of the pre-allocated arrays. This parameter allows you to specify how much redundancy should be used. A lower redundancy means less memory is used, but the model crashes if the redundancy is insufficient.
    """

    def __init__(self, model, agents, reduncancy: float) -> None:
        super().__init__(model)
        self.agents = agents
        self.config = (
            self.model.config["agent_settings"]["farmers"]
            if "farmers" in self.model.config["agent_settings"]
            else {}
        )
        if self.model.simulate_hydrology:
            self.HRU = model.hydrology.HRU
            self.grid = model.hydrology.grid

        self.redundancy = reduncancy
        self.decision_module = DecisionModule(self)

        self.inflation_rate = load_economic_data(
            self.model.files["dict"]["socioeconomics/inflation_rates"]
        )
        # self.lending_rate = load_economic_data(
        #     self.model.files["dict"]["socioeconomics/lending_rates"]
        # )
        self.electricity_cost = load_economic_data(
            self.model.files["dict"]["socioeconomics/electricity_cost"]
        )

        self.why_10 = load_economic_data(
            self.model.files["dict"]["socioeconomics/why_10"]
        )
        self.why_20 = load_economic_data(
            self.model.files["dict"]["socioeconomics/why_20"]
        )
        self.why_30 = load_economic_data(
            self.model.files["dict"]["socioeconomics/why_30"]
        )

        self.crop_prices = load_regional_crop_data_from_dict(
            self.model, "crops/crop_prices"
        )

        self.cultivation_costs = load_regional_crop_data_from_dict(
            self.model, "crops/cultivation_costs"
        )

        self.adjust_cultivation_costs()

        if self.model.in_spinup:
            self.spinup()

        # ruleset variables
        self.wells_adaptation_active = (
            not self.config["expected_utility"]["adaptation_well"]["ruleset"]
            == "no-adaptation"
        )
        self.sprinkler_adaptation_active = (
            not self.config["expected_utility"]["adaptation_sprinkler"]["ruleset"]
            == "no-adaptation"
        )
        self.crop_switching_adaptation_active = (
            not self.config["expected_utility"]["crop_switching"]["ruleset"]
            == "no-adaptation"
        )
        self.personal_insurance_adaptation_active = (
            not self.config["expected_utility"]["insurance"]["personal_insurance"][
                "ruleset"
            ]
            == "no-adaptation"
        )
        self.index_insurance_adaptation_active = (
            not self.config["expected_utility"]["insurance"]["index_insurance"][
                "ruleset"
            ]
            == "no-adaptation"
        )
        self.microcredit_adaptation_active = (
            not self.config["microcredit"]["ruleset"] == "no-adaptation"
        )

    @property
    def name(self):
        return "agents.crop_farmers"

    def spinup(self):
        self.var.crop_data_type, self.var.crop_data = load_crop_data(self.model.files)
        self.var.crop_ids = self.var.crop_data["name"].to_dict()
        # reverse dictionary
        self.var.crop_names = {
            crop_name: crop_id for crop_id, crop_name in self.var.crop_ids.items()
        }

        ## Set parameters required for drought event perception, risk perception and SEUT
        self.var.moving_average_threshold = self.model.config["agent_settings"][
            "farmers"
        ]["expected_utility"]["drought_risk_calculations"]["event_perception"][
            "drought_threshold"
        ]
        self.var.previous_month = 0

        # Assign risk aversion sigma, time discounting preferences, expenditure_cap
        self.var.expenditure_cap = self.model.config["agent_settings"]["farmers"][
            "expected_utility"
        ]["decisions"]["expenditure_cap"]

        # New global well variables
        self.var.pump_hours = self.model.config["agent_settings"]["farmers"][
            "expected_utility"
        ]["adaptation_well"]["pump_hours"]
        self.var.specific_weight_water = self.model.config["agent_settings"]["farmers"][
            "expected_utility"
        ]["adaptation_well"]["specific_weight_water"]
        self.var.max_initial_sat_thickness = self.model.config["agent_settings"][
            "farmers"
        ]["expected_utility"]["adaptation_well"]["max_initial_sat_thickness"]
        self.var.lifespan_well = self.model.config["agent_settings"]["farmers"][
            "expected_utility"
        ]["adaptation_well"]["lifespan"]
        self.var.pump_efficiency = self.model.config["agent_settings"]["farmers"][
            "expected_utility"
        ]["adaptation_well"]["pump_efficiency"]
        self.var.maintenance_factor = self.model.config["agent_settings"]["farmers"][
            "expected_utility"
        ]["adaptation_well"]["maintenance_factor"]

        self.var.insurance_duration = self.model.config["agent_settings"]["farmers"][
            "expected_utility"
        ]["insurance"]["duration"]
        self.var.p_droughts = np.array([100, 50, 25, 10, 5, 2, 1])

        # Set water costs
        self.var.water_costs_m3_channel = 0.20
        self.var.water_costs_m3_reservoir = 0.20
        self.var.water_costs_m3_groundwater = 0.20

        # Irr efficiency variables
        self.var.lifespan_irrigation = self.model.config["agent_settings"]["farmers"][
            "expected_utility"
        ]["adaptation_well"]["lifespan"]

        # load map of all subdistricts
        self.var.subdistrict_map = load_grid(
            self.model.files["region_subgrid"]["region_ids"]
        )
        region_mask = load_grid(self.model.files["region_subgrid"]["mask"])
        self.HRU_regions_map = np.zeros_like(self.HRU.mask, dtype=np.int8)
        self.HRU_regions_map[~self.HRU.mask] = self.var.subdistrict_map[
            region_mask == 0
        ]
        self.HRU_regions_map = self.HRU.compress(self.HRU_regions_map)

        self.crop_prices = load_regional_crop_data_from_dict(
            self.model, "crops/crop_prices"
        )

        self.adjust_cultivation_costs()

        # Test with a high variable for now
        self.var.total_spinup_time = max(
            self.model.config["general"]["start_time"].year
            - self.model.config["general"]["spinup_time"].year,
            30,
        )

        self.HRU.var.actual_evapotranspiration_crop_life = self.HRU.full_compressed(
            0, dtype=np.float32
        )
        self.HRU.var.potential_evapotranspiration_crop_life = self.HRU.full_compressed(
            0, dtype=np.float32
        )
        self.HRU.var.crop_map = np.full_like(self.HRU.var.land_owners, -1)
        self.HRU.var.crop_age_days_map = np.full_like(self.HRU.var.land_owners, -1)
        self.HRU.var.crop_harvest_age_days = np.full_like(self.HRU.var.land_owners, -1)

        """Calls functions to initialize all agent attributes, including their locations. Then, crops are initially planted."""
        # If initial conditions based on spinup period need to be loaded, load them. Otherwise, generate them.

        farms = self.model.hydrology.farms

        # Get number of farmers and maximum number of farmers that could be in the entire model run based on the redundancy.
        self.var.n = np.unique(farms[farms != -1]).size
        self.var.max_n = self.get_max_n(self.var.n)

        # The code below obtains the coordinates of the farmers' locations.
        # First the horizontal and vertical indices of the pixels that are not -1 are obtained. Then, for each farmer the
        # average of the horizontal and vertical indices is calculated. This is done by using the bincount function.
        # Finally, the coordinates are obtained by adding .5 to the pixels and converting them to coordinates using pixel_to_coord.
        vertical_index = (
            np.arange(farms.shape[0])
            .repeat(farms.shape[1])
            .reshape(farms.shape)[farms != -1]
        )
        horizontal_index = np.tile(np.arange(farms.shape[1]), farms.shape[0]).reshape(
            farms.shape
        )[farms != -1]
        pixels = np.zeros((self.var.n, 2), dtype=np.int32)
        pixels[:, 0] = np.round(
            np.bincount(farms[farms != -1], horizontal_index)
            / np.bincount(farms[farms != -1])
        ).astype(int)
        pixels[:, 1] = np.round(
            np.bincount(farms[farms != -1], vertical_index)
            / np.bincount(farms[farms != -1])
        ).astype(int)

        self.var.locations = DynamicArray(
            pixels_to_coords(pixels + 0.5, self.HRU.gt), max_n=self.var.max_n
        )

        self.set_social_network()

        self.var.risk_aversion = DynamicArray(
            n=self.var.n, max_n=self.var.max_n, dtype=np.float32, fill_value=np.nan
        )
        self.var.risk_aversion[:] = load_array(
            self.model.files["array"]["agents/farmers/risk_aversion"]
        )

        self.var.discount_rate = DynamicArray(
            n=self.var.n, max_n=self.var.max_n, dtype=np.float32, fill_value=np.nan
        )
        self.var.discount_rate[:] = load_array(
            self.model.files["array"]["agents/farmers/discount_rate"]
        )

        self.var.intention_factor = DynamicArray(
            n=self.var.n, max_n=self.var.max_n, dtype=np.float32, fill_value=np.nan
        )

        self.var.intention_factor[:] = load_array(
            self.model.files["array"]["agents/farmers/intention_factor"]
        )

        self.var.interest_rate = DynamicArray(
            n=self.var.n, max_n=self.var.max_n, dtype=np.float32, fill_value=0.05
        )
        self.var.interest_rate[:] = load_array(
            self.model.files["array"]["agents/farmers/interest_rate"]
        )

        # Load the region_code of each farmer.
        self.var.region_id = DynamicArray(
            input_array=load_array(
                self.model.files["array"]["agents/farmers/region_id"]
            ),
            max_n=self.var.max_n,
        )

        self.var.elevation = self.get_farmer_elevation()

        self.var.crop_calendar = DynamicArray(
            n=self.var.n,
            max_n=self.var.max_n,
            extra_dims=(3, 4),
            extra_dims_names=("rotation", "calendar"),
            dtype=np.int32,
            fill_value=-1,
        )  # first dimension is the farmers, second is the rotation, third is the crop, planting and growing length
        self.var.crop_calendar[:] = load_array(
            self.model.files["array"]["agents/farmers/crop_calendar"]
        )
        # assert self.var.crop_calendar[:, :, 0].max() < len(self.var.crop_ids)

        self.var.crop_calendar_rotation_years = DynamicArray(
            n=self.var.n,
            max_n=self.var.max_n,
            dtype=np.int32,
            fill_value=0,
        )
        self.var.crop_calendar_rotation_years[:] = load_array(
            self.model.files["array"]["agents/farmers/crop_calendar_rotation_years"]
        )

        self.var.current_crop_calendar_rotation_year_index = DynamicArray(
            n=self.var.n,
            max_n=self.var.max_n,
            dtype=np.int32,
            fill_value=0,
        )
        # For each farmer set a random crop rotation year. The farmer starts in that year. First set a seed for reproducibility.
        np.random.seed(42)
        self.var.current_crop_calendar_rotation_year_index[:] = np.random.randint(
            0, self.var.crop_calendar_rotation_years
        )

        self.var.adaptations = DynamicArray(
            load_array(self.model.files["array"]["agents/farmers/adaptations"]),
            max_n=self.var.max_n,
            extra_dims_names=("adaptation_type",),
        )

        # the time each agent has been paying off their loan
        # 0 = no cost adaptation, 1 = well, 2 = irr efficiency, 3 = irr. field expansion  -1 if they do not have adaptations
        self.var.time_adapted = DynamicArray(
            n=self.var.n,
            max_n=self.var.max_n,
            extra_dims=self.var.adaptations.shape[1:],
            extra_dims_names=self.var.adaptations.extra_dims_names,
            dtype=np.int32,
            fill_value=-1,
        )

        # Set the initial well depth
        self.var.well_depth = DynamicArray(
            n=self.var.n,
            max_n=self.var.max_n,
            fill_value=self.model.config["agent_settings"]["farmers"][
                "expected_utility"
            ]["adaptation_well"]["max_initial_sat_thickness"],
            dtype=np.float32,
        )

        # Set how long the agents have adapted somewhere across the lifespan of farmers, would need to be a bit more realistic likely
        rng_wells = np.random.default_rng(17)
        self.var.time_adapted[
            self.var.adaptations[:, WELL_ADAPTATION] == 1, WELL_ADAPTATION
        ] = rng_wells.uniform(
            1,
            self.var.lifespan_well,
            np.sum(self.var.adaptations[:, WELL_ADAPTATION] == 1),
        )

        # Initiate a number of arrays with Nan, zero or -1 values for variables that will be used during the model run.
        self.var.channel_abstraction_m3_by_farmer = DynamicArray(
            n=self.var.n, max_n=self.var.max_n, dtype=np.float32, fill_value=0
        )
        self.var.reservoir_abstraction_m3_by_farmer = DynamicArray(
            n=self.var.n, max_n=self.var.max_n, dtype=np.float32, fill_value=0
        )
        self.var.groundwater_abstraction_m3_by_farmer = DynamicArray(
            n=self.var.n, max_n=self.var.max_n, dtype=np.float32, fill_value=0
        )

        # 2D-array for storing yearly abstraction by farmer. 0: channel abstraction, 1: reservoir abstraction, 2: groundwater abstraction, 3: total abstraction
        self.var.yearly_abstraction_m3_by_farmer = DynamicArray(
            n=self.var.n,
            max_n=self.var.max_n,
            extra_dims=(4, self.var.total_spinup_time),
            extra_dims_names=("abstraction_type", "year"),
            dtype=np.float32,
            fill_value=0,
        )

        self.var.max_paddy_water_level = DynamicArray(
            n=self.var.n,
            max_n=self.var.max_n,
            dtype=np.float32,
            fill_value=0.05,
        )

        self.var.cumulative_SPEI_during_growing_season = DynamicArray(
            n=self.var.n,
            max_n=self.var.max_n,
            dtype=np.float32,
            fill_value=0,
        )
        self.var.cumulative_SPEI_count_during_growing_season = DynamicArray(
            n=self.var.n,
            max_n=self.var.max_n,
            dtype=np.int32,
            fill_value=0,
        )

        # set no irrigation limit for farmers by default
        self.var.irrigation_limit_m3 = DynamicArray(
            n=self.var.n,
            max_n=self.var.max_n,
            dtype=np.float32,
            fill_value=np.nan,  # m3
        )
        # set the remaining irrigation limit to the irrigation limit
        self.var.remaining_irrigation_limit_m3 = DynamicArray(
            n=self.var.n, max_n=self.var.max_n, fill_value=np.nan, dtype=np.float32
        )

        self.var.yield_ratios_drought_event = DynamicArray(
            n=self.var.n,
            max_n=self.var.max_n,
            extra_dims=(self.var.p_droughts.size,),
            extra_dims_names=("drought_event",),
            dtype=np.float32,
            fill_value=0,
        )

        self.var.actual_yield_per_farmer = DynamicArray(
            n=self.var.n,
            max_n=self.var.max_n,
            dtype=np.float32,
            fill_value=np.nan,
        )

        self.var.harvested_crop = DynamicArray(
            n=self.var.n,
            max_n=self.var.max_n,
            dtype=np.int32,
            fill_value=-1,
        )

        ## Risk perception variables
        self.var.risk_perception = DynamicArray(
            n=self.var.n,
            max_n=self.var.max_n,
            dtype=np.float32,
            fill_value=self.model.config["agent_settings"]["farmers"][
                "expected_utility"
            ]["drought_risk_calculations"]["risk_perception"]["min"],
        )
        self.var.drought_timer = DynamicArray(
            n=self.var.n, max_n=self.var.max_n, dtype=np.float32, fill_value=99
        )

        self.var.yearly_SPEI_probability = DynamicArray(
            n=self.var.n,
            max_n=self.var.max_n,
            extra_dims=(self.var.total_spinup_time,),
            extra_dims_names=("year",),
            dtype=np.float32,
            fill_value=0,
        )
        self.var.yearly_SPEI = DynamicArray(
            n=self.var.n,
            max_n=self.var.max_n,
            extra_dims=(self.var.total_spinup_time,),
            extra_dims_names=("year",),
            dtype=np.float32,
            fill_value=0,
        )
        self.var.yearly_SPEI = DynamicArray(
            n=self.var.n,
            max_n=self.var.max_n,
            extra_dims=(self.var.total_spinup_time,),
            extra_dims_names=("year",),
            dtype=np.float32,
            fill_value=0,
        )
        self.var.yearly_yield_ratio = DynamicArray(
            n=self.var.n,
            max_n=self.var.max_n,
            extra_dims=(self.var.total_spinup_time,),
            extra_dims_names=("year",),
            dtype=np.float32,
            fill_value=0,
        )
        # note that this is NOT inflation corrected
        self.var.yearly_income = DynamicArray(
            n=self.var.n,
            max_n=self.var.max_n,
            extra_dims=(self.var.total_spinup_time,),
            extra_dims_names=("year",),
            dtype=np.float32,
            fill_value=0,
        )
        self.var.insured_yearly_income = DynamicArray(
            n=self.var.n,
            max_n=self.var.max_n,
            extra_dims=(self.var.total_spinup_time,),
            extra_dims_names=("year",),
            dtype=np.float32,
            fill_value=0,
        )
        # note that this is NOT inflation corrected
        self.var.yearly_potential_income = DynamicArray(
            n=self.var.n,
            max_n=self.var.max_n,
            extra_dims=(self.var.total_spinup_time,),
            extra_dims_names=("year",),
            dtype=np.float32,
            fill_value=0,
        )
        self.var.farmer_yield_probability_relation = DynamicArray(
            n=self.var.n,
            max_n=self.var.max_n,
            extra_dims=(2,),
            extra_dims_names=("log function parameters",),
            dtype=np.float32,
            fill_value=0,
        )

        self.var.household_size = DynamicArray(
            n=self.var.n, max_n=self.var.max_n, dtype=np.int32, fill_value=-1
        )
        self.var.household_size[:] = load_array(
            self.model.files["array"]["agents/farmers/household_size"]
        )

        self.var.yield_ratios_drought_event = DynamicArray(
            n=self.var.n,
            max_n=self.var.max_n,
            extra_dims=(self.var.p_droughts.size,),
            extra_dims_names=("drought_event",),
            dtype=np.float32,
            fill_value=0,
        )

        # Set irrigation efficiency data
        irrigation_mask = self.is_irrigated
        self.var.irrigation_efficiency = DynamicArray(
            n=self.var.n, max_n=self.var.max_n, dtype=np.float32, fill_value=0.50
        )

        rng = np.random.default_rng(42)
        self.var.irrigation_efficiency[irrigation_mask] = rng.choice(
            [0.50, 0.90], size=irrigation_mask.sum(), p=[0.8, 0.2]
        )
        self.var.adaptations[:, IRRIGATION_EFFICIENCY_ADAPTATION][
            self.var.irrigation_efficiency >= 0.90
        ] = 1
        rng_drip = np.random.default_rng(70)
        self.var.time_adapted[
            self.var.adaptations[:, IRRIGATION_EFFICIENCY_ADAPTATION] == 1,
            IRRIGATION_EFFICIENCY_ADAPTATION,
        ] = rng_drip.uniform(
            1,
            self.var.lifespan_irrigation,
            np.sum(self.var.adaptations[:, IRRIGATION_EFFICIENCY_ADAPTATION] == 1),
        )

        # Set irrigation expansion data
        self.var.fraction_irrigated_field = DynamicArray(
            n=self.var.n, max_n=self.var.max_n, dtype=np.float32, fill_value=1
        )
        self.var.adaptations[:, FIELD_EXPANSION_ADAPTATION][
            self.var.fraction_irrigated_field >= 1
        ] = 1

        self.var.base_management_yield_ratio = DynamicArray(
            n=self.var.n,
            max_n=self.var.max_n,
            dtype=np.float32,
            fill_value=self.model.config["agent_settings"]["farmers"][
                "base_management_yield_ratio"
            ],
        )

        # Set insurance adaptation data (placeholder)
        rng_personal_insurance = np.random.default_rng(15)
        mask_personal_insurance = rng_personal_insurance.random(self.var.n) < 0.25
        self.var.adaptations[:, PERSONAL_INSURANCE_ADAPTATION][
            mask_personal_insurance
        ] = 1

        free_idx = np.flatnonzero(
            self.var.adaptations[:, PERSONAL_INSURANCE_ADAPTATION] == -1
        )
        num_index: int = int(self.var.n * 0.25)
        rng_index_insurance = np.random.default_rng(60)
        mask_index_insurance = rng_index_insurance.choice(
            free_idx, size=num_index, replace=False
        )
        self.var.adaptations[:, INDEX_INSURANCE_ADAPTATION][mask_index_insurance] = 1

        self.var.time_adapted[
            self.var.adaptations[:, PERSONAL_INSURANCE_ADAPTATION] == 1,
            PERSONAL_INSURANCE_ADAPTATION,
        ] = 0

        self.var.time_adapted[
            self.var.adaptations[:, INDEX_INSURANCE_ADAPTATION] == 1,
            INDEX_INSURANCE_ADAPTATION,
        ] = 0

        # Initiate array that tracks the overall yearly costs for all adaptations
        # 0 is input, 1 is microcredit, 2 is adaptation 1 (well), 3 is adaptation 2 (drip irrigation), 4 irr. field expansion, 5 is water costs, last is total
        # Columns are the individual loans, i.e. if there are 2 loans for 2 wells, the first and second slot is used

        self.var.n_loans = self.var.adaptations.shape[1] + 2

        self.var.all_loans_annual_cost = DynamicArray(
            n=self.var.n,
            max_n=self.var.max_n,
            extra_dims=(self.var.n_loans + 1, 5),
            extra_dims_names=("loan_type", "loans"),
            dtype=np.float32,
            fill_value=0,
        )

        self.var.adjusted_annual_loan_cost = DynamicArray(
            n=self.var.n,
            max_n=self.var.max_n,
            extra_dims=(self.var.n_loans + 1, 5),
            extra_dims_names=("loan_type", "loans"),
            dtype=np.float32,
            fill_value=np.nan,
        )

        # 0 is input, 1 is microcredit, 2 is adaptation 1 (well), 3 is adaptation 2 (drip irrigation)
        self.var.loan_tracker = DynamicArray(
            n=self.var.n,
            max_n=self.var.max_n,
            extra_dims=(self.var.n_loans, 5),
            extra_dims_names=("loan_type", "loans"),
            dtype=np.int32,
            fill_value=0,
        )

        self.var.farmer_base_class = DynamicArray(
            n=self.var.n, max_n=self.var.max_n, dtype=np.int32, fill_value=-1
        )
        self.var.water_use = DynamicArray(
            n=self.var.n,
            max_n=self.var.max_n,
            extra_dims=(4,),
            extra_dims_names=("water_source",),
            dtype=np.int32,
            fill_value=0,
        )

        # Load the why class of agent's aquifer
        self.var.why_class = DynamicArray(
            n=self.var.n,
            max_n=self.var.max_n,
            dtype=np.int32,
            fill_value=0,
        )

        why_map: np.ndarray = load_grid(self.model.files["grid"]["groundwater/why_map"])

        self.var.why_class[:] = sample_from_map(
            why_map, self.var.locations.data, self.grid.gt
        )

        ## Load in the GEV_parameters, calculated from the extreme value distribution of the SPEI timeseries, and load in the original SPEI data
        self.var.GEV_parameters = DynamicArray(
            n=self.var.n,
            max_n=self.var.max_n,
            extra_dims=(3,),
            extra_dims_names=("gev_parameters",),
            dtype=np.float32,
            fill_value=np.nan,
        )

        for i, varname in enumerate(["gev_c", "gev_loc", "gev_scale"]):
            GEV_grid = getattr(self.grid, varname)
            self.var.GEV_parameters[:, i] = sample_from_map(
                GEV_grid, self.var.locations.data, self.grid.gt
            )

        self.var.risk_perc_min = DynamicArray(
            n=self.var.n,
            max_n=self.var.max_n,
            dtype=np.float32,
            fill_value=self.model.config["agent_settings"]["farmers"][
                "expected_utility"
            ]["drought_risk_calculations"]["risk_perception"]["min"],
        )
        self.var.risk_perc_max = DynamicArray(
            n=self.var.n,
            max_n=self.var.max_n,
            dtype=np.float32,
            fill_value=self.model.config["agent_settings"]["farmers"][
                "expected_utility"
            ]["drought_risk_calculations"]["risk_perception"]["max"],
        )
        self.var.risk_decr = DynamicArray(
            n=self.var.n,
            max_n=self.var.max_n,
            dtype=np.float32,
            fill_value=self.model.config["agent_settings"]["farmers"][
                "expected_utility"
            ]["drought_risk_calculations"]["risk_perception"]["coef"],
        )
        self.var.decision_horizon = DynamicArray(
            n=self.var.n,
            max_n=self.var.max_n,
            dtype=np.int32,
            fill_value=self.model.config["agent_settings"]["farmers"][
                "expected_utility"
            ]["decisions"]["decision_horizon"],
        )

        self.var.cumulative_water_deficit_m3 = DynamicArray(
            n=self.var.n,
            max_n=self.var.max_n,
            extra_dims=(366,),
            extra_dims_names=("day",),
            dtype=np.float32,
            fill_value=0,
        )
        self.var.cumulative_water_deficit_current_day = DynamicArray(
            n=self.var.n,
            max_n=self.var.max_n,
            dtype=np.float32,
            fill_value=0,
        )

        self.var.field_indices_by_farmer = DynamicArray(
            n=self.var.n,
            max_n=self.var.max_n,
            extra_dims=(2,),
            dtype=np.int32,
            fill_value=-1,
            extra_dims_names=("index",),
        )

        self.update_field_indices()

    @staticmethod
    @njit(cache=True)
    def update_field_indices_numba(
        land_owners: np.ndarray,
    ) -> tuple[np.ndarray, np.ndarray]:
        """Creates `field_indices_by_farmer` and `field_indices`. These indices are used to quickly find the fields for a specific farmer.

        Args:
            land_owners: Array of the land owners. Each unique ID is a different land owner. -1 means the land is not owned by anyone.

        Returns:
            field_indices_by_farmer: This array contains the indices where the fields of a farmer are stored in `field_indices`.
            field_indices: This array contains the indices of all fields, ordered by farmer. In other words, if a farmer owns multiple fields, the indices of the fields are indices.
        """
        agents = np.unique(land_owners)
        if agents[0] == -1:
            n_agents = agents.size - 1
        else:
            n_agents = agents.size
        field_indices_by_farmer = np.full((n_agents, 2), -1, dtype=np.int32)
        field_indices = np.full(land_owners.size, -1, dtype=np.int32)

        land_owners_sort_idx = np.argsort(land_owners)
        land_owners_sorted = land_owners[land_owners_sort_idx]

        last_not_owned = np.searchsorted(land_owners_sorted, -1, side="right")

        prev_land_owner = -1
        for i in range(last_not_owned, land_owners.size):
            land_owner = land_owners[land_owners_sort_idx[i]]
            if land_owner != -1:
                if land_owner != prev_land_owner:
                    field_indices_by_farmer[land_owner, 0] = i - last_not_owned
                field_indices_by_farmer[land_owner, 1] = i + 1 - last_not_owned
                field_indices[i - last_not_owned] = land_owners_sort_idx[i]
                prev_land_owner = land_owner
        field_indices = field_indices[:-last_not_owned]
        return field_indices_by_farmer, field_indices

    def update_field_indices(self) -> None:
        """Creates `field_indices_by_farmer` and `field_indices`. These indices are used to quickly find the fields for a specific farmer."""
        (
            self.var.field_indices_by_farmer,
            self.var.field_indices,
        ) = self.update_field_indices_numba(self.HRU.var.land_owners)

    def set_social_network(self) -> None:
        """Determines for each farmer a group of neighbors which constitutes their social network."""
        nbits = 19
        radius = self.model.config["agent_settings"]["farmers"]["social_network"][
            "radius"
        ]
        n_neighbor = self.model.config["agent_settings"]["farmers"]["social_network"][
            "size"
        ]

        self.var.social_network = DynamicArray(
            n=self.var.n,
            max_n=self.var.max_n,
            extra_dims=(n_neighbor,),
            extra_dims_names=("neighbors",),
            dtype=np.int32,
            fill_value=np.nan,
        )

        bounds = self.grid.bounds
        self.var.social_network[:] = find_neighbors(
            self.var.locations.data,
            radius=radius,
            n_neighbor=n_neighbor,
            bits=nbits,
            minx=bounds[0],
            miny=bounds[1],
            maxx=bounds[2],
            maxy=bounds[3],
        )

    def adjust_cultivation_costs(self):
        # Set the cultivation costs
        self.cultivation_costs = load_regional_crop_data_from_dict(
            self.model, "crops/cultivation_costs"
        )
        cultivation_cost_fraction = self.model.config["agent_settings"]["farmers"][
            "cultivation_cost_fraction"
        ]  # Cultivation costs are set as a fraction of crop prices
        date_index, cultivation_costs_array = self.cultivation_costs

        if (
            "calibration" in self.model.config
            and "KGE_crops" in self.model.config["calibration"]["calibration_targets"]
        ):
            # Load price change factors 0 to 25 into a NumPy array
            factors = np.array(
                [
                    self.model.config["agent_settings"]["calibration_crops"][
                        f"price_{i}"
                    ]
                    for i in range(len(self.var.crop_ids))
                ]
            )

            # Multiply the cultivation_costs_array by the factors along the last axis
            cultivation_costs_array *= factors
        else:
            cultivation_costs_array = (
                cultivation_costs_array * cultivation_cost_fraction
            )
        self.cultivation_costs = (date_index, cultivation_costs_array)

    @property
    def activation_order_by_elevation(self):
        """Activation order is determined by the agent elevation, starting from the highest.

        Agents with the same elevation are randomly shuffled.
        """
        # if activation order is fixed. Get the random state, and set a fixed seet.
        if self.model.config["agent_settings"]["fix_activation_order"]:
            if hasattr(self, "activation_order_by_elevation_fixed"):
                return self.var.activation_order_by_elevation_fixed
            random_state = np.random.get_state()
            np.random.seed(42)
        elevation = self.var.elevation
        # Shuffle agent elevation and agent_ids in unision.
        p = np.random.permutation(elevation.size)
        # if activation order is fixed, set random state to previous state
        if self.model.config["agent_settings"]["fix_activation_order"]:
            np.random.set_state(random_state)
        elevation_shuffled = elevation[p]
        agent_ids_shuffled = np.arange(0, elevation.size, 1, dtype=np.int32)[p]
        # Use argsort to find the order or the shuffled elevation. Using a stable sorting
        # algorithm such that the random shuffling in the previous step is conserved
        # in groups with identical elevation.
        activation_order_shuffled = np.argsort(elevation_shuffled, kind="stable")[::-1]
        # unshuffle the agent_ids to get the activation order
        activation_order = agent_ids_shuffled[activation_order_shuffled]
        activation_order = DynamicArray(activation_order, max_n=self.var.max_n)
        if self.model.config["agent_settings"]["fix_activation_order"]:
            self.var.activation_order_by_elevation_fixed = activation_order
        # Check if the activation order is correct, by checking if elevation is decreasing
        assert np.diff(elevation[activation_order]).max() <= 0
        return activation_order

    @property
    def farmer_command_area(self):
        return farmer_command_area(
            self.var.n,
            self.var.field_indices,
            self.var.field_indices_by_farmer.data,
            self.HRU.var.reservoir_command_areas,
        )

    @property
    def is_in_command_area(self):
        return self.farmer_command_area != -1

    def save_water_deficit(self, discount_factor=0.2):
        water_deficit_day_m3 = (
            self.HRU.var.ETRef - self.HRU.pr
        ) * self.HRU.var.cell_area
        water_deficit_day_m3[water_deficit_day_m3 < 0] = 0

        water_deficit_day_m3_per_farmer = np.bincount(
            self.HRU.var.land_owners[self.HRU.var.land_owners != -1],
            weights=water_deficit_day_m3[self.HRU.var.land_owners != -1],
        )

        day_index: int = self.model.current_day_of_year - 1

        (
            self.var.cumulative_water_deficit_current_day,
            self.var.cumulative_water_deficit_previous_day,
        ) = (
            (self.var.cumulative_water_deficit_m3[:, day_index]).copy(),
            self.var.cumulative_water_deficit_current_day,
        )

        if day_index == 0:
            self.var.cumulative_water_deficit_m3[:, day_index] = (
                self.var.cumulative_water_deficit_m3[:, day_index]
                * (1 - discount_factor)
                + water_deficit_day_m3_per_farmer * discount_factor
            )
        else:
            self.var.cumulative_water_deficit_m3[:, day_index] = (
                self.var.cumulative_water_deficit_m3[:, day_index - 1]
                + water_deficit_day_m3_per_farmer * discount_factor
                + (1 - discount_factor)
                * (
                    self.var.cumulative_water_deficit_m3[:, day_index]
                    - self.var.cumulative_water_deficit_previous_day
                )
            )
            assert (
                self.var.cumulative_water_deficit_m3[:, day_index]
                >= self.var.cumulative_water_deficit_m3[:, day_index - 1]
            ).all()
            # if this is the last day of the year, but not a leap year, the virtual
            # 366th day of the year is the same as the 365th day of the year
            # this avoids complications with the leap year
            if day_index == 364 and not calendar.isleap(self.model.current_time.year):
                self.var.cumulative_water_deficit_m3[:, 365] = (
                    self.var.cumulative_water_deficit_m3[:, 364]
                )

    def get_gross_irrigation_demand_m3(
        self, potential_evapotranspiration, available_infiltration
    ) -> npt.NDArray[np.float32]:
        gross_irrigation_demand_m3: npt.NDArray[np.float32] = (
            get_gross_irrigation_demand_m3(
                day_index=self.model.current_day_of_year - 1,
                n=self.var.n,
                currently_irrigated_fields=self.currently_irrigated_fields,
                field_indices_by_farmer=self.var.field_indices_by_farmer.data,
                field_indices=self.var.field_indices,
                irrigation_efficiency=self.var.irrigation_efficiency.data,
                fraction_irrigated_field=self.var.fraction_irrigated_field.data,
                cell_area=self.model.hydrology.HRU.var.cell_area,
                crop_map=self.HRU.var.crop_map,
                topwater=self.HRU.var.topwater,
                available_infiltration=available_infiltration,
                potential_evapotranspiration=potential_evapotranspiration,
                root_depth=self.HRU.var.root_depth,
                soil_layer_height=self.HRU.var.soil_layer_height,
                field_capacity=self.HRU.var.wfc,
                wilting_point=self.HRU.var.wwp,
                w=self.HRU.var.w,
                ws=self.HRU.var.ws,
                arno_beta=self.HRU.var.arnoBeta,
                remaining_irrigation_limit_m3=self.var.remaining_irrigation_limit_m3.data,
                cumulative_water_deficit_m3=self.var.cumulative_water_deficit_m3.data,
                crop_calendar=self.var.crop_calendar.data,
                crop_group_numbers=self.var.crop_data[
                    "crop_group_number"
                ].values.astype(np.float32),
                paddy_irrigated_crops=self.var.crop_data["is_paddy"].values,
                current_crop_calendar_rotation_year_index=self.var.current_crop_calendar_rotation_year_index.data,
                max_paddy_water_level=self.var.max_paddy_water_level.data,
                minimum_effective_root_depth=np.float32(
                    self.model.hydrology.soil.var.minimum_effective_root_depth
                ),
            )
        )

        assert (
            gross_irrigation_demand_m3 < self.model.hydrology.HRU.var.cell_area
        ).all()
        return gross_irrigation_demand_m3

    @property
    def surface_irrigated(self):
        return self.var.adaptations[:, SURFACE_IRRIGATION_EQUIPMENT] > 0

    @property
    def well_irrigated(self):
        return self.var.adaptations[:, WELL_ADAPTATION] > 0

    @property
    def irrigated(self):
        return self.surface_irrigated | self.well_irrigated  # | is the OR operator

    @property
    def currently_irrigated_fields(self):
        return self.farmer_to_field(self.is_irrigated, False) & (
            self.HRU.var.crop_map != -1
        )

    def abstract_water(
        self,
        gross_irrigation_demand_m3_per_field: npt.NDArray[np.float32],
        available_channel_storage_m3: npt.NDArray[np.float32],
        available_groundwater_m3: npt.NDArray[np.float64],
        groundwater_depth: npt.NDArray[np.float64],
        available_reservoir_storage_m3: npt.NDArray[np.float32],
    ) -> tuple[
        npt.NDArray[np.float32],
        npt.NDArray[np.float32],
        npt.NDArray[np.float32],
        npt.NDArray[np.float32],
        npt.NDArray[np.float32],
        npt.NDArray[np.float64],
    ]:
        """This function allows the abstraction of water by farmers for irrigation purposes.

        Its main purpose is to call the relevant numba function to do the actual abstraction.
        In addition, the function saves the abstraction from the various sources by farmer.

        Args:
            gross_irrigation_demand_m3_per_field: gross irrigation demand in m3 per field
            available_channel_storage_m3: available channel storage in m3 per grid cell
            available_groundwater_m3: available groundwater storage in m3 per grid cell
            groundwater_depth: groundwater depth in meters per grid cell
            available_reservoir_storage_m3: available reservoir storage in m3 per reservoir

        Returns:
            water_withdrawal_m: water withdrawal in meters
            water_consumption_m: water consumption in meters
            returnFlowIrr_m: return flow in meters
            addtoevapotrans_m: evaporated irrigation water in meters
        """
        assert (available_channel_storage_m3 >= 0).all()
        assert (available_groundwater_m3 >= 0).all()
        assert (available_reservoir_storage_m3 >= 0).all()

        if __debug__:
            irrigation_limit_pre = self.var.remaining_irrigation_limit_m3.copy()
            available_channel_storage_m3_pre = available_channel_storage_m3.copy()
        (
            self.var.channel_abstraction_m3_by_farmer[:],
            self.var.reservoir_abstraction_m3_by_farmer[:],
            self.var.groundwater_abstraction_m3_by_farmer[:],
            water_withdrawal_m,
            water_consumption_m,
            returnFlowIrr_m,
            addtoevapotrans_m,
            reservoir_abstraction_m3,
            groundwater_abstraction_m3,
        ) = abstract_water(
            activation_order=self.activation_order_by_elevation.data,
            field_indices_by_farmer=self.var.field_indices_by_farmer,
            field_indices=self.var.field_indices,
            irrigation_efficiency=self.var.irrigation_efficiency.data,
            surface_irrigated=self.surface_irrigated,
            well_irrigated=self.well_irrigated,
            cell_area=self.model.hydrology.HRU.var.cell_area,
            HRU_to_grid=self.HRU.var.HRU_to_grid,
            nearest_river_grid_cell=self.HRU.var.nearest_river_grid_cell,
            crop_map=self.HRU.var.crop_map,
            available_channel_storage_m3=available_channel_storage_m3,
            available_groundwater_m3=available_groundwater_m3,
            available_reservoir_storage_m3=available_reservoir_storage_m3,
            groundwater_depth=groundwater_depth,
            farmer_command_area=self.farmer_command_area,
            return_fraction=self.model.config["agent_settings"]["farmers"][
                "return_fraction"
            ],
            well_depth=self.var.well_depth.data,
            remaining_irrigation_limit_m3=self.var.remaining_irrigation_limit_m3.data,
            gross_irrigation_demand_m3_per_field=gross_irrigation_demand_m3_per_field,
        )

        assert (water_withdrawal_m < 1).all()
        assert (water_consumption_m < 1).all()
        assert (returnFlowIrr_m < 1).all()
        assert (addtoevapotrans_m < 1).all()

        if __debug__:
            # make sure the withdrawal per source is identical to the total withdrawal in m (corrected for cell area)
            balance_check(
                name="water withdrawal_1",
                how="sum",
                influxes=(
                    self.var.channel_abstraction_m3_by_farmer,
                    self.var.reservoir_abstraction_m3_by_farmer,
                    self.var.groundwater_abstraction_m3_by_farmer,
                ),
                outfluxes=[
                    (water_withdrawal_m * self.model.hydrology.HRU.var.cell_area)
                ],
                tollerance=50,
            )

            # assert that the total amount of water withdrawn is equal to the total storage before and after abstraction
            balance_check(
                name="water withdrawal channel",
                how="sum",
                outfluxes=self.var.channel_abstraction_m3_by_farmer,
                prestorages=available_channel_storage_m3_pre,
                poststorages=available_channel_storage_m3,
                tollerance=50,
            )

            balance_check(
                name="water withdrawal reservoir",
                how="sum",
                outfluxes=self.var.reservoir_abstraction_m3_by_farmer,
                influxes=reservoir_abstraction_m3,
                tollerance=50,
            )

            balance_check(
                name="water withdrawal groundwater",
                how="sum",
                outfluxes=self.var.groundwater_abstraction_m3_by_farmer,
                influxes=groundwater_abstraction_m3,
                tollerance=10,
            )

            # assert that the total amount of water withdrawn is equal to the total storage before and after abstraction
            balance_check(
                name="water withdrawal_2",
                how="sum",
                outfluxes=(
                    self.var.channel_abstraction_m3_by_farmer[
                        ~np.isnan(self.var.remaining_irrigation_limit_m3)
                    ],
                    self.var.reservoir_abstraction_m3_by_farmer[
                        ~np.isnan(self.var.remaining_irrigation_limit_m3)
                    ],
                    self.var.groundwater_abstraction_m3_by_farmer[
                        ~np.isnan(self.var.remaining_irrigation_limit_m3)
                    ],
                ),
                prestorages=irrigation_limit_pre[
                    ~np.isnan(self.var.remaining_irrigation_limit_m3)
                ],
                poststorages=self.var.remaining_irrigation_limit_m3[
                    ~np.isnan(self.var.remaining_irrigation_limit_m3)
                ],
                tollerance=50,
            )

            # make sure the total water consumption plus 'wasted' irrigation water (evaporation + return flow) is equal to the total water withdrawal
            balance_check(
                name="water consumption",
                how="sum",
                influxes=(
                    water_consumption_m,
                    returnFlowIrr_m,
                    addtoevapotrans_m,
                ),
                outfluxes=water_withdrawal_m,
                tollerance=50,
            )

            assert water_withdrawal_m.dtype == np.float32
            assert water_consumption_m.dtype == np.float32
            assert returnFlowIrr_m.dtype == np.float32
            assert addtoevapotrans_m.dtype == np.float32

        return (
            water_withdrawal_m,
            water_consumption_m,
            returnFlowIrr_m,
            addtoevapotrans_m,
            reservoir_abstraction_m3,
            groundwater_abstraction_m3,
        )

    @staticmethod
    @njit(cache=True)
    def get_yield_ratio_numba_GAEZ(
        crop_map: np.ndarray, evap_ratios: np.ndarray, KyT
    ) -> float:
        """Calculate yield ratio based on https://doi.org/10.1016/j.jhydrol.2009.07.031.

        Args:
            crop_map: array of currently harvested crops.
            evap_ratios: ratio of actual to potential evapotranspiration of harvested crops.
            KyT: Water stress reduction factor from GAEZ.

        Returns:
            yield_ratios: yield ratio (as ratio of maximum obtainable yield) per harvested crop.
        """
        yield_ratios = np.full(evap_ratios.size, -1, dtype=np.float32)

        assert crop_map.size == evap_ratios.size

        for i in range(evap_ratios.size):
            evap_ratio = evap_ratios[i]
            crop = crop_map[i]
            yield_ratios[i] = max(
                1 - KyT[crop] * (1 - evap_ratio), 0
            )  # Yield ratio is never lower than 0.

        return yield_ratios

    @staticmethod
    @njit(cache=True)
    def get_yield_ratio_numba_MIRCA2000(
        crop_map: np.ndarray,
        evap_ratios: np.ndarray,
        alpha: np.ndarray,
        beta: np.ndarray,
        P0: np.ndarray,
        P1: np.ndarray,
    ) -> float:
        """Calculate yield ratio based on https://doi.org/10.1016/j.jhydrol.2009.07.031.

        Args:
            crop_map: array of currently harvested crops.
            evap_ratios: ratio of actual to potential evapotranspiration of harvested crops.
            alpha: alpha value per crop used in MIRCA2000.
            beta: beta value per crop used in MIRCA2000.
            P0: P0 value per crop used in MIRCA2000.
            P1: P1 value per crop used in MIRCA2000.

        Returns:
            yield_ratios: yield ratio (as ratio of maximum obtainable yield) per harvested crop.
        """
        yield_ratios = np.full(evap_ratios.size, -1, dtype=np.float32)

        assert crop_map.size == evap_ratios.size

        for i in range(evap_ratios.size):
            evap_ratio = evap_ratios[i]
            crop = crop_map[i]
            if alpha[crop] * evap_ratio + beta[crop] > 1:
                yield_ratio = 1
            elif P0[crop] < evap_ratio < P1[crop]:
                yield_ratio = (
                    alpha[crop] * P1[crop]
                    + beta[crop]
                    - (P1[crop] - evap_ratio)
                    * (alpha[crop] * P1[crop] + beta[crop])
                    / (P1[crop] - P0[crop])
                )
            elif evap_ratio < P0[crop]:
                yield_ratio = 0
            else:
                yield_ratio = alpha[crop] * evap_ratio + beta[crop]
            yield_ratios[i] = yield_ratio

        return yield_ratios

    def get_yield_ratio(
        self,
        harvest: np.ndarray,
        actual_transpiration: np.ndarray,
        potential_transpiration: np.ndarray,
        crop_map: np.ndarray,
    ) -> np.ndarray:
        """Gets yield ratio for each crop given the ratio between actual and potential evapostranspiration during growth.

        Args:
            harvest: Map of crops that are harvested.
            actual_transpiration: Actual evapotranspiration during crop growth period.
            potential_transpiration: Potential evapotranspiration during crop growth period.
            crop_map: Subarray of type of crop grown.

        Returns:
            yield_ratio: Map of yield ratio.

        TODO: Implement GAEZ crop stage function
        """
        if self.var.crop_data_type == "GAEZ":
            yield_ratio = self.get_yield_ratio_numba_GAEZ(
                crop_map[harvest],
                actual_transpiration[harvest] / potential_transpiration[harvest],
                self.var.crop_data["KyT"].values,
            )
        elif self.var.crop_data_type == "MIRCA2000":
            yield_ratio = self.get_yield_ratio_numba_MIRCA2000(
                crop_map[harvest],
                actual_transpiration[harvest] / potential_transpiration[harvest],
                self.var.crop_data["a"].values,
                self.var.crop_data["b"].values,
                self.var.crop_data["P0"].values,
                self.var.crop_data["P1"].values,
            )
            if np.any(yield_ratio == 0):
                pass
        else:
            raise ValueError(
                f"Unknown crop data type: {self.var.crop_data_type}, must be 'GAEZ' or 'MIRCA2000'"
            )
        assert not np.isnan(yield_ratio).any()

        return yield_ratio

    def field_to_farmer(
        self,
        array: npt.NDArray[np.floating],
        method: str = "sum",
    ) -> npt.NDArray[np.floating]:
        assert method == "sum", "Only sum is implemented"
        farmer_fields: npt.NDArray[np.int32] = self.HRU.var.land_owners[
            self.HRU.var.land_owners != -1
        ]
        masked_array: npt.NDArray[np.floating] = array[self.HRU.var.land_owners != -1]
        return np.bincount(farmer_fields, masked_array, minlength=self.var.n).astype(
            masked_array.dtype
        )

    def farmer_to_field(self, array, nodata):
        by_field = np.take(array, self.HRU.var.land_owners)
        by_field[self.HRU.var.land_owners == -1] = nodata
        return by_field

    def decompress(self, array):
        if np.issubdtype(array.dtype, np.floating):
            nofieldvalue = np.nan
        else:
            nofieldvalue = -1
        by_field = self.farmer_to_field(array, nodata=nofieldvalue)
        return self.HRU.decompress(by_field)

    @property
    def mask(self):
        mask = self.HRU.mask.copy()
        mask[self.decompress(self.HRU.var.land_owners) == -1] = True
        return mask

    @staticmethod
    @njit(cache=True)
    def harvest_numba(
        n: np.ndarray,
        field_indices_by_farmer: np.ndarray,
        field_indices: np.ndarray,
        crop_map: np.ndarray,
        crop_age_days: np.ndarray,
        crop_harvest_age_days: np.ndarray,
    ) -> np.ndarray:
        """This function determines whether crops are ready to be harvested by comparing the crop harvest age to the current age of the crop. If the crop is harvested, the crops next multicrop index and next plant day are determined.

        Args:
            n: Number of farmers.
            start_day_per_month: Array containing the starting day of each month.
            field_indices_by_farmer: This array contains the indices where the fields of a farmer are stored in `field_indices`.
            field_indices: This array contains the indices of all fields, ordered by farmer. In other words, if a farmer owns multiple fields, the indices of the fields are indices.
            crop_map: Subarray map of crops.
            crop_age_days: Subarray map of current crop age in days.
            crop_harvest_age_days: Subarray map of crop harvest age in days. I.e., the age at which the crop is ready to be harvested.

        Returns:
            harvest: Boolean subarray map of fields to be harvested.
        """
        harvest = np.zeros(crop_map.shape, dtype=np.bool_)
        for farmer_i in range(n):
            farmer_fields = get_farmer_HRUs(
                field_indices, field_indices_by_farmer, farmer_i
            )
            for field in farmer_fields:
                crop_age = crop_age_days[field]
                if crop_age >= 0:
                    crop = crop_map[field]
                    assert crop != -1
                    if crop_age == crop_harvest_age_days[field]:
                        harvest[field] = True
                        crop_harvest_age_days[field] = -1
                else:
                    assert crop_map[field] == -1
        return harvest

    def harvest(self):
        """Determine which crops need to be harvested based on their current age and their harvest age.

        Once harvested, compute various metrics related to the harvest including potential profit,
        actual profit, crop age, drought perception, and update corresponding attributes of the model.
        Save the corresponding SPEI over the last harvest.

        Attributes:
            harvest_numba: A helper function to obtain the harvest map.
            get_yield_ratio: A function to calculate yield ratio based on the ratio of actual to potential evapotranspiration.

        Note:
            The function also updates the drought risk perception and tracks disposable income.
        """
        # Using the helper function to determine which crops are ready to be harvested
        harvest = self.harvest_numba(
            n=self.var.n,
            field_indices_by_farmer=self.var.field_indices_by_farmer.data,
            field_indices=self.var.field_indices,
            crop_map=self.HRU.var.crop_map,
            crop_age_days=self.HRU.var.crop_age_days_map,
            crop_harvest_age_days=self.HRU.var.crop_harvest_age_days,
        )

        self.var.actual_yield_per_farmer.fill(np.nan)
        self.var.harvested_crop.fill(-1)
        # If there are fields to be harvested, compute yield ratio and various related metrics
        if np.count_nonzero(harvest):
            # Get yield ratio for the harvested crops
            yield_ratio_per_field = self.get_yield_ratio(
                harvest,
                self.HRU.var.actual_evapotranspiration_crop_life,
                self.HRU.var.potential_evapotranspiration_crop_life,
                self.HRU.var.crop_map,
            )
            assert (yield_ratio_per_field >= 0).all()

            harvesting_farmer_fields = self.HRU.var.land_owners[harvest]
            harvested_area = self.HRU.var.cell_area[harvest]

            harvested_crops = self.HRU.var.crop_map[harvest]
            max_yield_per_crop = np.take(
                self.var.crop_data["reference_yield_kg_m2"].values, harvested_crops
            )
            harvesting_farmers = np.unique(harvesting_farmer_fields)

            # it's okay for some crop prices to be nan, as they will be filtered out in the next step
            crop_prices = self.agents.market.crop_prices
            region_id_per_field = self.var.region_id

            # Determine the region ids of harvesting farmers, as crop prices differ per region

            region_id_per_field = self.var.region_id[self.HRU.var.land_owners]
            region_id_per_field[self.HRU.var.land_owners == -1] = -1
            region_id_per_harvested_field = region_id_per_field[harvest]

            # Calculate the crop price per field
            crop_price_per_field = crop_prices[
                region_id_per_harvested_field, harvested_crops
            ]

            # but it's not okay for the crop price to be nan now
            assert not np.isnan(crop_price_per_field).any()

            # Correct yield ratio
            yield_ratio_per_field = (
                self.var.base_management_yield_ratio[harvesting_farmer_fields]
                * yield_ratio_per_field
            )

            # Calculate the potential yield per field
            potential_yield_per_field = max_yield_per_crop * harvested_area

            # Calculate the total yield per field
            actual_yield_per_field = yield_ratio_per_field * potential_yield_per_field

            # And sum the total yield per field to get the total yield per farmer
            self.var.actual_yield_per_farmer[:] = np.bincount(
                harvesting_farmer_fields,
                weights=actual_yield_per_field,
                minlength=self.var.n,
            )

            # get the harvested crop per farmer. This assumes each farmer only harvests one crop
            # on the same day
            self.var.harvested_crop[harvesting_farmers] = harvested_crops[
                np.unique(self.HRU.var.land_owners[harvest], return_index=True)[1]
            ]

            # Determine the actual and potential profits
            potential_profit_per_field = (
                potential_yield_per_field * crop_price_per_field
            )
            actual_profit_per_field = actual_yield_per_field * crop_price_per_field
            assert (potential_profit_per_field >= 0).all()
            assert (actual_profit_per_field >= 0).all()

            # Convert from the profit and potential profit per field to the profit per farmer
            potential_income_farmer = np.bincount(
                harvesting_farmer_fields,
                weights=potential_profit_per_field,
                minlength=self.var.n,
            )
            self.income_farmer = np.bincount(
                harvesting_farmer_fields,
                weights=actual_profit_per_field,
                minlength=self.var.n,
            )

            # Convert the yield_ratio per field to the average yield ratio per farmer
            # yield_ratio_per_farmer = income_farmer / potential_income_farmer

            # Get the crop age
            crop_age = self.HRU.var.crop_age_days_map[harvest]
            current_crop_age = np.bincount(
                harvesting_farmer_fields, weights=crop_age, minlength=self.var.n
            ) / np.bincount(harvesting_farmer_fields, minlength=self.var.n)

            harvesting_farmers_mask = np.zeros(self.var.n, dtype=bool)
            harvesting_farmers_mask[harvesting_farmers] = True

            self.save_yearly_income(self.income_farmer, potential_income_farmer)
            self.save_harvest_spei(harvesting_farmers)
            self.drought_risk_perception(harvesting_farmers, current_crop_age)

            ## After updating the drought risk perception, set the previous month for the next timestep as the current for this timestep.
            # TODO: This seems a bit like a quirky solution, perhaps there is a better way to do this.
            self.var.previous_month = self.model.current_time.month

        else:
            self.income_farmer = np.zeros(self.var.n, dtype=np.float32)

        # Reset transpiration values for harvested fields
        self.HRU.var.actual_evapotranspiration_crop_life[harvest] = 0
        self.HRU.var.potential_evapotranspiration_crop_life[harvest] = 0

        # Update crop and land use maps after harvest
        self.HRU.var.crop_map[harvest] = -1
        self.HRU.var.crop_age_days_map[harvest] = -1
        self.HRU.var.land_use_type[harvest] = GRASSLAND_LIKE

        # For unharvested growing crops, increase their age by 1
        self.HRU.var.crop_age_days_map[(~harvest) & (self.HRU.var.crop_map >= 0)] += 1

        assert (
            self.HRU.var.crop_age_days_map <= self.HRU.var.crop_harvest_age_days
        ).all()

    def drought_risk_perception(
        self, harvesting_farmers: np.ndarray, current_crop_age: np.ndarray
    ) -> None:
        """Calculate and update the drought risk perception for harvesting farmers.

        This function computes the risk perception of farmers based on the difference
        between their latest profits and potential profits. The perception is influenced
        by the historical losses and time since the last drought event. Farmers who have
        experienced a drought event will have their drought timer reset.

        Args:
            harvesting_farmers: Index array of farmers that are currently harvesting.
            current_crop_age: Array of current crop age for each farmer.

        TODO: Perhaps move the constant to the model.yml
        """
        # constants
        HISTORICAL_PERIOD = min(5, self.var.yearly_potential_income.shape[1])  # years

        # Convert the harvesting farmers index array to a boolean array of full length
        harvesting_farmers_long = np.zeros(self.var.n, dtype=bool)
        harvesting_farmers_long[harvesting_farmers] = True

        # Update the drought timer based on the months passed since the previous check
        months_passed = (self.model.current_time.month - self.var.previous_month) % 12
        self.var.drought_timer += months_passed / 12

        # Create an empty drought loss np.ndarray
        drought_loss_historical = np.zeros(
            (self.var.n, HISTORICAL_PERIOD), dtype=np.float32
        )

        # Calculate the cumulative inflation from the start year to the current year for each farmer
        # the base year is not important here as we are only interested in the relative change
        cumulative_inflation_since_base_year = np.cumprod(
            np.stack(
                [
                    self.get_value_per_farmer_from_region_id(
                        self.inflation_rate,
                        datetime(year, 1, 1),
                        subset=harvesting_farmers_long,
                    )
                    for year in range(
                        self.model.current_time.year + 1 - HISTORICAL_PERIOD,
                        self.model.current_time.year + 1,
                    )
                ],
                axis=1,
            ),
            axis=1,
        )

        # Compute the percentage loss between potential and actual profits for harvesting farmers
        potential_profits_inflation_corrected = (
            self.var.yearly_potential_income[
                harvesting_farmers_long, :HISTORICAL_PERIOD
            ]
            / cumulative_inflation_since_base_year
        )
        actual_profits_inflation_corrected = (
            self.var.yearly_income[harvesting_farmers_long, :HISTORICAL_PERIOD]
            / cumulative_inflation_since_base_year
        )

        drought_loss_historical[harvesting_farmers_long] = (
            (potential_profits_inflation_corrected - actual_profits_inflation_corrected)
            / potential_profits_inflation_corrected
        ) * 100

        # Calculate the current and past average loss percentages
        drought_loss_latest = drought_loss_historical[:, 0]
        drought_loss_past = np.mean(drought_loss_historical[:, 1:], axis=1)

        # Identify farmers who experienced a drought event based on loss comparison with historical losses
        drought_loss_current = drought_loss_latest - drought_loss_past

        experienced_drought_event = (
            drought_loss_current >= self.var.moving_average_threshold
        )

        # Reset the drought timer for farmers who have harvested and experienced a drought event
        self.var.drought_timer[
            np.logical_and(harvesting_farmers_long, experienced_drought_event)
        ] = 0

        # Update the risk perception of all farmers
        self.var.risk_perception = (
            self.var.risk_perc_max
            * (1.6 ** (self.var.risk_decr * self.var.drought_timer))
            + self.var.risk_perc_min
        )

        print(
            "Risk perception mean = ",
            np.mean(self.var.risk_perception),
            "STD",
            np.std(self.var.risk_perception),
        )

        # Determine which farmers need emergency microcredit to keep farming
        loaning_farmers = drought_loss_current >= self.var.moving_average_threshold

        # Determine their microcredit
        if self.microcredit_adaptation_active:
            # print(np.count_nonzero(loaning_farmers), "farmers are getting microcredit")
            self.microcredit(loaning_farmers, drought_loss_current, current_crop_age)

    def microcredit(
        self,
        loaning_farmers: np.ndarray,
        drought_loss_current: np.ndarray,
        current_crop_age: np.ndarray,
    ) -> None:
        """Compute the microcredit for farmers based on their average profits, drought losses, and the age of their crops with respect to their total cropping time.

        Args:
            loaning_farmers: Boolean mask of farmers looking to obtain a loan, based on drought loss of harvesting farmers.
            drought_loss_current: Array of drought losses of the most recent harvest for each farmer.
            current_crop_age: Array of current crop age for each farmer.
        """
        # Compute the maximum loan amount based on the average profits of the last 10 years
        max_loan = np.median(self.var.yearly_income[loaning_farmers, :5], axis=1)

        # Compute the crop age as a percentage of the average total time a farmer has had crops planted
        crop_growth_duration = self.var.crop_calendar[:, :, 2].data
        total_crop_age = np.where(
            crop_growth_duration == -1, 0, crop_growth_duration
        ).sum(axis=1)
        crop_age_fraction = (
            current_crop_age[loaning_farmers] / total_crop_age[loaning_farmers]
        )

        # Calculate the total loan amount based on drought loss, crop age percentage, and the maximum loan
        total_loan = (
            (drought_loss_current[loaning_farmers] / 100) * crop_age_fraction * max_loan
        )

        # Fetch loan configurations from the model settings
        loan_duration = self.model.config["agent_settings"]["farmers"]["microcredit"][
            "loan_duration"
        ]

        # interest_rate = self.get_value_per_farmer_from_region_id(
        #     self.var.lending_rate, self.model.current_time
        # )
        interest_rate = self.var.interest_rate.data

        # Compute the annual cost of the loan using the interest rate and loan duration
        annual_cost_microcredit = total_loan * (
            interest_rate[loaning_farmers]
            * (1 + interest_rate[loaning_farmers]) ** loan_duration
            / ((1 + interest_rate[loaning_farmers]) ** loan_duration - 1)
        )

        # Add the amounts to the individual loan slots
        self.set_loans_numba(
            all_loans_annual_cost=self.var.all_loans_annual_cost.data,
            loan_tracker=self.var.loan_tracker.data,
            loaning_farmers=loaning_farmers,
            annual_cost_loan=annual_cost_microcredit,
            loan_duration=loan_duration,
            loan_type=1,
        )

        # Add it to the loan total
        self.var.all_loans_annual_cost[loaning_farmers, -1, 0] += (
            annual_cost_microcredit
        )

    def potential_insured_loss(self):
        # Calculating personal pure premiums and Bühlmann-Straub parameters to get the credibility premium
        # Mask out unfilled years
        mask_columns = np.all(self.var.yearly_income == 0, axis=0)

        # Apply the mask to data
        income_masked = self.var.yearly_income.data[:, ~mask_columns]
        n_agents, n_years = income_masked.shape

        # Calculate personal loss
        self.var.avg_income_per_agent = np.nanmean(income_masked, axis=1)

        potential_insured_loss = np.zeros_like(self.var.yearly_income, dtype=np.float32)

        potential_insured_loss[:, ~mask_columns] = np.maximum(
            self.var.avg_income_per_agent[..., None] - income_masked, 0
        )

        # Add the insured loss to the income of this year's insured farmers
        insured_farmers_mask = (
            self.var.adaptations[:, PERSONAL_INSURANCE_ADAPTATION] > 0
        )

        self.var.insured_yearly_income[insured_farmers_mask, 0] += (
            potential_insured_loss[insured_farmers_mask, 0]
        )

        return potential_insured_loss

    def premium_personal_insurance(self):
        # Calculating personal pure premiums and Bühlmann-Straub parameters to get the credibility premium
        # Mask out unfilled years
        mask_columns = np.all(self.var.yearly_income == 0, axis=0)

        group_indices, n_groups = self.create_unique_groups(
            self.main_irrigation_source,
        )
        # assert (np.any(self.var.yearly_SPEI_probability != 0, axis=1) > 0).all()

        # Apply the mask to data
        income_masked = self.var.yearly_income.data[:, ~mask_columns]
        n_agents, n_years = income_masked.shape

        # Calculate personal loss
        avg_income_per_agent = np.nanmean(income_masked, axis=1)
        losses = np.maximum(avg_income_per_agent[:, None] - income_masked, 0)
        years_observed = np.sum(~np.isnan(income_masked), axis=1)
        self.var.agent_pure_premiums = np.mean(losses, axis=1)

        # Initialize arrays for coefficients and R²
        group_mean_premiums = np.zeros(n_groups, dtype=float)
        for group_idx in range(n_groups):
            agent_indices = np.where(group_indices == group_idx)[0]
            group_mean_premiums[group_idx] = np.mean(
                self.var.agent_pure_premiums[agent_indices]
            )

        sample_var_per_agent = np.var(losses, axis=1, ddof=1)
        valid_for_within = years_observed > 1

        within_variance = np.sum(
            (years_observed[valid_for_within] - 1)
            * sample_var_per_agent[valid_for_within]
        ) / np.sum(years_observed[valid_for_within] - 1)
        between_variance = np.var(self.var.agent_pure_premiums, ddof=1)
        credibility_param_K = (
            within_variance / between_variance if between_variance > 0 else np.inf
        )

        # Classical Bühlmann–Straub: Z = n / (n + K)
        credibility_weights = years_observed / (years_observed + credibility_param_K)
        credibility_premiums = (
            credibility_weights * self.var.agent_pure_premiums
            + (1 - credibility_weights) * group_mean_premiums[group_indices]
        )

        return credibility_premiums

    def premium_index_insurance(self, potential_insured_loss):
        mask_columns = np.all(self.var.yearly_income == 0, axis=0)
        gev_params = self.var.GEV_parameters.data
        strike_vals = np.round(np.arange(0.0, -2.0, -0.1), 2)
        exit_vals = np.round(np.arange(-2, -3.6, -0.1), 2)
        rate_vals = np.linspace(500, 60000, 20)

        potential_insured_loss_masked = potential_insured_loss[:, ~mask_columns]
        spei_hist = self.var.yearly_SPEI.data[:, ~mask_columns]

        (
            best_strike_idx,
            best_exit_idx,
            best_rate_idx,
            best_rmse,
            best_prem,
        ) = compute_premiums_and_best_contracts_numba(
            gev_params,
            spei_hist,
            potential_insured_loss_masked,
            strike_vals,
            exit_vals,
            rate_vals,
            n_sims=100,
            seed=42,
        )

        n_agents = gev_params.shape[0]
        best_strike = np.empty(n_agents, dtype=np.float64)
        best_exit = np.empty(n_agents, dtype=np.float64)
        best_rate = np.empty(n_agents, dtype=np.float64)
        best_prem = np.empty(n_agents, dtype=np.float64)

        for i in range(n_agents):
            best_strike[i] = strike_vals[best_strike_idx[i]]
            best_exit[i] = exit_vals[best_exit_idx[i]]
            best_rate[i] = rate_vals[best_rate_idx[i]]
        best_premiums = best_prem

        return (best_strike, best_exit, best_rate, best_premiums)

    def insured_payouts_index(self, strike, exit, rate):
        # Determine what the index insurance would have paid out in the past
        mask_columns = np.all(self.var.yearly_income == 0, axis=0)
        spei_hist = self.var.yearly_SPEI.data[:, ~mask_columns]

        denom = strike - exit
        shortfall = strike[:, None] - spei_hist
        # (no payout if rainfall ≥ strike)
        shortfall = np.clip(shortfall, 0.0, None)
        # (full payout once exit is breached)
        shortfall = np.minimum(shortfall, denom[:, None])
        # convert to fraction of maximum shortfall
        ratio = shortfall / denom[:, None]
        # scale by each agent’s rate
        payouts = ratio * rate[:, None]

        potential_insured_loss = np.zeros_like(self.var.yearly_income, dtype=np.float32)
        potential_insured_loss[:, ~mask_columns] = payouts

        # Add the insured loss to the income of this year's insured farmers
        insured_farmers_mask = self.var.adaptations[:, INDEX_INSURANCE_ADAPTATION] > 0

        self.var.insured_yearly_income[insured_farmers_mask, 0] += (
            potential_insured_loss[insured_farmers_mask, 0]
        )
        return potential_insured_loss

    def insured_yields(self, potential_insured_loss):
        insured_yearly_income = self.var.yearly_income + potential_insured_loss

        insured_yearly_yield_ratio = (
            insured_yearly_income / self.var.yearly_potential_income
        )

        insured_yearly_yield_ratio = np.clip(insured_yearly_yield_ratio.data, 0, 1)

        insured_yield_probability_relation = self.calculate_yield_spei_relation_group(
            insured_yearly_yield_ratio, self.var.yearly_SPEI_probability
        )
        return insured_yield_probability_relation

    @staticmethod
    @njit(cache=True)
    def set_loans_numba(
        all_loans_annual_cost: np.ndarray,
        loan_tracker: np.ndarray,
        loaning_farmers: np.ndarray,
        annual_cost_loan: np.ndarray,
        loan_duration: int,
        loan_type: int,
    ) -> None:
        farmers_getting_loan = np.where(loaning_farmers)[0]

        # Update the agent's loans and total annual costs with the computed annual cost
        # Make sure it is in an empty loan slot
        for farmer in farmers_getting_loan:
            for i in range(4):
                if all_loans_annual_cost[farmer, loan_type, i] == 0:
                    local_index = np.where(farmers_getting_loan == farmer)[0][0]
                    all_loans_annual_cost[farmer, loan_type, i] += annual_cost_loan[
                        local_index
                    ]
                    loan_tracker[farmer, loan_type, i] = loan_duration
                    break  # Exit the loop after adding to the first zero value

    def plant(self) -> None:
        """Determines when and what crop should be planted, mainly through calling the :meth:`agents.farmers.Farmers.plant_numba`. Then converts the array to cupy array if model is running with GPU."""
        if self.cultivation_costs[0] is None:
            cultivation_cost = self.cultivation_costs[1]
        else:
            index = self.cultivation_costs[0].get(self.model.current_time)
            cultivation_cost = self.cultivation_costs[1][index]
            assert cultivation_cost.shape[0] == len(self.model.regions)
            assert cultivation_cost.shape[1] == len(self.var.crop_ids)

        plant_map, farmers_selling_land = plant(
            n=self.var.n,
            day_index=self.model.current_time.timetuple().tm_yday - 1,  # 0-indexed
            crop_calendar=self.var.crop_calendar.data,
            current_crop_calendar_rotation_year_index=self.var.current_crop_calendar_rotation_year_index.data,
            crop_map=self.HRU.var.crop_map,
            crop_harvest_age_days=self.HRU.var.crop_harvest_age_days,
            cultivation_cost=cultivation_cost,
            region_ids_per_farmer=self.var.region_id.data,
            field_indices_by_farmer=self.var.field_indices_by_farmer.data,
            field_indices=self.var.field_indices,
            field_size_per_farmer=self.field_size_per_farmer.data,
            all_loans_annual_cost=self.var.all_loans_annual_cost.data,
            loan_tracker=self.var.loan_tracker.data,
            interest_rate=self.var.interest_rate.data,
            farmers_going_out_of_business=False,
        )
        if farmers_selling_land.size > 0:
            self.remove_agents(farmers_selling_land)

        self.HRU.var.crop_map = np.where(
            plant_map >= 0, plant_map, self.HRU.var.crop_map
        )
        self.HRU.var.crop_age_days_map[plant_map >= 0] = 1

        assert (self.HRU.var.crop_age_days_map[self.HRU.var.crop_map > 0] >= 0).all()

        is_paddy_crop = np.isin(
            self.HRU.var.crop_map,
            self.var.crop_data[self.var.crop_data["is_paddy"]].index,
        )

        self.HRU.var.land_use_type[(self.HRU.var.crop_map >= 0) & is_paddy_crop] = (
            PADDY_IRRIGATED
        )
        self.HRU.var.land_use_type[(self.HRU.var.crop_map >= 0) & (~is_paddy_crop)] = (
            NON_PADDY_IRRIGATED
        )

    def water_abstraction_sum(self) -> None:
        """Aggregates yearly water abstraction from different sources (channel, reservoir, groundwater) for each farmer.

        Also computes the total abstraction per farmer.

        Note:
            This function performs the following steps:
                1. Updates the yearly channel water abstraction for each farmer.
                2. Updates the yearly reservoir water abstraction for each farmer.
                3. Updates the yearly groundwater water abstraction for each farmer.
                4. Computes and updates the total water abstraction for each farmer.

        """
        # Update yearly channel water abstraction for each farmer
        self.var.yearly_abstraction_m3_by_farmer[:, CHANNEL_IRRIGATION, 0] += (
            self.var.channel_abstraction_m3_by_farmer
        )

        # Update yearly reservoir water abstraction for each farmer
        self.var.yearly_abstraction_m3_by_farmer[:, RESERVOIR_IRRIGATION, 0] += (
            self.var.reservoir_abstraction_m3_by_farmer
        )

        # Update yearly groundwater water abstraction for each farmer
        self.var.yearly_abstraction_m3_by_farmer[:, GROUNDWATER_IRRIGATION, 0] += (
            self.var.groundwater_abstraction_m3_by_farmer
        )

        # Compute and update the total water abstraction for each farmer
        self.var.yearly_abstraction_m3_by_farmer[:, TOTAL_IRRIGATION, 0] += (
            self.var.channel_abstraction_m3_by_farmer
            + self.var.reservoir_abstraction_m3_by_farmer
            + self.var.groundwater_abstraction_m3_by_farmer
        )

    def save_harvest_spei(self, harvesting_farmers) -> None:
        """Update the monthly Standardized Precipitation Evapotranspiration Index (SPEI) array by shifting past records and adding the SPEI for the current month.

        Note:
            This method updates the `monthly_SPEI` attribute in place.
        """
        current_SPEI_per_farmer = sample_from_map(
            array=self.model.hydrology.grid.spei_uncompressed,
            coords=self.var.locations[harvesting_farmers],
            gt=self.grid.gt,
        )

        full_size_SPEI_per_farmer = np.zeros_like(
            self.var.cumulative_SPEI_during_growing_season
        )
        full_size_SPEI_per_farmer[harvesting_farmers] = current_SPEI_per_farmer

        cumulative_mean(
            mean=self.var.cumulative_SPEI_during_growing_season,
            counter=self.var.cumulative_SPEI_count_during_growing_season,
            update=full_size_SPEI_per_farmer,
            mask=harvesting_farmers,
        )
        print(
            "season SPEI",
            np.mean(full_size_SPEI_per_farmer[harvesting_farmers]),
        )

    def save_yearly_spei(self):
        assert self.model.current_time.month == 1

        # calculate the SPEI probability using GEV parameters
        SPEI_probability = genextreme.sf(
            self.var.cumulative_SPEI_during_growing_season,
            self.var.GEV_parameters[:, 0],
            self.var.GEV_parameters[:, 1],
            self.var.GEV_parameters[:, 2],
        )

        spei = self.var.cumulative_SPEI_during_growing_season.copy()

        # SPEI_probability_norm = norm.cdf(self.var.cumulative_SPEI_during_growing_season)

        print("Yearly probability", np.nanmean(1 - SPEI_probability))

        shift_and_update(self.var.yearly_SPEI_probability, (1 - SPEI_probability))
        shift_and_update(self.var.yearly_SPEI, (spei))

        # Reset the cumulative SPEI array at the beginning of the year
        self.var.cumulative_SPEI_during_growing_season.fill(0)
        self.var.cumulative_SPEI_count_during_growing_season.fill(0)

    def save_yearly_income(
        self,
        income: np.ndarray,
        potential_income: np.ndarray,
    ) -> None:
        """Saves the latest profit and potential profit values for harvesting farmers to determine yearly profits, considering inflation and field size.

        Note:
            This function performs the following operations:
                1. Asserts that all profit and potential profit values are non-negative.
                2. Updates the latest profits and potential profits matrices by shifting all columns one column further.
                The last column value is dropped.
                3. Adjusts the yearly profits by accounting for the latest profit, field size, and inflation.
        """
        # Ensure that all profit and potential profit values are non-negative
        assert (income >= 0).all()
        assert (potential_income >= 0).all()
        # Adjust yearly profits by the cumulative inflation for each harvesting farmer
        self.var.yearly_income[:, 0] += income
        self.var.yearly_potential_income[:, 0] += potential_income

    def calculate_yield_spei_relation_test_solo(self):
        import matplotlib

        matplotlib.use("Agg")  # Use the 'Agg' backend for non-interactive plotting
        import matplotlib.pyplot as plt

        # Number of agents
        n_agents = self.var.yearly_yield_ratio.shape[0]

        # Define regression models
        def linear_model(X, a, b):
            return a * X + b

        def exponential_model(X, a, b):
            return a * np.exp(b * X)

        def logarithmic_model(X, a, b):
            return a * np.log(X) + b

        def quadratic_model(X, a, b, c):
            return a * X**2 + b * X + c

        def power_model(X, a, b):
            return a * X**b

        # Initialize dictionaries for coefficients and R² values
        model_names = ["linear", "exponential", "logarithmic", "quadratic", "power"]
        r_squared_dict = {model: np.zeros(n_agents) for model in model_names}
        coefficients_dict = {model: [] for model in model_names}

        # Create a folder to save the plots
        output_folder = "plot/relation_test"
        if not os.path.exists(output_folder):
            os.makedirs(output_folder)

        # For each agent, perform regression with different models
        for agent_idx in range(n_agents):
            # Get data for the agent
            y_data = self.var.yearly_yield_ratio[agent_idx, :]  # shape (n_years,)
            X_data = self.var.yearly_SPEI_probability[agent_idx, :]  # shape (n_years,)

            # Filter out invalid values
            valid_mask = (
                (~np.isnan(X_data)) & (~np.isnan(y_data)) & (X_data > 0) & (y_data != 0)
            )
            X_valid = X_data[valid_mask]
            y_valid = y_data[valid_mask]

            if len(X_valid) >= 2:
                # Prepare data
                X_log = np.log10(X_valid)

                # Model 1: Linear in log-transformed X
                try:
                    popt, _ = curve_fit(linear_model, X_log, y_valid, maxfev=10000)
                    a, b = popt
                    y_pred = linear_model(X_log, a, b)
                    ss_res = np.sum((y_valid - y_pred) ** 2)
                    ss_tot = np.sum((y_valid - np.mean(y_valid)) ** 2)
                    r_squared = 1 - ss_res / ss_tot if ss_tot != 0 else np.nan
                    r_squared_dict["linear"][agent_idx] = r_squared
                    coefficients_dict["linear"].append((a, b))
                except RuntimeError:
                    r_squared_dict["linear"][agent_idx] = np.nan
                    coefficients_dict["linear"].append((np.nan, np.nan))

                # Model 2: Exponential
                try:
                    popt, _ = curve_fit(
                        exponential_model, X_valid, y_valid, maxfev=10000
                    )
                    y_pred = exponential_model(X_valid, *popt)
                    ss_res = np.sum((y_valid - y_pred) ** 2)
                    ss_tot = np.sum((y_valid - np.mean(y_valid)) ** 2)
                    r_squared = 1 - ss_res / ss_tot if ss_tot != 0 else np.nan
                    r_squared_dict["exponential"][agent_idx] = r_squared
                    coefficients_dict["exponential"].append(popt)
                except RuntimeError:
                    r_squared_dict["exponential"][agent_idx] = np.nan
                    coefficients_dict["exponential"].append((np.nan, np.nan))

                # Model 3: Logarithmic (ensure X > 0)
                try:
                    popt, _ = curve_fit(
                        logarithmic_model, X_valid, y_valid, maxfev=10000
                    )
                    y_pred = logarithmic_model(X_valid, *popt)
                    ss_res = np.sum((y_valid - y_pred) ** 2)
                    ss_tot = np.sum((y_valid - np.mean(y_valid)) ** 2)
                    r_squared = 1 - ss_res / ss_tot if ss_tot != 0 else np.nan
                    r_squared_dict["logarithmic"][agent_idx] = r_squared
                    coefficients_dict["logarithmic"].append(popt)
                except RuntimeError:
                    r_squared_dict["logarithmic"][agent_idx] = np.nan
                    coefficients_dict["logarithmic"].append((np.nan, np.nan))

                # Model 4: Quadratic
                try:
                    popt, _ = curve_fit(quadratic_model, X_valid, y_valid, maxfev=10000)
                    y_pred = quadratic_model(X_valid, *popt)
                    ss_res = np.sum((y_valid - y_pred) ** 2)
                    ss_tot = np.sum((y_valid - np.mean(y_valid)) ** 2)
                    r_squared = 1 - ss_res / ss_tot if ss_tot != 0 else np.nan
                    r_squared_dict["quadratic"][agent_idx] = r_squared
                    coefficients_dict["quadratic"].append(popt)
                except RuntimeError:
                    r_squared_dict["quadratic"][agent_idx] = np.nan
                    coefficients_dict["quadratic"].append((np.nan, np.nan))

                # Model 5: Power
                try:
                    popt, _ = curve_fit(power_model, X_valid, y_valid, maxfev=10000)
                    y_pred = power_model(X_valid, *popt)
                    ss_res = np.sum((y_valid - y_pred) ** 2)
                    ss_tot = np.sum((y_valid - np.mean(y_valid)) ** 2)
                    r_squared = 1 - ss_res / ss_tot if ss_tot != 0 else np.nan
                    r_squared_dict["power"][agent_idx] = r_squared
                    coefficients_dict["power"].append(popt)
                except RuntimeError:
                    r_squared_dict["power"][agent_idx] = np.nan
                    coefficients_dict["power"].append((np.nan, np.nan))
            else:
                # Not enough data points
                for model in model_names:
                    r_squared_dict[model][agent_idx] = np.nan
                    coefficients_dict[model].append(None)

            # Plotting code for this agent

            # Create a new figure
            plt.figure(figsize=(10, 6))

            # Plot the data points
            plt.scatter(X_valid, y_valid, label="Data", color="black")

            # Generate x values for plotting fitted curves
            x_min = np.min(X_valid)
            x_max = np.max(X_valid)
            x_plot = np.linspace(x_min, x_max, 100)

            # Plot each fitted model with R² in the label
            for model in model_names:
                coeffs = coefficients_dict[model][agent_idx]
                r_squared = r_squared_dict[model][agent_idx]

                if (
                    coeffs is not None
                    and not any([np.isnan(c) for c in np.atleast_1d(coeffs)])
                    and not np.isnan(r_squared)
                ):
                    # Depending on the model, compute y values for plotting
                    if model == "linear":
                        a, b = coeffs
                        x_plot_log = np.log10(x_plot[x_plot > 0])
                        if len(x_plot_log) > 0:
                            y_plot = linear_model(x_plot_log, a, b)
                            plt.plot(
                                x_plot[x_plot > 0],
                                y_plot,
                                label=f"{model} (R²={r_squared:.3f})",
                                linewidth=2,
                            )
                    elif model == "exponential":
                        y_plot = exponential_model(x_plot, *coeffs)
                        plt.plot(
                            x_plot,
                            y_plot,
                            label=f"{model} (R²={r_squared:.3f})",
                            linewidth=2,
                        )
                    elif model == "logarithmic":
                        x_plot_positive = x_plot[x_plot > 0]
                        if len(x_plot_positive) > 0:
                            y_plot = logarithmic_model(x_plot_positive, *coeffs)
                            plt.plot(
                                x_plot_positive,
                                y_plot,
                                label=f"{model} (R²={r_squared:.3f})",
                                linewidth=2,
                            )
                    elif model == "quadratic":
                        y_plot = quadratic_model(x_plot, *coeffs)
                        plt.plot(
                            x_plot,
                            y_plot,
                            label=f"{model} (R²={r_squared:.3f})",
                            linewidth=2,
                        )
                    elif model == "power":
                        x_plot_positive = x_plot[x_plot > 0]
                        if len(x_plot_positive) > 0:
                            y_plot = power_model(x_plot_positive, *coeffs)
                            plt.plot(
                                x_plot_positive,
                                y_plot,
                                label=f"{model} (R²={r_squared:.3f})",
                                linewidth=2,
                            )
                else:
                    continue  # Skip models with invalid coefficients or R²

            # Add labels and legend
            plt.xlabel("SPEI Probability")
            plt.ylabel("Yield Ratio")
            plt.title(
                f"Agent {agent_idx}, irr class {self.var.farmer_class[agent_idx]}, crop {self.var.crop_calendar[agent_idx, 0, 0]} "
            )
            plt.legend()
            plt.grid(True)

            # Save the plot to a file
            filename = os.path.join(output_folder, f"agent_{agent_idx}.png")
            plt.savefig(filename)
            plt.close()

        # Compute median R² for each model
        for model in model_names:
            valid_r2 = r_squared_dict[model][~np.isnan(r_squared_dict[model])]
            median_r2 = np.median(valid_r2) if len(valid_r2) > 0 else np.nan
            print(f"Median R² for {model}: {median_r2}")

    def calculate_yield_spei_relation_test_group(self):
        import matplotlib

        matplotlib.use("Agg")
        import matplotlib.pyplot as plt
        import numpy as np
        from scipy.optimize import curve_fit

        # Create unique groups based on agent properties
        crop_elevation_group = self.create_unique_groups(10)
        unique_crop_combinations, group_indices = np.unique(
            crop_elevation_group, axis=0, return_inverse=True
        )

        # Mask out empty rows (agents) where data is zero or NaN
        mask_agents = np.any(self.var.yearly_yield_ratio != 0, axis=1) & np.any(
            self.var.yearly_SPEI_probability != 0, axis=1
        )

        # Apply the mask to data and group indices
        masked_yearly_yield_ratio = self.var.yearly_yield_ratio[mask_agents, :]
        masked_SPEI_probability = self.var.yearly_SPEI_probability[mask_agents, :]
        group_indices = group_indices[mask_agents]

        # Number of groups
        n_groups = unique_crop_combinations.shape[0]

        # Define regression models
        def linear_model(X, a, b):
            return a * X + b

        def exponential_model(X, a, b):
            return a * np.exp(b * X)

        def logarithmic_model(X, a, b):
            return a * np.log(X) + b

        def quadratic_model(X, a, b, c):
            return a * X**2 + b * X + c

        def power_model(X, a, b):
            return a * X**b

        # Initialize dictionaries for coefficients and R² values
        model_names = ["linear", "exponential", "logarithmic", "quadratic", "power"]
        r_squared_dict = {model: np.full(n_groups, np.nan) for model in model_names}
        coefficients_dict = {model: [None] * n_groups for model in model_names}

        # Create a folder to save the plots
        output_folder = "plots/relation_test"
        if not os.path.exists(output_folder):
            os.makedirs(output_folder)

        # For each group, perform regression with different models
        for group_idx in range(n_groups):
            # Get indices of agents in this group
            agent_indices = np.where(group_indices == group_idx)[0]

            if len(agent_indices) == 0:
                # No data for this group
                continue

            # Get data for the group
            y_data = masked_yearly_yield_ratio[
                agent_indices, :
            ]  # shape (num_agents_in_group, num_years)
            X_data = masked_SPEI_probability[agent_indices, :]  # same shape

            # Remove values where SPEI probability is greater than 1
            invalid_mask = X_data >= 1
            y_data[invalid_mask] = np.nan
            X_data[invalid_mask] = np.nan

            # Compute mean over agents in the group (axis=0 corresponds to years)
            y_group = np.nanmean(y_data, axis=0)  # shape (num_years,)
            X_group = np.nanmean(X_data, axis=0)  # same shape

            # Remove any years with NaN values
            valid_indices = (~np.isnan(y_group)) & (~np.isnan(X_group)) & (X_group > 0)
            y_group_valid = y_group[valid_indices]
            X_group_valid = X_group[valid_indices]

            if len(X_group_valid) >= 2:
                # Prepare data
                X_group_log = np.log10(X_group_valid)

                # Model 1: Linear in log-transformed X
                try:
                    popt, _ = curve_fit(
                        linear_model, X_group_log, y_group_valid, maxfev=10000
                    )
                    a, b = popt
                    y_pred = linear_model(X_group_log, a, b)
                    ss_res = np.sum((y_group_valid - y_pred) ** 2)
                    ss_tot = np.sum((y_group_valid - np.mean(y_group_valid)) ** 2)
                    r_squared = 1 - ss_res / ss_tot if ss_tot != 0 else np.nan
                    r_squared_dict["linear"][group_idx] = r_squared
                    coefficients_dict["linear"][group_idx] = (a, b)
                except (RuntimeError, ValueError):
                    pass  # Keep NaN in R² and None in coefficients

                # Model 2: Exponential
                try:
                    popt, _ = curve_fit(
                        exponential_model, X_group_valid, y_group_valid, maxfev=10000
                    )
                    y_pred = exponential_model(X_group_valid, *popt)
                    ss_res = np.sum((y_group_valid - y_pred) ** 2)
                    ss_tot = np.sum((y_group_valid - np.mean(y_group_valid)) ** 2)
                    r_squared = 1 - ss_res / ss_tot if ss_tot != 0 else np.nan
                    r_squared_dict["exponential"][group_idx] = r_squared
                    coefficients_dict["exponential"][group_idx] = popt
                except (RuntimeError, ValueError):
                    pass

                # Model 3: Logarithmic
                try:
                    popt, _ = curve_fit(
                        logarithmic_model, X_group_valid, y_group_valid, maxfev=10000
                    )
                    y_pred = logarithmic_model(X_group_valid, *popt)
                    ss_res = np.sum((y_group_valid - y_pred) ** 2)
                    ss_tot = np.sum((y_group_valid - np.mean(y_group_valid)) ** 2)
                    r_squared = 1 - ss_res / ss_tot if ss_tot != 0 else np.nan
                    r_squared_dict["logarithmic"][group_idx] = r_squared
                    coefficients_dict["logarithmic"][group_idx] = popt
                except (RuntimeError, ValueError):
                    pass

                # Model 4: Quadratic
                try:
                    popt, _ = curve_fit(
                        quadratic_model, X_group_valid, y_group_valid, maxfev=10000
                    )
                    y_pred = quadratic_model(X_group_valid, *popt)
                    ss_res = np.sum((y_group_valid - y_pred) ** 2)
                    ss_tot = np.sum((y_group_valid - np.mean(y_group_valid)) ** 2)
                    r_squared = 1 - ss_res / ss_tot if ss_tot != 0 else np.nan
                    r_squared_dict["quadratic"][group_idx] = r_squared
                    coefficients_dict["quadratic"][group_idx] = popt
                except (RuntimeError, ValueError):
                    pass

                # Model 5: Power
                try:
                    popt, _ = curve_fit(
                        power_model, X_group_valid, y_group_valid, maxfev=10000
                    )
                    y_pred = power_model(X_group_valid, *popt)
                    ss_res = np.sum((y_group_valid - y_pred) ** 2)
                    ss_tot = np.sum((y_group_valid - np.mean(y_group_valid)) ** 2)
                    r_squared = 1 - ss_res / ss_tot if ss_tot != 0 else np.nan
                    r_squared_dict["power"][group_idx] = r_squared
                    coefficients_dict["power"][group_idx] = popt
                except (RuntimeError, ValueError):
                    pass

                # Plotting code for this group
                plt.figure(figsize=(10, 6))
                plt.scatter(X_group_valid, y_group_valid, label="Data", color="black")

                # Generate x values for plotting fitted curves
                x_min = np.min(X_group_valid)
                x_max = np.max(X_group_valid)
                x_plot = np.linspace(x_min, x_max, 100)

                for model in model_names:
                    coeffs = coefficients_dict[model][group_idx]
                    r_squared = r_squared_dict[model][group_idx]

                    if (
                        coeffs is not None
                        and not any([np.isnan(c) for c in np.atleast_1d(coeffs)])
                        and not np.isnan(r_squared)
                    ):
                        if model == "linear":
                            a, b = coeffs
                            x_plot_positive = x_plot[x_plot > 0]
                            x_plot_log = np.log10(x_plot_positive)
                            if len(x_plot_log) > 0:
                                y_plot = linear_model(x_plot_log, a, b)
                                plt.plot(
                                    x_plot_positive,
                                    y_plot,
                                    label=f"{model} (R²={r_squared:.3f})",
                                    linewidth=2,
                                )
                        elif model == "exponential":
                            y_plot = exponential_model(x_plot, *coeffs)
                            plt.plot(
                                x_plot,
                                y_plot,
                                label=f"{model} (R²={r_squared:.3f})",
                                linewidth=2,
                            )
                        elif model == "logarithmic":
                            x_plot_positive = x_plot[x_plot > 0]
                            if len(x_plot_positive) > 0:
                                y_plot = logarithmic_model(x_plot_positive, *coeffs)
                                plt.plot(
                                    x_plot_positive,
                                    y_plot,
                                    label=f"{model} (R²={r_squared:.3f})",
                                    linewidth=2,
                                )
                        elif model == "quadratic":
                            y_plot = quadratic_model(x_plot, *coeffs)
                            plt.plot(
                                x_plot,
                                y_plot,
                                label=f"{model} (R²={r_squared:.3f})",
                                linewidth=2,
                            )
                        elif model == "power":
                            x_plot_positive = x_plot[x_plot > 0]
                            if len(x_plot_positive) > 0:
                                y_plot = power_model(x_plot_positive, *coeffs)
                                plt.plot(
                                    x_plot_positive,
                                    y_plot,
                                    label=f"{model} (R²={r_squared:.3f})",
                                    linewidth=2,
                                )
                # Add labels and legend
                plt.xlabel("SPEI Probability")
                plt.ylabel("Yield Ratio")
                plt.title(f"Group {group_idx}")
                plt.legend()
                plt.grid(True)

                # Save the plot to a file
                filename = os.path.join(output_folder, f"group_{group_idx}.png")
                plt.savefig(filename)
                plt.close()
            else:
                # Not enough data points for this group
                continue

        # Compute median R² for each model across all groups
        for model in model_names:
            valid_r2 = r_squared_dict[model][~np.isnan(r_squared_dict[model])]
            median_r2 = np.median(valid_r2) if len(valid_r2) > 0 else np.nan
            print(f"Median R² for {model}: {median_r2}")

        # Assign relations to agents based on their group
        # Here, we'll choose the model with the highest median R²
        # Alternatively, you can select the best model per group
        # For simplicity, we'll assign the linear model coefficients to agents

        # Example: Assign linear model coefficients to agents
        a_array = np.full(len(group_indices), np.nan)
        b_array = np.full(len(group_indices), np.nan)

        for group_idx in range(n_groups):
            if coefficients_dict["linear"][group_idx] is not None:
                a, b = coefficients_dict["linear"][group_idx]
                agent_mask = group_indices == group_idx
                a_array[agent_mask] = a
                b_array[agent_mask] = b

        # Assign to agents
        self.var.farmer_yield_probability_relation = np.column_stack((a_array, b_array))

        # Print overall best-fitting model based on median R²
        median_r2_values = {
            model: np.nanmedian(r_squared_dict[model]) for model in model_names
        }
        best_model_overall = max(median_r2_values, key=median_r2_values.get)
        print(f"Best-fitting model overall: {best_model_overall}")

    def calculate_yield_spei_relation(self):
        # Number of agents
        n_agents = self.var.yearly_yield_ratio.shape[0]

        # Initialize arrays for coefficients and R²
        a_array = np.zeros(n_agents)
        b_array = np.zeros(n_agents)
        r_squared_array = np.zeros(n_agents)

        # Loop over each agent
        for agent_idx in range(n_agents):
            # Get data for the agent
            y_data = self.var.yearly_yield_ratio[agent_idx, :]
            X_data = self.var.yearly_SPEI_probability[agent_idx, :]

            # Log-transform X_data, handling zeros
            with np.errstate(divide="ignore"):
                X_data_log = np.log10(X_data)

            # Mask out zeros and NaNs
            valid_mask = (
                (~np.isnan(y_data))
                & (~np.isnan(X_data_log))
                & (y_data != 0)
                & (X_data != 0)
            )
            y_valid = y_data[valid_mask]
            X_valid = X_data_log[valid_mask]

            if len(X_valid) >= 2:
                # Prepare matrices
                X_matrix = np.vstack([X_valid, np.ones(len(X_valid))]).T
                # Perform linear regression
                coefficients = np.linalg.lstsq(X_matrix, y_valid, rcond=None)[0]
                a, b = coefficients

                # Calculate R²
                y_pred = a * X_valid + b
                ss_res = np.sum((y_valid - y_pred) ** 2)
                ss_tot = np.sum((y_valid - np.mean(y_valid)) ** 2)
                r_squared = 1 - ss_res / ss_tot if ss_tot != 0 else np.nan
            else:
                # Not enough data points
                a, b, r_squared = np.nan, np.nan, np.nan

            a_array[agent_idx] = a
            b_array[agent_idx] = b
            r_squared_array[agent_idx] = r_squared

        # Assign relations to agents
        self.var.farmer_yield_probability_relation = np.column_stack((a_array, b_array))

        # Print median R²
        valid_r2 = r_squared_array[~np.isnan(r_squared_array)]
        print("Median R²:", np.median(valid_r2) if len(valid_r2) > 0 else "N/A")

    def calculate_yield_spei_relation_group(
        self, yearly_yield_ratio, yearly_SPEI_probability
    ):
        # Create unique groups
        group_indices, n_groups = self.create_unique_groups(
            self.main_irrigation_source,
        )
        assert (np.any(self.var.yearly_SPEI_probability != 0, axis=1) > 0).all()

        # Apply the mask to data
        masked_yearly_yield_ratio = yearly_yield_ratio
        masked_SPEI_probability = yearly_SPEI_probability

        # Initialize arrays for coefficients and R²
        a_array = np.zeros(n_groups)
        b_array = np.zeros(n_groups)
        r_squared_array = np.zeros(n_groups)

        for group_idx in range(n_groups):
            agent_indices = np.where(group_indices == group_idx)[0]

            # Get data for the group
            y_data = masked_yearly_yield_ratio[agent_indices, :]
            X_data = masked_SPEI_probability[agent_indices, :]

            # Remove invalid values where SPEI probability >= 1 or yield <= 0
            mask = (X_data >= 1) | (y_data <= 0)
            y_data[mask] = np.nan
            X_data[mask] = np.nan

            # Compute mean over agents (axis=0 corresponds to years)
            y_group = np.nanmean(y_data, axis=0)  # shape (num_years,)
            X_group = np.nanmean(X_data, axis=0)  # shape (num_years,)

            # Remove any entries with NaN values
            valid_indices = (~np.isnan(y_group)) & (~np.isnan(X_group)) & (y_group > 0)
            y_group_valid = y_group[valid_indices]
            X_group_valid = X_group[valid_indices]

            if len(X_group_valid) >= 2:
                # Take the natural logarithm of y_group_valid
                ln_y_group = np.log(y_group_valid)

                # Prepare matrices for linear regression
                X_matrix = np.vstack([X_group_valid, np.ones(len(X_group_valid))]).T

                # Perform linear regression on ln(y) = b * X + ln(a)
                coefficients = np.linalg.lstsq(X_matrix, ln_y_group, rcond=None)[0]
                b, ln_a = coefficients
                a = np.exp(ln_a)

                # Calculate predicted y values
                y_pred = a * np.exp(b * X_group_valid)

                # Calculate R²
                ss_res = np.sum((y_group_valid - y_pred) ** 2)
                ss_tot = np.sum((y_group_valid - np.mean(y_group_valid)) ** 2)
                r_squared = 1 - ss_res / ss_tot if ss_tot != 0 else np.nan
            else:
                # Not enough data points
                a, b, r_squared = np.nan, np.nan, np.nan

            a_array[group_idx] = a
            b_array[group_idx] = b
            r_squared_array[group_idx] = r_squared

        # Assign relations to agents
        farmer_yield_probability_relation = np.column_stack(
            (a_array[group_indices], b_array[group_indices])
        )

        # Print median R²
        weighted_r2 = r_squared_array[group_indices]
        valid_r2 = weighted_r2[~np.isnan(weighted_r2)]
        print(
            "Median R² for exponential model:",
            np.median(valid_r2) if len(valid_r2) > 0 else "N/A",
        )
        return farmer_yield_probability_relation

    def adapt_crops(self, farmer_yield_probability_relation) -> None:
        # Fetch loan configuration
        loan_duration = 2

        index = self.cultivation_costs[0].get(self.model.current_time)
        cultivation_cost = self.cultivation_costs[1][index]

        # Determine the cultivation costs of the current rotation
        current_crop_calendar = self.var.crop_calendar[:, :, 0].copy()
        mask_valid_crops = current_crop_calendar != -1
        rows, cols = np.nonzero(mask_valid_crops)
        costs = cultivation_cost[
            self.var.region_id[rows], current_crop_calendar[rows, cols]
        ]
        cultivation_costs_current_rotation = np.bincount(
            rows, weights=costs, minlength=current_crop_calendar.shape[0]
        ).astype(np.float32)

        annual_cost_empty = np.zeros(self.var.n, dtype=np.float32)

        # No constraint
        extra_constraint = np.ones_like(annual_cost_empty, dtype=bool)

        # Set variable which indicates all possible crop options
        unique_crop_calendars = np.unique(self.var.crop_calendar[:, :, 0], axis=0)

        timer_crops = TimingModule("crops_adaptation")

        (
            total_profits,
            profits_no_event,
            total_profits_adaptation,
            profits_no_event_adaptation,
            new_farmer_id,
        ) = self.profits_SEUT_crops(
            unique_crop_calendars, farmer_yield_probability_relation
        )
        timer_crops.new_split("profit_difference")
        total_annual_costs_m2 = (
            self.var.all_loans_annual_cost[:, -1, 0] / self.field_size_per_farmer
        )

        # Construct a dictionary of parameters to pass to the decision module functions
        decision_params = {
            "loan_duration": loan_duration,
            "expenditure_cap": self.var.expenditure_cap,
            "n_agents": self.var.n,
            "sigma": self.var.risk_aversion.data,
            "p_droughts": 1 / self.var.p_droughts[:-1],
            "profits_no_event": profits_no_event,
            "profits_no_event_adaptation": profits_no_event_adaptation,
            "total_profits": total_profits,
            "total_profits_adaptation": total_profits_adaptation,
            "risk_perception": self.var.risk_perception.data,
            "total_annual_costs": total_annual_costs_m2,
            "adaptation_costs": annual_cost_empty,
            "adapted": np.zeros(self.var.n, dtype=np.bool),
            "time_adapted": np.full(self.var.n, 2),
            "T": np.full(
                self.var.n,
                2,
            ),
            "discount_rate": self.var.discount_rate.data,
            "extra_constraint": extra_constraint,
        }

        # Determine the SEUT of the current crop
        SEUT_do_nothing = self.decision_module.calcEU_do_nothing(**decision_params)

        # Determine the SEUT of the other crop options
        SEUT_crop_options = np.full(
            (self.var.n, len(unique_crop_calendars)), 0, dtype=np.float32
        )
        for idx, crop_option in enumerate(unique_crop_calendars[:, 0]):
            # Determine the cost difference between the old and potential new crop rotation
            new_id_option = new_farmer_id[:, idx]
            new_calendar_option = self.var.crop_calendar[new_id_option, :, 0]
            mask_valid_crops = new_calendar_option != -1

            rows, cols = np.nonzero(mask_valid_crops)
            costs = cultivation_cost[
                self.var.region_id[rows], new_calendar_option[rows, cols]
            ]
            cultivation_costs_new_rotation = np.bincount(
                rows, weights=costs, minlength=new_calendar_option.shape[0]
            ).astype(np.float32)

            cost_difference_adaptation = (
                cultivation_costs_new_rotation - cultivation_costs_current_rotation
            )

            # Update the decision parameters with the values of this potential crop rotation
            decision_params_option = copy.deepcopy(decision_params)
            decision_params_option.update(
                {
                    "total_profits_adaptation": total_profits_adaptation[idx, :, :],
                    "profits_no_event_adaptation": profits_no_event_adaptation[idx, :],
                    "adaptation_costs": cost_difference_adaptation,
                }
            )
            SEUT_crop_options[:, idx] = self.decision_module.calcEU_adapt(
                **decision_params_option
            )

        assert np.any(SEUT_do_nothing != -1) or np.any(SEUT_crop_options != -1)
        timer_crops.new_split("SEUT")
        # Determine the best adaptation option
        best_option_SEUT = np.max(SEUT_crop_options, axis=1)
        chosen_option = np.argmax(SEUT_crop_options, axis=1)

        # Determine the crop of the best option
        row_indices = np.arange(new_farmer_id.shape[0])
        new_id_temp = new_farmer_id[row_indices, chosen_option]

        # Determine for which agents it is beneficial to switch crops
        SEUT_adaptation_decision = (
            (best_option_SEUT > (SEUT_do_nothing)) & (new_id_temp != -1)
        )  # Filter out crops chosen due to small diff in do_nothing and adapt SEUT calculation

        # Adjust the intention threshold based on whether neighbors already have similar crop
        # Check for each farmer which crops their neighbors are cultivating
        social_network_crops = self.var.crop_calendar[self.var.social_network, :, 0]

        potential_new_rotation = self.var.crop_calendar[new_id_temp, :, 0]

        matches_per_neighbor = np.all(
            social_network_crops == potential_new_rotation[:, None, :], axis=2
        )
        # Check whether adapting agents have adaptation type in their network and create mask
        network_has_rotation = np.any(matches_per_neighbor, axis=1)

        # Increase intention factor if someone in network has crop
        intention_factor_adjusted = self.var.intention_factor.copy()
        intention_factor_adjusted[network_has_rotation] += 0.333

        # Determine whether it passed the intention threshold
        random_values = np.random.rand(*intention_factor_adjusted.shape)
        intention_mask = random_values < intention_factor_adjusted

        # # Set the adaptation mask
        SEUT_adaptation_decision = SEUT_adaptation_decision & intention_mask
        new_id_final = new_id_temp[SEUT_adaptation_decision]

        print("Crop switching farmers", np.count_nonzero(SEUT_adaptation_decision))

        assert not np.any(new_id_final == -1)

        # Switch their crops and update their yield-SPEI relation
        self.var.crop_calendar[SEUT_adaptation_decision, :, :] = self.var.crop_calendar[
            new_id_final, :, :
        ]

        # Update yield-SPEI relation
        self.var.yearly_income[SEUT_adaptation_decision, :] = self.var.yearly_income[
            new_id_final, :
        ]
        self.var.yearly_potential_income[SEUT_adaptation_decision, :] = (
            self.var.yearly_potential_income[new_id_final, :]
        )
        self.var.yearly_SPEI_probability[SEUT_adaptation_decision, :] = (
            self.var.yearly_SPEI_probability[new_id_final, :]
        )
        timer_crops.new_split("final steps")
        print(timer_crops)

    def adapt_irrigation_well(
        self,
        farmer_yield_probability_relation,
        average_extraction_speed,
        energy_cost,
        water_cost,
    ) -> None:
        """Handle the adaptation of farmers to irrigation wells.

        This function checks which farmers will adopt irrigation wells based on their expected utility
        and the provided constraints. It calculates the costs and the benefits for each farmer and updates
        their statuses (e.g., irrigation source, adaptation costs) accordingly.

        Todo:
            - Possibly externalize hard-coded values.
        """
        groundwater_depth = self.groundwater_depth.copy()
        groundwater_depth[groundwater_depth <= 0] = 0.001

        annual_cost, well_depth = self.calculate_well_costs_global(
            groundwater_depth, average_extraction_speed
        )

        # Compute the total annual per square meter costs if farmers adapt during this cycle
        # This cost is the cost if the farmer would adapt, plus its current costs of previous
        # adaptations
        total_annual_costs_m2 = (
            annual_cost + self.var.all_loans_annual_cost[:, -1, 0]
        ) / self.field_size_per_farmer

        # Solely the annual cost of the adaptation
        annual_cost_m2 = annual_cost / self.field_size_per_farmer

        loan_duration = self.model.config["agent_settings"]["farmers"][
            "expected_utility"
        ]["adaptation_well"]["loan_duration"]

        adapted = self.var.adaptations[:, WELL_ADAPTATION] > 0
        additional_diffentiator = (
            self.var.adaptations[:, PERSONAL_INSURANCE_ADAPTATION] > 0
        )
        # Reset farmers' status and irrigation type who exceeded the lifespan of their adaptation
        # and who's wells are much shallower than the groundwater depth
        self.reset_well_status(
            farmer_yield_probability_relation,
            adapted,
            groundwater_depth,
            additional_diffentiator,
        )

        # Define extra constraints (farmers' wells must reach groundwater)
        well_reaches_groundwater = self.var.well_depth > groundwater_depth
        extra_constraint = well_reaches_groundwater

        energy_cost_m2 = energy_cost / self.field_size_per_farmer
        water_cost_m2 = water_cost / self.field_size_per_farmer

        (
            energy_diff_m2,
            water_diff_m2,
        ) = self.adaptation_water_cost_difference(
            additional_diffentiator, adapted, energy_cost_m2, water_cost_m2
        )

        (
            total_profits,
            profits_no_event,
            total_profits_adaptation,
            profits_no_event_adaptation,
            ids_to_switch_to,
        ) = self.profits_SEUT(
            additional_diffentiator, adapted, farmer_yield_probability_relation
        )

        total_profits_adaptation = (
            total_profits_adaptation + energy_diff_m2 + water_diff_m2
        )
        profits_no_event_adaptation = (
            profits_no_event_adaptation + energy_diff_m2 + water_diff_m2
        )

        # Construct a dictionary of parameters to pass to the decision module functions
        decision_params = {
            "loan_duration": loan_duration,
            "expenditure_cap": self.var.expenditure_cap,
            "n_agents": self.var.n,
            "sigma": self.var.risk_aversion.data,
            "p_droughts": 1 / self.var.p_droughts[:-1],
            "total_profits_adaptation": total_profits_adaptation,
            "profits_no_event": profits_no_event,
            "profits_no_event_adaptation": profits_no_event_adaptation,
            "total_profits": total_profits,
            "risk_perception": self.var.risk_perception.data,
            "total_annual_costs": total_annual_costs_m2,
            "adaptation_costs": annual_cost_m2,
            "adapted": adapted,
<<<<<<< HEAD
            "time_adapted": self.var.time_adapted.data[:, WELL_ADAPTATION],
=======
            "time_adapted": self.var.time_adapted[:, WELL_ADAPTATION].data,
>>>>>>> 546d41e9
            "T": np.full(
                self.var.n,
                self.model.config["agent_settings"]["farmers"]["expected_utility"][
                    "adaptation_well"
                ]["decision_horizon"],
            ),
            "discount_rate": self.var.discount_rate.data,
            "extra_constraint": extra_constraint,
        }

        # Calculate the EU of not adapting and adapting respectively
        SEUT_do_nothing = self.decision_module.calcEU_do_nothing(**decision_params)
        SEUT_adapt = self.decision_module.calcEU_adapt(**decision_params)

        assert (SEUT_do_nothing != -1).any() or (SEUT_adapt != -1).any()

        SEUT_adaptation_decision = self.update_adaptation_decision(
            adaptation_type=WELL_ADAPTATION,
            adapted=adapted,
            loan_duration=loan_duration,
            annual_cost=annual_cost,
            SEUT_do_nothing=SEUT_do_nothing,
            SEUT_adapt=SEUT_adapt,
            ids_to_switch_to=ids_to_switch_to,
        )

        # Set their well depth
        self.var.well_depth[SEUT_adaptation_decision] = well_depth[
            SEUT_adaptation_decision
        ]

        # Print the percentage of adapted households
        percentage_adapted = round(
            np.sum(self.var.adaptations[:, WELL_ADAPTATION] > 0) / self.var.n * 100,
            2,
        )
        print(
            "Irrigation well farms:",
            percentage_adapted,
            "(%)",
            "New/Renewed wells:",
            np.sum(SEUT_adaptation_decision),
            "(-)",
        )

    def adapt_irrigation_efficiency(
        self, farmer_yield_probability_relation, energy_cost, water_cost
    ) -> None:
        """Handle the adaptation of farmers to irrigation wells.

        This function checks which farmers will adopt irrigation wells based on their expected utility
        and the provided constraints. It calculates the costs and the benefits for each farmer and updates
        their statuses (e.g., irrigation source, adaptation costs) accordingly.

        Todo:
            - Possibly externalize hard-coded values.
        """
        # placeholder
        m2_adaptation_costs = np.full(
            self.var.n,
            self.model.config["agent_settings"]["farmers"]["expected_utility"][
                "adaptation_sprinkler"
            ]["m2_cost"],
        )

        loan_duration = self.model.config["agent_settings"]["farmers"][
            "expected_utility"
        ]["adaptation_sprinkler"]["loan_duration"]

        # Placeholder
        costs_irrigation_system = m2_adaptation_costs * self.field_size_per_farmer

        interest_rate = self.var.interest_rate.data

        annual_cost = costs_irrigation_system * (
            interest_rate
            * (1 + interest_rate) ** loan_duration
            / ((1 + interest_rate) ** loan_duration - 1)
        )

        total_annual_costs_m2 = (
            annual_cost + self.var.all_loans_annual_cost[:, -1, 0]
        ) / self.field_size_per_farmer

        # Solely the annual cost of the adaptation
        annual_cost_m2 = annual_cost / self.field_size_per_farmer

        # Create mask for those who have access to irrigation water
        has_irrigation_access = ~np.all(
            self.var.yearly_abstraction_m3_by_farmer[:, TOTAL_IRRIGATION, :] == 0,
            axis=1,
        )

        # Reset farmers' status and irrigation type who exceeded the lifespan of their adaptation
        # or who's never had access to irrigation water
        expired_adaptations = (
            self.var.time_adapted[:, IRRIGATION_EFFICIENCY_ADAPTATION]
            == self.var.lifespan_irrigation
        ) | has_irrigation_access
        self.var.adaptations[expired_adaptations, IRRIGATION_EFFICIENCY_ADAPTATION] = -1
        self.var.time_adapted[
            expired_adaptations, IRRIGATION_EFFICIENCY_ADAPTATION
        ] = -1

        # To determine the benefit of irrigation, those who have above 90% irrigation efficiency have adapted
        adapted = self.var.adapted[:, IRRIGATION_EFFICIENCY_ADAPTATION] > 0

        energy_cost_m2 = energy_cost / self.field_size_per_farmer
        water_cost_m2 = water_cost / self.field_size_per_farmer

        (
            energy_diff_m2,
            water_diff_m2,
        ) = self.adaptation_water_cost_difference(
            self.main_irrigation_source, adapted, energy_cost_m2, water_cost_m2
        )

        (
            total_profits,
            profits_no_event,
            total_profits_adaptation,
            profits_no_event_adaptation,
            ids_to_switch_to,
        ) = self.profits_SEUT(
            self.main_irrigation_source,
            adapted,
            farmer_yield_probability_relation,
        )

        total_profits_adaptation = (
            total_profits_adaptation + energy_diff_m2 + water_diff_m2
        )
        profits_no_event_adaptation = (
            profits_no_event_adaptation + energy_diff_m2 + water_diff_m2
        )

        # Construct a dictionary of parameters to pass to the decision module functions
        decision_params = {
            "loan_duration": loan_duration,
            "expenditure_cap": self.var.expenditure_cap,
            "n_agents": self.var.n,
            "sigma": self.var.risk_aversion.data,
            "p_droughts": 1 / self.var.p_droughts[:-1],
            "total_profits_adaptation": total_profits_adaptation,
            "profits_no_event": profits_no_event,
            "profits_no_event_adaptation": profits_no_event_adaptation,
            "total_profits": total_profits,
            "risk_perception": self.var.risk_perception.data,
            "total_annual_costs": total_annual_costs_m2,
            "adaptation_costs": annual_cost_m2,
            "adapted": adapted,
            "time_adapted": self.var.time_adapted[:, IRRIGATION_EFFICIENCY_ADAPTATION],
            "T": np.full(
                self.var.n,
                self.model.config["agent_settings"]["farmers"]["expected_utility"][
                    "adaptation_sprinkler"
                ]["decision_horizon"],
            ),
            "discount_rate": self.var.discount_rate.data,
            "extra_constraint": has_irrigation_access,
        }

        # Calculate the EU of not adapting and adapting respectively
        SEUT_do_nothing = self.decision_module.calcEU_do_nothing(**decision_params)
        SEUT_adapt = self.decision_module.calcEU_adapt(**decision_params)

        assert (SEUT_do_nothing != -1).any() or (SEUT_adapt != -1).any()

        SEUT_adaptation_decision = self.update_adaptation_decision(
            adaptation_type=IRRIGATION_EFFICIENCY_ADAPTATION,
            adapted=adapted,
            loan_duration=loan_duration,
            annual_cost=annual_cost,
            SEUT_do_nothing=SEUT_do_nothing,
            SEUT_adapt=SEUT_adapt,
            ids_to_switch_to=ids_to_switch_to,
        )

        # Update irrigation efficiency for farmers who adapted
        self.var.irrigation_efficiency[SEUT_adaptation_decision] = 0.9

        # Print the percentage of adapted households
        percentage_adapted = round(
            np.sum(self.var.adapted[:, IRRIGATION_EFFICIENCY_ADAPTATION])
            / len(self.var.adapted[:, IRRIGATION_EFFICIENCY_ADAPTATION])
            * 100,
            2,
        )
        print("Irrigation efficient farms:", percentage_adapted, "(%)")

    def adapt_irrigation_expansion(
        self, farmer_yield_probability_relation, energy_cost, water_cost
    ) -> None:
        # Constants
        adaptation_type = 3

        loan_duration = self.model.config["agent_settings"]["farmers"][
            "expected_utility"
        ]["adaptation_sprinkler"]["loan_duration"]

        # If the farmers have drip/sprinkler irrigation, they would also have additional costs of expanding that
        # Costs are less than the initial expansion
        adapted_irr_eff = np.where((self.var.adapted[:, 2] == 1), 1, 0)
        total_costs = np.zeros(self.var.n, dtype=np.float32)
        total_costs[adapted_irr_eff] = 2 * self.field_size_per_farmer * 0.5

        interest_rate = self.var.interest_rate.data

        annual_cost = total_costs * (
            interest_rate
            * (1 + interest_rate) ** loan_duration
            / ((1 + interest_rate) ** loan_duration - 1)
        )

        # Farmers will have the same yearly water costs added if they expand
        annual_cost += energy_cost
        annual_cost += water_cost

        # Will also have the input/labor costs doubled
        annual_cost += np.sum(self.var.all_loans_annual_cost[:, 0, :], axis=1)

        total_annual_costs_m2 = (
            annual_cost + self.var.all_loans_annual_cost[:, -1, 0]
        ) / self.field_size_per_farmer

        annual_cost_m2 = annual_cost / self.field_size_per_farmer

        # Create mask for those who have access to irrigation water
        has_irrigation_access = ~np.all(
            self.var.yearly_abstraction_m3_by_farmer[:, TOTAL_IRRIGATION, :] == 0,
            axis=1,
        )

        # Reset farmers' status and irrigation type who exceeded the lifespan of their adaptation
        # or who's never had access to irrigation water
        expired_adaptations = (
            self.var.time_adapted[:, adaptation_type] == self.var.lifespan_irrigation
        ) | np.all(
            self.var.yearly_abstraction_m3_by_farmer[:, TOTAL_IRRIGATION, :] == 0,
            axis=1,
        )
        self.var.adapted[expired_adaptations, adaptation_type] = 0
        self.var.time_adapted[expired_adaptations, adaptation_type] = -1

        adapted = np.where((self.var.adapted[:, adaptation_type] == 1), 1, 0)

        (
            total_profits,
            profits_no_event,
            total_profits_adaptation,
            profits_no_event_adaptation,
            ids_to_switch_to,
        ) = self.profits_SEUT(
            self.main_irrigation_source,
            adapted,
            farmer_yield_probability_relation,
        )

        # Construct a dictionary of parameters to pass to the decision module functions
        decision_params = {
            "loan_duration": loan_duration,
            "expenditure_cap": self.var.expenditure_cap,
            "n_agents": self.var.n,
            "sigma": self.var.risk_aversion.data,
            "p_droughts": 1 / self.var.p_droughts[:-1],
            "total_profits_adaptation": total_profits_adaptation,
            "profits_no_event": profits_no_event,
            "profits_no_event_adaptation": profits_no_event_adaptation,
            "total_profits": total_profits,
            "risk_perception": self.var.risk_perception.data,
            "total_annual_costs": total_annual_costs_m2,
            "adaptation_costs": annual_cost_m2,
            "adapted": adapted,
            "time_adapted": self.var.time_adapted[:, adaptation_type],
            "T": np.full(
                self.var.n,
                self.model.config["agent_settings"]["farmers"]["expected_utility"][
                    "adaptation_sprinkler"
                ]["decision_horizon"],
            ),
            "discount_rate": self.var.discount_rate.data,
            "extra_constraint": has_irrigation_access,
        }

        # Calculate the EU of not adapting and adapting respectively
        SEUT_do_nothing = self.decision_module.calcEU_do_nothing(**decision_params)
        SEUT_adapt = self.decision_module.calcEU_adapt(**decision_params)

        assert (SEUT_do_nothing != -1).any or (SEUT_adapt != -1).any()

        SEUT_adaptation_decision = self.update_adaptation_decision(
            adaptation_type=adaptation_type,
            adapted=adapted,
            loan_duration=loan_duration,
            annual_cost=annual_cost,
            SEUT_do_nothing=SEUT_do_nothing,
            SEUT_adapt=SEUT_adapt,
            ids_to_switch_to=ids_to_switch_to,
        )

        # Update irrigation efficiency for farmers who adapted
        self.var.fraction_irrigated_field[SEUT_adaptation_decision] = 1

        # Print the percentage of adapted households
        percentage_adapted = round(
            np.sum(self.var.adapted[:, adaptation_type])
            / len(self.var.adapted[:, adaptation_type])
            * 100,
            2,
        )
        print("Irrigation expanded farms:", percentage_adapted, "(%)")

    def adapt_insurance(
        self,
        adaptation_types,
        adaptation_names,
        farmer_yield_probability_relation_base,
        farmer_yield_probability_relations_insured,
        premiums,
    ):
        """Handle the adaptation of farmers to irrigation wells.

        This function checks which farmers will adopt irrigation wells based on their expected utility
        and the provided constraints. It calculates the costs and the benefits for each farmer and updates
        their statuses (e.g., irrigation source, adaptation costs) accordingly.

        Todo:
            - Possibly externalize hard-coded values.
        """
        loan_duration = self.var.insurance_duration
        interest_rate = self.var.interest_rate.data

        # Determine the income of each farmer with or without insurance
        # Profits without insurance
        regular_yield_ratios = self.convert_probability_to_yield_ratio(
            farmer_yield_probability_relation_base
        )
        total_profits = self.compute_total_profits(regular_yield_ratios)
        total_profits, profits_no_event = self.format_results(total_profits)

        SEUT_insurance_options = np.full(
            (self.var.n, len(premiums)), 0, dtype=np.float32
        )
        annual_cost_array = np.full((self.var.n, len(premiums)), 0, dtype=np.float32)

        for idx, adaptation_type in enumerate(adaptation_types):
            # Parameters
            farmer_yield_probability_relation_insured = (
                farmer_yield_probability_relations_insured[idx]
            )
            annual_cost = premiums[idx]

            # Reset farmers' adatations that exceeded their lifespan
            expired_adaptations = (
                self.var.time_adapted[:, adaptation_type] == loan_duration
            )
            self.var.adaptations[expired_adaptations, adaptation_type] = -1
            self.var.time_adapted[expired_adaptations, adaptation_type] = -1

            adapted = self.var.adaptations[:, adaptation_type] > 0

            if len(adaptation_types) > 1:
                # Define extra constraints -- cant adapt another insurance type while having one before
                other_masks = [
                    (self.var.adaptations[:, t] < 0)
                    for t in adaptation_types
                    if t != adaptation_type
                ]
                extra_constraint = np.logical_or.reduce(other_masks)
            else:
                extra_constraint = np.ones_like(adapted, dtype=bool)

            # Compute profits with index insurance
            annual_cost = annual_cost * (
                interest_rate
                * (1 + interest_rate) ** loan_duration
                / ((1 + interest_rate) ** loan_duration - 1)
            )
            annual_cost_array[:, idx] = annual_cost

            # Total cost = adaptation costs + existing loans
            total_annual_costs_m2 = (
                annual_cost + self.var.all_loans_annual_cost[:, -1, 0]
            ) / self.field_size_per_farmer

            # Solely the annual cost of the adaptation
            annual_cost_m2 = annual_cost / self.field_size_per_farmer

            # Determine the would be income with insurance
            insured_yield_ratios = self.convert_probability_to_yield_ratio(
                farmer_yield_probability_relation_insured
            )
            total_profits_insured = self.compute_total_profits(insured_yield_ratios)
            total_profits_index_insured, profits_no_event_index_insured = (
                self.format_results(total_profits_insured)
            )

            # Construct a dictionary of parameters to pass to the decision module functions
            decision_params = {
                "loan_duration": loan_duration,
                "expenditure_cap": self.var.expenditure_cap,
                "n_agents": self.var.n,
                "sigma": self.var.risk_aversion.data,
                "p_droughts": 1 / self.var.p_droughts[:-1],
                "total_profits_adaptation": total_profits_index_insured,
                "profits_no_event": profits_no_event,
                "profits_no_event_adaptation": profits_no_event_index_insured,
                "total_profits": total_profits,
                "risk_perception": self.var.risk_perception.data,
                "total_annual_costs": total_annual_costs_m2,
                "adaptation_costs": annual_cost_m2,
                "adapted": adapted,
                "time_adapted": self.var.time_adapted[:, adaptation_type].data,
                "T": np.full(
                    self.var.n,
                    self.model.config["agent_settings"]["farmers"]["expected_utility"][
                        "adaptation_well"
                    ]["decision_horizon"],
                ),
                "discount_rate": self.var.discount_rate.data,
                "extra_constraint": extra_constraint,
            }

            SEUT_insurance_options[:, idx] = self.decision_module.calcEU_adapt(
                **decision_params
            )

        # Calculate the EU of not adapting and adapting respectively
        SEUT_do_nothing = self.decision_module.calcEU_do_nothing(**decision_params)

        assert (SEUT_do_nothing != -1).any() or (SEUT_insurance_options != -1).any()

        best_option_SEUT = np.max(SEUT_insurance_options, axis=1)
        chosen_option = np.argmax(SEUT_insurance_options, axis=1)

        for idx, adaptation_type in enumerate(adaptation_types):
            adapted = self.var.adaptations[:, adaptation_type] > 0
            annual_cost = annual_cost_array[:, idx]
            adaptation_name = adaptation_names[idx]

            mask_highest_SEUT = chosen_option == idx

            SEUT_decision_array = np.full(self.var.n, -np.inf, dtype=np.float32)
            SEUT_decision_array[mask_highest_SEUT] = best_option_SEUT[mask_highest_SEUT]

            SEUT_adaptation_decision = self.update_adaptation_decision(
                adaptation_type=adaptation_type,
                adapted=adapted,
                loan_duration=loan_duration,
                annual_cost=annual_cost,
                SEUT_do_nothing=SEUT_do_nothing,
                SEUT_adapt=SEUT_decision_array,
                ids_to_switch_to=np.arange(self.var.n),
            )

            if np.count_nonzero(SEUT_adaptation_decision) > 0:
                assert np.min(SEUT_decision_array[SEUT_adaptation_decision]) != -np.inf

            # Print the percentage of adapted households
            percentage_adapted = round(
                np.sum(self.var.adaptations[:, adaptation_type] > 0) / self.var.n * 100,
                2,
            )

            print(
                f"{adaptation_name} Insured farms:",
                percentage_adapted,
                "(%)",
                "New/Renewed insurance contracts:",
                np.sum(SEUT_adaptation_decision),
                "(-)",
            )

    def update_adaptation_decision(
        self,
        adaptation_type,
        adapted,
        loan_duration,
        annual_cost,
        SEUT_do_nothing,
        SEUT_adapt,
        ids_to_switch_to,
    ):
        # Compare EU values for those who haven't adapted yet and get boolean results
        SEUT_adaptation_decision = SEUT_adapt > SEUT_do_nothing

        social_network_adaptation = adapted[self.var.social_network]

        # Check whether adapting agents have adaptation type in their network and create mask
        network_has_adaptation = np.any(social_network_adaptation == 1, axis=1)

        # Increase intention factor if someone in network has crop
        intention_factor_adjusted = self.var.intention_factor.copy()
        intention_factor_adjusted[network_has_adaptation] += 0.33

        # Determine whether it passed the intention threshold
        random_values = np.random.rand(*intention_factor_adjusted.shape)
        intention_mask = random_values < intention_factor_adjusted

        SEUT_adaptation_decision = SEUT_adaptation_decision & intention_mask

        # Update the adaptation status
        self.var.adaptations[SEUT_adaptation_decision, adaptation_type] = 1

        # Reset the timer for newly adapting farmers and update timers for others
        self.var.time_adapted[SEUT_adaptation_decision, adaptation_type] = 0
        self.var.time_adapted[
            self.var.time_adapted[:, adaptation_type] != -1, adaptation_type
        ] += 1

        # Update annual costs and disposable income for adapted farmers
        self.var.all_loans_annual_cost[
            SEUT_adaptation_decision, adaptation_type + 1, 0
        ] += annual_cost[SEUT_adaptation_decision]
        self.var.all_loans_annual_cost[SEUT_adaptation_decision, -1, 0] += annual_cost[
            SEUT_adaptation_decision
        ]  # Total loan amount

        # set loan tracker
        self.var.loan_tracker[SEUT_adaptation_decision, adaptation_type + 1, 0] += (
            loan_duration
        )

        # Update yield-SPEI relation
        new_id_final = ids_to_switch_to[SEUT_adaptation_decision]

        self.var.yearly_income[SEUT_adaptation_decision, :] = self.var.yearly_income[
            new_id_final, :
        ]
        self.var.yearly_potential_income[SEUT_adaptation_decision, :] = (
            self.var.yearly_potential_income[new_id_final, :]
        )
        self.var.yearly_SPEI_probability[SEUT_adaptation_decision, :] = (
            self.var.yearly_SPEI_probability[new_id_final, :]
        )
        return SEUT_adaptation_decision

    def calculate_water_costs(self) -> Tuple[np.ndarray, np.ndarray, np.ndarray]:
        """Calculate the water and energy costs per agent and the average extraction speed.

        This method computes the energy costs for agents using groundwater, the water costs for all agents
        depending on their water source, and the average extraction speed per agent. It also updates the
        loans and annual costs associated with water and energy use.

        Returns:
            Tuple[np.ndarray, np.ndarray, np.ndarray]: A tuple containing:
                - energy_costs (np.ndarray): Energy costs per agent (LCU/year).
                - water_costs (np.ndarray): Water costs per agent (LCU/year).
                - average_extraction_speed (np.ndarray): Average water extraction speed per agent (m³/s).
        """
        # Get electricity costs per agent based on their region and current time
        electricity_costs = np.full(
            self.var.n,
            self.get_value_per_farmer_from_region_id(
                self.electricity_cost, self.model.current_time
            ),
            dtype=np.float32,
        )

        # Initialize energy and water costs arrays
        energy_costs = np.zeros(self.var.n, dtype=np.float32)
        water_costs = np.zeros(self.var.n, dtype=np.float32)

        # Compute total pump duration per agent (average over crops)
        crop_growth_duration = self.var.crop_calendar[:, :, 2].data
        total_pump_duration = np.where(
            crop_growth_duration == -1, 0, crop_growth_duration
        ).sum(axis=1)

        # Get groundwater depth per agent and ensure non-negative values
        groundwater_depth = self.groundwater_depth.copy()
        groundwater_depth[groundwater_depth < 0] = 0

        # Create unique groups based on crop combinations and elevation
        has_well = self.var.adaptations[:, WELL_ADAPTATION] > 0
        group_indices, n_groups = self.create_unique_groups()

        # Compute yearly water abstraction per m² per agent
        yearly_abstraction_m3_per_m2 = (
            self.var.yearly_abstraction_m3_by_farmer
            / self.field_size_per_farmer[..., None, None]
        )

        # Initialize array to store average extraction per agent
        average_extraction_m2 = np.full(self.var.n, np.nan, dtype=np.float32)
        # Loop over each unique crop group to compute average extraction
        for group_idx in range(n_groups):
            farmers_in_group = group_indices == group_idx
            # Only select the agents with a well
            farmers_in_group_with_well = np.where(farmers_in_group & has_well)

            # Extract the abstraction values for the group, excluding zeros
            extraction_values = yearly_abstraction_m3_per_m2[
                farmers_in_group_with_well, :3, :
            ]
            non_zero_extractions = extraction_values[extraction_values != 0]

            # Compute average extraction for the group if there are non-zero values
            if non_zero_extractions.size > 0:
                average_extraction = np.mean(non_zero_extractions)  # m³ per m² per year
            else:
                average_extraction = 0.0

            # Store the average extraction for each group
            average_extraction_m2[farmers_in_group] = average_extraction

        # Compute average extraction per agent (m³/year)
        average_extraction = average_extraction_m2 * self.field_size_per_farmer

        # Compute average extraction speed per agent (m³/s)
        average_extraction_speed = (
            average_extraction / 365 / self.var.pump_hours / 3600
        )  # Convert from m³/year to m³/s

        # Create boolean masks for different types of water sources
        main_irrigation_sources = self.main_irrigation_source

        mask_channel = main_irrigation_sources == CHANNEL_IRRIGATION
        mask_reservoir = main_irrigation_sources == RESERVOIR_IRRIGATION
        mask_groundwater = main_irrigation_sources == GROUNDWATER_IRRIGATION

        # Compute power required for groundwater extraction per agent (kW)
        power = (
            self.var.specific_weight_water
            * groundwater_depth[mask_groundwater]
            * average_extraction_speed[mask_groundwater]
            / self.var.pump_efficiency
        ) / 1000  # Convert from W to kW

        # Compute energy consumption per agent (kWh/year)
        energy = power * (total_pump_duration[mask_groundwater] * self.var.pump_hours)

        # Get energy cost rate per agent (LCU per kWh)
        energy_cost_rate = electricity_costs[mask_groundwater]

        # Compute energy costs per agent (LCU/year) for groundwater irrigating farmers
        energy_costs[mask_groundwater] = energy * energy_cost_rate

        # Compute water costs for agents using channel water (LCU/year)
        water_costs[mask_channel] = (
            average_extraction[mask_channel] * self.var.water_costs_m3_channel
        )

        # Compute water costs for agents using reservoir water (LCU/year)
        water_costs[mask_reservoir] = (
            average_extraction[mask_reservoir] * self.var.water_costs_m3_reservoir
        )

        # Compute water costs for agents using groundwater (LCU/year)
        water_costs[mask_groundwater] = (
            average_extraction[mask_groundwater] * self.var.water_costs_m3_groundwater
        )

        # Assume minimal interest rate as farmers pay directly
        interest_rate_farmer = 0.0001  # Annual interest rate
        loan_duration = 2  # Loan duration in years

        # Compute annual cost of water and energy using annuity formula
        # A = P * [r(1+r)^n] / [(1+r)^n -1], where P is principal, r is interest rate, n is loan duration
        annuity_factor = (
            interest_rate_farmer
            * (1 + interest_rate_farmer) ** loan_duration
            / ((1 + interest_rate_farmer) ** loan_duration - 1)
        )
        annual_cost_water_energy = (water_costs + energy_costs) * annuity_factor

        # Update loan records with the annual cost of water and energy
        for i in range(4):
            # Find the first available loan slot
            if np.all(self.var.all_loans_annual_cost.data[:, 5, i] == 0):
                self.var.all_loans_annual_cost.data[:, 5, i] = annual_cost_water_energy
                self.var.loan_tracker[annual_cost_water_energy > 0, 5, i] = (
                    loan_duration
                )
                break

        # Add the annual cost to the total loan annual costs
        self.var.all_loans_annual_cost.data[:, -1, 0] += annual_cost_water_energy

        return energy_costs, water_costs, average_extraction_speed

    def calculate_well_costs_global(
        self, groundwater_depth: np.ndarray, average_extraction_speed: np.ndarray
    ) -> Tuple[np.ndarray, np.ndarray]:
        """Calculate the annual costs associated with well installation and operation globally.

        This function computes the annual costs for installing wells, maintaining them, and the energy costs
        associated with pumping groundwater for each agent (farmer). It takes into account regional variations
        in costs and agent-specific parameters such as groundwater depth and extraction speed.

        Args:
            groundwater_depth (np.ndarray): Array of groundwater depths per agent (in meters).
            average_extraction_speed (np.ndarray): Array of average water extraction speeds per agent (m³/s).

        Returns:
            Tuple[np.ndarray, np.ndarray]:
            annual_cost (np.ndarray): Annual cost per agent (local currency units per year).
            potential_well_length (np.ndarray): Potential well length per agent (in meters).
        """
        # Retrieve aquifer-specific unit costs for well drilling per meter
        well_cost_class_1 = self.get_value_per_farmer_from_region_id(
            self.why_10, self.model.current_time
        )
        well_cost_class_2 = self.get_value_per_farmer_from_region_id(
            self.why_20, self.model.current_time
        )
        well_cost_class_3 = self.get_value_per_farmer_from_region_id(
            self.why_30, self.model.current_time
        )

        # Initialize the well unit cost array with zeros
        well_unit_cost = np.zeros_like(self.var.why_class, dtype=np.float32)

        # Assign unit costs to each agent based on their well class using boolean indexing
        well_unit_cost[self.var.why_class == 1] = well_cost_class_1[
            self.var.why_class == 1
        ]
        well_unit_cost[self.var.why_class == 2] = well_cost_class_2[
            self.var.why_class == 2
        ]
        well_unit_cost[self.var.why_class == 3] = well_cost_class_3[
            self.var.why_class == 3
        ]

        # Get electricity costs per agent based on their region and current time
        electricity_costs = self.get_value_per_farmer_from_region_id(
            self.electricity_cost, self.model.current_time
        )

        # Calculate potential well length per agent
        # Potential well length is the sum of the maximum initial saturated thickness and the groundwater depth
        potential_well_length = self.var.max_initial_sat_thickness + groundwater_depth

        # Calculate the installation cost per agent (cost per meter * potential well length)
        install_cost = well_unit_cost * potential_well_length

        # Calculate maintenance cost per agent (as a fraction of the installation cost)
        maintenance_cost = self.var.maintenance_factor * install_cost

        # Calculate the total pump duration per agent (average over crops)
        crop_growth_duration = self.var.crop_calendar[:, :, 2].data
        total_pump_duration = np.where(
            crop_growth_duration == -1, 0, crop_growth_duration
        ).sum(axis=1)  # days

        # Calculate the power required per agent for pumping groundwater (in kilowatts)
        # specific_weight_water (N/m³), groundwater_depth (m), average_extraction_speed (m³/s), pump_efficiency (%)
        power = (
            self.var.specific_weight_water
            * groundwater_depth
            * average_extraction_speed
            / self.var.pump_efficiency
        ) / 1000  # Convert from watts to kilowatts

        # Calculate the energy consumption per agent (in kilowatt-hours)
        # power (kW), total_pump_duration (days), pump_hours (hours per day)
        energy = power * (total_pump_duration * self.var.pump_hours)

        # Calculate the energy cost per agent (USD per year)
        energy_cost = energy * electricity_costs

        # Fetch loan configuration for well installation
        loan_config = self.model.config["agent_settings"]["farmers"][
            "expected_utility"
        ]["adaptation_well"]
        loan_duration = loan_config["loan_duration"]  # Loan duration in years

        # Calculate annuity factor for loan repayment using the annuity formula
        # A = P * [r(1+r)^n] / [(1+r)^n -1], where:
        # A = annual payment, P = principal amount (install_cost), r = interest rate, n = loan duration
        interest_rate = self.var.interest_rate.data

        n = loan_duration
        annuity_factor = (interest_rate * (1 + interest_rate) ** n) / (
            (1 + interest_rate) ** n - 1
        )

        # Calculate the annual cost per agent (local currency units per year)
        annual_cost = (install_cost * annuity_factor) + energy_cost + maintenance_cost

        return annual_cost, potential_well_length

    def profits_SEUT(
        self, additional_diffentiators, adapted, farmer_yield_probability_relation
    ) -> Tuple[
        np.ndarray,
        np.ndarray,
        np.ndarray,
        np.ndarray,
    ]:
        """Calculate total profits under different drought probability scenarios, with and without adaptation measures for adaptation types 0 and 1.

        Args:
            additional_diffentiators: Additional differentiators for grouping agents.
            adapted (np.ndarray): An array indicating which agents have adapted (relevant for adaptation_type == 1).
            farmer_yield_probability_relation (np.ndarray): Yield probability relation for farmers.

        Returns:
            Tuple[np.ndarray, np.ndarray, np.ndarray, np.ndarray]:
            total_profits (np.ndarray): Total profits under different drought scenarios without adaptation.
            profits_no_event (np.ndarray): Profits under the 'no drought' scenario without adaptation.
            total_profits_adaptation (np.ndarray): Total profits under different drought scenarios with adaptation.
            profits_no_event_adaptation (np.ndarray): Profits under the 'no drought' scenario with adaptation.
        """
        # Main function logic
        yield_ratios = self.convert_probability_to_yield_ratio(
            farmer_yield_probability_relation
        )

        # Compute profits without adaptation
        total_profits = self.compute_total_profits(yield_ratios)
        total_profits, profits_no_event = self.format_results(total_profits)

        gains_adaptation, ids_to_switch_to = self.adaptation_yield_ratio_difference(
            additional_diffentiators, adapted, yield_ratios
        )
        # Clip yield ratios to physical boundaries of 0 and 1
        yield_ratios_adaptation = np.clip(yield_ratios + gains_adaptation, 0, 1)
        # Compute profits with adaptation
        total_profits_adaptation = self.compute_total_profits(yield_ratios_adaptation)
        total_profits_adaptation, profits_no_event_adaptation = self.format_results(
            total_profits_adaptation
        )
        return (
            total_profits,
            profits_no_event,
            total_profits_adaptation,
            profits_no_event_adaptation,
            ids_to_switch_to,
        )

    def profits_SEUT_crops(
        self, unique_crop_calendars, farmer_yield_probability_relation
    ) -> Tuple[
        np.ndarray,
        np.ndarray,
        np.ndarray,
        np.ndarray,
        np.ndarray,
        np.ndarray,
    ]:
        """Calculate total profits under different drought probability scenarios with crop adaptation measures (Adaptation Type 2).

        Returns:
            Tuple containing profits without adaptation, profits with adaptation options, and additional data.
        """
        # Main function logic
        yield_ratios = self.convert_probability_to_yield_ratio(
            farmer_yield_probability_relation
        )

        # Compute profits without adaptation
        total_profits = self.compute_total_profits(yield_ratios)
        profit_events, profits_no_event = self.format_results(total_profits)
        insurance_differentiator = (
            self.var.adaptations[:, PERSONAL_INSURANCE_ADAPTATION] > 0
        )

        crop_elevation_group = np.hstack(
            (
                self.var.crop_calendar[:, :, 0].data,
                self.farmer_command_area.reshape(-1, 1),
                self.up_or_downstream.reshape(-1, 1),
                np.where(
                    self.var.yearly_abstraction_m3_by_farmer[:, CHANNEL_IRRIGATION, 0]
                    > 0,
                    1,
                    0,
                ).reshape(-1, 1),
                insurance_differentiator.reshape(-1, 1),
            )
        )

        unique_crop_groups, group_indices = np.unique(
            crop_elevation_group, axis=0, return_inverse=True
        )

        # Calculate the yield gains for crop switching for different farmers
        (
            profit_gains,
            new_farmer_id,
        ) = crop_profit_difference_njit_parallel(
            yearly_profits=self.var.yearly_income.data
            / self.field_size_per_farmer[..., None],
            crop_elevation_group=crop_elevation_group,
            unique_crop_groups=unique_crop_groups,
            group_indices=group_indices,
            crop_calendar=self.var.crop_calendar.data,
            unique_crop_calendars=unique_crop_calendars,
            p_droughts=self.var.p_droughts,
            past_window=5,
        )

        total_profits_adaptation = np.full(
            (len(unique_crop_calendars), len(self.var.p_droughts[:-1]), self.var.n),
            0.0,
            dtype=np.float32,
        )
        profits_no_event_adaptation = np.full(
            (len(unique_crop_calendars), self.var.n),
            0.0,
            dtype=np.float32,
        )

        for crop_option in range(len(unique_crop_calendars)):
            profit_gains_option = profit_gains[:, crop_option]
            profits_adaptation_option = total_profits + profit_gains_option[..., None]

            (
                total_profits_adaptation_option,
                profits_no_event_adaptation_option,
            ) = self.format_results(profits_adaptation_option)

            total_profits_adaptation[crop_option, :, :] = (
                total_profits_adaptation_option
            )
            profits_no_event_adaptation[crop_option, :] = (
                profits_no_event_adaptation_option
            )

        return (
            profit_events,
            profits_no_event,
            total_profits_adaptation,
            profits_no_event_adaptation,
            new_farmer_id,
        )

    def compute_total_profits(self, yield_ratios: np.ndarray) -> np.ndarray:
        """Compute total profits for all agents across different drought scenarios.

        Args:
            yield_ratios (np.ndarray): Yield ratios for agents under different drought scenarios.
            crops_mask (np.ndarray): Mask indicating valid crop entries.
            nan_array (np.ndarray): Array filled with NaNs for reference.

        Returns:
            np.ndarray: Total profits for agents under each drought scenario.
        """
        crops_mask = (self.var.crop_calendar[:, :, 0] >= 0) & (
            self.var.crop_calendar[:, :, 0]
            < len(self.var.crop_data["reference_yield_kg_m2"])
        )
        nan_array = np.full_like(
            self.var.crop_calendar[:, :, 0], fill_value=np.nan, dtype=float
        )
        total_profits = np.zeros((self.var.n, yield_ratios.shape[1]))
        for col in range(yield_ratios.shape[1]):
            total_profits[:, col] = self.yield_ratio_to_profit(
                yield_ratios[:, col], crops_mask, nan_array
            )
        return total_profits

    def format_results(
        self, total_profits: np.ndarray
    ) -> Tuple[np.ndarray, np.ndarray]:
        """Transpose and slice the total profits matrix, and extract the 'no drought' scenario profits.

        Args:
            total_profits (np.ndarray): Total profits matrix.

        Returns:
            Tuple[np.ndarray, np.ndarray]: Transposed profits and 'no drought' scenario profits.
        """
        total_profits = total_profits.T
        profits_no_event = total_profits[-1, :]
        total_profits = total_profits[:-1, :]
        return total_profits, profits_no_event

    def convert_probability_to_yield_ratio(
        self, farmer_yield_probability_relation
    ) -> np.ndarray:
        """Convert drought probabilities to yield ratios based on the given polynomial relationship.

        For each farmer's yield-probability relationship (represented as a polynomial),
        this function calculates the inverse of the relationship and then applies the
        inverted polynomial to a set of given probabilities to obtain yield ratios.
        The resulting yield ratios are then adjusted to lie between 0 and 1. The final
        results are stored in `self.var.yield_ratios_drought_event`.

        Note:
            - It assumes that the polynomial relationship is invertible.
            - Adjusts yield ratios to be non-negative and capped at 1.0.
        """

        def logarithmic_function(probability, params):
            a = params[:, 0]
            b = params[:, 1]
            x = probability[:, np.newaxis]
            return a * np.log10(x) + b

        def exponential_function(probability, params):
            # Extract parameters
            a = params[:, 0]  # Shape: (num_agents,)
            b = params[:, 1]  # Shape: (num_agents,)
            x = probability  # Shape: (num_events,)

            # Reshape arrays for broadcasting
            a = a[:, np.newaxis]  # Shape: (num_agents, 1)
            b = b[:, np.newaxis]  # Shape: (num_agents, 1)
            x = x[np.newaxis, :]  # Shape: (1, num_events)

            # Compute the exponential function
            return a * np.exp(b * x)  # Shape: (num_agents, num_events)

        yield_ratios = exponential_function(
            1 / self.var.p_droughts, farmer_yield_probability_relation
        )

        # Adjust the yield ratios to lie between 0 and 1
        yield_ratios = np.clip(yield_ratios, 0, 1)

        # Store the results in a variable
        yield_ratios_drought_event = yield_ratios[:]

        return yield_ratios_drought_event

    def create_unique_groups(self, *additional_diffentiators):
        """Create unique groups based on elevation data and merge with crop calendar.

        Returns:
            numpy.ndarray: Merged array with crop calendar and elevation distribution groups.
        """
        if additional_diffentiators:
            agent_classes = np.stack(
                [self.var.farmer_base_class.data, *additional_diffentiators], axis=1
            )
        else:
            agent_classes = self.var.farmer_base_class
        groups, group_indices = np.unique(agent_classes, axis=0, return_inverse=True)
        return group_indices, groups.shape[0]

    def adaptation_yield_ratio_difference(
        self, additional_diffentiators, adapted: np.ndarray, yield_ratios
    ) -> np.ndarray:
        """Calculate the relative yield ratio improvement for farmers adopting a certain adaptation.

        This function determines how much better farmers that have adopted a particular adaptation
        are doing in terms of their yield ratio as compared to those who haven't.

        The additional differentiator must be different from the adapted class

        Returns:
            An array representing the relative yield ratio improvement for each agent.

        TO DO: vectorize
        """
        group_indices, n_groups = self.create_unique_groups(additional_diffentiators)

        # Initialize array to store relative yield ratio improvement for unique groups
        gains_adaptation = np.zeros(
            (self.var.n, self.var.p_droughts.size),
            dtype=np.float32,
        )
        ids_to_switch_to = np.full(
            self.var.n,
            -1,
            dtype=np.int32,
        )
        # Loop over each unique group of farmers to determine their average yield ratio
        for group_idx in range(n_groups):
            # Agents in the current group
            group_members = group_indices == group_idx

            # Split agents into adapted and unadapted within the group
            unadapted_agents = group_members & (~adapted)
            adapted_agents = group_members & adapted

            if unadapted_agents.any() and adapted_agents.any():
                # Calculate mean yield ratio over past years for both adapted and unadapted groups
                unadapted_yield_ratio = np.mean(
                    yield_ratios[unadapted_agents, :], axis=0
                )
                adapted_yield_ratio = np.mean(yield_ratios[adapted_agents, :], axis=0)

                yield_ratio_gain = adapted_yield_ratio - unadapted_yield_ratio

                id_to_switch_to = find_most_similar_index(
                    yield_ratio_gain,
                    yield_ratios,
                    adapted_agents,
                )

                ids_to_switch_to[group_members] = id_to_switch_to
                gains_adaptation[group_members, :] = yield_ratio_gain

        assert np.max(gains_adaptation) != np.inf, "gains adaptation value is inf"

        return gains_adaptation, ids_to_switch_to

    def reset_well_status(
        self,
        farmer_yield_probability_relation,
        adapted,
        groundwater_depth,
        additional_diffentiator,
    ):
        expired_adaptations = (
            self.var.time_adapted[:, WELL_ADAPTATION] == self.var.lifespan_well
        ) | (groundwater_depth > self.var.well_depth)
        self.var.adaptations[expired_adaptations, WELL_ADAPTATION] = -1
        self.var.time_adapted[expired_adaptations, WELL_ADAPTATION] = -1

        # Determine the IDS of the most similar group of yield
        (
            total_profits,
            profits_no_event,
            total_profits_adaptation,
            profits_no_event_adaptation,
            ids_to_switch_to,
        ) = self.profits_SEUT(
            additional_diffentiator, ~adapted, farmer_yield_probability_relation
        )
        # Update yield-SPEI relation
        new_id_final = ids_to_switch_to[expired_adaptations]
        own_nr = np.arange(new_id_final.shape[0])
        new_id_final = np.where(new_id_final == -1, own_nr, new_id_final)

        self.var.yearly_income[expired_adaptations, :] = self.var.yearly_income[
            new_id_final, :
        ]
        self.var.yearly_potential_income[expired_adaptations, :] = (
            self.var.yearly_potential_income[new_id_final, :]
        )
        self.var.yearly_SPEI_probability[expired_adaptations, :] = (
            self.var.yearly_SPEI_probability[new_id_final, :]
        )

    def adaptation_water_cost_difference(
        self, additional_diffentiators, adapted: np.ndarray, energy_cost, water_cost
    ) -> Tuple[np.ndarray, np.ndarray]:
        """Calculate the relative yield ratio improvement for farmers adopting a certain adaptation.

        This function determines how much better farmers that have adopted a particular adaptation
        are doing in terms of their yield ratio as compared to those who haven't.

        Args:
            additional_diffentiators (np.ndarray): Additional differentiators for grouping agents.
            adapted (np.ndarray): Array indicating adaptation status (0 or 1) for each agent.
            energy_cost (np.ndarray): Array of energy costs for each agent.
            water_cost (np.ndarray): Array of water costs for each agent.

        Returns:
            Tuple[np.ndarray, np.ndarray]: Arrays representing the relative energy cost and water cost improvements for each agent.
        """
        assert adapted.dtype == bool, "adapted should be a boolean array"

        # Create unique groups based on elevation data
        group_indices, n_groups = self.create_unique_groups(additional_diffentiators)

        # Initialize arrays to store gains per group
        unique_water_cost_gain = np.zeros(n_groups, dtype=np.float32)
        unique_energy_cost_gain = np.zeros(n_groups, dtype=np.float32)

        # For each group, compute gains
        for group_idx in range(n_groups):
            # Agents in the current group
            group_members = group_indices == group_idx

            # Split agents into adapted and unadapted within the group
            unadapted_agents = group_members & (~adapted)
            adapted_agents = group_members & adapted

            # Check if both adapted and unadapted agents are present
            if np.any(unadapted_agents) and np.any(adapted_agents):
                # Calculate mean water and energy costs for unadapted agents
                unadapted_water_cost = np.mean(water_cost[unadapted_agents], axis=0)
                unadapted_energy_cost = np.mean(energy_cost[unadapted_agents], axis=0)

                # Calculate mean water and energy costs for adapted agents
                adapted_water_cost = np.mean(water_cost[adapted_agents], axis=0)
                adapted_energy_cost = np.mean(energy_cost[adapted_agents], axis=0)

                # Calculate gains
                water_cost_gain = adapted_water_cost - unadapted_water_cost
                energy_cost_gain = adapted_energy_cost - unadapted_energy_cost

                # Store gains for the group
                unique_water_cost_gain[group_idx] = water_cost_gain
                unique_energy_cost_gain[group_idx] = energy_cost_gain
            else:
                # If not enough data, set gains to zero or np.nan
                unique_water_cost_gain[group_idx] = 0  # or np.nan
                unique_energy_cost_gain[group_idx] = 0  # or np.nan

        # Map gains back to agents using group indices
        water_cost_adaptation_gain = unique_water_cost_gain[group_indices]
        energy_cost_adaptation_gain = unique_energy_cost_gain[group_indices]

        return energy_cost_adaptation_gain, water_cost_adaptation_gain

    def yield_ratio_to_profit(
        self, yield_ratios: np.ndarray, crops_mask: np.ndarray, nan_array: np.ndarray
    ) -> np.ndarray:
        """Convert yield ratios to monetary profit values.

        This function computes the profit values for each crop based on given yield ratios.
        The profit is calculated by multiplying the crop yield in kilograms per sqr. meter with
        the average crop price. The function leverages various data inputs, such as current crop
        prices and reference yields.

        Args:
            yield_ratios: The array of yield ratios for the crops.
            crops_mask: A mask that denotes valid crops, based on certain conditions.
            array_with_reference: An array initialized with NaNs, later used to store reference yields and crop prices.
            nan_array: An array filled with NaNs, used for initializing arrays.

        Returns:
            An array representing the profit values for each crop based on the given yield ratios.

        Note:
            - It assumes that the crop prices are non-NaN for the current model time.
            - The function asserts that crop yields in kg are always non-negative.

        TODO: Take the average crop prices over the last x years.
        """
        # Create blank arrays with only nans
        array_with_reference_yield = nan_array.copy()
        array_with_price = nan_array.copy()

        # Check if prices are monthly or yearly
        price_frequency = self.model.config["agent_settings"]["market"][
            "price_frequency"
        ]

        if price_frequency == "monthly":
            total_price = 0
            month_count = 0

            # Ending date and start date set to one year prior
            end_date = self.model.current_time
            start_date = datetime(end_date.year - 1, 1, 1)

            # Loop through each month from start_date to end_date to get the sum of crop costs over the past year
            current_date = start_date
            while current_date <= end_date:
                assert self.crop_prices[0] is not None, (
                    "behavior needs crop prices to work"
                )
                monthly_price = self.crop_prices[1][
                    self.crop_prices[0].get(current_date)
                ]
                total_price += monthly_price
                # Move to the next month
                if current_date.month == 12:
                    current_date = datetime(current_date.year + 1, 1, 1)
                else:
                    current_date = datetime(
                        current_date.year, current_date.month + 1, 1
                    )
                month_count += 1

            # Calculate the average price over the last year
            crop_prices = total_price / month_count

        else:
            crop_prices = self.agents.market.crop_prices[self.var.region_id]

        # Assign the reference yield and current crop price to the array based on valid crop mask
        array_with_price[crops_mask] = np.take(
            crop_prices, self.var.crop_calendar[:, :, 0][crops_mask].astype(int)
        )
        assert not np.isnan(
            array_with_price[crops_mask]
        ).any()  # Ensure there are no NaN values in crop prices

        array_with_reference_yield[crops_mask] = np.take(
            self.var.crop_data["reference_yield_kg_m2"].values,
            self.var.crop_calendar[:, :, 0][crops_mask].astype(int),
        )

        # Calculate the product of the average reference yield and average crop price ignoring NaN values
        reference_profit_m2 = np.nansum(
            array_with_reference_yield * array_with_price, axis=1
        )
        assert (
            reference_profit_m2 >= 0
        ).all()  # Ensure all crop yields are non-negative

        # Calculate profit by multiplying yield with price
        profit_m2 = yield_ratios * reference_profit_m2

        return profit_m2

    def update_loans(self) -> None:
        # Subtract 1 off each loan duration, except if that loan is at 0
        self.var.loan_tracker -= self.var.loan_tracker != 0
        # If the loan tracker is at 0, cancel the loan amount and subtract it of the total
        expired_loan_mask = self.var.loan_tracker == 0

        # Add a column to make it the same shape as the loan amount array
        new_column = np.full((self.var.n, 1, 5), False)
        expired_loan_mask = np.column_stack((expired_loan_mask, new_column))

        # Sum the expired loan amounts
        ending_loans = expired_loan_mask * self.var.all_loans_annual_cost
        total_loan_reduction = np.sum(ending_loans, axis=(1, 2))

        # Subtract it from the total loans and set expired loans to 0
        self.var.all_loans_annual_cost[:, -1, 0] -= total_loan_reduction
        self.var.all_loans_annual_cost[expired_loan_mask] = 0

        # Adjust for inflation in separate array for export
        # Calculate the cumulative inflation from the start year to the current year for each farmer
        cumulative_inflation = np.prod(
            [
                self.get_value_per_farmer_from_region_id(
                    self.inflation_rate, datetime(year, 1, 1)
                )
                for year in range(
                    self.model.config["general"]["spinup_time"].year,
                    self.model.current_time.year + 1,
                )
            ],
            axis=0,
        )

        self.var.adjusted_annual_loan_cost = (
            self.var.all_loans_annual_cost / cumulative_inflation[..., None, None]
        )

        self.var.adjusted_yearly_income = (
            self.var.insured_yearly_income / cumulative_inflation[..., None]
        )

    def get_value_per_farmer_from_region_id(
        self, data, time, subset=None
    ) -> np.ndarray:
        index = data[0].get(time)
        if subset is not None:
            region_id = self.var.region_id[subset]
        else:
            region_id = self.var.region_id
        unique_region_ids, inv = np.unique(region_id, return_inverse=True)
        values = np.full_like(unique_region_ids, np.nan, dtype=np.float32)
        for i, region_id in enumerate(unique_region_ids):
            values[i] = data[1][region_id][index]
        return values[inv]

    @staticmethod
    @njit(cache=True)
    def field_size_per_farmer_numba(
        field_indices_by_farmer: np.ndarray,
        field_indices: np.ndarray,
        cell_area: np.ndarray,
    ) -> np.ndarray:
        """Gets the field size for each farmer.

        Args:
            field_indices_by_farmer: This array contains the indices where the fields of a farmer are stored in `field_indices`.
            field_indices: This array contains the indices of all fields, ordered by farmer. In other words, if a farmer owns multiple fields, the indices of the fields are indices.
            cell_area: Subarray of cell_area.

        Returns:
            field_size_per_farmer: Field size for each farmer in m2.
        """
        field_size_per_farmer = np.zeros(
            field_indices_by_farmer.shape[0], dtype=np.float32
        )
        for farmer in range(field_indices_by_farmer.shape[0]):
            for field in get_farmer_HRUs(
                field_indices, field_indices_by_farmer, farmer
            ):
                field_size_per_farmer[farmer] += cell_area[field]
        return field_size_per_farmer

    @property
    def field_size_per_farmer(self) -> np.ndarray:
        """Gets the field size for each farmer.

        Returns:
            field_size_per_farmer: Field size for each farmer in m2.
        """
        return self.field_size_per_farmer_numba(
            self.var.field_indices_by_farmer.data,
            self.var.field_indices,
            self.HRU.var.cell_area,
        )

    @property
    def is_irrigated(self):
        return (
            self.var.adaptations[:, [SURFACE_IRRIGATION_EQUIPMENT, WELL_ADAPTATION]] > 0
        ).any(axis=1)

    @property
    def irrigated_fields(self) -> np.ndarray:
        """Gets the indices of fields that are irrigated.

        Returns:
            irrigated_fields: Indices of fields that are irrigated.
        """
        irrigated_fields = np.take(
            self.is_irrigated,
            self.HRU.var.land_owners,
        )
        irrigated_fields[self.HRU.var.land_owners == -1] = False
        return irrigated_fields

    @property
    def groundwater_depth(self):
        groundwater_depth = get_farmer_groundwater_depth(
            self.var.n,
            self.model.hydrology.groundwater.groundwater_depth,
            self.HRU.var.HRU_to_grid,
            self.var.field_indices,
            self.var.field_indices_by_farmer.data,
            self.HRU.var.cell_area,
        )
        assert not np.isnan(groundwater_depth).any(), "groundwater depth is nan"
        return groundwater_depth

    def create_farmer_classes(self, *characteristics):
        agent_classes = np.unique(
            np.stack(characteristics), axis=1, return_inverse=True
        )[1]
        return agent_classes

    @property
    def main_irrigation_source(self):
        # Set to 0 if channel abstraction is bigger than reservoir and groundwater, 1 for reservoir, 2 for groundwater and -1 no abstraction
        main_irrigation_source = np.argmax(
            self.var.yearly_abstraction_m3_by_farmer[:, :TOTAL_IRRIGATION, 0],
            axis=1,
        )
        # Set to -1 for precipitation if there is no abstraction
        main_irrigation_source[
            self.var.yearly_abstraction_m3_by_farmer[:, :TOTAL_IRRIGATION, 0].sum(
                axis=1
            )
            == 0
        ] = NO_IRRIGATION
        return main_irrigation_source

    def step(self) -> None:
        """This function is called at the beginning of each timestep.

        Then, farmers harvest and plant crops.
        """
        if not self.model.simulate_hydrology:
            return

        timer = TimingModule("crop_farmers")

        self.harvest()
        timer.new_split("harvest")
        self.plant()
        timer.new_split("planting")

        self.water_abstraction_sum()
        timer.new_split("water abstraction calculation")

        ## yearly actions
        if self.model.current_time.month == 1 and self.model.current_time.day == 1:
            if self.model.current_time.year - 1 > self.model.spinup_start.year:
                # reset the irrigation limit, but only if a full year has passed already. Otherwise
                # the cumulative water deficit is not year completed.
                self.var.remaining_irrigation_limit_m3[:] = 0
                self.var.remaining_irrigation_limit_m3[:] = (
                    self.var.irrigation_limit_m3[:]
                )

                # Save SPEI after 1 year, otherwise doesnt line up with harvests
                self.save_yearly_spei()

            # Set yearly yield ratio based on the difference between saved actual and potential profit
            self.var.yearly_yield_ratio = (
                self.var.yearly_income / self.var.yearly_potential_income
            )

            # Create a DataFrame with command area and elevation
            df = pd.DataFrame(
                {
                    "command_area": self.farmer_command_area,
                    "elevation": self.var.elevation,
                }
            )

            # Compute group-specific median elevation
            df["group_median"] = df.groupby("command_area")["elevation"].transform(
                "median"
            )

            # Determine lower or higher part and assign distinct ids
            self.up_or_downstream = np.where(
                df["elevation"] <= df["group_median"], 0, 1
            )

            # create a unique index for each type of crop calendar that a farmer follows
            crop_calendar_group = np.unique(
                self.var.crop_calendar[:, :, 0], axis=0, return_inverse=True
            )[1]

            channel_irrigator = np.where(
                self.var.yearly_abstraction_m3_by_farmer[:, CHANNEL_IRRIGATION, 0] > 0,
                1,
                0,
            )

            self.var.farmer_base_class[:] = self.create_farmer_classes(
                crop_calendar_group,
                self.farmer_command_area,
                self.up_or_downstream,
                channel_irrigator,
            )

            print(
                "well",
                np.mean(
                    self.var.yearly_yield_ratio[
                        self.main_irrigation_source == GROUNDWATER_IRRIGATION, 1
                    ]
                ),
                "no irrigation",
                np.mean(
                    self.var.yearly_yield_ratio[
                        self.main_irrigation_source == NO_IRRIGATION, 1
                    ]
                ),
                "total_mean",
                np.mean(self.var.yearly_yield_ratio[:, 1]),
            )

            energy_cost, water_cost, average_extraction_speed = (
                self.calculate_water_costs()
            )

            timer.new_split("water & energy costs")

            if (
                not self.model.in_spinup
                and "ruleset" in self.config
                and not self.config["ruleset"] == "no-adaptation"
            ):
                # Determine the relation between drought probability and yield
                # self.calculate_yield_spei_relation()
                farmer_yield_probability_relation = (
                    self.calculate_yield_spei_relation_group(
                        self.var.yearly_yield_ratio, self.var.yearly_SPEI_probability
                    )
                )

                self.var.insured_yearly_income[:, 0] = self.var.yearly_income[
                    :, 0
                ].copy()

                timer.new_split("yield-spei relation")

                if (
                    self.personal_insurance_adaptation_active
                    or self.index_insurance_adaptation_active
                ):
                    # save the base relations for determining the difference with and without insurance
                    farmer_yield_probability_relation_base = (
                        farmer_yield_probability_relation.copy()
                    )
                    potential_insured_loss = self.potential_insured_loss()
                if self.personal_insurance_adaptation_active:
                    # Now determine the potential (past & current) indemnity payments and recalculate
                    # probability and yield relation
                    personal_premium = self.premium_personal_insurance()
                    farmer_yield_probability_relation_insured_personal = (
                        self.insured_yields(potential_insured_loss)
                    )

                    # Give only the insured agents the relation with covered losses
                    insured_agents_mask = (
                        self.var.adaptations[:, PERSONAL_INSURANCE_ADAPTATION] > 0
                    )

                    farmer_yield_probability_relation[insured_agents_mask, :] = (
                        farmer_yield_probability_relation_insured_personal[
                            insured_agents_mask, :
                        ]
                    )
                    timer.new_split("personal insurance")
                if self.index_insurance_adaptation_active:
                    # Calculate best strike, exit, rate for chosen contract
                    strike, exit, rate, index_premium = self.premium_index_insurance(
                        potential_insured_loss
                    )
                    potential_insured_loss_index = self.insured_payouts_index(
                        strike, exit, rate
                    )
                    farmer_yield_probability_relation_insured_index = (
                        self.insured_yields(potential_insured_loss_index)
                    )
                    timer.new_split("index insurance")

                # These adaptations can only be done if there is a yield-probability relation
                if not np.all(farmer_yield_probability_relation == 0):
                    if self.wells_adaptation_active:
                        self.adapt_irrigation_well(
                            farmer_yield_probability_relation,
                            average_extraction_speed,
                            energy_cost,
                            water_cost,
                        )
                        timer.new_split("irr well")
                    if self.sprinkler_adaptation_active:
                        self.adapt_irrigation_efficiency(
                            farmer_yield_probability_relation, energy_cost, water_cost
                        )

                        timer.new_split("irr efficiency")
                    if self.crop_switching_adaptation_active:
                        self.adapt_crops(farmer_yield_probability_relation)
                        timer.new_split("adapt crops")

                    if (
                        self.personal_insurance_adaptation_active
                        and self.index_insurance_adaptation_active
                    ):
                        # In scenario with both insurance, compare simultaneously
                        self.adapt_insurance(
                            np.array(
                                [
                                    PERSONAL_INSURANCE_ADAPTATION,
                                    INDEX_INSURANCE_ADAPTATION,
                                ]
                            ),
                            ["Personal", "Index"],
                            farmer_yield_probability_relation_base,
                            [
                                farmer_yield_probability_relation_insured_personal,
                                farmer_yield_probability_relation_insured_index,
                            ],
                            [personal_premium, index_premium],
                        )
                    elif self.personal_insurance_adaptation_active:
                        self.adapt_insurance(
                            [PERSONAL_INSURANCE_ADAPTATION],
                            ["Personal"],
                            farmer_yield_probability_relation_base,
                            [farmer_yield_probability_relation_insured_personal],
                            [personal_premium],
                        )
                        timer.new_split("pers. insurance")
                    elif self.index_insurance_adaptation_active:
                        self.adapt_insurance(
                            [INDEX_INSURANCE_ADAPTATION],
                            ["Index"],
                            farmer_yield_probability_relation_base,
                            [farmer_yield_probability_relation_insured_index],
                            [index_premium],
                        )

                        timer.new_split("index insurance")
                else:
                    raise AssertionError(
                        "Cannot adapt without yield - probability relation"
                    )

            advance_crop_rotation_year(
                current_crop_calendar_rotation_year_index=self.var.current_crop_calendar_rotation_year_index,
                crop_calendar_rotation_years=self.var.crop_calendar_rotation_years,
            )

            # Update loans
            self.update_loans()

            for i in range(len(self.var.yearly_abstraction_m3_by_farmer[0, :, 0])):
                shift_and_reset_matrix(
                    self.var.yearly_abstraction_m3_by_farmer[:, i, :]
                )

            # Shift the potential and yearly profits forward
            shift_and_reset_matrix(self.var.yearly_income)
            shift_and_reset_matrix(self.var.yearly_potential_income)
            shift_and_reset_matrix(self.var.insured_yearly_income)

            print(timer)
        # if self.model.current_timestep == 100:
        #     self.add_agent(indices=(np.array([310, 309]), np.array([69, 69])))
        # if self.model.current_timestep == 105:
        #     self.remove_agent(farmer_idx=1000)

        if self.model.timing:
            print(timer)

        self.report(self, locals())

    def remove_agents(
        self, farmer_indices: list[int], new_land_use_type: int
    ) -> np.ndarray:
        farmer_indices = np.array(farmer_indices)
        if farmer_indices.size > 0:
            farmer_indices = np.sort(farmer_indices)[::-1]
            HRUs_with_removed_farmers = []
            for idx in farmer_indices:
                HRUs_with_removed_farmers.append(
                    self.remove_agent(idx, new_land_use_type)
                )
        return np.concatenate(HRUs_with_removed_farmers)

    def remove_agent(self, farmer_idx: int, new_land_use_type: int) -> np.ndarray:
        assert farmer_idx >= 0, "Farmer index must be positive."
        assert farmer_idx < self.var.n, (
            "Farmer index must be less than the number of agents."
        )

        del self.var.activation_order_by_elevation_fixed

        last_farmer_HRUs = get_farmer_HRUs(
            self.var.field_indices, self.var.field_indices_by_farmer.data, -1
        )
        last_farmer_field_size = self.field_size_per_farmer[-1]  # for testing only

        # disown the farmer.
        HRUs_farmer_to_be_removed = get_farmer_HRUs(
            self.var.field_indices,
            self.var.field_indices_by_farmer.data,
            farmer_idx,
        )
        self.HRU.var.land_owners[HRUs_farmer_to_be_removed] = -1
        self.HRU.var.crop_map[HRUs_farmer_to_be_removed] = -1
        self.HRU.var.crop_age_days_map[HRUs_farmer_to_be_removed] = -1
        self.HRU.var.crop_harvest_age_days[HRUs_farmer_to_be_removed] = -1
        self.HRU.var.land_use_type[HRUs_farmer_to_be_removed] = new_land_use_type

        # reduce number of agents
        self.var.n -= 1

        if not self.var.n == farmer_idx:
            # move data of last agent to the index of the agent that is to be removed, effectively removing that agent.
            for name, agent_array in self.agent_arrays.items():
                agent_array[farmer_idx] = agent_array[-1]
                # reduce the number of agents by 1
                assert agent_array.n == self.var.n + 1
                agent_array.n = self.var.n

            # update the field indices of the last agent
            self.HRU.var.land_owners[last_farmer_HRUs] = farmer_idx
        else:
            for agent_array in self.agent_arrays.values():
                agent_array.n = self.var.n

        # TODO: Speed up field index updating.
        self.update_field_indices()
        self.activation_order_by_elevation  # recreate the activation order

        if self.var.n == farmer_idx:
            assert (
                get_farmer_HRUs(
                    self.var.field_indices,
                    self.var.field_indices_by_farmer.data,
                    farmer_idx,
                ).size
                == 0
            )
        else:
            assert np.array_equal(
                np.sort(last_farmer_HRUs),
                np.sort(
                    get_farmer_HRUs(
                        self.var.field_indices,
                        self.var.field_indices_by_farmer.data,
                        farmer_idx,
                    )
                ),
            )
            assert math.isclose(
                last_farmer_field_size,
                self.field_size_per_farmer[farmer_idx],
                abs_tol=1,
            )

        assert (self.HRU.var.land_owners[HRUs_farmer_to_be_removed] == -1).all()
        return HRUs_farmer_to_be_removed

    def add_agent(
        self,
        indices,
        values={
            "risk_aversion": 1,
            "interest_rate": 1,
            "discount_rate": 1,
            "adapted": False,
            "time_adapted": False,
            "SEUT_no_adapt": 1,
            "EUT_no_adapt": 1,
            "crops": -1,
            "irrigation_source": -1,
            "well_depth": -1,
            "channel_abstraction_m3_by_farmer": 0,
            "reservoir_abstraction_m3_by_farmer": 0,
            "groundwater_abstraction_m3_by_farmer": 0,
            "yearly_abstraction_m3_by_farmer": 0,
            "total_crop_age": 0,
            "per_harvest_yield_ratio": 0,
            "per_harvest_SPEI": 0,
            "monthly_SPEI": 0,
            "disposable_income": 0,
            "household_size": 2,
            "yield_ratios_drought_event": 1,
            "risk_perception": 1,
            "drought_timer": 1,
            "yearly_SPEI_probability": 1,
            "yearly_yield_ratio": 1,
            "yearly_income": 1,
            "yearly_potential_income": 1,
            "farmer_yield_probability_relation": 1,
            "irrigation_efficiency": 0.9,
            "base_management_yield_ratio": 1,
            "yield_ratio_management": 1,
            "annual_costs_all_adaptations": 1,
            "farmer_class": 1,
            "water_use": 1,
            "GEV_parameters": 1,
            "risk_perc_min": 1,
            "risk_perc_max": 1,
            "risk_decr": 1,
            "decision_horizon": 1,
        },
    ):
        """This function can be used to add new farmers."""
        HRU = self.model.data.split(indices)
        assert self.HRU.var.land_owners[HRU] == -1, "There is already a farmer here."
        self.HRU.var.land_owners[HRU] = self.var.n

        pixels = np.column_stack(indices)[:, [1, 0]]
        agent_location = np.mean(
            pixels_to_coords(pixels + 0.5, self.HRU.var.gt), axis=0
        )  # +.5 to use center of pixels

        self.var.n += 1  # increment number of agents
        for name, agent_array in self.agent_arrays.items():
            agent_array.n += 1
            if name == "locations":
                agent_array[self.var.n - 1] = agent_location
            elif name == "elevation":
                agent_array[self.var.n - 1] = self.elevation_subgrid.sample_coords(
                    np.expand_dims(agent_location, axis=0)
                )
            elif name == "region_id":
                agent_array[self.var.n - 1] = self.var.subdistrict_map.sample_coords(
                    np.expand_dims(agent_location, axis=0)
                )
            elif name == "field_indices_by_farmer":
                # TODO: Speed up field index updating.
                self.update_field_indices()
            else:
                agent_array[self.var.n - 1] = values[name]

    @property
    def n(self):
        return self.var._n

    @n.setter
    def n(self, value):
        self.var._n = value

    def get_farmer_elevation(self):
        # get elevation per farmer
        elevation_subgrid = load_grid(
            self.model.files["subgrid"]["landsurface/elevation"],
        )
        elevation_subgrid = np.nan_to_num(elevation_subgrid, copy=False, nan=0.0)
        decompressed_land_owners = self.HRU.decompress(self.HRU.var.land_owners)
        mask = decompressed_land_owners != -1
        return DynamicArray(
            np.bincount(
                decompressed_land_owners[mask],
                weights=elevation_subgrid[mask],
            )
            / np.bincount(decompressed_land_owners[mask]),
            max_n=self.var.max_n,
        )<|MERGE_RESOLUTION|>--- conflicted
+++ resolved
@@ -2986,11 +2986,7 @@
             "total_annual_costs": total_annual_costs_m2,
             "adaptation_costs": annual_cost_m2,
             "adapted": adapted,
-<<<<<<< HEAD
-            "time_adapted": self.var.time_adapted.data[:, WELL_ADAPTATION],
-=======
             "time_adapted": self.var.time_adapted[:, WELL_ADAPTATION].data,
->>>>>>> 546d41e9
             "T": np.full(
                 self.var.n,
                 self.model.config["agent_settings"]["farmers"]["expected_utility"][
