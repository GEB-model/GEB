--- conflicted
+++ resolved
@@ -579,19 +579,9 @@
                 # if soil moisture content falls below critical level, irrigate to field capacity
                 potential_irrigation_consumption_m = np.where(
                     readily_available_water[farmer_fields]
-<<<<<<< HEAD
-                    < (
-                        (
-                            max_water_content[farmer_fields]
-                            - critical_water_level[farmer_fields]
-                        )
-                        / calibration_irrigation_moment
-                    ),  # if there is not enough water
-=======
                     < critical_water_level[
                         farmer_fields
                     ],  # if there is not enough water
->>>>>>> e3426756
                     max_water_content[farmer_fields]
                     - readily_available_water[
                         farmer_fields
@@ -766,9 +756,9 @@
     Returns:
         plant: Subarray map of what crops are planted this day.
     """
-    assert farmers_going_out_of_business is False, (
-        "Farmers going out of business not implemented."
-    )
+    assert (
+        farmers_going_out_of_business is False
+    ), "Farmers going out of business not implemented."
 
     plant = np.full_like(crop_map, -1, dtype=np.int32)
     sell_land = np.zeros(n, dtype=np.bool_)
@@ -1039,29 +1029,6 @@
             self.model.files["dict"]["economics/electricity_cost"]
         )
 
-<<<<<<< HEAD
-        # Load in irrigation efficiency cost data
-        self.operation_cost_surface = load_economic_data(
-            self.model.files["dict"]["economics/operation_cost_surface"]
-        )
-        self.operation_cost_sprinkler = load_economic_data(
-            self.model.files["dict"]["economics/operation_cost_sprinkler"]
-        )
-        self.operation_cost_drip = load_economic_data(
-            self.model.files["dict"]["economics/operation_cost_drip"]
-        )
-        self.capital_cost_surface = load_economic_data(
-            self.model.files["dict"]["economics/capital_cost_surface"]
-        )
-        self.capital_cost_sprinkler = load_economic_data(
-            self.model.files["dict"]["economics/capital_cost_sprinkler"]
-        )
-        self.capital_cost_drip = load_economic_data(
-            self.model.files["dict"]["economics/capital_cost_drip"]
-        )
-
-        self.max_paddy_water_level = 0.05
-=======
         self.why_10 = load_economic_data(self.model.files["dict"]["economics/why_10"])
         self.why_20 = load_economic_data(self.model.files["dict"]["economics/why_20"])
         self.why_30 = load_economic_data(self.model.files["dict"]["economics/why_30"])
@@ -1106,7 +1073,6 @@
         ]["decisions"]["expenditure_cap"]
 
         self.var.max_paddy_water_level = 0.05
->>>>>>> e3426756
 
         # New global well variables
         self.var.pump_hours = self.model.config["agent_settings"]["farmers"][
@@ -1131,27 +1097,14 @@
         self.var.p_droughts = np.array([100, 50, 25, 10, 5, 2, 1])
 
         # Set water costs
-<<<<<<< HEAD
-        self.water_price = np.float32(1.0)
-        self.allocation_vic = np.float32(1.0)
-        self.allocation_nsw = np.float32(1.0)
-
-        export_path = self.model.config["calibration"]["path"] / Path("models")
-        model_file_rf = export_path / "randomforest_model.joblib"
-        self.rf_model = joblib.load(model_file_rf)
-=======
         self.var.water_costs_m3_channel = 0.20
         self.var.water_costs_m3_reservoir = 0.20
         self.var.water_costs_m3_groundwater = 0.20
->>>>>>> e3426756
 
         # Irr efficiency variables
         self.var.lifespan_irrigation = self.model.config["agent_settings"]["farmers"][
             "expected_utility"
-        ]["adaptation_sprinkler"]["lifespan_sprink_drip"]
-        self.lifespan_irrigation_surface = self.model.config["agent_settings"][
-            "farmers"
-        ]["expected_utility"]["adaptation_sprinkler"]["lifespan_base"]
+        ]["adaptation_well"]["lifespan"]
 
         with open(
             self.model.files["dict"]["agents/farmers/irrigation_sources"], "r"
@@ -1171,13 +1124,12 @@
         ]
         self.HRU_regions_map = self.model.data.HRU.compress(self.HRU_regions_map)
 
-<<<<<<< HEAD
         self.crop_prices = load_regional_crop_data_from_dict(
             self.model, "crops/crop_prices"
         )
 
         self.adjust_cultivation_costs()
-=======
+
         # Set the cultivation costs
         cultivation_cost_fraction = self.model.config["agent_settings"]["farmers"][
             "cultivation_cost_fraction"
@@ -1187,7 +1139,6 @@
             cultivation_costs_array * cultivation_cost_fraction
         )
         self.cultivation_costs = (date_index, adjusted_cultivation_costs_array)
->>>>>>> e3426756
 
         # Test with a high variable for now
         self.var.total_spinup_time = max(
@@ -1202,96 +1153,9 @@
         self.HRU.var.potential_evapotranspiration_crop_life = self.HRU.full_compressed(
             0, dtype=np.float32
         )
-<<<<<<< HEAD
-        self.var.crop_harvest_age_days = self.var.load_initial(
-            "crop_harvest_age_days",
-            default=lambda: np.full_like(self.var.land_owners, -1),
-            gpu=False,
-        )
-
-        # For test purposes
-        self.alpha = 60
-        jingelic = "jingelic"
-
-        if jingelic in os.getcwd():
-            self.gauges = [
-                tuple(gauge) for gauge in self.model.config["general"]["gauges"]
-            ]
-        else:
-            self.gauges = [(143.3458, -34.8458), (147.229, -36.405), (147.711, -35.929)]
-
-        self.reservoirs = [
-            reservoir[0] for reservoir in self.model.config["general"]["reservoirs"]
-        ]
-
-        self.var.discharge_monthly = self.var.load_initial(
-            "discharge_monthly",
-            default=lambda: np.full(
-                (len(self.gauges), self.alpha), 0, dtype=np.float32
-            ),
-            gpu=False,
-        )
-        self.var.reservoir_monthly = self.var.load_initial(
-            "reservoir_monthly",
-            default=lambda: np.full(
-                (len(self.reservoirs), self.alpha),
-                0,
-                dtype=np.float32,
-            ),
-            gpu=False,
-        )
-        self.var.discharge_daily = self.var.load_initial(
-            "discharge_daily",
-            default=lambda: np.full((len(self.gauges), 31), 0, dtype=np.float32),
-            gpu=False,
-        )
-
-        self.var.water_price_monthly = self.var.load_initial(
-            "water_price_monthly",
-            default=lambda: np.full(12, 0, dtype=np.float32),
-            gpu=False,
-        )
-
-        # Calibration factors
-        self.intention_factor_neighbor = self.model.config["agent_settings"]["farmers"][
-            "social_network"
-        ]["intention_factor_neighbor"]
-        self.price_adjustment_surface = self.model.config["agent_settings"][
-            "calibration"
-        ]["price_adjustment_surface"]
-        self.price_adjustment_sprinkler = self.model.config["agent_settings"][
-            "calibration"
-        ]["price_adjustment_sprinkler"]
-        self.price_adjustment_drip = self.model.config["agent_settings"]["calibration"][
-            "price_adjustment_drip"
-        ]
-
-        self.price_to_allocation_factor_vic_a = self.model.config["agent_settings"][
-            "calibration"
-        ]["allocation_water_price_transfer_vic_a"]
-
-        self.price_to_allocation_factor_vic_b = self.model.config["agent_settings"][
-            "calibration"
-        ]["allocation_water_price_transfer_vic_b"]
-
-        self.price_to_allocation_factor_nsw_a = self.model.config["agent_settings"][
-            "calibration"
-        ]["allocation_water_price_transfer_nsw_a"]
-
-        self.price_to_allocation_factor_nsw_b = self.model.config["agent_settings"][
-            "calibration"
-        ]["allocation_water_price_transfer_nsw_b"]
-
-        self.calibration_irrigation_moment = self.model.config["agent_settings"][
-            "calibration"
-        ]["calibration_irrigation_moment"]
-
-        super().__init__()
-=======
         self.HRU.var.crop_map = np.full_like(self.HRU.var.land_owners, -1)
         self.HRU.var.crop_age_days_map = np.full_like(self.HRU.var.land_owners, -1)
         self.HRU.var.crop_harvest_age_days = np.full_like(self.HRU.var.land_owners, -1)
->>>>>>> e3426756
 
         """Calls functions to initialize all agent attributes, including their locations. Then, crops are initially planted."""
         # If initial conditions based on spinup period need to be loaded, load them. Otherwise, generate them.
@@ -1344,22 +1208,6 @@
             self.model.files["binary"]["agents/farmers/discount_rate"]
         )["data"]
 
-<<<<<<< HEAD
-        intention_calibration_factor_base = self.model.config["agent_settings"][
-            "calibration"
-        ]["intention_calibration_factor_base"]
-
-        self.intention_factor = AgentArray(
-            n=self.n, max_n=self.max_n, dtype=np.float32, fill_value=np.nan
-        )
-
-        self.intention_factor[:] = (
-            np.load(self.model.files["binary"]["agents/farmers/intention_factor"])[
-                "data"
-            ]
-            + intention_calibration_factor_base
-        )
-=======
         self.var.intention_factor = DynamicArray(
             n=self.n, max_n=self.max_n, dtype=np.float32, fill_value=np.nan
         )
@@ -1367,7 +1215,6 @@
         self.var.intention_factor[:] = np.load(
             self.model.files["binary"]["agents/farmers/intention_factor"]
         )["data"]
->>>>>>> e3426756
 
         # Load the region_code of each farmer.
         self.var.region_id = DynamicArray(
@@ -1388,13 +1235,8 @@
         )
 
         # Initiate adaptation status.
-<<<<<<< HEAD
-        # 0 = not adapted, 1 adapted. Column 0 = no cost adaptation, 1 = well, 2 = irr efficiency 70, 3 = irr efficiency 90
-        self.adapted = AgentArray(
-=======
         # 0 = not adapted, 1 adapted. Column 0 = no cost adaptation, 1 = well, 2 = irr efficiency, 3 = irr. field expansion
         self.var.adapted = DynamicArray(
->>>>>>> e3426756
             n=self.n,
             max_n=self.max_n,
             extra_dims=(4,),
@@ -1403,13 +1245,8 @@
             fill_value=0,
         )
         # the time each agent has been paying off their loan
-<<<<<<< HEAD
-        # 0 = no cost adaptation, 1 = well, 2 = irr efficiency 70, 3 = irr efficiency 90  -1 if they do not have adaptations
-        self.time_adapted = AgentArray(
-=======
         # 0 = no cost adaptation, 1 = well, 2 = irr efficiency, 3 = irr. field expansion  -1 if they do not have adaptations
         self.var.time_adapted = DynamicArray(
->>>>>>> e3426756
             n=self.n,
             max_n=self.max_n,
             extra_dims=(4,),
@@ -1661,48 +1498,23 @@
         eff_nsw_mask = irrigation_mask & (region_agents == 1)
 
         rng = np.random.default_rng(42)
-<<<<<<< HEAD
-        self.irrigation_efficiency[eff_vict_mask] = rng.choice(
-            [0.50, 0.70, 0.90],
-            size=eff_vict_mask.sum(),
-            p=[eff_vict[0], eff_vict[1], eff_vict[2]],
-        )  # vict
-        self.irrigation_efficiency[eff_nsw_mask] = rng.choice(
-            [0.50, 0.70, 0.90],
-            size=eff_nsw_mask.sum(),
-            p=[eff_nsw[0], eff_nsw[1], eff_nsw[2]],
-        )  # nsw
-        self.adapted[:, 2][self.irrigation_efficiency == 0.70] = 1
-        self.adapted[:, 3][self.irrigation_efficiency == 0.90] = 1
-
-=======
         self.var.irrigation_efficiency[irrigation_mask] = rng.choice(
             [0.50, 0.70, 0.90], size=irrigation_mask.sum(), p=[0.8, 0.15, 0.05]
         )
         self.var.adapted[:, 2][self.var.irrigation_efficiency >= 0.90] = 1
->>>>>>> e3426756
         rng_drip = np.random.default_rng(70)
         self.var.time_adapted[self.var.adapted[:, 2] == 1, 2] = rng_drip.uniform(
             1,
             self.var.lifespan_irrigation,
             np.sum(self.var.adapted[:, 2] == 1),
         )
-        self.time_adapted[self.adapted[:, 3] == 1, 3] = rng_drip.uniform(
-            1,
-            self.lifespan_irrigation,
-            np.sum(self.adapted[:, 3] == 1),
-        )
 
         # Set irrigation expansion data
         self.var.fraction_irrigated_field = DynamicArray(
             n=self.n, max_n=self.max_n, dtype=np.float32, fill_value=np.nan
         )
-<<<<<<< HEAD
-        self.fraction_irrigated_field[:] = 1
-=======
         self.var.fraction_irrigated_field[:] = 1
         self.var.adapted[:, 3][self.var.fraction_irrigated_field >= 1] = 1
->>>>>>> e3426756
 
         self.var.base_management_yield_ratio = DynamicArray(
             n=self.n,
@@ -2276,15 +2088,6 @@
         assert (available_groundwater_m3 >= 0).all()
         assert (available_reservoir_storage_m3 >= 0).all()
 
-<<<<<<< HEAD
-        self.activation_order_by_elevation_ = AgentArray(
-            self.activation_order_by_elevation, max_n=self.max_n
-        )
-        if self.model.current_time.month == 12 and self.model.current_time.day == 31:
-            pass
-
-=======
->>>>>>> e3426756
         if __debug__:
             irrigation_limit_pre = self.var.remaining_irrigation_limit_m3.copy()
             available_channel_storage_m3_pre = available_channel_storage_m3.copy()
@@ -2340,22 +2143,12 @@
             return_fraction=self.model.config["agent_settings"]["farmers"][
                 "return_fraction"
             ],
-<<<<<<< HEAD
-            well_depth=self.well_depth.data,
-            remaining_irrigation_limit_m3=self.remaining_irrigation_limit_m3.data,
-            cumulative_water_deficit_m3=self.cumulative_water_deficit_m3.data,
-            crop_calendar=self.crop_calendar.data,
-            current_crop_calendar_rotation_year_index=self.current_crop_calendar_rotation_year_index.data,
-            max_paddy_water_level=self.max_paddy_water_level,
-            calibration_irrigation_moment=self.calibration_irrigation_moment,
-=======
             well_depth=self.var.well_depth.data,
             remaining_irrigation_limit_m3=self.var.remaining_irrigation_limit_m3.data,
             cumulative_water_deficit_m3=self.var.cumulative_water_deficit_m3.data,
             crop_calendar=self.var.crop_calendar.data,
             current_crop_calendar_rotation_year_index=self.var.current_crop_calendar_rotation_year_index.data,
             max_paddy_water_level=self.var.max_paddy_water_level,
->>>>>>> e3426756
         )
 
         if __debug__:
@@ -2976,21 +2769,12 @@
             crop_map=self.HRU.var.crop_map,
             crop_harvest_age_days=self.HRU.var.crop_harvest_age_days,
             cultivation_cost=cultivation_cost,
-<<<<<<< HEAD
-            region_ids_per_farmer=self.region_id.data,
-            field_indices_by_farmer=self.field_indices_by_farmer.data,
-            field_indices=self.field_indices,
-            field_size_per_farmer=self.field_size_per_farmer,
-            all_loans_annual_cost=self.all_loans_annual_cost.data,
-            loan_tracker=self.loan_tracker.data,
-=======
             region_ids_per_farmer=self.var.region_id.data,
             field_indices_by_farmer=self.var.field_indices_by_farmer.data,
             field_indices=self.var.field_indices,
             field_size_per_farmer=self.field_size_per_farmer.data,
             all_loans_annual_cost=self.var.all_loans_annual_cost.data,
             loan_tracker=self.var.loan_tracker.data,
->>>>>>> e3426756
             interest_rate=interest_rate,
             farmers_going_out_of_business=False,
         )
@@ -3892,13 +3676,8 @@
         )
 
         # Increase intention factor if someone in network has crop
-<<<<<<< HEAD
-        intention_factor_adjusted = self.intention_factor.copy()
-        intention_factor_adjusted[network_has_crop] += self.intention_factor_neighbor
-=======
         intention_factor_adjusted = self.var.intention_factor.copy()
         intention_factor_adjusted[network_has_crop] += 0.3
->>>>>>> e3426756
 
         # Determine whether it passed the intention threshold
         random_values = np.random.rand(*intention_factor_adjusted.shape)
@@ -4031,7 +3810,7 @@
         SEUT_do_nothing = self.decision_module.calcEU_do_nothing(**decision_params)
         SEUT_adapt = self.decision_module.calcEU_adapt(**decision_params)
 
-        assert (SEUT_do_nothing != -1).any or (SEUT_adapt != -1).any()
+        assert (SEUT_do_nothing != -1).any() or (SEUT_adapt != -1).any()
 
         SEUT_adaptation_decision = self.update_adaptation_decision(
             adaptation_type=adaptation_type,
@@ -4061,14 +3840,7 @@
         )
         print("Irrigation well farms:", percentage_adapted, "(%)")
 
-    def adapt_irrigation_efficiency(
-        self,
-        energy_cost,
-        water_cost,
-        m2_adaptation_costs,
-        adaptation_type,
-        efficiency,
-    ) -> None:
+    def adapt_irrigation_efficiency(self, energy_cost, water_cost) -> None:
         """
         Handle the adaptation of farmers to irrigation wells.
 
@@ -4121,13 +3893,8 @@
         self.var.adapted[expired_adaptations, adaptation_type] = 0
         self.var.time_adapted[expired_adaptations, adaptation_type] = -1
 
-<<<<<<< HEAD
-        # To determine the benefit of irrigation, those who have above X% irrigation efficiency have adapted
-        adapted = np.where((self.adapted[:, adaptation_type] == 1), 1, 0)
-=======
         # To determine the benefit of irrigation, those who have above 90% irrigation efficiency have adapted
         adapted = np.where((self.var.adapted[:, adaptation_type] == 1), 1, 0)
->>>>>>> e3426756
 
         (
             energy_diff,
@@ -4188,11 +3955,7 @@
         )
 
         # Update irrigation efficiency for farmers who adapted
-<<<<<<< HEAD
-        self.irrigation_efficiency[SEUT_adaptation_decision] = efficiency
-=======
         self.var.irrigation_efficiency[SEUT_adaptation_decision] = 0.9
->>>>>>> e3426756
 
         # Print the percentage of adapted households
         percentage_adapted = round(
@@ -4338,15 +4101,8 @@
         network_has_adaptation = np.any(social_network_adaptation == 1, axis=1)
 
         # Increase intention factor if someone in network has crop
-<<<<<<< HEAD
-        intention_factor_adjusted = self.intention_factor.copy()
-        intention_factor_adjusted[network_has_adaptation] += (
-            self.intention_factor_neighbor
-        )
-=======
         intention_factor_adjusted = self.var.intention_factor.copy()
         intention_factor_adjusted[network_has_adaptation] += 0.3
->>>>>>> e3426756
 
         # Determine whether it passed the intention threshold
         random_values = np.random.rand(*intention_factor_adjusted.shape)
@@ -4496,24 +4252,11 @@
         )  # Convert from m³/year to m³/s
 
         # Create boolean masks for different types of water sources
-<<<<<<< HEAD
-        mask_channel = self.farmer_class == 0  # Surface water irrigating farmers
-        mask_reservoir = self.farmer_class == 1
-        mask_groundwater = self.farmer_class == 2
-=======
         main_irrigation_sources = self.main_irrigation_source
 
         mask_channel = main_irrigation_sources == CHANNEL_IRRIGATION
         mask_reservoir = main_irrigation_sources == RESERVOIR_IRRIGATION
         mask_groundwater = main_irrigation_sources == GROUNDWATER_IRRIGATION
->>>>>>> e3426756
-
-        # Create mutually exclusive boolean masks for irrigation methods
-        mask_surface_irrigation = self.irrigation_efficiency < 0.70
-        mask_sprinkler_irrigation = (self.irrigation_efficiency >= 0.70) & (
-            self.irrigation_efficiency < 0.90
-        )
-        mask_drip_irrigation = self.irrigation_efficiency >= 0.90
 
         # Compute power required for groundwater extraction per agent (kW)
         power = (
@@ -4533,38 +4276,6 @@
         energy_costs[mask_groundwater] = energy * energy_cost_rate
 
         # Compute water costs for agents using channel water (LCU/year)
-<<<<<<< HEAD
-        water_costs[mask_channel] = average_extraction[mask_channel] * water_cost_m3
-
-        # Compute water costs for agents using reservoir water (LCU/year)
-        water_costs[mask_reservoir] = average_extraction[mask_reservoir] * water_cost_m3
-
-        # Compute water costs for agents using groundwater (LCU/year)
-        water_costs[mask_groundwater] = (
-            average_extraction[mask_groundwater] * water_cost_m3
-        )
-
-        # Compute energy costs for surface water irrigating farmers based on irrigation method
-        # Surface irrigation
-        mask_channel_surface = mask_channel & mask_surface_irrigation
-        energy_costs[mask_channel_surface] = (
-            self.field_size_per_farmer[mask_channel_surface]
-            * operation_cost_surface[mask_channel_surface]
-        )
-
-        # Sprinkler irrigation
-        mask_channel_sprinkler = mask_channel & mask_sprinkler_irrigation
-        energy_costs[mask_channel_sprinkler] = (
-            self.field_size_per_farmer[mask_channel_sprinkler]
-            * operation_cost_sprinkler[mask_channel_sprinkler]
-        )
-
-        # Drip irrigation
-        mask_channel_drip = mask_channel & mask_drip_irrigation
-        energy_costs[mask_channel_drip] = (
-            self.field_size_per_farmer[mask_channel_drip]
-            * operation_cost_drip[mask_channel_drip]
-=======
         water_costs[mask_channel] = (
             average_extraction[mask_channel] * self.var.water_costs_m3_channel
         )
@@ -4577,7 +4288,6 @@
         # Compute water costs for agents using groundwater (LCU/year)
         water_costs[mask_groundwater] = (
             average_extraction[mask_groundwater] * self.var.water_costs_m3_groundwater
->>>>>>> e3426756
         )
 
         # Assume minimal interest rate as farmers pay directly
@@ -5173,9 +4883,9 @@
             # Loop through each month from start_date to end_date to get the sum of crop costs over the past year
             current_date = start_date
             while current_date <= end_date:
-                assert self.crop_prices[0] is not None, (
-                    "behavior needs crop prices to work"
-                )
+                assert (
+                    self.crop_prices[0] is not None
+                ), "behavior needs crop prices to work"
                 monthly_price = self.crop_prices[1][
                     self.crop_prices[0].get(current_date)
                 ]
@@ -5402,32 +5112,11 @@
 
             self.save_yearly_spei()
 
-<<<<<<< HEAD
-            # for now class is only dependent on being in a command area or not
-            self.farmer_class = self.is_in_command_area.copy().astype(np.int32)
-
-            # Set to 0 if channel abstraction is bigger than reservoir and groundwater, 1 for reservoir, 2 for groundwater and 3 no abstraction
-            self.farmer_class[
-                (
-                    self.yearly_abstraction_m3_by_farmer[:, 0, 0]
-                    > self.yearly_abstraction_m3_by_farmer[:, 1, 0]
-                )
-                & (
-                    self.yearly_abstraction_m3_by_farmer[:, 0, 0]
-                    > self.yearly_abstraction_m3_by_farmer[:, 2, 0]
-                )
-            ] = 0
-            self.farmer_class[
-                (
-                    self.yearly_abstraction_m3_by_farmer[:, 1, 0]
-                    > self.yearly_abstraction_m3_by_farmer[:, 0, 0]
-=======
             # reset the irrigation limit, but only if a full year has passed already. Otherwise
             # the cumulative water deficit is not year completed.
             if self.model.current_time.year - 1 > self.model.spinup_start.year:
                 self.var.remaining_irrigation_limit_m3[:] = (
                     self.var.irrigation_limit_m3[:]
->>>>>>> e3426756
                 )
 
             main_irrigation_source = self.main_irrigation_source
@@ -5436,8 +5125,6 @@
                 main_irrigation_source, self.farmer_command_area
             )
 
-<<<<<<< HEAD
-=======
             print(
                 "well",
                 np.mean(
@@ -5455,7 +5142,6 @@
                 np.mean(self.var.yearly_yield_ratio[:, 1]),
             )
 
->>>>>>> e3426756
             timer = TimingModule("crop_farmers")
 
             energy_cost, water_cost, average_extraction_speed = (
@@ -5579,9 +5265,9 @@
 
     def remove_agent(self, farmer_idx: int, land_use_type: int) -> np.ndarray:
         assert farmer_idx >= 0, "Farmer index must be positive."
-        assert farmer_idx < self.n, (
-            "Farmer index must be less than the number of agents."
-        )
+        assert (
+            farmer_idx < self.n
+        ), "Farmer index must be less than the number of agents."
         last_farmer_HRUs = get_farmer_HRUs(
             self.var.field_indices, self.var.field_indices_by_farmer.data, -1
         )
