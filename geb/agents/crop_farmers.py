--- conflicted
+++ resolved
@@ -665,9 +665,9 @@
     Returns:
         plant: Subarray map of what crops are planted this day.
     """
-    assert farmers_going_out_of_business is False, (
-        "Farmers going out of business not implemented."
-    )
+    assert (
+        farmers_going_out_of_business is False
+    ), "Farmers going out of business not implemented."
 
     plant = np.full_like(crop_map, -1, dtype=np.int32)
     sell_land = np.zeros(n, dtype=np.bool_)
@@ -4498,9 +4498,9 @@
             # Loop through each month from start_date to end_date to get the sum of crop costs over the past year
             current_date = start_date
             while current_date <= end_date:
-                assert self.crop_prices[0] is not None, (
-                    "behavior needs crop prices to work"
-                )
+                assert (
+                    self.crop_prices[0] is not None
+                ), "behavior needs crop prices to work"
                 monthly_price = self.crop_prices[1][
                     self.crop_prices[0].get(current_date)
                 ]
@@ -4834,16 +4834,9 @@
 
     def remove_agent(self, farmer_idx: int, new_land_use_type: int) -> np.ndarray:
         assert farmer_idx >= 0, "Farmer index must be positive."
-<<<<<<< HEAD
         assert (
             farmer_idx < self.n
         ), "Farmer index must be less than the number of agents."
-
-=======
-        assert farmer_idx < self.n, (
-            "Farmer index must be less than the number of agents."
-        )
->>>>>>> b7f0ac71
         last_farmer_HRUs = get_farmer_HRUs(
             self.var.field_indices, self.var.field_indices_by_farmer.data, -1
         )
@@ -4855,19 +4848,11 @@
             self.var.field_indices_by_farmer.data,
             farmer_idx,
         )
-<<<<<<< HEAD
-        self.var.land_owners[HRUs_farmer_to_be_removed] = -1
-        self.var.crop_map[HRUs_farmer_to_be_removed] = -1
-        self.var.crop_age_days_map[HRUs_farmer_to_be_removed] = -1
-        self.var.crop_harvest_age_days[HRUs_farmer_to_be_removed] = -1
-        self.var.land_use_type[HRUs_farmer_to_be_removed] = new_land_use_type
-=======
         self.HRU.var.land_owners[HRUs_farmer_to_be_removed] = -1
         self.HRU.var.crop_map[HRUs_farmer_to_be_removed] = -1
         self.HRU.var.crop_age_days_map[HRUs_farmer_to_be_removed] = -1
         self.HRU.var.crop_harvest_age_days[HRUs_farmer_to_be_removed] = -1
-        self.HRU.var.land_use_type[HRUs_farmer_to_be_removed] = land_use_type
->>>>>>> b7f0ac71
+        self.HRU.var.land_use_type[HRUs_farmer_to_be_removed] = new_land_use_type
 
         # reduce number of agents
         self.n -= 1
