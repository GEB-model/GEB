--- conflicted
+++ resolved
@@ -5,10 +5,7 @@
 import copy
 import calendar
 from typing import Tuple, Union
-<<<<<<< HEAD
 from honeybees.library.raster import sample_from_map
-=======
->>>>>>> c7520a5d
 
 from scipy.stats import genextreme
 import scipy.stats as stats
@@ -1684,51 +1681,6 @@
             max_paddy_water_level=self.max_paddy_water_level,
         )
 
-<<<<<<< HEAD
-        # make sure the withdrawal per source is identical to the total withdrawal in m (corrected for cell area)
-        assert math.isclose(
-            self.channel_abstraction_m3_by_farmer.sum()
-            + self.reservoir_abstraction_m3_by_farmer.sum()
-            + self.groundwater_abstraction_m3_by_farmer.sum(),
-            (water_withdrawal_m * cell_area).sum(),
-            rel_tol=0.0001,
-            abs_tol=0.0001,
-        )
-        # assert that the total amount of water withdrawn is equal to the total storage before and after abstraction
-        assert math.isclose(
-            self.channel_abstraction_m3_by_farmer.sum()
-            + self.reservoir_abstraction_m3_by_farmer.sum()
-            + self.groundwater_abstraction_m3_by_farmer.sum(),
-            total_storage_pre_m3
-            - (
-                available_channel_storage_m3.sum()
-                + available_groundwater_m3.sum()
-                + available_reservoir_storage_m3.sum()
-            ),
-            rel_tol=0.01,
-            abs_tol=0.01,
-        )
-        # assert that the total amount of water withdrawn is equal to the total storage before and after abstraction
-        assert math.isclose(
-            (
-                self.channel_abstraction_m3_by_farmer
-                + self.reservoir_abstraction_m3_by_farmer
-                + self.groundwater_abstraction_m3_by_farmer
-            )[~np.isnan(self.remaining_irrigation_limit_m3)].sum(),
-            (irrigation_limit_pre - self.remaining_irrigation_limit_m3)[
-                ~np.isnan(self.remaining_irrigation_limit_m3)
-            ].sum(),
-            rel_tol=0.02,
-            abs_tol=1,
-        )
-        # make sure the total water consumption plus 'wasted' irrigation water (evaporation + return flow) is equal to the total water withdrawal
-        assert math.isclose(
-            (water_consumption_m + returnFlowIrr_m + addtoevapotrans_m).sum(),
-            water_withdrawal_m.sum(),
-            rel_tol=0.001,
-            abs_tol=0.001,
-        )
-=======
         if __debug__:
             # make sure the withdrawal per source is identical to the total withdrawal in m (corrected for cell area)
             balance_check(
@@ -1806,7 +1758,6 @@
                 outfluxes=water_withdrawal_m,
                 tollerance=0.0001,
             )
->>>>>>> c7520a5d
 
         self.groundwater_depth = AgentArray(
             groundwater_depth_per_farmer, max_n=self.max_n
