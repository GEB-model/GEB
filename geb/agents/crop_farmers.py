# -*- coding: utf-8 -*-
import math
from datetime import datetime
import json
import copy
import calendar
from typing import Tuple, Union

from scipy.stats import genextreme
from scipy.optimize import curve_fit

# from gplearn.genetic import SymbolicRegressor
from geb.workflows import TimingModule

import numpy as np
from numba import njit

from ..workflows import balance_check

from honeybees.library.raster import pixels_to_coords, sample_from_map
from honeybees.library.neighbors import find_neighbors

from ..data import (
    load_regional_crop_data_from_dict,
    load_crop_data,
    load_economic_data,
)
from .decision_module import DecisionModule
from .general import AgentBaseClass
from ..store import DynamicArray
from ..hydrology.landcover import GRASSLAND_LIKE, NON_PADDY_IRRIGATED, PADDY_IRRIGATED
from ..HRUs import load_grid


def cumulative_mean(mean, counter, update, mask=None):
    """Calculates the cumulative mean of a series of numbers. This function
    operates in place.

    Args:
        mean: The cumulative mean.
        counter: The number of elements that have been added to the mean.
        update: The new elements that needs to be added to the mean.

    """
    if mask is not None:
        mean[mask] = (mean[mask] * counter[mask] + update[mask]) / (counter[mask] + 1)
        counter[mask] += 1
    else:
        mean[:] = (mean * counter + update) / (counter + 1)
        counter += 1


def shift_and_update(array, update):
    """Shifts the array and updates the first element with the update value.

    Args:
        array: The array that needs to be shifted.
        update: The value that needs to be added to the first element of the array.
    """
    array[:, 1:] = array[:, :-1]
    array[:, 0] = update


def shift_and_reset_matrix(matrix: np.ndarray) -> None:
    """
    Shifts columns to the right in the matrix and sets the first column to zero.
    """
    matrix[:, 1:] = matrix[:, 0:-1]  # Shift columns to the right
    matrix[:, 0] = 0  # Reset the first column to 0


@njit(cache=True, inline="always")
def get_farmer_HRUs(
    field_indices: np.ndarray, field_indices_by_farmer: np.ndarray, farmer_index: int
) -> np.ndarray:
    """Gets indices of field for given farmer.

    Args:
        field_indices_by_farmer: This array contains the indices where the fields of a farmer are stored in `field_indices`.
        field_indices: This array contains the indices of all fields, ordered by farmer. In other words, if a farmer owns multiple fields, the indices of the fields are indices.

    Returns:
        field_indices_for_farmer: the indices of the fields for the given farmer.
    """
    return field_indices[
        field_indices_by_farmer[farmer_index, 0] : field_indices_by_farmer[
            farmer_index, 1
        ]
    ]


@njit(cache=True)
def farmer_command_area(
    n, field_indices, field_indices_by_farmer, reservoir_command_areas
):
    output = np.full(n, -1, dtype=np.int32)
    for farmer_i in range(n):
        farmer_fields = get_farmer_HRUs(
            field_indices, field_indices_by_farmer, farmer_i
        )
        for field in farmer_fields:
            command_area = reservoir_command_areas[field]
            if command_area != -1:
                output[farmer_i] = command_area
                break
    return output


@njit(cache=True)
def get_farmer_groundwater_depth(
    n, groundwater_depth, HRU_to_grid, field_indices, field_indices_by_farmer, cell_area
):
    groundwater_depth_by_farmer = np.full(n, np.nan, dtype=np.float32)
    for farmer_i in range(n):
        farmer_fields = get_farmer_HRUs(
            field_indices=field_indices,
            field_indices_by_farmer=field_indices_by_farmer,
            farmer_index=farmer_i,
        )
        total_cell_area = 0
        total_groundwater_depth_times_area = 0
        for field in farmer_fields:
            grid_cell = HRU_to_grid[field]
            total_cell_area += cell_area[field]
            total_groundwater_depth_times_area += (
                groundwater_depth[grid_cell] * cell_area[field]
            )
        groundwater_depth_by_farmer[farmer_i] = (
            total_groundwater_depth_times_area / total_cell_area
        )
    return groundwater_depth_by_farmer


@njit(cache=True)
def get_deficit_between_dates(cumulative_water_deficit_m3, farmer, start, end):
    return (
        cumulative_water_deficit_m3[farmer, end]
        - cumulative_water_deficit_m3[
            farmer, start
        ]  # current day of year is effectively starting "tommorrow" due to Python's 0-indexing
    )


@njit(cache=True)
def get_future_deficit(
    farmer: int,
    day_index: int,
    cumulative_water_deficit_m3: np.ndarray,
    crop_calendar: np.ndarray,
    crop_rotation_year_index: np.ndarray,
    potential_irrigation_consumption_farmer_m3: float,
):
    future_water_deficit = potential_irrigation_consumption_farmer_m3
    if day_index >= 365:
        return future_water_deficit
    for crop in crop_calendar[farmer]:
        crop_type = crop[0]
        crop_year_index = crop[3]
        if crop_type != -1 and crop_year_index == crop_rotation_year_index[farmer]:
            start_day = crop[1]
            growth_length = crop[2]
            end_day = start_day + growth_length

            if end_day > 365:
                future_water_deficit += get_deficit_between_dates(
                    cumulative_water_deficit_m3,
                    farmer,
                    max(start_day, day_index + 1),
                    365,
                )
                if growth_length < 366 and end_day - 366 > day_index:
                    future_water_deficit += get_deficit_between_dates(
                        cumulative_water_deficit_m3,
                        farmer,
                        day_index + 1,
                        end_day % 366,
                    )

            elif day_index < end_day:
                future_water_deficit += get_deficit_between_dates(
                    cumulative_water_deficit_m3,
                    farmer,
                    max(start_day, day_index + 1),
                    end_day,
                )

    assert future_water_deficit >= 0
    return future_water_deficit


@njit(cache=True)
def adjust_irrigation_to_limit(
    farmer: int,
    day_index: int,
    remaining_irrigation_limit_m3: np.ndarray,
    cumulative_water_deficit_m3: np.ndarray,
    crop_calendar: np.ndarray,
    crop_rotation_year_index: np.ndarray,
    irrigation_efficiency_farmer: float,
    potential_irrigation_consumption_m,
    potential_irrigation_consumption_farmer_m3,
):
    if remaining_irrigation_limit_m3[farmer] < 0:
        potential_irrigation_consumption_m.fill(0)
        return potential_irrigation_consumption_m
    # calculate future water deficit, but also include today's irrigation consumption
    future_water_deficit = get_future_deficit(
        farmer=farmer,
        day_index=day_index,
        cumulative_water_deficit_m3=cumulative_water_deficit_m3,
        crop_calendar=crop_calendar,
        crop_rotation_year_index=crop_rotation_year_index,
        potential_irrigation_consumption_farmer_m3=potential_irrigation_consumption_farmer_m3,
    )

    assert future_water_deficit > 0

    # first find the total irrigation demand for the farmer in m3
    irrigation_water_withdrawal_farmer_m3 = (
        potential_irrigation_consumption_farmer_m3
        * remaining_irrigation_limit_m3[farmer]
        / future_water_deficit
    )
    assert not np.isnan(irrigation_water_withdrawal_farmer_m3)

    irrigation_water_consumption_farmer_m3 = (
        irrigation_water_withdrawal_farmer_m3 * irrigation_efficiency_farmer
    )
    irrigation_water_consumption_farmer_m3 = min(
        irrigation_water_consumption_farmer_m3,
        potential_irrigation_consumption_farmer_m3,
    )

    # if the irrigation demand is higher than the limit, reduce the irrigation demand by the calculated reduction factor
    reduction_factor = (
        irrigation_water_consumption_farmer_m3
        / potential_irrigation_consumption_farmer_m3
    )
    assert not np.isnan(reduction_factor)

    potential_irrigation_consumption_m = (
        potential_irrigation_consumption_m * reduction_factor
    )
    return potential_irrigation_consumption_m


@njit(cache=True)
def withdraw_channel(
    available_channel_storage_m3: np.ndarray,
    grid_cell: int,
    cell_area: np.ndarray,
    field: int,
    farmer: int,
    irrigation_water_demand_field: float,
    water_withdrawal_m: np.ndarray,
    remaining_irrigation_limit_m3: np.ndarray,
    channel_abstraction_m3_by_farmer: np.ndarray,
    minimum_channel_storage_m3: float = 100,
):
    # channel abstraction
    channel_abstraction_cell_m3 = min(
        max(available_channel_storage_m3[grid_cell] - minimum_channel_storage_m3, 0),
        irrigation_water_demand_field * cell_area[field],
    )
    assert channel_abstraction_cell_m3 >= 0
    channel_abstraction_cell_m = channel_abstraction_cell_m3 / cell_area[field]
    available_channel_storage_m3[grid_cell] -= channel_abstraction_cell_m3

    water_withdrawal_m[field] += channel_abstraction_cell_m

    if not np.isnan(remaining_irrigation_limit_m3[farmer]):
        remaining_irrigation_limit_m3[farmer] -= channel_abstraction_cell_m3

    channel_abstraction_m3_by_farmer[farmer] += channel_abstraction_cell_m3

    irrigation_water_demand_field -= channel_abstraction_cell_m

    return irrigation_water_demand_field


@njit(cache=True)
def withdraw_reservoir(
    command_area: int,
    field: int,
    farmer: int,
    available_reservoir_storage_m3: np.ndarray,
    irrigation_water_demand_field: float,
    water_withdrawal_m: np.ndarray,
    remaining_irrigation_limit_m3: np.ndarray,
    reservoir_abstraction_m3_by_farmer: np.ndarray,
    cell_area: np.ndarray,
):
    water_demand_cell_M3 = irrigation_water_demand_field * cell_area[field]
    reservoir_abstraction_m_cell_m3 = min(
        available_reservoir_storage_m3[command_area],
        water_demand_cell_M3,
    )
    available_reservoir_storage_m3[command_area] -= reservoir_abstraction_m_cell_m3

    reservoir_abstraction_m_cell = reservoir_abstraction_m_cell_m3 / cell_area[field]
    water_withdrawal_m[field] += reservoir_abstraction_m_cell

    if not np.isnan(remaining_irrigation_limit_m3[farmer]):
        remaining_irrigation_limit_m3[farmer] -= reservoir_abstraction_m_cell_m3

    reservoir_abstraction_m3_by_farmer[farmer] += reservoir_abstraction_m_cell_m3

    irrigation_water_demand_field -= reservoir_abstraction_m_cell
    return irrigation_water_demand_field


@njit(cache=True)
def withdraw_groundwater(
    farmer: int,
    grid_cell: int,
    field: int,
    available_groundwater_m3: np.ndarray,
    cell_area: np.ndarray,
    groundwater_depth: np.ndarray,
    well_depth: np.ndarray,
    irrigation_water_demand_field: float,
    water_withdrawal_m: np.ndarray,
    remaining_irrigation_limit_m3: np.ndarray,
    groundwater_abstraction_m3_by_farmer: np.ndarray,
):
    # groundwater irrigation
    if groundwater_depth[grid_cell] < well_depth[farmer]:
        groundwater_abstraction_cell_m3 = min(
            available_groundwater_m3[grid_cell],
            irrigation_water_demand_field * cell_area[field],
        )
        assert groundwater_abstraction_cell_m3 >= 0

        available_groundwater_m3[grid_cell] -= groundwater_abstraction_cell_m3

        groundwater_abstraction_cell_m = (
            groundwater_abstraction_cell_m3 / cell_area[field]
        )

        water_withdrawal_m[field] += groundwater_abstraction_cell_m

        if not np.isnan(remaining_irrigation_limit_m3[farmer]):
            remaining_irrigation_limit_m3[farmer] -= groundwater_abstraction_cell_m3

        groundwater_abstraction_m3_by_farmer[farmer] += groundwater_abstraction_cell_m3

        irrigation_water_demand_field -= groundwater_abstraction_cell_m
    return irrigation_water_demand_field


@njit(cache=True)
def abstract_water(
    day_index: int,
    n: int,
    activation_order: np.ndarray,
    field_indices_by_farmer: np.ndarray,
    field_indices: np.ndarray,
    irrigation_efficiency: np.ndarray,
    fraction_irrigated_field: np.ndarray,
    surface_irrigated: np.ndarray,
    well_irrigated: np.ndarray,
    cell_area: np.ndarray,
    HRU_to_grid: np.ndarray,
    nearest_river_grid_cell: np.ndarray,
    crop_map: np.ndarray,
    field_is_paddy_irrigated: np.ndarray,
    paddy_level: np.ndarray,
    readily_available_water: np.ndarray,
    critical_water_level: np.ndarray,
    max_water_content: np.ndarray,
    potential_infiltration_capacity: np.ndarray,
    available_channel_storage_m3: np.ndarray,
    available_groundwater_m3: np.ndarray,
    groundwater_depth: np.ndarray,
    available_reservoir_storage_m3: np.ndarray,
    farmer_command_area: np.ndarray,
    return_fraction: float,
    well_depth: float,
    remaining_irrigation_limit_m3: np.ndarray,
    cumulative_water_deficit_m3: np.ndarray,
    crop_calendar: np.ndarray,
    current_crop_calendar_rotation_year_index: np.ndarray,
    max_paddy_water_level: float,
) -> tuple[np.ndarray, np.ndarray, np.ndarray, np.ndarray, np.ndarray, np.ndarray]:
    """
    This function is used to regulate the irrigation behavior of farmers. The farmers are "activated" by the given `activation_order` and each farmer can irrigate from the various water sources, given water is available and the farmers has the means to abstract water. The abstraction order is channel irrigation, reservoir irrigation, groundwater irrigation.

    Args:
        activation_order: Order in which the agents are activated. Agents that are activated first get a first go at extracting water, leaving less water for other farmers.
        field_indices_by_farmer: This array contains the indices where the fields of a farmer are stored in `field_indices`.
        field_indices: This array contains the indices of all fields, ordered by farmer. In other words, if a farmer owns multiple fields, the indices of the fields are indices.
        irrigation_efficiency: Boolean array that specifies whether the specific farmer is efficient with water use.
        irrigated: Array that specifies whether a farm is irrigated.
        well_irrigated: Array that specifies whether a farm is groundwater irrigated.
        cell_area: The area of each subcell in m2.
        HRU_to_grid: Array to map the index of each subcell to the corresponding cell.
        crop_map: Map of the currently growing crops.
        totalPotIrrConsumption: Potential irrigation consumption.
        available_channel_storage_m3: Water available for irrigation from channels.
        groundwater_head: Groundwater head.
        available_groundwater_m3: Water available for irrigation from groundwater.
        available_reservoir_storage_m3: Water available for irrigation from reservoirs.
        command_areas: Command areas associated with reservoirs (i.e., which areas can access water from which reservoir.)

    Returns:
        channel_abstraction_m3_by_farmer: Channel abstraction by farmer in m3.
        reservoir_abstraction_m3_by_farmer: Revervoir abstraction by farmer in m3.
        groundwater_abstraction_m3_by_farmer: Groundwater abstraction by farmer in m3.
        water_withdrawal_m: Water withdrawal in meters.
        water_consumption_m: Water consumption in meters.
        returnFlowIrr_m: Return flow in meters.
        addtoevapotrans_m: Evaporated irrigation water in meters.
    """
    assert n == activation_order.size

    n_hydrological_response_units = cell_area.size
    water_withdrawal_m = np.zeros(n_hydrological_response_units, dtype=np.float32)
    water_consumption_m = np.zeros(n_hydrological_response_units, dtype=np.float32)

    returnFlowIrr_m = np.zeros(n_hydrological_response_units, dtype=np.float32)
    addtoevapotrans_m = np.zeros(n_hydrological_response_units, dtype=np.float32)

    channel_abstraction_m3_by_farmer = np.zeros(activation_order.size, dtype=np.float32)
    reservoir_abstraction_m3_by_farmer = np.zeros(
        activation_order.size, dtype=np.float32
    )
    groundwater_abstraction_m3_by_farmer = np.zeros(
        activation_order.size, dtype=np.float32
    )

    for activated_farmer_index in range(activation_order.size):
        farmer = activation_order[activated_farmer_index]
        farmer_fields = get_farmer_HRUs(field_indices, field_indices_by_farmer, farmer)

        # if no crops are grown on the fields, skip the farmer
        farmer_crops = crop_map[farmer_fields]
        if farmer_crops[0] == -1:
            assert (
                farmer_crops == -1
            ).all()  # currently only support situation where all fields are growing crops, or all fields are fallow
            continue

        farmer_has_access_to_irrigation_water = False

        # Determine whether farmer would have access to irrigation water this timestep. Regardless of whether the water is actually used. This is used for making investment decisions.
        for field in farmer_fields:
            grid_cell = HRU_to_grid[field]
            grid_cell_nearest = nearest_river_grid_cell[field]

            if well_irrigated[farmer]:
                if groundwater_depth[grid_cell] < well_depth[farmer]:
                    farmer_has_access_to_irrigation_water = True
                    break
            elif surface_irrigated[farmer]:
                if available_channel_storage_m3[grid_cell_nearest] > 0:
                    farmer_has_access_to_irrigation_water = True
                    break
                command_area = farmer_command_area[farmer]
                # -1 means no command area
                if (
                    command_area != -1
                    and available_reservoir_storage_m3[command_area] > 0
                ):
                    farmer_has_access_to_irrigation_water = True
                    break

        # Actual irrigation from surface, reservoir and groundwater
        # If farmer doesn't have access to irrigation water, skip the irrigation abstraction
        if farmer_has_access_to_irrigation_water:
            irrigation_efficiency_farmer = irrigation_efficiency[farmer]
            fraction_irrigated_field_farmer = fraction_irrigated_field[farmer]

            # Calculate the potential irrigation consumption for the farmer
            if field_is_paddy_irrigated[farmer_fields][0]:
                # make sure all fields are paddy irrigateds
                assert (field_is_paddy_irrigated[farmer_fields]).all()
                # always irrigate to 0.05 m for paddy fields
                potential_irrigation_consumption_m = (
                    max_paddy_water_level - paddy_level[farmer_fields]
                )
                # make sure the potential irrigation consumption is not negative
                potential_irrigation_consumption_m[
                    potential_irrigation_consumption_m < 0
                ] = 0
            else:
                # assert none of the fiels are paddy irrigated
                assert (~field_is_paddy_irrigated[farmer_fields]).all()
                # if soil moisture content falls below critical level, irrigate to field capacity
                potential_irrigation_consumption_m = np.where(
                    readily_available_water[farmer_fields]
                    < critical_water_level[
                        farmer_fields
                    ],  # if there is not enough water
                    max_water_content[farmer_fields]
                    - readily_available_water[
                        farmer_fields
                    ],  # irrigate to field capacity (if possible)
                    0.0,
                )
                # limit the irrigation consumption to the potential infiltration capacity
                potential_irrigation_consumption_m = (
                    np.minimum(
                        potential_irrigation_consumption_m,
                        potential_infiltration_capacity[farmer_fields],
                    )
                    * fraction_irrigated_field_farmer
                )

            assert (potential_irrigation_consumption_m >= 0).all()
            potential_irrigation_consumption_farmer_m3 = (
                potential_irrigation_consumption_m * cell_area[farmer_fields]
            ).sum()

            # If the potential irrigation consumption is larger than 0, the farmer needs to abstract water
            if potential_irrigation_consumption_farmer_m3 > 0.0:
                # if irrigation limit is active, reduce the irrigation demand
                if not np.isnan(remaining_irrigation_limit_m3[farmer]):
                    potential_irrigation_consumption_m = adjust_irrigation_to_limit(
                        farmer=farmer,
                        day_index=day_index,
                        remaining_irrigation_limit_m3=remaining_irrigation_limit_m3,
                        cumulative_water_deficit_m3=cumulative_water_deficit_m3,
                        crop_calendar=crop_calendar,
                        crop_rotation_year_index=current_crop_calendar_rotation_year_index,
                        irrigation_efficiency_farmer=irrigation_efficiency_farmer,
                        potential_irrigation_consumption_m=potential_irrigation_consumption_m,
                        potential_irrigation_consumption_farmer_m3=potential_irrigation_consumption_farmer_m3,
                    )
                    potential_irrigation_consumption_farmer_m3 = (
                        potential_irrigation_consumption_m * cell_area[farmer_fields]
                    ).sum()

                # loop through all farmers fields and apply irrigation
                for field_idx, field in enumerate(farmer_fields):
                    grid_cell = HRU_to_grid[field]
                    if crop_map[field] != -1:
                        irrigation_water_demand_field = (
                            potential_irrigation_consumption_m[field_idx]
                            / irrigation_efficiency_farmer
                        )

                        if surface_irrigated[farmer]:
                            irrigation_water_demand_field = withdraw_channel(
                                available_channel_storage_m3=available_channel_storage_m3,
                                grid_cell=grid_cell_nearest,
                                cell_area=cell_area,
                                field=field,
                                farmer=farmer,
                                water_withdrawal_m=water_withdrawal_m,
                                irrigation_water_demand_field=irrigation_water_demand_field,
                                remaining_irrigation_limit_m3=remaining_irrigation_limit_m3,
                                channel_abstraction_m3_by_farmer=channel_abstraction_m3_by_farmer,
                                minimum_channel_storage_m3=100.0,
                            )
                            assert water_withdrawal_m[field] >= 0

                            # command areas
                            command_area = farmer_command_area[farmer]
                            if command_area != -1:  # -1 means no command area
                                irrigation_water_demand_field = withdraw_reservoir(
                                    command_area=command_area,
                                    field=field,
                                    farmer=farmer,
                                    available_reservoir_storage_m3=available_reservoir_storage_m3,
                                    irrigation_water_demand_field=irrigation_water_demand_field,
                                    water_withdrawal_m=water_withdrawal_m,
                                    remaining_irrigation_limit_m3=remaining_irrigation_limit_m3,
                                    reservoir_abstraction_m3_by_farmer=reservoir_abstraction_m3_by_farmer,
                                    cell_area=cell_area,
                                )
                                assert water_withdrawal_m[field] >= 0

                        if well_irrigated[farmer]:
                            irrigation_water_demand_field = withdraw_groundwater(
                                farmer=farmer,
                                field=field,
                                grid_cell=grid_cell,
                                available_groundwater_m3=available_groundwater_m3,
                                cell_area=cell_area,
                                groundwater_depth=groundwater_depth,
                                well_depth=well_depth,
                                irrigation_water_demand_field=irrigation_water_demand_field,
                                water_withdrawal_m=water_withdrawal_m,
                                remaining_irrigation_limit_m3=remaining_irrigation_limit_m3,
                                groundwater_abstraction_m3_by_farmer=groundwater_abstraction_m3_by_farmer,
                            )
                            assert water_withdrawal_m[field] >= 0

                        assert (
                            irrigation_water_demand_field >= -1e15
                        )  # Make sure irrigation water demand is zero, or positive. Allow very small error.

                    assert water_consumption_m[field] >= 0
                    assert water_withdrawal_m[field] >= 0
                    assert 1 >= irrigation_efficiency_farmer >= 0
                    assert 1 >= return_fraction >= 0

                    water_consumption_m[field] = (
                        water_withdrawal_m[field] * irrigation_efficiency_farmer
                    )
                    irrigation_loss_m = (
                        water_withdrawal_m[field] - water_consumption_m[field]
                    )
                    assert irrigation_loss_m >= 0
                    returnFlowIrr_m[field] = irrigation_loss_m * return_fraction
                    addtoevapotrans_m[field] = (
                        irrigation_loss_m - returnFlowIrr_m[field]
                    )

    return (
        channel_abstraction_m3_by_farmer,
        reservoir_abstraction_m3_by_farmer,
        groundwater_abstraction_m3_by_farmer,
        water_withdrawal_m,
        water_consumption_m,
        returnFlowIrr_m,
        addtoevapotrans_m,
    )


def advance_crop_rotation_year(
    current_crop_calendar_rotation_year_index: np.ndarray,
    crop_calendar_rotation_years: np.ndarray,
):
    """Update the crop rotation year for each farmer. This function is used to update the crop rotation year for each farmer at the end of the year.

    Args:
        current_crop_calendar_rotation_year_index: The current crop rotation year for each farmer.
        crop_calendar_rotation_years: The number of years in the crop rotation cycle for each farmer.
    """
    current_crop_calendar_rotation_year_index[:] = (
        current_crop_calendar_rotation_year_index + 1
    ) % crop_calendar_rotation_years


@njit(cache=True)
def plant(
    n: int,
    day_index: int,
    crop_calendar: np.ndarray,
    current_crop_calendar_rotation_year_index: np.ndarray,
    crop_map: np.ndarray,
    crop_harvest_age_days: np.ndarray,
    cultivation_cost: Union[np.ndarray, int, float],
    region_ids_per_farmer: np.ndarray,
    field_indices_by_farmer: np.ndarray,
    field_indices: np.ndarray,
    field_size_per_farmer: np.ndarray,
    all_loans_annual_cost: np.ndarray,
    loan_tracker: np.ndarray,
    interest_rate: np.ndarray,
    farmers_going_out_of_business: bool,
) -> tuple[np.ndarray, np.ndarray]:
    """Determines when and what crop should be planted, by comparing the current day to the next plant day. Also sets the haverst age of the plant.

    Args:
        n: Number of farmers.
        start_day_per_month: Starting day of each month of year.
        current_day: Current day.
        crop: Crops grown by each farmer.
        field_indices_by_farmer: This array contains the indices where the fields of a farmer are stored in `field_indices`.
        field_indices: This array contains the indices of all fields, ordered by farmer. In other words, if a farmer owns multiple fields, the indices of the fields are indices.
        field_size_per_farmer: Field size per farmer in m2

    Returns:
        plant: Subarray map of what crops are planted this day.
    """
    assert farmers_going_out_of_business is False, (
        "Farmers going out of business not implemented."
    )

    plant = np.full_like(crop_map, -1, dtype=np.int32)
    sell_land = np.zeros(n, dtype=np.bool_)

    planting_farmers_per_season = (crop_calendar[:, :, 1] == day_index) & (
        crop_calendar[:, :, 3]
        == current_crop_calendar_rotation_year_index[:, np.newaxis]
    )
    planting_farmers = planting_farmers_per_season.sum(axis=1)

    assert planting_farmers.max() <= 1, "Multiple crops planted on the same day"

    planting_farmers_idx = np.where(planting_farmers == 1)[0]
    if not planting_farmers_idx.size == 0:
        crop_rotation = np.argmax(
            planting_farmers_per_season[planting_farmers_idx], axis=1
        )

        assert planting_farmers_idx.size == crop_rotation.size

        for i in range(planting_farmers_idx.size):
            farmer_idx = planting_farmers_idx[i]
            farmer_crop_rotation = crop_rotation[i]

            farmer_fields = get_farmer_HRUs(
                field_indices, field_indices_by_farmer, farmer_idx
            )
            farmer_crop_data = crop_calendar[farmer_idx, farmer_crop_rotation]
            farmer_crop = farmer_crop_data[0]
            field_harvest_age = farmer_crop_data[2]

            assert farmer_crop != -1

            if isinstance(cultivation_cost, (int, float)):
                cultivation_cost_farmer = cultivation_cost
            else:
                farmer_region_id = region_ids_per_farmer[farmer_idx]
                cultivation_cost_farmer = (
                    cultivation_cost[farmer_region_id, farmer_crop]
                    * field_size_per_farmer[farmer_idx]
                )
            assert not np.isnan(cultivation_cost_farmer)

            interest_rate_farmer = interest_rate[farmer_idx]
            loan_duration = 2
            annual_cost_input_loan = cultivation_cost_farmer * (
                interest_rate_farmer
                * (1 + interest_rate_farmer) ** loan_duration
                / ((1 + interest_rate_farmer) ** loan_duration - 1)
            )
            for i in range(4):
                if all_loans_annual_cost[farmer_idx, 0, i] == 0:
                    all_loans_annual_cost[farmer_idx, 0, i] += (
                        annual_cost_input_loan  # Add the amount to the input specific loan
                    )
                    loan_tracker[farmer_idx, 0, i] = loan_duration
                    break  # Exit the loop after adding to the first zero value

            all_loans_annual_cost[farmer_idx, -1, 0] += (
                annual_cost_input_loan  # Add the amount to the total loan amount
            )

            for field in farmer_fields:
                # a crop is still growing here.
                if crop_harvest_age_days[field] != -1:
                    continue
                plant[field] = farmer_crop
                crop_harvest_age_days[field] = field_harvest_age

    farmers_selling_land = np.where(sell_land)[0]
    return plant, farmers_selling_land


@njit(cache=True)
def arrays_equal(a, b):
    for i in range(a.size):
        if a.flat[i] != b.flat[i]:
            return True if a.flat[i] != b.flat[i] else False
    return True


@njit(cache=True)
def find_matching_rows(arr, target_row):
    n_rows = arr.shape[0]
    matches = np.empty(n_rows, dtype=np.bool_)
    for i in range(n_rows):
        matches[i] = True
        for j in range(arr.shape[1]):
            if arr[i, j] != target_row[j]:
                matches[i] = False
                break
    return matches


@njit(cache=True)
def find_most_similar_index(target_series, yield_ratios, groups):
    n = groups.size
    indices = []
    for i in range(n):
        if groups[i]:
            indices.append(i)
    n_indices = len(indices)
    distances = np.empty(n_indices, dtype=yield_ratios.dtype)
    for idx in range(n_indices):
        i = indices[idx]
        diff = yield_ratios[i] - target_series
        distances[idx] = np.linalg.norm(diff)
    min_idx = 0
    min_dist = distances[0]
    for idx in range(1, n_indices):
        if distances[idx] < min_dist:
            min_dist = distances[idx]
            min_idx = idx
    return indices[min_idx]


@njit(cache=True)
def crop_yield_ratio_difference_test_njit(
    yield_ratios,
    crop_elevation_group,
    unique_crop_groups,
    group_indices,
    crop_calendar,
    unique_crop_calendars,
    p_droughts,
):
    n_groups = len(unique_crop_groups)
    n_calendars = len(unique_crop_calendars)
    n_droughts = len(p_droughts)

    unique_yield_ratio_gain = np.full(
        (n_groups, n_calendars, n_droughts),
        0.0,
        dtype=np.float32,
    )

    id_to_switch_to = np.full(
        (n_groups, n_calendars),
        -1,
        dtype=np.int32,
    )

    crop_to_switch_to = np.full(
        (n_groups, n_calendars),
        -1,
        dtype=np.int32,
    )

    for group_id in range(n_groups):
        unique_group = unique_crop_groups[group_id]
        unique_farmer_groups = find_matching_rows(crop_elevation_group, unique_group)

        # Identify the adapted counterparts of the current group
        mask = np.empty(n_calendars, dtype=np.bool_)
        for i in range(n_calendars):
            match = True
            for j in range(unique_crop_calendars.shape[1]):
                if unique_crop_calendars[i, j] != unique_group[j]:
                    match = False
                    break
            mask[i] = not match

        # Collect candidate crop rotations
        candidate_crop_rotations = []
        for i in range(n_calendars):
            if mask[i]:
                candidate_crop_rotations.append(unique_crop_calendars[i])

        num_candidates = len(candidate_crop_rotations)

        # Loop over the counterparts
        for crop_id in range(num_candidates):
            unique_rotation = candidate_crop_rotations[crop_id]
            farmer_class = unique_group[-1]
            basin_location = unique_group[-2]
            unique_group_other_crop = np.empty(
                len(unique_rotation) + 2, dtype=unique_rotation.dtype
            )
            unique_group_other_crop[: len(unique_rotation)] = unique_rotation
            unique_group_other_crop[len(unique_rotation)] = basin_location
            unique_group_other_crop[len(unique_rotation) + 1] = farmer_class

            unique_farmer_groups_other_crop = find_matching_rows(
                crop_elevation_group, unique_group_other_crop
            )

            if np.any(unique_farmer_groups_other_crop):
                # Compute current yield ratio mean
                current_sum = np.zeros(n_droughts, dtype=yield_ratios.dtype)
                count_current = 0
                for i in range(unique_farmer_groups.size):
                    if unique_farmer_groups[i]:
                        current_sum += yield_ratios[i]
                        count_current += 1
                current_yield_ratio = (
                    current_sum / count_current if count_current > 0 else current_sum
                )

                # Compute candidate yield ratio mean
                candidate_sum = np.zeros(n_droughts, dtype=yield_ratios.dtype)
                count_candidate = 0
                for i in range(unique_farmer_groups_other_crop.size):
                    if unique_farmer_groups_other_crop[i]:
                        candidate_sum += yield_ratios[i]
                        count_candidate += 1
                candidate_yield_ratio = (
                    candidate_sum / count_candidate
                    if count_candidate > 0
                    else candidate_sum
                )

                yield_ratio_gain = candidate_yield_ratio - current_yield_ratio

                crop_to_switch_to[group_id, crop_id] = unique_rotation[0]

                if np.all(np.isnan(yield_ratio_gain)):
                    yield_ratio_gain = np.zeros_like(yield_ratio_gain)
                else:
                    id_to_switch_to[group_id, crop_id] = find_most_similar_index(
                        yield_ratio_gain,
                        yield_ratios,
                        unique_farmer_groups_other_crop,
                    )

                unique_yield_ratio_gain[group_id, crop_id, :] = yield_ratio_gain

    gains_adaptation = unique_yield_ratio_gain[group_indices, :, :]
    new_crop_nr = crop_to_switch_to[group_indices, :]
    new_farmer_id = id_to_switch_to[group_indices, :]

    return (
        gains_adaptation,
        new_crop_nr,
        new_farmer_id,
    )


class CropFarmers(AgentBaseClass):
    """The agent class for the farmers. Contains all data and behaviourial methods. The __init__ function only gets the model as arguments, the agent parent class and the redundancy. All other variables are loaded at later stages.

    Args:
        model: The GEB model.
        agents: The class that includes all agent types (allowing easier communication between agents).
        redundancy: a lot of data is saved in pre-allocated NumPy arrays. While this allows much faster operation, it does mean that the number of agents cannot grow beyond the size of the pre-allocated arrays. This parameter allows you to specify how much redundancy should be used. A lower redundancy means less memory is used, but the model crashes if the redundancy is insufficient.
    """

    def __init__(self, model, agents, reduncancy: float) -> None:
        self.model = model
        self.agents = agents
        self.config = (
            self.model.config["agent_settings"]["farmers"]
            if "farmers" in self.model.config["agent_settings"]
            else {}
        )
        self.HRU = model.data.HRU
        self.redundancy = reduncancy
        self.decision_module = DecisionModule(self)

        super().__init__()

        self.inflation_rate = load_economic_data(
            self.model.files["dict"]["economics/inflation_rates"]
        )
        self.lending_rate = load_economic_data(
            self.model.files["dict"]["economics/lending_rates"]
        )
        self.electricity_cost = load_economic_data(
            self.model.files["dict"]["economics/electricity_cost"]
        )

        self.why_10 = load_economic_data(self.model.files["dict"]["economics/why_10"])
        self.why_20 = load_economic_data(self.model.files["dict"]["economics/why_20"])
        self.why_30 = load_economic_data(self.model.files["dict"]["economics/why_30"])

        self.elevation_subgrid = load_grid(
            self.model.files["MERIT_grid"]["landsurface/topo/subgrid_elevation"],
            return_transform_and_crs=True,
        )

        self.crop_prices = load_regional_crop_data_from_dict(
            self.model, "crops/crop_prices"
        )

        self.cultivation_costs = load_regional_crop_data_from_dict(
            self.model, "crops/cultivation_costs"
        )

        if self.model.spinup:
            self.spinup()

    def spinup(self):
        self.var = self.model.store.create_bucket("agents.crop_farmers.var")

        self.var.crop_data_type, self.var.crop_data = load_crop_data(self.model.files)
        self.var.crop_ids = self.var.crop_data["name"].to_dict()
        # reverse dictionary
        self.var.crop_names = {
            crop_name: crop_id for crop_id, crop_name in self.var.crop_ids.items()
        }

        ## Set parameters required for drought event perception, risk perception and SEUT
        self.var.moving_average_threshold = self.model.config["agent_settings"][
            "farmers"
        ]["expected_utility"]["drought_risk_calculations"]["event_perception"][
            "drought_threshold"
        ]
        self.var.previous_month = 0

        # Assign risk aversion sigma, time discounting preferences, expenditure_cap
        self.var.expenditure_cap = self.model.config["agent_settings"]["farmers"][
            "expected_utility"
        ]["decisions"]["expenditure_cap"]

        self.var.max_paddy_water_level = 0.05

        # New global well variables
        self.var.pump_hours = self.model.config["agent_settings"]["farmers"][
            "expected_utility"
        ]["adaptation_well"]["pump_hours"]
        self.var.specific_weight_water = self.model.config["agent_settings"]["farmers"][
            "expected_utility"
        ]["adaptation_well"]["specific_weight_water"]
        self.var.max_initial_sat_thickness = self.model.config["agent_settings"][
            "farmers"
        ]["expected_utility"]["adaptation_well"]["max_initial_sat_thickness"]
        self.var.lifespan_well = self.model.config["agent_settings"]["farmers"][
            "expected_utility"
        ]["adaptation_well"]["lifespan"]
        self.var.pump_efficiency = self.model.config["agent_settings"]["farmers"][
            "expected_utility"
        ]["adaptation_well"]["pump_efficiency"]
        self.var.maintenance_factor = self.model.config["agent_settings"]["farmers"][
            "expected_utility"
        ]["adaptation_well"]["maintenance_factor"]

        self.var.p_droughts = np.array([100, 50, 25, 10, 5, 2, 1])

        # Set water costs
        self.var.water_costs_m3_channel = 0.20
        self.var.water_costs_m3_reservoir = 0.20
        self.var.water_costs_m3_groundwater = 0.20

        # Irr efficiency variables
        self.var.lifespan_irrigation = self.model.config["agent_settings"]["farmers"][
            "expected_utility"
        ]["adaptation_well"]["lifespan"]

        with open(
            self.model.files["dict"]["agents/farmers/irrigation_sources"], "r"
        ) as f:
            self.var.irrigation_source_key = json.load(f)

        # load map of all subdistricts
        self.var.subdistrict_map = load_grid(
            self.model.files["region_subgrid"]["areamaps/region_subgrid"]
        )

        # Set the cultivation costs
        cultivation_cost_fraction = self.model.config["agent_settings"]["farmers"][
            "cultivation_cost_fraction"
        ]  # Cultivation costs are set as a fraction of crop prices
        date_index, cultivation_costs_array = self.cultivation_costs
        adjusted_cultivation_costs_array = (
            cultivation_costs_array * cultivation_cost_fraction
        )
        self.cultivation_costs = (date_index, adjusted_cultivation_costs_array)

        # Test with a high variable for now
        self.var.total_spinup_time = max(
            self.model.config["general"]["start_time"].year
            - self.model.config["general"]["spinup_time"].year,
            30,
        )

        self.HRU.var.actual_evapotranspiration_crop_life = self.HRU.full_compressed(
            0, dtype=np.float32
        )
        self.HRU.var.potential_evapotranspiration_crop_life = self.HRU.full_compressed(
            0, dtype=np.float32
        )
        self.HRU.var.crop_map = np.full_like(self.HRU.var.land_owners, -1)
        self.HRU.var.crop_age_days_map = np.full_like(self.HRU.var.land_owners, -1)
        self.HRU.var.crop_harvest_age_days = np.full_like(self.HRU.var.land_owners, -1)

        """Calls functions to initialize all agent attributes, including their locations. Then, crops are initially planted."""
        # If initial conditions based on spinup period need to be loaded, load them. Otherwise, generate them.

        farms = self.model.data.farms

        # Get number of farmers and maximum number of farmers that could be in the entire model run based on the redundancy.
        self.n = np.unique(farms[farms != -1]).size
        self.max_n = self.get_max_n(self.n)

        # The code below obtains the coordinates of the farmers' locations.
        # First the horizontal and vertical indices of the pixels that are not -1 are obtained. Then, for each farmer the
        # average of the horizontal and vertical indices is calculated. This is done by using the bincount function.
        # Finally, the coordinates are obtained by adding .5 to the pixels and converting them to coordinates using pixel_to_coord.
        vertical_index = (
            np.arange(farms.shape[0])
            .repeat(farms.shape[1])
            .reshape(farms.shape)[farms != -1]
        )
        horizontal_index = np.tile(np.arange(farms.shape[1]), farms.shape[0]).reshape(
            farms.shape
        )[farms != -1]
        pixels = np.zeros((self.n, 2), dtype=np.int32)
        pixels[:, 0] = np.round(
            np.bincount(farms[farms != -1], horizontal_index)
            / np.bincount(farms[farms != -1])
        ).astype(int)
        pixels[:, 1] = np.round(
            np.bincount(farms[farms != -1], vertical_index)
            / np.bincount(farms[farms != -1])
        ).astype(int)

        self.var.locations = DynamicArray(
            pixels_to_coords(pixels + 0.5, self.HRU.gt), max_n=self.max_n
        )

        self.set_social_network()

        self.var.risk_aversion = DynamicArray(
            n=self.n, max_n=self.max_n, dtype=np.float32, fill_value=np.nan
        )
        self.var.risk_aversion[:] = np.load(
            self.model.files["binary"]["agents/farmers/risk_aversion"]
        )["data"]

        self.var.discount_rate = DynamicArray(
            n=self.n, max_n=self.max_n, dtype=np.float32, fill_value=np.nan
        )
        self.var.discount_rate[:] = np.load(
            self.model.files["binary"]["agents/farmers/discount_rate"]
        )["data"]

        self.var.intention_factor = DynamicArray(
            n=self.n, max_n=self.max_n, dtype=np.float32, fill_value=np.nan
        )

        self.var.intention_factor[:] = np.load(
            self.model.files["binary"]["agents/farmers/intention_factor"]
        )["data"]

        # Load the region_code of each farmer.
        self.var.region_id = DynamicArray(
            input_array=np.load(self.model.files["binary"]["agents/farmers/region_id"])[
                "data"
            ],
            max_n=self.max_n,
        )

        # Find the elevation of each farmer on the map based on the coordinates of the farmer as calculated before.
        self.var.elevation = DynamicArray(
            input_array=sample_from_map(
                self.elevation_subgrid[0],
                self.var.locations.data,
                self.elevation_subgrid[1].to_gdal(),
            ),
            max_n=self.max_n,
        )

        # Initiate adaptation status.
        # 0 = not adapted, 1 adapted. Column 0 = no cost adaptation, 1 = well, 2 = irr efficiency, 3 = irr. field expansion
        self.var.adapted = DynamicArray(
            n=self.n,
            max_n=self.max_n,
            extra_dims=(4,),
            extra_dims_names=("adaptation_type",),
            dtype=np.int32,
            fill_value=0,
        )
        # the time each agent has been paying off their loan
        # 0 = no cost adaptation, 1 = well, 2 = irr efficiency, 3 = irr. field expansion  -1 if they do not have adaptations
        self.var.time_adapted = DynamicArray(
            n=self.n,
            max_n=self.max_n,
            extra_dims=(4,),
            extra_dims_names=("adaptation_type",),
            dtype=np.int32,
            fill_value=-1,
        )

        self.var.crop_calendar = DynamicArray(
            n=self.n,
            max_n=self.max_n,
            extra_dims=(3, 4),
            extra_dims_names=("rotation", "calendar"),
            dtype=np.int32,
            fill_value=-1,
        )  # first dimension is the farmers, second is the rotation, third is the crop, planting and growing length
        self.var.crop_calendar[:] = np.load(
            self.model.files["binary"]["agents/farmers/crop_calendar"]
        )["data"]
        # assert self.var.crop_calendar[:, :, 0].max() < len(self.var.crop_ids)

        self.var.crop_calendar_rotation_years = DynamicArray(
            n=self.n,
            max_n=self.max_n,
            dtype=np.int32,
            fill_value=0,
        )
        self.var.crop_calendar_rotation_years[:] = np.load(
            self.model.files["binary"]["agents/farmers/crop_calendar_rotation_years"]
        )["data"]

        self.var.current_crop_calendar_rotation_year_index = DynamicArray(
            n=self.n,
            max_n=self.max_n,
            dtype=np.int32,
            fill_value=0,
        )
        # For each farmer set a random crop rotation year. The farmer starts in that year. First set a seed for reproducibility.
        np.random.seed(42)
        self.var.current_crop_calendar_rotation_year_index[:] = np.random.randint(
            0, self.var.crop_calendar_rotation_years
        )

        # Set irrigation source
        self.var.irrigation_source = DynamicArray(
            np.load(self.model.files["binary"]["agents/farmers/irrigation_source"])[
                "data"
            ],
            max_n=self.max_n,
        )
        # set the adaptation of wells to 1 if farmers have well
        self.var.adapted[:, 1][
            np.isin(
                self.var.irrigation_source,
                np.array(
                    [
                        self.var.irrigation_source_key["well"],
                    ]
                ),
            )
        ] = 1
        # Set the initial well depth
        self.var.well_depth = DynamicArray(
            n=self.n,
            max_n=self.max_n,
            fill_value=self.model.config["agent_settings"]["farmers"][
                "expected_utility"
            ]["adaptation_well"]["max_initial_sat_thickness"],
            dtype=np.float32,
        )
        # Set how long the agents have adapted somewhere across the lifespan of farmers, would need to be a bit more realistic likely
        rng_wells = np.random.default_rng(17)
        self.var.time_adapted[self.var.adapted[:, 1] == 1, 1] = rng_wells.uniform(
            1,
            self.var.lifespan_well,
            np.sum(self.var.adapted[:, 1] == 1),
        )

        # Initiate a number of arrays with Nan, zero or -1 values for variables that will be used during the model run.
        self.var.channel_abstraction_m3_by_farmer = DynamicArray(
            n=self.n, max_n=self.max_n, dtype=np.float32, fill_value=0
        )
        self.var.reservoir_abstraction_m3_by_farmer = DynamicArray(
            n=self.n, max_n=self.max_n, dtype=np.float32, fill_value=0
        )
        self.var.groundwater_abstraction_m3_by_farmer = DynamicArray(
            n=self.n, max_n=self.max_n, dtype=np.float32, fill_value=0
        )

        # 2D-array for storing yearly abstraction by farmer. 0: channel abstraction, 1: reservoir abstraction, 2: groundwater abstraction, 3: total abstraction
        self.var.yearly_abstraction_m3_by_farmer = DynamicArray(
            n=self.n,
            max_n=self.max_n,
            extra_dims=(4, self.var.total_spinup_time),
            extra_dims_names=("abstraction_type", "year"),
            dtype=np.float32,
            fill_value=0,
        )

        # Yield ratio and crop variables
        # 0 = kharif age, 1 = rabi age, 2 = summer age, 3 = total growth time
        self.var.total_crop_age = DynamicArray(
            n=self.n,
            max_n=self.max_n,
            extra_dims=(2,),
            extra_dims_names=("abstraction_type",),
            dtype=np.float32,
            fill_value=0,
        )

        self.var.cumulative_SPEI_during_growing_season = DynamicArray(
            n=self.n,
            max_n=self.max_n,
            dtype=np.float32,
            fill_value=0,
        )
        self.var.cumulative_SPEI_count_during_growing_season = DynamicArray(
            n=self.n,
            max_n=self.max_n,
            dtype=np.int32,
            fill_value=0,
        )

        # set no irrigation limit for farmers by default
        self.var.irrigation_limit_m3 = DynamicArray(
            n=self.n,
            max_n=self.max_n,
            dtype=np.float32,
            fill_value=np.nan,  # m3
        )
        # set the remaining irrigation limit to the irrigation limit
        self.var.remaining_irrigation_limit_m3 = DynamicArray(
            n=self.n, max_n=self.max_n, fill_value=np.nan, dtype=np.float32
        )

        self.var.yield_ratios_drought_event = DynamicArray(
            n=self.n,
            max_n=self.max_n,
            extra_dims=(self.var.p_droughts.size,),
            extra_dims_names=("drought_event",),
            dtype=np.float32,
            fill_value=0,
        )

        self.var.actual_yield_per_farmer = DynamicArray(
            n=self.n,
            max_n=self.max_n,
            dtype=np.float32,
            fill_value=np.nan,
        )

        self.var.harvested_crop = DynamicArray(
            n=self.n,
            max_n=self.max_n,
            dtype=np.int32,
            fill_value=-1,
        )

        ## Risk perception variables
        self.var.risk_perception = DynamicArray(
            n=self.n,
            max_n=self.max_n,
            dtype=np.float32,
            fill_value=self.model.config["agent_settings"]["farmers"][
                "expected_utility"
            ]["drought_risk_calculations"]["risk_perception"]["min"],
        )
        self.var.drought_timer = DynamicArray(
            n=self.n, max_n=self.max_n, dtype=np.float32, fill_value=99
        )

        self.var.yearly_SPEI_probability = DynamicArray(
            n=self.n,
            max_n=self.max_n,
            extra_dims=(self.var.total_spinup_time,),
            extra_dims_names=("year",),
            dtype=np.float32,
            fill_value=0,
        )
        self.var.yearly_yield_ratio = DynamicArray(
            n=self.n,
            max_n=self.max_n,
            extra_dims=(self.var.total_spinup_time,),
            extra_dims_names=("year",),
            dtype=np.float32,
            fill_value=0,
        )
        self.var.yearly_profits = DynamicArray(
            n=self.n,
            max_n=self.max_n,
            extra_dims=(self.var.total_spinup_time,),
            extra_dims_names=("year",),
            dtype=np.float32,
            fill_value=0,
        )
        self.var.yearly_potential_profits = DynamicArray(
            n=self.n,
            max_n=self.max_n,
            extra_dims=(self.var.total_spinup_time,),
            extra_dims_names=("year",),
            dtype=np.float32,
            fill_value=0,
        )
        self.var.farmer_yield_probability_relation = DynamicArray(
            n=self.n,
            max_n=self.max_n,
            extra_dims=(2,),
            extra_dims_names=("log function parameters",),
            dtype=np.float32,
            fill_value=0,
        )

        self.var.household_size = DynamicArray(
            n=self.n, max_n=self.max_n, dtype=np.int32, fill_value=-1
        )
        self.var.household_size[:] = np.load(
            self.model.files["binary"]["agents/farmers/household_size"]
        )["data"]

        self.var.yield_ratios_drought_event = DynamicArray(
            n=self.n,
            max_n=self.max_n,
            extra_dims=(self.var.p_droughts.size,),
            extra_dims_names=("drought_event",),
            dtype=np.float32,
            fill_value=0,
        )

        # Set irrigation efficiency data
        irrigation_mask = self.var.irrigation_source != -1
        self.var.irrigation_efficiency = DynamicArray(
            n=self.n, max_n=self.max_n, dtype=np.float32, fill_value=0.50
        )
        rng = np.random.default_rng(42)
        self.var.irrigation_efficiency[irrigation_mask] = rng.choice(
            [0.50, 0.70, 0.90], size=irrigation_mask.sum(), p=[0.8, 0.15, 0.05]
        )
        self.var.adapted[:, 2][self.var.irrigation_efficiency >= 0.90] = 1
        rng_drip = np.random.default_rng(70)
        self.var.time_adapted[self.var.adapted[:, 2] == 1, 2] = rng_drip.uniform(
            1,
            self.var.lifespan_irrigation,
            np.sum(self.var.adapted[:, 2] == 1),
        )

        # Set irrigation expansion data
        self.var.fraction_irrigated_field = DynamicArray(
            n=self.n, max_n=self.max_n, dtype=np.float32, fill_value=np.nan
        )
        self.var.fraction_irrigated_field[:] = 1
        self.var.adapted[:, 3][self.var.fraction_irrigated_field >= 1] = 1

        self.var.base_management_yield_ratio = DynamicArray(
            n=self.n,
            max_n=self.max_n,
            dtype=np.float32,
            fill_value=self.model.config["agent_settings"]["farmers"][
                "base_management_yield_ratio"
            ],
        )

        # Initiate array that tracks the overall yearly costs for all adaptations
        # 0 is input, 1 is microcredit, 2 is adaptation 1 (well), 3 is adaptation 2 (drip irrigation), 4 irr. field expansion, 5 is water costs, last is total
        # Columns are the individual loans, i.e. if there are 2 loans for 2 wells, the first and second slot is used

        self.n_loans = self.var.adapted[0, :].size + 2

        self.var.all_loans_annual_cost = DynamicArray(
            n=self.n,
            max_n=self.max_n,
            extra_dims=(self.n_loans + 1, 5),
            extra_dims_names=("loan_type", "loans"),
            dtype=np.float32,
            fill_value=0,
        )

        self.var.adjusted_annual_loan_cost = DynamicArray(
            n=self.n,
            max_n=self.max_n,
            extra_dims=(self.n_loans + 1, 5),
            extra_dims_names=("loan_type", "loans"),
            dtype=np.float32,
            fill_value=np.nan,
        )

        # 0 is input, 1 is microcredit, 2 is adaptation 1 (well), 3 is adaptation 2 (drip irrigation)
        self.var.loan_tracker = DynamicArray(
            n=self.n,
            max_n=self.max_n,
            extra_dims=(self.n_loans, 5),
            extra_dims_names=("loan_type", "loans"),
            dtype=np.int32,
            fill_value=0,
        )

        # 0 is surface water / channel-dependent, 1 is reservoir-dependent, 2 is groundwater-dependent, 3 is rainwater-dependent
        self.var.farmer_class = DynamicArray(
            n=self.n, max_n=self.max_n, dtype=np.int32, fill_value=-1
        )
        self.var.water_use = DynamicArray(
            n=self.n,
            max_n=self.max_n,
            extra_dims=(4,),
            extra_dims_names=("water_source",),
            dtype=np.int32,
            fill_value=0,
        )

        # Load the why class of agent's aquifer
        self.var.why_class = DynamicArray(
            n=self.n,
            max_n=self.max_n,
            dtype=np.int32,
            fill_value=0,
        )

        why_map = load_grid(self.model.files["grid"]["groundwater/why_map"])

        self.var.why_class[:] = sample_from_map(
            why_map, self.var.locations.data, self.model.data.grid.gt
        )

        ## Load in the GEV_parameters, calculated from the extreme value distribution of the SPEI timeseries, and load in the original SPEI data
        self.var.GEV_parameters = DynamicArray(
            n=self.n,
            max_n=self.max_n,
            extra_dims=(3,),
            extra_dims_names=("gev_parameters",),
            dtype=np.float32,
            fill_value=np.nan,
        )

        if self.model.config["general"]["simulate_hydrology"]:
            for i, varname in enumerate(["gev_c", "gev_loc", "gev_scale"]):
                GEV_grid = getattr(self.model.data.grid, varname)
                self.var.GEV_parameters[:, i] = sample_from_map(
                    GEV_grid, self.var.locations.data, self.model.data.grid.gt
                )

        self.var.risk_perc_min = DynamicArray(
            n=self.n,
            max_n=self.max_n,
            dtype=np.float32,
            fill_value=self.model.config["agent_settings"]["farmers"][
                "expected_utility"
            ]["drought_risk_calculations"]["risk_perception"]["min"],
        )
        self.var.risk_perc_max = DynamicArray(
            n=self.n,
            max_n=self.max_n,
            dtype=np.float32,
            fill_value=self.model.config["agent_settings"]["farmers"][
                "expected_utility"
            ]["drought_risk_calculations"]["risk_perception"]["max"],
        )
        self.var.risk_decr = DynamicArray(
            n=self.n,
            max_n=self.max_n,
            dtype=np.float32,
            fill_value=self.model.config["agent_settings"]["farmers"][
                "expected_utility"
            ]["drought_risk_calculations"]["risk_perception"]["coef"],
        )
        self.var.decision_horizon = DynamicArray(
            n=self.n,
            max_n=self.max_n,
            dtype=np.int32,
            fill_value=self.model.config["agent_settings"]["farmers"][
                "expected_utility"
            ]["decisions"]["decision_horizon"],
        )

        self.var.cumulative_water_deficit_m3 = DynamicArray(
            n=self.n,
            max_n=self.max_n,
            extra_dims=(366,),
            extra_dims_names=("day",),
            dtype=np.float32,
            fill_value=np.nan,
        )

        self.var.field_indices_by_farmer = DynamicArray(
            n=self.n,
            max_n=self.max_n,
            extra_dims=(2,),
            dtype=np.int32,
            fill_value=-1,
            extra_dims_names=("index",),
        )

        self.update_field_indices()

    @staticmethod
    @njit(cache=True)
    def update_field_indices_numba(
        land_owners: np.ndarray,
    ) -> tuple[np.ndarray, np.ndarray]:
        """Creates `field_indices_by_farmer` and `field_indices`. These indices are used to quickly find the fields for a specific farmer.

        Args:
            land_owners: Array of the land owners. Each unique ID is a different land owner. -1 means the land is not owned by anyone.

        Returns:
            field_indices_by_farmer: This array contains the indices where the fields of a farmer are stored in `field_indices`.
            field_indices: This array contains the indices of all fields, ordered by farmer. In other words, if a farmer owns multiple fields, the indices of the fields are indices.
        """
        agents = np.unique(land_owners)
        if agents[0] == -1:
            n_agents = agents.size - 1
        else:
            n_agents = agents.size
        field_indices_by_farmer = np.full((n_agents, 2), -1, dtype=np.int32)
        field_indices = np.full(land_owners.size, -1, dtype=np.int32)

        land_owners_sort_idx = np.argsort(land_owners)
        land_owners_sorted = land_owners[land_owners_sort_idx]

        last_not_owned = np.searchsorted(land_owners_sorted, -1, side="right")

        prev_land_owner = -1
        for i in range(last_not_owned, land_owners.size):
            land_owner = land_owners[land_owners_sort_idx[i]]
            if land_owner != -1:
                if land_owner != prev_land_owner:
                    field_indices_by_farmer[land_owner, 0] = i - last_not_owned
                field_indices_by_farmer[land_owner, 1] = i + 1 - last_not_owned
                field_indices[i - last_not_owned] = land_owners_sort_idx[i]
                prev_land_owner = land_owner
        field_indices = field_indices[:-last_not_owned]
        return field_indices_by_farmer, field_indices

    def update_field_indices(self) -> None:
        """Creates `field_indices_by_farmer` and `field_indices`. These indices are used to quickly find the fields for a specific farmer."""
        (
            self.var.field_indices_by_farmer[:],
            self.var.field_indices,
        ) = self.update_field_indices_numba(self.HRU.var.land_owners)

    def set_social_network(self) -> None:
        """
        Determines for each farmer a group of neighbors which constitutes their social network
        """
        nbits = 19
        radius = self.model.config["agent_settings"]["farmers"]["social_network"][
            "radius"
        ]
        n_neighbor = self.model.config["agent_settings"]["farmers"]["social_network"][
            "size"
        ]

        self.var.social_network = DynamicArray(
            n=self.n,
            max_n=self.max_n,
            extra_dims=(n_neighbor,),
            extra_dims_names=("neighbors",),
            dtype=np.int32,
            fill_value=np.nan,
        )

        self.var.social_network[:] = find_neighbors(
            self.var.locations.data,
            radius=radius,
            n_neighbor=n_neighbor,
            bits=nbits,
            minx=self.model.bounds[0],
            maxx=self.model.bounds[1],
            miny=self.model.bounds[2],
            maxy=self.model.bounds[3],
        )

    @property
    def activation_order_by_elevation(self):
        """
        Activation order is determined by the agent elevation, starting from the highest.
        Agents with the same elevation are randomly shuffled.
        """
        # if activation order is fixed. Get the random state, and set a fixed seet.
        if self.model.config["agent_settings"]["fix_activation_order"]:
            if (
                hasattr(self, "activation_order_by_elevation_fixed")
                and self.activation_order_by_elevation_fixed[0] == self.n
            ):
                return self.activation_order_by_elevation_fixed[1]
            random_state = np.random.get_state()
            np.random.seed(42)
        elevation = self.var.elevation
        # Shuffle agent elevation and agent_ids in unision.
        p = np.random.permutation(elevation.size)
        # if activation order is fixed, set random state to previous state
        if self.model.config["agent_settings"]["fix_activation_order"]:
            np.random.set_state(random_state)
        elevation_shuffled = elevation[p]
        agent_ids_shuffled = np.arange(0, elevation.size, 1, dtype=np.int32)[p]
        # Use argsort to find the order or the shuffled elevation. Using a stable sorting
        # algorithm such that the random shuffling in the previous step is conserved
        # in groups with identical elevation.
        activation_order_shuffled = np.argsort(elevation_shuffled, kind="stable")[::-1]
        # unshuffle the agent_ids to get the activation order
        activation_order = agent_ids_shuffled[activation_order_shuffled]
        if self.model.config["agent_settings"]["fix_activation_order"]:
            self.activation_order_by_elevation_fixed = (self.n, activation_order)
        # Check if the activation order is correct, by checking if elevation is decreasing
        assert np.diff(elevation[activation_order]).max() <= 0
        return activation_order

    @property
    def farmer_command_area(self):
        return farmer_command_area(
            self.n,
            self.var.field_indices,
            self.var.field_indices_by_farmer.data,
            self.HRU.var.reservoir_command_areas,
        )

    @property
    def is_in_command_area(self):
        return self.farmer_command_area != -1

    def save_water_deficit(self, discount_factor=0.8):
        water_deficit_day_m3 = (
            self.model.data.HRU.var.ETRef - self.model.data.HRU.pr
        ) * self.model.data.HRU.var.cellArea
        water_deficit_day_m3[water_deficit_day_m3 < 0] = 0

        water_deficit_day_m3_per_farmer = np.bincount(
            self.HRU.var.land_owners[self.HRU.var.land_owners != -1],
            weights=water_deficit_day_m3[self.HRU.var.land_owners != -1],
        )

        def add_water_deficit(water_deficit_day_m3_per_farmer, index):
            self.var.cumulative_water_deficit_m3[:, index] = np.where(
                np.isnan(self.var.cumulative_water_deficit_m3[:, index]),
                water_deficit_day_m3_per_farmer,
                self.var.cumulative_water_deficit_m3[:, index],
            )

        if self.model.current_day_of_year == 1:
            add_water_deficit(
                water_deficit_day_m3_per_farmer, self.model.current_day_of_year - 1
            )
            self.var.cumulative_water_deficit_m3[
                :, self.model.current_day_of_year - 1
            ] = water_deficit_day_m3_per_farmer
        else:
            self.var.cumulative_water_deficit_m3[
                :, self.model.current_day_of_year - 1
            ] = (
                self.var.cumulative_water_deficit_m3[
                    :, self.model.current_day_of_year - 2
                ]
                + water_deficit_day_m3_per_farmer
            )
            # if this is the last day of the year, but not a leap year, the virtual
            # 366th day of the year is the same as the 365th day of the year
            # this avoids complications with the leap year
            if self.model.current_day_of_year == 365 and not calendar.isleap(
                self.model.current_time.year
            ):
                self.var.cumulative_water_deficit_m3[:, 365] = (
                    self.var.cumulative_water_deficit_m3[:, 364]
                )

    def abstract_water(
        self,
        cell_area: np.ndarray,
        paddy_level: np.ndarray,
        readily_available_water: np.ndarray,
        critical_water_level: np.ndarray,
        max_water_content: np.ndarray,
        potential_infiltration_capacity: np.ndarray,
        available_channel_storage_m3: np.ndarray,
        available_groundwater_m3: np.ndarray,
        groundwater_depth: np.ndarray,
        available_reservoir_storage_m3: np.ndarray,
        command_areas: np.ndarray,
    ) -> tuple[np.ndarray, np.ndarray, np.ndarray, np.ndarray]:
        """
        This function allows the abstraction of water by farmers for irrigation purposes. It's main purpose is to call the relevant numba function to do the actual abstraction. In addition, the function saves the abstraction from the various sources by farmer.

        Args:
            cell_area: the area of each subcell in m2.
            HRU_to_grid: array to map the index of each subcell to the corresponding cell.
            totalPotIrrConsumption: potential irrigation consumption.
            available_channel_storage_m3: water available for irrigation from channels.
            groundwater_head: groundwater head.
            available_groundwater_m3: water available for irrigation from groundwater.
            available_reservoir_storage_m3: water available for irrigation from reservoirs.
            command_areas: command areas associated with reservoirs (i.e., which areas can access water from which reservoir.)

        Returns:
            water_withdrawal_m: water withdrawal in meters
            water_consumption_m: water consumption in meters
            returnFlowIrr_m: return flow in meters
            addtoevapotrans_m: evaporated irrigation water in meters
        """
        assert (available_channel_storage_m3 >= 0).all()
        assert (available_groundwater_m3 >= 0).all()
        assert (available_reservoir_storage_m3 >= 0).all()

        if __debug__:
            irrigation_limit_pre = self.var.remaining_irrigation_limit_m3.copy()
            available_channel_storage_m3_pre = available_channel_storage_m3.copy()
            available_groundwater_m3_pre = available_groundwater_m3.copy()
            available_reservoir_storage_m3_pre = available_reservoir_storage_m3.copy()
        (
            self.var.channel_abstraction_m3_by_farmer[:],
            self.var.reservoir_abstraction_m3_by_farmer[:],
            self.var.groundwater_abstraction_m3_by_farmer[:],
            water_withdrawal_m,
            water_consumption_m,
            returnFlowIrr_m,
            addtoevapotrans_m,
        ) = abstract_water(
            self.model.current_day_of_year - 1,
            self.n,
            self.activation_order_by_elevation,
            self.var.field_indices_by_farmer.data,
            self.var.field_indices,
            self.var.irrigation_efficiency.data,
            self.var.fraction_irrigated_field.data,
            surface_irrigated=np.isin(
                self.var.irrigation_source,
                np.array(
                    [
                        self.var.irrigation_source_key["canal"],
                    ]
                ),
            ),
            well_irrigated=np.isin(
                self.var.irrigation_source,
                np.array(
                    [
                        self.var.irrigation_source_key["well"],
                    ]
                ),
            ),
            cell_area=cell_area,
            HRU_to_grid=self.model.data.HRU.var.HRU_to_grid,
            nearest_river_grid_cell=self.model.data.HRU.var.nearest_river_grid_cell,
            crop_map=self.HRU.var.crop_map,
            field_is_paddy_irrigated=self.field_is_paddy_irrigated,
            paddy_level=paddy_level,
            readily_available_water=readily_available_water,
            critical_water_level=critical_water_level,
            max_water_content=max_water_content,
            potential_infiltration_capacity=potential_infiltration_capacity,
            available_channel_storage_m3=available_channel_storage_m3,
            available_groundwater_m3=available_groundwater_m3,
            available_reservoir_storage_m3=available_reservoir_storage_m3,
            groundwater_depth=groundwater_depth,
            farmer_command_area=self.farmer_command_area,
            return_fraction=self.model.config["agent_settings"]["farmers"][
                "return_fraction"
            ],
            well_depth=self.var.well_depth.data,
            remaining_irrigation_limit_m3=self.var.remaining_irrigation_limit_m3.data,
            cumulative_water_deficit_m3=self.var.cumulative_water_deficit_m3.data,
            crop_calendar=self.var.crop_calendar.data,
            current_crop_calendar_rotation_year_index=self.var.current_crop_calendar_rotation_year_index.data,
            max_paddy_water_level=self.var.max_paddy_water_level,
        )

        if __debug__:
            # make sure the withdrawal per source is identical to the total withdrawal in m (corrected for cell area)
            balance_check(
                name="water withdrawal_1",
                how="sum",
                influxes=(
                    self.var.channel_abstraction_m3_by_farmer,
                    self.var.reservoir_abstraction_m3_by_farmer,
                    self.var.groundwater_abstraction_m3_by_farmer,
                ),
                outfluxes=[(water_withdrawal_m * cell_area)],
                tollerance=10,
            )

            # assert that the total amount of water withdrawn is equal to the total storage before and after abstraction
            balance_check(
                name="water withdrawal channel",
                how="sum",
                outfluxes=self.var.channel_abstraction_m3_by_farmer,
                prestorages=available_channel_storage_m3_pre,
                poststorages=available_channel_storage_m3,
                tollerance=10,
            )

            balance_check(
                name="water withdrawal reservoir",
                how="sum",
                outfluxes=self.var.reservoir_abstraction_m3_by_farmer,
                prestorages=available_reservoir_storage_m3_pre,
                poststorages=available_reservoir_storage_m3,
                tollerance=10,
            )

            balance_check(
                name="water withdrawal groundwater",
                how="sum",
                outfluxes=self.var.groundwater_abstraction_m3_by_farmer,
                prestorages=available_groundwater_m3_pre,
                poststorages=available_groundwater_m3,
                tollerance=10,
            )

            # assert that the total amount of water withdrawn is equal to the total storage before and after abstraction
            balance_check(
                name="water withdrawal_2",
                how="sum",
                outfluxes=(
                    self.var.channel_abstraction_m3_by_farmer[
                        ~np.isnan(self.var.remaining_irrigation_limit_m3)
                    ],
                    self.var.reservoir_abstraction_m3_by_farmer[
                        ~np.isnan(self.var.remaining_irrigation_limit_m3)
                    ],
                    self.var.groundwater_abstraction_m3_by_farmer[
                        ~np.isnan(self.var.remaining_irrigation_limit_m3)
                    ],
                ),
                prestorages=irrigation_limit_pre[
                    ~np.isnan(self.var.remaining_irrigation_limit_m3)
                ],
                poststorages=self.var.remaining_irrigation_limit_m3[
                    ~np.isnan(self.var.remaining_irrigation_limit_m3)
                ],
            )

            # make sure the total water consumption plus 'wasted' irrigation water (evaporation + return flow) is equal to the total water withdrawal
            balance_check(
                name="water consumption",
                how="sum",
                influxes=(
                    water_consumption_m,
                    returnFlowIrr_m,
                    addtoevapotrans_m,
                ),
                outfluxes=water_withdrawal_m,
                tollerance=0.0001,
            )

            assert water_withdrawal_m.dtype == np.float32
            assert water_consumption_m.dtype == np.float32
            assert returnFlowIrr_m.dtype == np.float32
            assert addtoevapotrans_m.dtype == np.float32

        return (
            water_withdrawal_m,
            water_consumption_m,
            returnFlowIrr_m,
            addtoevapotrans_m,
        )

    @staticmethod
    @njit(cache=True)
    def get_yield_ratio_numba_GAEZ(
        crop_map: np.ndarray, evap_ratios: np.ndarray, KyT
    ) -> float:
        """Calculate yield ratio based on https://doi.org/10.1016/j.jhydrol.2009.07.031

        Args:
            crop_map: array of currently harvested crops.
            evap_ratios: ratio of actual to potential evapotranspiration of harvested crops.
            KyT: Water stress reduction factor from GAEZ.

        Returns:
            yield_ratios: yield ratio (as ratio of maximum obtainable yield) per harvested crop.
        """
        yield_ratios = np.full(evap_ratios.size, -1, dtype=np.float32)

        assert crop_map.size == evap_ratios.size

        for i in range(evap_ratios.size):
            evap_ratio = evap_ratios[i]
            crop = crop_map[i]
            yield_ratios[i] = max(
                1 - KyT[crop] * (1 - evap_ratio), 0
            )  # Yield ratio is never lower than 0.

        return yield_ratios

    @staticmethod
    @njit(cache=True)
    def get_yield_ratio_numba_MIRCA2000(
        crop_map: np.ndarray,
        evap_ratios: np.ndarray,
        alpha: np.ndarray,
        beta: np.ndarray,
        P0: np.ndarray,
        P1: np.ndarray,
    ) -> float:
        """Calculate yield ratio based on https://doi.org/10.1016/j.jhydrol.2009.07.031

        Args:
            crop_map: array of currently harvested crops.
            evap_ratios: ratio of actual to potential evapotranspiration of harvested crops.
            alpha: alpha value per crop used in MIRCA2000.
            beta: beta value per crop used in MIRCA2000.
            P0: P0 value per crop used in MIRCA2000.
            P1: P1 value per crop used in MIRCA2000.

        Returns:
            yield_ratios: yield ratio (as ratio of maximum obtainable yield) per harvested crop.
        """
        yield_ratios = np.full(evap_ratios.size, -1, dtype=np.float32)

        assert crop_map.size == evap_ratios.size

        for i in range(evap_ratios.size):
            evap_ratio = evap_ratios[i]
            crop = crop_map[i]
            if alpha[crop] * evap_ratio + beta[crop] > 1:
                yield_ratio = 1
            elif P0[crop] < evap_ratio < P1[crop]:
                yield_ratio = (
                    alpha[crop] * P1[crop]
                    + beta[crop]
                    - (P1[crop] - evap_ratio)
                    * (alpha[crop] * P1[crop] + beta[crop])
                    / (P1[crop] - P0[crop])
                )
            elif evap_ratio < P0[crop]:
                yield_ratio = 0
            else:
                yield_ratio = alpha[crop] * evap_ratio + beta[crop]
            yield_ratios[i] = yield_ratio

        return yield_ratios

    def get_yield_ratio(
        self,
        harvest: np.ndarray,
        actual_transpiration: np.ndarray,
        potential_transpiration: np.ndarray,
        crop_map: np.ndarray,
    ) -> np.ndarray:
        """Gets yield ratio for each crop given the ratio between actual and potential evapostranspiration during growth.

        Args:
            harvest: Map of crops that are harvested.
            actual_transpiration: Actual evapotranspiration during crop growth period.
            potential_transpiration: Potential evapotranspiration during crop growth period.
            crop_map: Subarray of type of crop grown.

        Returns:
            yield_ratio: Map of yield ratio.

        TODO: Implement GAEZ crop stage function
        """
        if self.model.config["general"]["simulate_hydrology"]:
            if self.var.crop_data_type == "GAEZ":
                yield_ratio = self.get_yield_ratio_numba_GAEZ(
                    crop_map[harvest],
                    actual_transpiration[harvest] / potential_transpiration[harvest],
                    self.var.crop_data["KyT"].values,
                )
            elif self.var.crop_data_type == "MIRCA2000":
                yield_ratio = self.get_yield_ratio_numba_MIRCA2000(
                    crop_map[harvest],
                    actual_transpiration[harvest] / potential_transpiration[harvest],
                    self.var.crop_data["a"].values,
                    self.var.crop_data["b"].values,
                    self.var.crop_data["P0"].values,
                    self.var.crop_data["P1"].values,
                )
                if np.any(yield_ratio == 0):
                    pass
            else:
                raise ValueError(
                    f"Unknown crop data type: {self.var.crop_data_type}, must be 'GAEZ' or 'MIRCA2000'"
                )
            assert not np.isnan(yield_ratio).any()
        else:
            yield_ratio = np.full_like(crop_map[harvest], 1, dtype=np.float32)

        return yield_ratio

    def decompress(self, array):
        if np.issubdtype(array.dtype, np.floating):
            nofieldvalue = np.nan
        else:
            nofieldvalue = -1
        by_field = np.take(array, self.HRU.var.land_owners)
        by_field[self.HRU.var.land_owners == -1] = nofieldvalue
        return self.model.data.HRU.decompress(by_field)

    @property
    def mask(self):
        mask = self.model.data.HRU.mask.copy()
        mask[self.decompress(self.HRU.var.land_owners) == -1] = True
        return mask

    @staticmethod
    @njit(cache=True)
    def harvest_numba(
        n: np.ndarray,
        field_indices_by_farmer: np.ndarray,
        field_indices: np.ndarray,
        crop_map: np.ndarray,
        crop_age_days: np.ndarray,
        crop_harvest_age_days: np.ndarray,
    ) -> np.ndarray:
        """This function determines whether crops are ready to be harvested by comparing the crop harvest age to the current age of the crop. If the crop is harvested, the crops next multicrop index and next plant day are determined.

        Args:
            n: Number of farmers.
            start_day_per_month: Array containing the starting day of each month.
            field_indices_by_farmer: This array contains the indices where the fields of a farmer are stored in `field_indices`.
            field_indices: This array contains the indices of all fields, ordered by farmer. In other words, if a farmer owns multiple fields, the indices of the fields are indices.
            crop_map: Subarray map of crops.
            crop_age_days: Subarray map of current crop age in days.
            crop: Crops grown by each farmer.
            switch_crops: Whether to switch crops or not.

        Returns:
            harvest: Boolean subarray map of fields to be harvested.
        """
        harvest = np.zeros(crop_map.shape, dtype=np.bool_)
        for farmer_i in range(n):
            farmer_fields = get_farmer_HRUs(
                field_indices, field_indices_by_farmer, farmer_i
            )
            for field in farmer_fields:
                crop_age = crop_age_days[field]
                if crop_age >= 0:
                    crop = crop_map[field]
                    assert crop != -1
                    if crop_age == crop_harvest_age_days[field]:
                        harvest[field] = True
                        crop_harvest_age_days[field] = -1
                else:
                    assert crop_map[field] == -1
        return harvest

    def harvest(self):
        """
        Determine which crops need to be harvested based on their current age and their harvest age.
        Once harvested, compute various metrics related to the harvest including potential profit,
        actual profit, crop age, drought perception, and update corresponding attributes of the model.
        Save the corresponding SPEI over the last harvest.

        Attributes:
            harvest_numba: A helper function to obtain the harvest map.
            get_yield_ratio: A function to calculate yield ratio based on the ratio of actual to potential evapotranspiration.

        Note:
            The function also updates the drought risk perception and tracks disposable income.
        """

        # Using the helper function to determine which crops are ready to be harvested
        harvest = self.harvest_numba(
            n=self.n,
            field_indices_by_farmer=self.var.field_indices_by_farmer.data,
            field_indices=self.var.field_indices,
            crop_map=self.HRU.var.crop_map,
            crop_age_days=self.HRU.var.crop_age_days_map,
            crop_harvest_age_days=self.HRU.var.crop_harvest_age_days,
        )

        self.var.actual_yield_per_farmer.fill(np.nan)
        self.var.harvested_crop.fill(-1)
        # If there are fields to be harvested, compute yield ratio and various related metrics
        if np.count_nonzero(harvest):
            # Get yield ratio for the harvested crops
            yield_ratio_per_field = self.get_yield_ratio(
                harvest,
                self.HRU.var.actual_evapotranspiration_crop_life,
                self.HRU.var.potential_evapotranspiration_crop_life,
                self.HRU.var.crop_map,
            )
            assert (yield_ratio_per_field >= 0).all()

            harvesting_farmer_fields = self.HRU.var.land_owners[harvest]
            harvested_area = self.HRU.var.cellArea[harvest]

            harvested_crops = self.HRU.var.crop_map[harvest]
            max_yield_per_crop = np.take(
                self.var.crop_data["reference_yield_kg_m2"].values, harvested_crops
            )
            harvesting_farmers = np.unique(harvesting_farmer_fields)

            # it's okay for some crop prices to be nan, as they will be filtered out in the next step
            crop_prices = self.agents.market.crop_prices
            region_id_per_field = self.var.region_id

            # Determine the region ids of harvesting farmers, as crop prices differ per region

            region_id_per_field = self.var.region_id[self.HRU.var.land_owners]
            region_id_per_field[self.HRU.var.land_owners == -1] = -1
            region_id_per_harvested_field = region_id_per_field[harvest]

            # Calculate the crop price per field
            crop_price_per_field = crop_prices[
                region_id_per_harvested_field, harvested_crops
            ]

            # but it's not okay for the crop price to be nan now
            assert not np.isnan(crop_price_per_field).any()

            # Correct yield ratio
            yield_ratio_per_field = (
                self.var.base_management_yield_ratio[harvesting_farmer_fields]
                * yield_ratio_per_field
            )

            # Calculate the potential yield per field
            potential_yield_per_field = max_yield_per_crop * harvested_area

            # Calculate the total yield per field
            actual_yield_per_field = yield_ratio_per_field * potential_yield_per_field

            # And sum the total yield per field to get the total yield per farmer
            self.var.actual_yield_per_farmer[:] = np.bincount(
                harvesting_farmer_fields,
                weights=actual_yield_per_field,
                minlength=self.n,
            )

            # get the harvested crop per farmer. This assumes each farmer only harvests one crop
            # on the same day
            self.var.harvested_crop[harvesting_farmers] = harvested_crops[
                np.unique(self.HRU.var.land_owners[harvest], return_index=True)[1]
            ]

            # Determine the actual and potential profits
            potential_profit_per_field = (
                potential_yield_per_field * crop_price_per_field
            )
            actual_profit_per_field = actual_yield_per_field * crop_price_per_field
            assert (potential_profit_per_field >= 0).all()
            assert (actual_profit_per_field >= 0).all()

            # Convert from the profit and potential profit per field to the profit per farmer
            potential_profit_farmer = np.bincount(
                harvesting_farmer_fields,
                weights=potential_profit_per_field,
                minlength=self.n,
            )
            self.profit_farmer = np.bincount(
                harvesting_farmer_fields,
                weights=actual_profit_per_field,
                minlength=self.n,
            )

            # Convert the yield_ratio per field to the average yield ratio per farmer
            # yield_ratio_per_farmer = self.profit_farmer / potential_profit_farmer

            # Get the current crop age
            crop_age = self.HRU.var.crop_age_days_map[harvest]
            total_crop_age = np.bincount(
                harvesting_farmer_fields, weights=crop_age, minlength=self.n
            ) / np.bincount(harvesting_farmer_fields, minlength=self.n)

            self.var.total_crop_age[harvesting_farmers, 0] = total_crop_age[
                harvesting_farmers
            ]

            harvesting_farmers_mask = np.zeros(self.n, dtype=bool)
            harvesting_farmers_mask[harvesting_farmers] = True

            self.save_yearly_profits(self.profit_farmer, potential_profit_farmer)
            self.save_harvest_spei(harvesting_farmers)
            self.drought_risk_perception(harvesting_farmers, total_crop_age)

            ## After updating the drought risk perception, set the previous month for the next timestep as the current for this timestep.
            # TODO: This seems a bit like a quirky solution, perhaps there is a better way to do this.
            self.var.previous_month = self.model.current_time.month

        else:
            self.profit_farmer = np.zeros(self.n, dtype=np.float32)

        # Reset transpiration values for harvested fields
        self.HRU.var.actual_evapotranspiration_crop_life[harvest] = 0
        self.HRU.var.potential_evapotranspiration_crop_life[harvest] = 0

        # Update crop and land use maps after harvest
        self.HRU.var.crop_map[harvest] = -1
        self.HRU.var.crop_age_days_map[harvest] = -1
        self.HRU.var.land_use_type[harvest] = GRASSLAND_LIKE

        # For unharvested growing crops, increase their age by 1
        self.HRU.var.crop_age_days_map[(~harvest) & (self.HRU.var.crop_map >= 0)] += 1

        assert (
            self.HRU.var.crop_age_days_map <= self.HRU.var.crop_harvest_age_days
        ).all()

    def drought_risk_perception(
        self, harvesting_farmers: np.ndarray, total_crop_age: np.ndarray
    ) -> None:
        """Calculate and update the drought risk perception for harvesting farmers.

        Args:
            harvesting_farmers: Index array of farmers that are currently harvesting.

        This function computes the risk perception of farmers based on the difference
        between their latest profits and potential profits. The perception is influenced
        by the historical losses and time since the last drought event. Farmers who have
        experienced a drought event will have their drought timer reset.

        TODO: Perhaps move the constant to the model.yml
        """
        # constants
        HISTORICAL_PERIOD = min(5, self.var.yearly_potential_profits.shape[1])  # years

        # Convert the harvesting farmers index array to a boolean array of full length
        harvesting_farmers_long = np.zeros(self.n, dtype=bool)
        harvesting_farmers_long[harvesting_farmers] = True

        # Update the drought timer based on the months passed since the previous check
        months_passed = (self.model.current_time.month - self.var.previous_month) % 12
        self.var.drought_timer += months_passed / 12

        # Create an empty drought loss np.ndarray
        drought_loss_historical = np.zeros(
            (self.n, HISTORICAL_PERIOD), dtype=np.float32
        )

        # Compute the percentage loss between potential and actual profits for harvesting farmers
        potential_profits = self.var.yearly_potential_profits[
            harvesting_farmers_long, :HISTORICAL_PERIOD
        ]
        actual_profits = self.var.yearly_profits[
            harvesting_farmers_long, :HISTORICAL_PERIOD
        ]
        drought_loss_historical[harvesting_farmers_long] = (
            (potential_profits - actual_profits) / potential_profits
        ) * 100

        # Calculate the current and past average loss percentages
        drought_loss_latest = drought_loss_historical[:, 0]
        drought_loss_past = np.mean(drought_loss_historical[:, 1:], axis=1)

        # Identify farmers who experienced a drought event based on loss comparison with historical losses
        drought_loss_current = drought_loss_latest - drought_loss_past

        experienced_drought_event = (
            drought_loss_current >= self.var.moving_average_threshold
        )

        # Reset the drought timer for farmers who have harvested and experienced a drought event
        self.var.drought_timer[
            np.logical_and(harvesting_farmers_long, experienced_drought_event)
        ] = 0

        # Update the risk perception of all farmers
        self.var.risk_perception = (
            self.var.risk_perc_max
            * (1.6 ** (self.var.risk_decr * self.var.drought_timer))
            + self.var.risk_perc_min
        )

        print(
            "Risk perception mean = ",
            np.mean(self.var.risk_perception),
            "STD",
            np.std(self.var.risk_perception),
        )

        # Determine which farmers need emergency microcredit to keep farming
        loaning_farmers = drought_loss_current >= self.var.moving_average_threshold

        # Determine their microcredit
        if (
            np.any(loaning_farmers)
            and "ruleset" in self.config
            and not self.config["ruleset"] == "no-adaptation"
        ):
            # print(np.count_nonzero(loaning_farmers), "farmers are getting microcredit")
            self.microcredit(loaning_farmers, drought_loss_current, total_crop_age)

    def microcredit(
        self,
        loaning_farmers: np.ndarray,
        drought_loss_current: np.ndarray,
        total_crop_age: np.ndarray,
    ) -> None:
        """
        Compute the microcredit for farmers based on their average profits, drought losses, and the age of their crops
        with respect to their total cropping time.

        Parameters:
        - loaning_farmers: Boolean mask of farmers looking to obtain a loan, based on drought loss of harvesting farmers.
        - drought_loss_current: Array of drought losses of the most recent harvest for each farmer.
        - total_crop_age: Array of total age for crops of each farmer.
        """

        # Compute the maximum loan amount based on the average profits of the last 10 years
        max_loan = np.median(self.var.yearly_profits[loaning_farmers, :5], axis=1)

        # Compute the crop age as a percentage of the average total time a farmer has had crops planted
        crop_age_fraction = total_crop_age[loaning_farmers] / np.mean(
            self.var.total_crop_age[loaning_farmers], axis=1
        )

        # Calculate the total loan amount based on drought loss, crop age percentage, and the maximum loan
        total_loan = (
            (drought_loss_current[loaning_farmers] / 100) * crop_age_fraction * max_loan
        )

        # Fetch loan configurations from the model settings
        loan_duration = self.model.config["agent_settings"]["farmers"]["microcredit"][
            "loan_duration"
        ]

        # interest_rate = self.get_value_per_farmer_from_region_id(
        #     self.var.lending_rate, self.model.current_time
        # )
        interest_rate = np.full(self.n, 0.05, dtype=np.float32)

        # Compute the annual cost of the loan using the interest rate and loan duration
        annual_cost_microcredit = total_loan * (
            interest_rate[loaning_farmers]
            * (1 + interest_rate[loaning_farmers]) ** loan_duration
            / ((1 + interest_rate[loaning_farmers]) ** loan_duration - 1)
        )

        # Add the amounts to the individual loan slots
        self.set_loans_numba(
            all_loans_annual_cost=self.var.all_loans_annual_cost.data,
            loan_tracker=self.var.loan_tracker.data,
            loaning_farmers=loaning_farmers,
            annual_cost_loan=annual_cost_microcredit,
            loan_duration=loan_duration,
            loan_type=1,
        )

        # Add it to the loan total
        self.var.all_loans_annual_cost[loaning_farmers, -1, 0] += (
            annual_cost_microcredit
        )

    @staticmethod
    @njit(cache=True)
    def set_loans_numba(
        all_loans_annual_cost: np.ndarray,
        loan_tracker: np.ndarray,
        loaning_farmers: np.ndarray,
        annual_cost_loan: np.ndarray,
        loan_duration: int,
        loan_type: int,
    ) -> None:
        farmers_getting_loan = np.where(loaning_farmers)[0]

        # Update the agent's loans and total annual costs with the computed annual cost
        # Make sure it is in an empty loan slot
        for farmer in farmers_getting_loan:
            for i in range(4):
                if all_loans_annual_cost[farmer, loan_type, i] == 0:
                    local_index = np.where(farmers_getting_loan == farmer)[0][0]
                    all_loans_annual_cost[farmer, loan_type, i] += annual_cost_loan[
                        local_index
                    ]
                    loan_tracker[farmer, loan_type, i] = loan_duration
                    break  # Exit the loop after adding to the first zero value

    def plant(self) -> None:
        """Determines when and what crop should be planted, mainly through calling the :meth:`agents.farmers.Farmers.plant_numba`. Then converts the array to cupy array if model is running with GPU."""

        if self.cultivation_costs[0] is None:
            cultivation_cost = self.cultivation_costs[1]
        else:
            index = self.cultivation_costs[0].get(self.model.current_time)
            cultivation_cost = self.cultivation_costs[1][index]
            assert cultivation_cost.shape[0] == len(self.model.regions)
            assert cultivation_cost.shape[1] == len(self.var.crop_ids)

        # interest_rate = self.get_value_per_farmer_from_region_id(
        #     self.var.lending_rate, self.model.current_time
        # )
        interest_rate = np.full(self.n, 0.05, dtype=np.float32)

        plant_map, farmers_selling_land = plant(
            n=self.n,
            day_index=self.model.current_time.timetuple().tm_yday - 1,  # 0-indexed
            crop_calendar=self.var.crop_calendar.data,
            current_crop_calendar_rotation_year_index=self.var.current_crop_calendar_rotation_year_index.data,
            crop_map=self.HRU.var.crop_map,
            crop_harvest_age_days=self.HRU.var.crop_harvest_age_days,
            cultivation_cost=cultivation_cost,
            region_ids_per_farmer=self.var.region_id.data,
            field_indices_by_farmer=self.var.field_indices_by_farmer.data,
            field_indices=self.var.field_indices,
            field_size_per_farmer=self.field_size_per_farmer.data,
            all_loans_annual_cost=self.var.all_loans_annual_cost.data,
            loan_tracker=self.var.loan_tracker.data,
            interest_rate=interest_rate,
            farmers_going_out_of_business=False,
        )
        if farmers_selling_land.size > 0:
            self.remove_agents(farmers_selling_land)

        self.HRU.var.crop_map = np.where(
            plant_map >= 0, plant_map, self.HRU.var.crop_map
        )
        self.HRU.var.crop_age_days_map[plant_map >= 0] = 1

        assert (self.HRU.var.crop_age_days_map[self.HRU.var.crop_map > 0] >= 0).all()

        self.HRU.var.land_use_type[
            (self.HRU.var.crop_map >= 0) & (self.field_is_paddy_irrigated)
        ] = PADDY_IRRIGATED
        self.HRU.var.land_use_type[
            (self.HRU.var.crop_map >= 0) & (~self.field_is_paddy_irrigated)
        ] = NON_PADDY_IRRIGATED

    @property
    def field_is_paddy_irrigated(self):
        return np.isin(
            self.HRU.var.crop_map,
            self.var.crop_data[self.var.crop_data["is_paddy"]].index,
        )

    def water_abstraction_sum(self) -> None:
        """
        Aggregates yearly water abstraction from different sources (channel, reservoir, groundwater) for each farmer
        and also computes the total abstraction per farmer.

        Note:
            This function performs the following steps:
                1. Updates the yearly channel water abstraction for each farmer.
                2. Updates the yearly reservoir water abstraction for each farmer.
                3. Updates the yearly groundwater water abstraction for each farmer.
                4. Computes and updates the total water abstraction for each farmer.

        """

        # Update yearly channel water abstraction for each farmer
        self.var.yearly_abstraction_m3_by_farmer[:, 0, 0] += (
            self.var.channel_abstraction_m3_by_farmer
        )

        # Update yearly reservoir water abstraction for each farmer
        self.var.yearly_abstraction_m3_by_farmer[:, 1, 0] += (
            self.var.reservoir_abstraction_m3_by_farmer
        )

        # Update yearly groundwater water abstraction for each farmer
        self.var.yearly_abstraction_m3_by_farmer[:, 2, 0] += (
            self.var.groundwater_abstraction_m3_by_farmer
        )

        # Compute and update the total water abstraction for each farmer
        self.var.yearly_abstraction_m3_by_farmer[:, 3, 0] += (
            self.var.channel_abstraction_m3_by_farmer
            + self.var.reservoir_abstraction_m3_by_farmer
            + self.var.groundwater_abstraction_m3_by_farmer
        )

    def save_harvest_spei(self, harvesting_farmers) -> None:
        """
        Update the monthly Standardized Precipitation Evapotranspiration Index (SPEI) array by shifting past records and
        adding the SPEI for the current month.

        Note:
            This method updates the `monthly_SPEI` attribute in place.
        """
        current_SPEI_per_farmer = sample_from_map(
            array=self.model.data.grid.spei_uncompressed,
            coords=self.var.locations[harvesting_farmers],
            gt=self.model.data.grid.gt,
        )

        full_size_SPEI_per_farmer = np.zeros_like(
            self.var.cumulative_SPEI_during_growing_season
        )
        full_size_SPEI_per_farmer[harvesting_farmers] = current_SPEI_per_farmer

        cumulative_mean(
            mean=self.var.cumulative_SPEI_during_growing_season,
            counter=self.var.cumulative_SPEI_count_during_growing_season,
            update=full_size_SPEI_per_farmer,
            mask=harvesting_farmers,
        )
        print(
            "season SPEI",
            np.mean(full_size_SPEI_per_farmer[harvesting_farmers]),
        )

    def save_yearly_spei(self):
        assert self.model.current_time.month == 1

        # calculate the SPEI probability using GEV parameters
        SPEI_probability = genextreme.sf(
            self.var.cumulative_SPEI_during_growing_season,
            self.var.GEV_parameters[:, 0],
            self.var.GEV_parameters[:, 1],
            self.var.GEV_parameters[:, 2],
        )

        # SPEI_probability_norm = norm.cdf(self.var.cumulative_SPEI_during_growing_season)

        print("Yearly probability", np.mean(1 - SPEI_probability))

        shift_and_update(self.var.yearly_SPEI_probability, (1 - SPEI_probability))

        # Reset the cumulative SPEI array at the beginning of the year
        self.var.cumulative_SPEI_during_growing_season.fill(0)
        self.var.cumulative_SPEI_count_during_growing_season.fill(0)

    def save_yearly_profits(
        self,
        profit: np.ndarray,
        potential_profit: np.ndarray,
    ) -> None:
        """
        Saves the latest profit and potential profit values for harvesting farmers to determine yearly profits, considering inflation and field size.

        Args:
            harvesting_farmers: Array of farmers who are currently harvesting.
            profit: Array representing the profit value for each farmer per season.
            potential_profit: Array representing the potential profit value for each farmer per season.

        Note:
            This function performs the following operations:
                1. Asserts that all profit and potential profit values are non-negative.
                2. Updates the latest profits and potential profits matrices by shifting all columns one column further.
                The last column value is dropped.
                3. Adjusts the yearly profits by accounting for the latest profit, field size, and inflation.
        """

        # Ensure that all profit and potential profit values are non-negative
        assert (profit >= 0).all()
        assert (potential_profit >= 0).all()

        # Calculate the cumulative inflation from the start year to the current year for each farmer
        inflation_arrays = [
            self.get_value_per_farmer_from_region_id(
                self.inflation_rate, datetime(year, 1, 1)
            )
            for year in range(
                self.model.config["general"]["spinup_time"].year,
                self.model.current_time.year + 1,
            )
        ]

        cum_inflation = np.ones_like(inflation_arrays[0])
        for inflation in inflation_arrays:
            cum_inflation *= inflation

        # Adjust yearly profits by the latest profit, field size, and cumulative inflation for each harvesting farmer
        self.var.yearly_profits[:, 0] += profit / cum_inflation
        self.var.yearly_potential_profits[:, 0] += potential_profit / cum_inflation

    def calculate_yield_spei_relation_test_solo(self):
        import os
        import matplotlib

        matplotlib.use("Agg")  # Use the 'Agg' backend for non-interactive plotting
        import matplotlib.pyplot as plt

        # Number of agents
        n_agents = self.var.yearly_yield_ratio.shape[0]

        # Define regression models
        def linear_model(X, a, b):
            return a * X + b

        def exponential_model(X, a, b):
            return a * np.exp(b * X)

        def logarithmic_model(X, a, b):
            return a * np.log(X) + b

        def quadratic_model(X, a, b, c):
            return a * X**2 + b * X + c

        def power_model(X, a, b):
            return a * X**b

        # Initialize dictionaries for coefficients and R² values
        model_names = ["linear", "exponential", "logarithmic", "quadratic", "power"]
        r_squared_dict = {model: np.zeros(n_agents) for model in model_names}
        coefficients_dict = {model: [] for model in model_names}

        # Create a folder to save the plots
        output_folder = "plot/relation_test"
        if not os.path.exists(output_folder):
            os.makedirs(output_folder)

        # For each agent, perform regression with different models
        for agent_idx in range(n_agents):
            # Get data for the agent
            y_data = self.var.yearly_yield_ratio[agent_idx, :]  # shape (n_years,)
            X_data = self.var.yearly_SPEI_probability[agent_idx, :]  # shape (n_years,)

            # Filter out invalid values
            valid_mask = (
                (~np.isnan(X_data)) & (~np.isnan(y_data)) & (X_data > 0) & (y_data != 0)
            )
            X_valid = X_data[valid_mask]
            y_valid = y_data[valid_mask]

            if len(X_valid) >= 2:
                # Prepare data
                X_log = np.log10(X_valid)

                # Model 1: Linear in log-transformed X
                try:
                    popt, _ = curve_fit(linear_model, X_log, y_valid, maxfev=10000)
                    a, b = popt
                    y_pred = linear_model(X_log, a, b)
                    ss_res = np.sum((y_valid - y_pred) ** 2)
                    ss_tot = np.sum((y_valid - np.mean(y_valid)) ** 2)
                    r_squared = 1 - ss_res / ss_tot if ss_tot != 0 else np.nan
                    r_squared_dict["linear"][agent_idx] = r_squared
                    coefficients_dict["linear"].append((a, b))
                except RuntimeError:
                    r_squared_dict["linear"][agent_idx] = np.nan
                    coefficients_dict["linear"].append((np.nan, np.nan))

                # Model 2: Exponential
                try:
                    popt, _ = curve_fit(
                        exponential_model, X_valid, y_valid, maxfev=10000
                    )
                    y_pred = exponential_model(X_valid, *popt)
                    ss_res = np.sum((y_valid - y_pred) ** 2)
                    ss_tot = np.sum((y_valid - np.mean(y_valid)) ** 2)
                    r_squared = 1 - ss_res / ss_tot if ss_tot != 0 else np.nan
                    r_squared_dict["exponential"][agent_idx] = r_squared
                    coefficients_dict["exponential"].append(popt)
                except RuntimeError:
                    r_squared_dict["exponential"][agent_idx] = np.nan
                    coefficients_dict["exponential"].append((np.nan, np.nan))

                # Model 3: Logarithmic (ensure X > 0)
                try:
                    popt, _ = curve_fit(
                        logarithmic_model, X_valid, y_valid, maxfev=10000
                    )
                    y_pred = logarithmic_model(X_valid, *popt)
                    ss_res = np.sum((y_valid - y_pred) ** 2)
                    ss_tot = np.sum((y_valid - np.mean(y_valid)) ** 2)
                    r_squared = 1 - ss_res / ss_tot if ss_tot != 0 else np.nan
                    r_squared_dict["logarithmic"][agent_idx] = r_squared
                    coefficients_dict["logarithmic"].append(popt)
                except RuntimeError:
                    r_squared_dict["logarithmic"][agent_idx] = np.nan
                    coefficients_dict["logarithmic"].append((np.nan, np.nan))

                # Model 4: Quadratic
                try:
                    popt, _ = curve_fit(quadratic_model, X_valid, y_valid, maxfev=10000)
                    y_pred = quadratic_model(X_valid, *popt)
                    ss_res = np.sum((y_valid - y_pred) ** 2)
                    ss_tot = np.sum((y_valid - np.mean(y_valid)) ** 2)
                    r_squared = 1 - ss_res / ss_tot if ss_tot != 0 else np.nan
                    r_squared_dict["quadratic"][agent_idx] = r_squared
                    coefficients_dict["quadratic"].append(popt)
                except RuntimeError:
                    r_squared_dict["quadratic"][agent_idx] = np.nan
                    coefficients_dict["quadratic"].append((np.nan, np.nan))

                # Model 5: Power
                try:
                    popt, _ = curve_fit(power_model, X_valid, y_valid, maxfev=10000)
                    y_pred = power_model(X_valid, *popt)
                    ss_res = np.sum((y_valid - y_pred) ** 2)
                    ss_tot = np.sum((y_valid - np.mean(y_valid)) ** 2)
                    r_squared = 1 - ss_res / ss_tot if ss_tot != 0 else np.nan
                    r_squared_dict["power"][agent_idx] = r_squared
                    coefficients_dict["power"].append(popt)
                except RuntimeError:
                    r_squared_dict["power"][agent_idx] = np.nan
                    coefficients_dict["power"].append((np.nan, np.nan))
            else:
                # Not enough data points
                for model in model_names:
                    r_squared_dict[model][agent_idx] = np.nan
                    coefficients_dict[model].append(None)

            # Plotting code for this agent

            # Create a new figure
            plt.figure(figsize=(10, 6))

            # Plot the data points
            plt.scatter(X_valid, y_valid, label="Data", color="black")

            # Generate x values for plotting fitted curves
            x_min = np.min(X_valid)
            x_max = np.max(X_valid)
            x_plot = np.linspace(x_min, x_max, 100)

            # Plot each fitted model with R² in the label
            for model in model_names:
                coeffs = coefficients_dict[model][agent_idx]
                r_squared = r_squared_dict[model][agent_idx]

                if (
                    coeffs is not None
                    and not any([np.isnan(c) for c in np.atleast_1d(coeffs)])
                    and not np.isnan(r_squared)
                ):
                    # Depending on the model, compute y values for plotting
                    if model == "linear":
                        a, b = coeffs
                        x_plot_log = np.log10(x_plot[x_plot > 0])
                        if len(x_plot_log) > 0:
                            y_plot = linear_model(x_plot_log, a, b)
                            plt.plot(
                                x_plot[x_plot > 0],
                                y_plot,
                                label=f"{model} (R²={r_squared:.3f})",
                                linewidth=2,
                            )
                    elif model == "exponential":
                        y_plot = exponential_model(x_plot, *coeffs)
                        plt.plot(
                            x_plot,
                            y_plot,
                            label=f"{model} (R²={r_squared:.3f})",
                            linewidth=2,
                        )
                    elif model == "logarithmic":
                        x_plot_positive = x_plot[x_plot > 0]
                        if len(x_plot_positive) > 0:
                            y_plot = logarithmic_model(x_plot_positive, *coeffs)
                            plt.plot(
                                x_plot_positive,
                                y_plot,
                                label=f"{model} (R²={r_squared:.3f})",
                                linewidth=2,
                            )
                    elif model == "quadratic":
                        y_plot = quadratic_model(x_plot, *coeffs)
                        plt.plot(
                            x_plot,
                            y_plot,
                            label=f"{model} (R²={r_squared:.3f})",
                            linewidth=2,
                        )
                    elif model == "power":
                        x_plot_positive = x_plot[x_plot > 0]
                        if len(x_plot_positive) > 0:
                            y_plot = power_model(x_plot_positive, *coeffs)
                            plt.plot(
                                x_plot_positive,
                                y_plot,
                                label=f"{model} (R²={r_squared:.3f})",
                                linewidth=2,
                            )
                else:
                    continue  # Skip models with invalid coefficients or R²

            # Add labels and legend
            plt.xlabel("SPEI Probability")
            plt.ylabel("Yield Ratio")
            plt.title(
                f"Agent {agent_idx}, irr class {self.var.farmer_class[agent_idx]}, crop {self.var.crop_calendar[agent_idx, 0, 0]} "
            )
            plt.legend()
            plt.grid(True)

            # Save the plot to a file
            filename = os.path.join(output_folder, f"agent_{agent_idx}.png")
            plt.savefig(filename)
            plt.close()

        # Compute median R² for each model
        for model in model_names:
            valid_r2 = r_squared_dict[model][~np.isnan(r_squared_dict[model])]
            median_r2 = np.median(valid_r2) if len(valid_r2) > 0 else np.nan
            print(f"Median R² for {model}: {median_r2}")

    def calculate_yield_spei_relation_test_group(self):
        import os
        import matplotlib

        matplotlib.use("Agg")
        import matplotlib.pyplot as plt
        from scipy.optimize import curve_fit
        import numpy as np

        # Create unique groups based on agent properties
        crop_elevation_group = self.create_unique_groups(10)
        unique_crop_combinations, group_indices = np.unique(
            crop_elevation_group, axis=0, return_inverse=True
        )

        # Mask out empty rows (agents) where data is zero or NaN
        mask_agents = np.any(self.var.yearly_yield_ratio != 0, axis=1) & np.any(
            self.var.yearly_SPEI_probability != 0, axis=1
        )

        # Apply the mask to data and group indices
        masked_yearly_yield_ratio = self.var.yearly_yield_ratio[mask_agents, :]
        masked_SPEI_probability = self.var.yearly_SPEI_probability[mask_agents, :]
        group_indices = group_indices[mask_agents]

        # Number of groups
        n_groups = unique_crop_combinations.shape[0]

        # Define regression models
        def linear_model(X, a, b):
            return a * X + b

        def exponential_model(X, a, b):
            return a * np.exp(b * X)

        def logarithmic_model(X, a, b):
            return a * np.log(X) + b

        def quadratic_model(X, a, b, c):
            return a * X**2 + b * X + c

        def power_model(X, a, b):
            return a * X**b

        # Initialize dictionaries for coefficients and R² values
        model_names = ["linear", "exponential", "logarithmic", "quadratic", "power"]
        r_squared_dict = {model: np.full(n_groups, np.nan) for model in model_names}
        coefficients_dict = {model: [None] * n_groups for model in model_names}

        # Create a folder to save the plots
        output_folder = "plots/relation_test"
        if not os.path.exists(output_folder):
            os.makedirs(output_folder)

        # For each group, perform regression with different models
        for group_idx in range(n_groups):
            # Get indices of agents in this group
            agent_indices = np.where(group_indices == group_idx)[0]

            if len(agent_indices) == 0:
                # No data for this group
                continue

            # Get data for the group
            y_data = masked_yearly_yield_ratio[
                agent_indices, :
            ]  # shape (num_agents_in_group, num_years)
            X_data = masked_SPEI_probability[agent_indices, :]  # same shape

            # Remove values where SPEI probability is greater than 1
            invalid_mask = X_data >= 1
            y_data[invalid_mask] = np.nan
            X_data[invalid_mask] = np.nan

            # Compute mean over agents in the group (axis=0 corresponds to years)
            y_group = np.nanmean(y_data, axis=0)  # shape (num_years,)
            X_group = np.nanmean(X_data, axis=0)  # same shape

            # Remove any years with NaN values
            valid_indices = (~np.isnan(y_group)) & (~np.isnan(X_group)) & (X_group > 0)
            y_group_valid = y_group[valid_indices]
            X_group_valid = X_group[valid_indices]

            if len(X_group_valid) >= 2:
                # Prepare data
                X_group_log = np.log10(X_group_valid)

                # Model 1: Linear in log-transformed X
                try:
                    popt, _ = curve_fit(
                        linear_model, X_group_log, y_group_valid, maxfev=10000
                    )
                    a, b = popt
                    y_pred = linear_model(X_group_log, a, b)
                    ss_res = np.sum((y_group_valid - y_pred) ** 2)
                    ss_tot = np.sum((y_group_valid - np.mean(y_group_valid)) ** 2)
                    r_squared = 1 - ss_res / ss_tot if ss_tot != 0 else np.nan
                    r_squared_dict["linear"][group_idx] = r_squared
                    coefficients_dict["linear"][group_idx] = (a, b)
                except (RuntimeError, ValueError):
                    pass  # Keep NaN in R² and None in coefficients

                # Model 2: Exponential
                try:
                    popt, _ = curve_fit(
                        exponential_model, X_group_valid, y_group_valid, maxfev=10000
                    )
                    y_pred = exponential_model(X_group_valid, *popt)
                    ss_res = np.sum((y_group_valid - y_pred) ** 2)
                    ss_tot = np.sum((y_group_valid - np.mean(y_group_valid)) ** 2)
                    r_squared = 1 - ss_res / ss_tot if ss_tot != 0 else np.nan
                    r_squared_dict["exponential"][group_idx] = r_squared
                    coefficients_dict["exponential"][group_idx] = popt
                except (RuntimeError, ValueError):
                    pass

                # Model 3: Logarithmic
                try:
                    popt, _ = curve_fit(
                        logarithmic_model, X_group_valid, y_group_valid, maxfev=10000
                    )
                    y_pred = logarithmic_model(X_group_valid, *popt)
                    ss_res = np.sum((y_group_valid - y_pred) ** 2)
                    ss_tot = np.sum((y_group_valid - np.mean(y_group_valid)) ** 2)
                    r_squared = 1 - ss_res / ss_tot if ss_tot != 0 else np.nan
                    r_squared_dict["logarithmic"][group_idx] = r_squared
                    coefficients_dict["logarithmic"][group_idx] = popt
                except (RuntimeError, ValueError):
                    pass

                # Model 4: Quadratic
                try:
                    popt, _ = curve_fit(
                        quadratic_model, X_group_valid, y_group_valid, maxfev=10000
                    )
                    y_pred = quadratic_model(X_group_valid, *popt)
                    ss_res = np.sum((y_group_valid - y_pred) ** 2)
                    ss_tot = np.sum((y_group_valid - np.mean(y_group_valid)) ** 2)
                    r_squared = 1 - ss_res / ss_tot if ss_tot != 0 else np.nan
                    r_squared_dict["quadratic"][group_idx] = r_squared
                    coefficients_dict["quadratic"][group_idx] = popt
                except (RuntimeError, ValueError):
                    pass

                # Model 5: Power
                try:
                    popt, _ = curve_fit(
                        power_model, X_group_valid, y_group_valid, maxfev=10000
                    )
                    y_pred = power_model(X_group_valid, *popt)
                    ss_res = np.sum((y_group_valid - y_pred) ** 2)
                    ss_tot = np.sum((y_group_valid - np.mean(y_group_valid)) ** 2)
                    r_squared = 1 - ss_res / ss_tot if ss_tot != 0 else np.nan
                    r_squared_dict["power"][group_idx] = r_squared
                    coefficients_dict["power"][group_idx] = popt
                except (RuntimeError, ValueError):
                    pass

                # Plotting code for this group
                plt.figure(figsize=(10, 6))
                plt.scatter(X_group_valid, y_group_valid, label="Data", color="black")

                # Generate x values for plotting fitted curves
                x_min = np.min(X_group_valid)
                x_max = np.max(X_group_valid)
                x_plot = np.linspace(x_min, x_max, 100)

                for model in model_names:
                    coeffs = coefficients_dict[model][group_idx]
                    r_squared = r_squared_dict[model][group_idx]

                    if (
                        coeffs is not None
                        and not any([np.isnan(c) for c in np.atleast_1d(coeffs)])
                        and not np.isnan(r_squared)
                    ):
                        if model == "linear":
                            a, b = coeffs
                            x_plot_positive = x_plot[x_plot > 0]
                            x_plot_log = np.log10(x_plot_positive)
                            if len(x_plot_log) > 0:
                                y_plot = linear_model(x_plot_log, a, b)
                                plt.plot(
                                    x_plot_positive,
                                    y_plot,
                                    label=f"{model} (R²={r_squared:.3f})",
                                    linewidth=2,
                                )
                        elif model == "exponential":
                            y_plot = exponential_model(x_plot, *coeffs)
                            plt.plot(
                                x_plot,
                                y_plot,
                                label=f"{model} (R²={r_squared:.3f})",
                                linewidth=2,
                            )
                        elif model == "logarithmic":
                            x_plot_positive = x_plot[x_plot > 0]
                            if len(x_plot_positive) > 0:
                                y_plot = logarithmic_model(x_plot_positive, *coeffs)
                                plt.plot(
                                    x_plot_positive,
                                    y_plot,
                                    label=f"{model} (R²={r_squared:.3f})",
                                    linewidth=2,
                                )
                        elif model == "quadratic":
                            y_plot = quadratic_model(x_plot, *coeffs)
                            plt.plot(
                                x_plot,
                                y_plot,
                                label=f"{model} (R²={r_squared:.3f})",
                                linewidth=2,
                            )
                        elif model == "power":
                            x_plot_positive = x_plot[x_plot > 0]
                            if len(x_plot_positive) > 0:
                                y_plot = power_model(x_plot_positive, *coeffs)
                                plt.plot(
                                    x_plot_positive,
                                    y_plot,
                                    label=f"{model} (R²={r_squared:.3f})",
                                    linewidth=2,
                                )
                # Add labels and legend
                plt.xlabel("SPEI Probability")
                plt.ylabel("Yield Ratio")
                plt.title(f"Group {group_idx}")
                plt.legend()
                plt.grid(True)

                # Save the plot to a file
                filename = os.path.join(output_folder, f"group_{group_idx}.png")
                plt.savefig(filename)
                plt.close()
            else:
                # Not enough data points for this group
                continue

        # Compute median R² for each model across all groups
        for model in model_names:
            valid_r2 = r_squared_dict[model][~np.isnan(r_squared_dict[model])]
            median_r2 = np.median(valid_r2) if len(valid_r2) > 0 else np.nan
            print(f"Median R² for {model}: {median_r2}")

        # Assign relations to agents based on their group
        # Here, we'll choose the model with the highest median R²
        # Alternatively, you can select the best model per group
        # For simplicity, we'll assign the linear model coefficients to agents

        # Example: Assign linear model coefficients to agents
        a_array = np.full(len(group_indices), np.nan)
        b_array = np.full(len(group_indices), np.nan)

        for group_idx in range(n_groups):
            if coefficients_dict["linear"][group_idx] is not None:
                a, b = coefficients_dict["linear"][group_idx]
                agent_mask = group_indices == group_idx
                a_array[agent_mask] = a
                b_array[agent_mask] = b

        # Assign to agents
        self.var.farmer_yield_probability_relation = np.column_stack((a_array, b_array))

        # Print overall best-fitting model based on median R²
        median_r2_values = {
            model: np.nanmedian(r_squared_dict[model]) for model in model_names
        }
        best_model_overall = max(median_r2_values, key=median_r2_values.get)
        print(f"Best-fitting model overall: {best_model_overall}")

    def calculate_yield_spei_relation(self):
        # Number of agents
        n_agents = self.var.yearly_yield_ratio.shape[0]

        # Initialize arrays for coefficients and R²
        a_array = np.zeros(n_agents)
        b_array = np.zeros(n_agents)
        r_squared_array = np.zeros(n_agents)

        # Loop over each agent
        for agent_idx in range(n_agents):
            # Get data for the agent
            y_data = self.var.yearly_yield_ratio[agent_idx, :]
            X_data = self.var.yearly_SPEI_probability[agent_idx, :]

            # Log-transform X_data, handling zeros
            with np.errstate(divide="ignore"):
                X_data_log = np.log10(X_data)

            # Mask out zeros and NaNs
            valid_mask = (
                (~np.isnan(y_data))
                & (~np.isnan(X_data_log))
                & (y_data != 0)
                & (X_data != 0)
            )
            y_valid = y_data[valid_mask]
            X_valid = X_data_log[valid_mask]

            if len(X_valid) >= 2:
                # Prepare matrices
                X_matrix = np.vstack([X_valid, np.ones(len(X_valid))]).T
                # Perform linear regression
                coefficients = np.linalg.lstsq(X_matrix, y_valid, rcond=None)[0]
                a, b = coefficients

                # Calculate R²
                y_pred = a * X_valid + b
                ss_res = np.sum((y_valid - y_pred) ** 2)
                ss_tot = np.sum((y_valid - np.mean(y_valid)) ** 2)
                r_squared = 1 - ss_res / ss_tot if ss_tot != 0 else np.nan
            else:
                # Not enough data points
                a, b, r_squared = np.nan, np.nan, np.nan

            a_array[agent_idx] = a
            b_array[agent_idx] = b
            r_squared_array[agent_idx] = r_squared

        # Assign relations to agents
        self.var.farmer_yield_probability_relation = np.column_stack((a_array, b_array))

        # Print median R²
        valid_r2 = r_squared_array[~np.isnan(r_squared_array)]
        print("Median R²:", np.median(valid_r2) if len(valid_r2) > 0 else "N/A")

    def calculate_yield_spei_relation_group(self):
        # Create unique groups
        crop_elevation_group = self.create_unique_groups(1)
        unique_crop_combinations, group_indices = np.unique(
            crop_elevation_group, axis=0, return_inverse=True
        )

        # Mask out empty rows (agents) where data is zero or NaN
        mask_agents = np.any(self.var.yearly_yield_ratio != 0, axis=1) & np.any(
            self.var.yearly_SPEI_probability != 0, axis=1
        )

        # Apply the mask to data
        masked_yearly_yield_ratio = self.var.yearly_yield_ratio[mask_agents, :]
        masked_SPEI_probability = self.var.yearly_SPEI_probability[mask_agents, :]
        group_indices = group_indices[mask_agents]

        # Number of groups
        n_groups = unique_crop_combinations.shape[0]

        # Initialize arrays for coefficients and R²
        a_array = np.zeros(n_groups)
        b_array = np.zeros(n_groups)
        r_squared_array = np.zeros(n_groups)

        for group_idx in range(n_groups):
            agent_indices = np.where(group_indices == group_idx)[0]

            # Get data for the group
            y_data = masked_yearly_yield_ratio[agent_indices, :]
            X_data = masked_SPEI_probability[agent_indices, :]

            # Remove invalid values where SPEI probability >= 1 or yield <= 0
            mask = (X_data >= 1) | (y_data <= 0)
            y_data[mask] = np.nan
            X_data[mask] = np.nan

            # Compute mean over agents (axis=0 corresponds to years)
            y_group = np.nanmean(y_data, axis=0)  # shape (num_years,)
            X_group = np.nanmean(X_data, axis=0)  # shape (num_years,)

            # Remove any entries with NaN values
            valid_indices = (~np.isnan(y_group)) & (~np.isnan(X_group)) & (y_group > 0)
            y_group_valid = y_group[valid_indices]
            X_group_valid = X_group[valid_indices]

            if len(X_group_valid) >= 2:
                # Take the natural logarithm of y_group_valid
                ln_y_group = np.log(y_group_valid)

                # Prepare matrices for linear regression
                X_matrix = np.vstack([X_group_valid, np.ones(len(X_group_valid))]).T

                # Perform linear regression on ln(y) = b * X + ln(a)
                coefficients = np.linalg.lstsq(X_matrix, ln_y_group, rcond=None)[0]
                b, ln_a = coefficients
                a = np.exp(ln_a)

                # Calculate predicted y values
                y_pred = a * np.exp(b * X_group_valid)

                # Calculate R²
                ss_res = np.sum((y_group_valid - y_pred) ** 2)
                ss_tot = np.sum((y_group_valid - np.mean(y_group_valid)) ** 2)
                r_squared = 1 - ss_res / ss_tot if ss_tot != 0 else np.nan
            else:
                # Not enough data points
                a, b, r_squared = np.nan, np.nan, np.nan

            a_array[group_idx] = a
            b_array[group_idx] = b
            r_squared_array[group_idx] = r_squared

        # Assign relations to agents
        farmer_yield_probability_relation = np.column_stack(
            (a_array[group_indices], b_array[group_indices])
        )
        self.var.farmer_yield_probability_relation = farmer_yield_probability_relation

        # Print median R²
        valid_r2 = r_squared_array[~np.isnan(r_squared_array)][group_indices]
        print(
            "Median R² for exponential model:",
            np.median(valid_r2) if len(valid_r2) > 0 else "N/A",
        )

    def adapt_crops(self) -> None:
        # Fetch loan configuration
        loan_duration = 2

        index = self.cultivation_costs[0].get(self.model.current_time)
        cultivation_cost = self.cultivation_costs[1][index]
        cultivation_cost_current_crop = cultivation_cost[
            self.var.region_id, self.var.crop_calendar[:, 0, 0]
        ]
        annual_cost_empty = np.zeros(self.n, dtype=np.float32)

        extra_constraint = np.full(self.n, 1, dtype=np.bool_)

        # Set variable which indicates all possible crop options
        unique_crop_calendars = np.unique(self.var.crop_calendar[:, :, 0], axis=0)

        (
            total_profits,
            profits_no_event,
            total_profits_adaptation,
            profits_no_event_adaptation,
            new_crop_nr,
            new_farmer_id,
        ) = self.profits_SEUT_crops(unique_crop_calendars)

        total_annual_costs_m2 = (
            self.var.all_loans_annual_cost[:, -1, 0] / self.field_size_per_farmer
        )

        # Construct a dictionary of parameters to pass to the decision module functions
        decision_params = {
            "loan_duration": loan_duration,
            "expenditure_cap": self.var.expenditure_cap,
            "n_agents": self.n,
            "sigma": self.var.risk_aversion.data,
            "p_droughts": 1 / self.var.p_droughts[:-1],
            "profits_no_event": profits_no_event,
            "profits_no_event_adaptation": profits_no_event_adaptation,
            "total_profits": total_profits,
            "total_profits_adaptation": total_profits_adaptation,
            "risk_perception": self.var.risk_perception.data,
            "total_annual_costs": total_annual_costs_m2,
            "adaptation_costs": annual_cost_empty,
            "adapted": np.zeros(self.n, dtype=np.int32),
            "time_adapted": np.full(self.n, 2),
            "T": np.full(
                self.n,
                2,
            ),
            "discount_rate": self.var.discount_rate.data,
            "extra_constraint": extra_constraint,
        }

        # Determine the SEUT of the current crop
        SEUT_do_nothing = self.decision_module.calcEU_do_nothing(**decision_params)

        # Determine the SEUT of the other crop options
        SEUT_crop_options = np.full(
            (self.n, len(unique_crop_calendars)), 0, dtype=np.float32
        )
        for crop_option in range(len(unique_crop_calendars)):
            # Determine the cost difference between old and potential new crop
            new_crop_nr_option = new_crop_nr[:, crop_option]
            cultivation_cost_new_crop = cultivation_cost[
                self.var.region_id, new_crop_nr_option
            ]
            cost_difference_adaptation = (
                cultivation_cost_new_crop - cultivation_cost_current_crop
            )

            decision_params_option = copy.deepcopy(decision_params)
            decision_params_option.update(
                {
                    "total_profits_adaptation": total_profits_adaptation[
                        crop_option, :, :
                    ],
                    "profits_no_event_adaptation": profits_no_event_adaptation[
                        crop_option, :
                    ],
                    "adaptation_costs": cost_difference_adaptation,
                }
            )
            SEUT_crop_options[:, crop_option] = self.decision_module.calcEU_adapt(
                **decision_params_option
            )

        assert np.any(SEUT_do_nothing != -1) or np.any(SEUT_crop_options != -1)

        # Determine the best adaptation option
        best_option_SEUT = np.max(SEUT_crop_options, axis=1)
        chosen_option = np.argmax(SEUT_crop_options, axis=1)

        # Determine the crop of the best option
        row_indices = np.arange(new_crop_nr.shape[0])
        new_crop_nr_temp = new_crop_nr[row_indices, chosen_option]
        new_id_temp = new_farmer_id[row_indices, chosen_option]

        # Determine for which agents it is beneficial to switch crops
        SEUT_adaptation_decision = (
            (best_option_SEUT > (SEUT_do_nothing)) & (new_id_temp != -1)
        )  # Filter out crops chosen due to small diff in do_nothing and adapt SEUT calculation

        # Adjust the intention threshold based on whether neighbors already have similar crop
        # Check for each farmer which crops their neighbors are cultivating
        social_network_crops = self.var.crop_calendar[self.var.social_network, 0, 0]

        # Check whether adapting agents have adaptation type in their network and create mask
        network_has_crop = np.any(
            social_network_crops == new_crop_nr_temp[:, None],
            axis=1,
        )

        # Increase intention factor if someone in network has crop
        intention_factor_adjusted = self.var.intention_factor.copy()
        intention_factor_adjusted[network_has_crop] += 0.3

        # Determine whether it passed the intention threshold
        random_values = np.random.rand(*intention_factor_adjusted.shape)
        intention_mask = random_values < intention_factor_adjusted

        # Set the adaptation mask
        SEUT_adaptation_decision = SEUT_adaptation_decision & intention_mask
        new_crop_nr_final = new_crop_nr_temp[SEUT_adaptation_decision]
        new_id_final = new_id_temp[SEUT_adaptation_decision]

        print("Crop switching farmers", np.count_nonzero(SEUT_adaptation_decision))

        assert not np.any(new_crop_nr_final == -1)

        # Switch their crops and update their yield-SPEI relation
        self.var.crop_calendar[SEUT_adaptation_decision, :, :] = self.var.crop_calendar[
            new_id_final, :, :
        ]

        # Update yield-SPEI relation
        self.var.yearly_yield_ratio[SEUT_adaptation_decision, :] = (
            self.var.yearly_yield_ratio[new_id_final, :]
        )
        self.var.yearly_SPEI_probability[SEUT_adaptation_decision, :] = (
            self.var.yearly_SPEI_probability[new_id_final, :]
        )

    def adapt_irrigation_well(
        self, average_extraction_speed, energy_cost, water_cost
    ) -> None:
        """
        Handle the adaptation of farmers to irrigation wells.

        This function checks which farmers will adopt irrigation wells based on their expected utility
        and the provided constraints. It calculates the costs and the benefits for each farmer and updates
        their statuses (e.g., irrigation source, adaptation costs) accordingly.

        Note:

        TODO:
            - Possibly externalize hard-coded values.
        """
        # Constants
        adaptation_type = 1

        groundwater_depth = self.groundwater_depth
        groundwater_depth[groundwater_depth < 0] = 0

        annual_cost, well_depth = self.calculate_well_costs_global(
            groundwater_depth, average_extraction_speed
        )

        # Compute the total annual per square meter costs if farmers adapt during this cycle
        # This cost is the cost if the farmer would adapt, plus its current costs of previous
        # adaptations

        total_annual_costs_m2 = (
            annual_cost + self.var.all_loans_annual_cost[:, -1, 0]
        ) / self.field_size_per_farmer

        # Solely the annual cost of the adaptation
        annual_cost_m2 = annual_cost / self.field_size_per_farmer

        loan_duration = self.model.config["agent_settings"]["farmers"][
            "expected_utility"
        ]["adaptation_well"]["loan_duration"]

        # Reset farmers' status and irrigation type who exceeded the lifespan of their adaptation
        # and who's wells are much shallower than the groundwater depth
        expired_adaptations = (
            self.var.time_adapted[:, adaptation_type] == self.var.lifespan_well
        ) | (groundwater_depth > self.var.well_depth)
        self.var.adapted[expired_adaptations, adaptation_type] = 0
        self.var.time_adapted[expired_adaptations, adaptation_type] = -1
        self.var.irrigation_source[expired_adaptations] = (
            self.var.irrigation_source_key["no"]
        )

        # Define extra constraints (farmers' wells must reach groundwater)
        well_reaches_groundwater = self.var.well_depth > groundwater_depth
        extra_constraint = well_reaches_groundwater

        # To determine the benefit of irrigation, those who have a well are adapted
        adapted = np.where((self.var.adapted[:, 1] == 1), 1, 0)

        (
            energy_diff,
            water_diff,
        ) = self.adaptation_water_cost_difference(adapted, energy_cost, water_cost)

        (
            total_profits,
            profits_no_event,
            total_profits_adaptation,
            profits_no_event_adaptation,
        ) = self.profits_SEUT(adaptation_type, adapted)

        total_profits_adaptation = total_profits_adaptation + energy_diff + water_diff
        profits_no_event_adaptation = (
            profits_no_event_adaptation + energy_diff + water_diff
        )

        # Construct a dictionary of parameters to pass to the decision module functions
        decision_params = {
            "loan_duration": loan_duration,
            "expenditure_cap": self.var.expenditure_cap,
            "n_agents": self.n,
            "sigma": self.var.risk_aversion.data,
            "p_droughts": 1 / self.var.p_droughts[:-1],
            "total_profits_adaptation": total_profits_adaptation,
            "profits_no_event": profits_no_event,
            "profits_no_event_adaptation": profits_no_event_adaptation,
            "total_profits": total_profits,
            "risk_perception": self.var.risk_perception.data,
            "total_annual_costs": total_annual_costs_m2,
            "adaptation_costs": annual_cost_m2,
            "adapted": adapted,
            "time_adapted": self.var.time_adapted[:, adaptation_type],
            "T": np.full(
                self.n,
                self.model.config["agent_settings"]["farmers"]["expected_utility"][
                    "adaptation_well"
                ]["decision_horizon"],
            ),
            "discount_rate": self.var.discount_rate.data,
            "extra_constraint": extra_constraint,
        }

        # Calculate the EU of not adapting and adapting respectively
        SEUT_do_nothing = self.decision_module.calcEU_do_nothing(**decision_params)
        SEUT_adapt = self.decision_module.calcEU_adapt(**decision_params)

        assert (SEUT_do_nothing != -1).any or (SEUT_adapt != -1).any()

        SEUT_adaptation_decision = self.update_adaptation_decision(
            adaptation_type=adaptation_type,
            adapted=adapted,
            loan_duration=loan_duration,
            annual_cost=annual_cost,
            SEUT_do_nothing=SEUT_do_nothing,
            SEUT_adapt=SEUT_adapt,
        )

        # Update irrigation source for farmers who adapted
        self.var.irrigation_source[SEUT_adaptation_decision] = (
            self.var.irrigation_source_key["well"]
        )

        # Set their well depth
        self.var.well_depth[SEUT_adaptation_decision] = well_depth[
            SEUT_adaptation_decision
        ]

        # Print the percentage of adapted households
        percentage_adapted = round(
            np.sum(self.var.adapted[:, adaptation_type])
            / len(self.var.adapted[:, adaptation_type])
            * 100,
            2,
        )
        print("Irrigation well farms:", percentage_adapted, "(%)")

    def adapt_irrigation_efficiency(self, energy_cost, water_cost) -> None:
        """
        Handle the adaptation of farmers to irrigation wells.

        This function checks which farmers will adopt irrigation wells based on their expected utility
        and the provided constraints. It calculates the costs and the benefits for each farmer and updates
        their statuses (e.g., irrigation source, adaptation costs) accordingly.

        Note:

        TODO:
            - Possibly externalize hard-coded values.
        """
        # Constants
        adaptation_type = 2

        loan_duration = self.model.config["agent_settings"]["farmers"][
            "expected_utility"
        ]["adaptation_sprinkler"]["loan_duration"]

        # Placeholder
        # 0.5 because they first decide to irrigate half their field
        costs_irrigation_system = 1 * self.field_size_per_farmer * 0.5

        # interest_rate = self.get_value_per_farmer_from_region_id(
        #     self.var.lending_rate, self.model.current_time
        # )
        interest_rate = 0.05

        annual_cost = costs_irrigation_system * (
            interest_rate
            * (1 + interest_rate) ** loan_duration
            / ((1 + interest_rate) ** loan_duration - 1)
        )

        total_annual_costs_m2 = (
            annual_cost + self.var.all_loans_annual_cost[:, -1, 0]
        ) / self.field_size_per_farmer

        # Solely the annual cost of the adaptation
        annual_cost_m2 = annual_cost / self.field_size_per_farmer

        # Create mask for those who have access to irrigation water
        has_irrigation_access = ~np.all(
            self.var.yearly_abstraction_m3_by_farmer[:, 3, :] == 0, axis=1
        )

        # Reset farmers' status and irrigation type who exceeded the lifespan of their adaptation
        # or who's never had access to irrigation water
        expired_adaptations = (
            self.var.time_adapted[:, adaptation_type] == self.var.lifespan_irrigation
        ) | has_irrigation_access
        self.var.adapted[expired_adaptations, adaptation_type] = 0
        self.var.time_adapted[expired_adaptations, adaptation_type] = -1

        # To determine the benefit of irrigation, those who have above 90% irrigation efficiency have adapted
        adapted = np.where((self.var.adapted[:, adaptation_type] == 1), 1, 0)

        (
            energy_diff,
            water_diff,
        ) = self.adaptation_water_cost_difference(adapted, energy_cost, water_cost)

        (
            total_profits,
            profits_no_event,
            total_profits_adaptation,
            profits_no_event_adaptation,
        ) = self.profits_SEUT(adaptation_type, adapted)

        total_profits_adaptation = total_profits_adaptation + energy_diff + water_diff
        profits_no_event_adaptation = (
            profits_no_event_adaptation + energy_diff + water_diff
        )

        # Construct a dictionary of parameters to pass to the decision module functions
        decision_params = {
            "loan_duration": loan_duration,
            "expenditure_cap": self.var.expenditure_cap,
            "n_agents": self.n,
            "sigma": self.var.risk_aversion.data,
            "p_droughts": 1 / self.var.p_droughts[:-1],
            "total_profits_adaptation": total_profits_adaptation,
            "profits_no_event": profits_no_event,
            "profits_no_event_adaptation": profits_no_event_adaptation,
            "total_profits": total_profits,
            "risk_perception": self.var.risk_perception.data,
            "total_annual_costs": total_annual_costs_m2,
            "adaptation_costs": annual_cost_m2,
            "adapted": adapted,
            "time_adapted": self.var.time_adapted[:, adaptation_type],
            "T": np.full(
                self.n,
                self.model.config["agent_settings"]["farmers"]["expected_utility"][
                    "adaptation_sprinkler"
                ]["decision_horizon"],
            ),
            "discount_rate": self.var.discount_rate.data,
            "extra_constraint": has_irrigation_access,
        }

        # Calculate the EU of not adapting and adapting respectively
        SEUT_do_nothing = self.decision_module.calcEU_do_nothing(**decision_params)
        SEUT_adapt = self.decision_module.calcEU_adapt(**decision_params)

        assert (SEUT_do_nothing != -1).any or (SEUT_adapt != -1).any()

        SEUT_adaptation_decision = self.update_adaptation_decision(
            adaptation_type=adaptation_type,
            adapted=adapted,
            loan_duration=loan_duration,
            annual_cost=annual_cost,
            SEUT_do_nothing=SEUT_do_nothing,
            SEUT_adapt=SEUT_adapt,
        )

        # Update irrigation efficiency for farmers who adapted
        self.var.irrigation_efficiency[SEUT_adaptation_decision] = 0.9

        # Print the percentage of adapted households
        percentage_adapted = round(
            np.sum(self.var.adapted[:, adaptation_type])
            / len(self.var.adapted[:, adaptation_type])
            * 100,
            2,
        )
        print("Irrigation efficient farms:", percentage_adapted, "(%)")

    def adapt_irrigation_expansion(self, energy_cost, water_cost) -> None:
        # Constants
        adaptation_type = 3

        loan_duration = self.model.config["agent_settings"]["farmers"][
            "expected_utility"
        ]["adaptation_sprinkler"]["loan_duration"]

        # If the farmers have drip/sprinkler irrigation, they would also have additional costs of expanding that
        # Costs are less than the initial expansion
        adapted_irr_eff = np.where((self.var.adapted[:, 2] == 1), 1, 0)
        total_costs = np.zeros(self.n, dtype=np.float32)
        total_costs[adapted_irr_eff] = 2 * self.field_size_per_farmer * 0.5

        # interest_rate = self.get_value_per_farmer_from_region_id(
        #     self.var.lending_rate, self.model.current_time
        # )
        interest_rate = 0.05

        annual_cost = total_costs * (
            interest_rate
            * (1 + interest_rate) ** loan_duration
            / ((1 + interest_rate) ** loan_duration - 1)
        )

        # Farmers will have the same yearly water costs added if they expand
        annual_cost += energy_cost
        annual_cost += water_cost

        # Will also have the input/labor costs doubled
        annual_cost += np.sum(self.var.all_loans_annual_cost[:, 0, :], axis=1)

        total_annual_costs_m2 = (
            annual_cost + self.var.all_loans_annual_cost[:, -1, 0]
        ) / self.field_size_per_farmer

        annual_cost_m2 = annual_cost / self.field_size_per_farmer

        # Create mask for those who have access to irrigation water
        has_irrigation_access = np.all(
            self.var.yearly_abstraction_m3_by_farmer[:, 3, :] == 0, axis=1
        )

        # Reset farmers' status and irrigation type who exceeded the lifespan of their adaptation
        # or who's never had access to irrigation water
        expired_adaptations = (
            self.var.time_adapted[:, adaptation_type] == self.var.lifespan_irrigation
        ) | np.all(self.var.yearly_abstraction_m3_by_farmer[:, 3, :] == 0, axis=1)
        self.var.adapted[expired_adaptations, adaptation_type] = 0
        self.var.time_adapted[expired_adaptations, adaptation_type] = -1

        adapted = np.where((self.var.adapted[:, adaptation_type] == 1), 1, 0)

        (
            total_profits,
            profits_no_event,
            total_profits_adaptation,
            profits_no_event_adaptation,
        ) = self.profits_SEUT(adaptation_type, adapted)

        # Construct a dictionary of parameters to pass to the decision module functions
        decision_params = {
            "loan_duration": loan_duration,
            "expenditure_cap": self.var.expenditure_cap,
            "n_agents": self.n,
            "sigma": self.var.risk_aversion.data,
            "p_droughts": 1 / self.var.p_droughts[:-1],
            "total_profits_adaptation": total_profits_adaptation,
            "profits_no_event": profits_no_event,
            "profits_no_event_adaptation": profits_no_event_adaptation,
            "total_profits": total_profits,
            "risk_perception": self.var.risk_perception.data,
            "total_annual_costs": total_annual_costs_m2,
            "adaptation_costs": annual_cost_m2,
            "adapted": adapted,
            "time_adapted": self.var.time_adapted[:, adaptation_type],
            "T": np.full(
                self.n,
                self.model.config["agent_settings"]["farmers"]["expected_utility"][
                    "adaptation_sprinkler"
                ]["decision_horizon"],
            ),
            "discount_rate": self.var.discount_rate.data,
            "extra_constraint": has_irrigation_access,
        }

        # Calculate the EU of not adapting and adapting respectively
        SEUT_do_nothing = self.decision_module.calcEU_do_nothing(**decision_params)
        SEUT_adapt = self.decision_module.calcEU_adapt(**decision_params)

        assert (SEUT_do_nothing != -1).any or (SEUT_adapt != -1).any()

        SEUT_adaptation_decision = self.update_adaptation_decision(
            adaptation_type=adaptation_type,
            adapted=adapted,
            loan_duration=loan_duration,
            annual_cost=annual_cost,
            SEUT_do_nothing=SEUT_do_nothing,
            SEUT_adapt=SEUT_adapt,
        )

        # Update irrigation efficiency for farmers who adapted
        self.var.fraction_irrigated_field[SEUT_adaptation_decision] = 1

        # Print the percentage of adapted households
        percentage_adapted = round(
            np.sum(self.var.adapted[:, adaptation_type])
            / len(self.var.adapted[:, adaptation_type])
            * 100,
            2,
        )
        print("Irrigation expanded farms:", percentage_adapted, "(%)")

    def update_adaptation_decision(
        self,
        adaptation_type,
        adapted,
        loan_duration,
        annual_cost,
        SEUT_do_nothing,
        SEUT_adapt,
    ):
        # Compare EU values for those who haven't adapted yet and get boolean results
        SEUT_adaptation_decision = SEUT_adapt > SEUT_do_nothing

        social_network_adaptation = adapted[self.var.social_network]

        # Check whether adapting agents have adaptation type in their network and create mask
        network_has_adaptation = np.any(social_network_adaptation == 1, axis=1)

        # Increase intention factor if someone in network has crop
        intention_factor_adjusted = self.var.intention_factor.copy()
        intention_factor_adjusted[network_has_adaptation] += 0.3

        # Determine whether it passed the intention threshold
        random_values = np.random.rand(*intention_factor_adjusted.shape)
        intention_mask = random_values < intention_factor_adjusted

        SEUT_adaptation_decision = SEUT_adaptation_decision & intention_mask

        # Update the adaptation status
        self.var.adapted[SEUT_adaptation_decision, adaptation_type] = 1

        # Reset the timer for newly adapting farmers and update timers for others
        self.var.time_adapted[SEUT_adaptation_decision, adaptation_type] = 0
        self.var.time_adapted[
            self.var.time_adapted[:, adaptation_type] != -1, adaptation_type
        ] += 1

        # Update annual costs and disposable income for adapted farmers
        self.var.all_loans_annual_cost[
            SEUT_adaptation_decision, adaptation_type + 1, 0
        ] += annual_cost[SEUT_adaptation_decision]  # For wells specifically
        self.var.all_loans_annual_cost[SEUT_adaptation_decision, -1, 0] += annual_cost[
            SEUT_adaptation_decision
        ]  # Total loan amount

        # set loan tracker
        self.var.loan_tracker[SEUT_adaptation_decision, adaptation_type + 1, 0] += (
            loan_duration
        )

        return SEUT_adaptation_decision

    def calculate_water_costs(self) -> Tuple[np.ndarray, np.ndarray, np.ndarray]:
        """
        Calculate the water and energy costs per agent and the average extraction speed.

        This method computes the energy costs for agents using groundwater, the water costs for all agents
        depending on their water source, and the average extraction speed per agent. It also updates the
        loans and annual costs associated with water and energy use.

        Returns:
            Tuple[np.ndarray, np.ndarray, np.ndarray]: A tuple containing:
                - energy_costs (np.ndarray): Energy costs per agent (LCU/year).
                - water_costs (np.ndarray): Water costs per agent (LCU/year).
                - average_extraction_speed (np.ndarray): Average water extraction speed per agent (m³/s).
        """
        # Get electricity costs per agent based on their region and current time
        electricity_costs = np.full(
            self.n,
            self.get_value_per_farmer_from_region_id(
                self.electricity_cost, self.model.current_time
            ),
            dtype=np.float32,
        )

        # Initialize energy and water costs arrays
        energy_costs = np.zeros(self.n, dtype=np.float32)
        water_costs = np.zeros(self.n, dtype=np.float32)

        # Compute total pump duration per agent (average over crops)
        total_pump_duration = np.mean(self.var.total_crop_age, axis=1)

        # Get groundwater depth per agent and ensure non-negative values
        groundwater_depth = self.groundwater_depth.copy()
        groundwater_depth[groundwater_depth < 0] = 0

        # Create unique groups based on crop combinations and elevation
        crop_elevation_group = self.create_unique_groups()
        unique_crop_groups = np.unique(crop_elevation_group, axis=0)

        # Initialize array to store average extraction per unique group
        average_extraction_array = np.full(len(unique_crop_groups), 0, dtype=np.float32)

        # Compute yearly water abstraction per m² per agent
        yearly_abstraction_m3_per_m2 = (
            self.var.yearly_abstraction_m3_by_farmer
            / self.field_size_per_farmer[..., None, None]
        )

        # Loop over each unique crop group to compute average extraction
        for idx, crop_combination in enumerate(unique_crop_groups):
            # Find agents belonging to the current unique crop group
            unique_farmer_group = np.where(
                (crop_elevation_group == crop_combination[None, ...]).all(axis=1)
            )[0]

            # Extract the abstraction values for the group, excluding zeros
            extraction_values = yearly_abstraction_m3_per_m2[unique_farmer_group, :3, :]
            non_zero_extractions = extraction_values[extraction_values != 0]

            # Compute average extraction for the group if there are non-zero values
            if non_zero_extractions.size > 0:
                average_extraction = np.mean(non_zero_extractions)  # m³ per m² per year
            else:
                average_extraction = 0.0

            # If the farmer is not rainfed (farmer_class != 3), store the average extraction
            if crop_combination[-1] != 3:
                average_extraction_array[idx] = average_extraction

        # Map each agent to their corresponding average extraction value
        positions_agent = np.array(
            [
                np.where((unique_crop_groups == group).all(axis=1))[0][0]
                for group in crop_elevation_group
            ]
        )
        average_extraction_m2 = average_extraction_array[positions_agent]

        # Compute average extraction per agent (m³/year)
        average_extraction = average_extraction_m2 * self.field_size_per_farmer

        # Compute average extraction speed per agent (m³/s)
        average_extraction_speed = (
            average_extraction / 365 / self.var.pump_hours / 3600
        )  # Convert from m³/year to m³/s

        # Create boolean masks for different types of water sources
        mask_channel = self.var.farmer_class == 0
        mask_reservoir = self.var.farmer_class == 1
        mask_groundwater = self.var.farmer_class == 2

        # Compute power required for groundwater extraction per agent (kW)
        power = (
            self.var.specific_weight_water
            * groundwater_depth[mask_groundwater]
            * average_extraction_speed[mask_groundwater]
            / self.var.pump_efficiency
        ) / 1000  # Convert from W to kW

        # Compute energy consumption per agent (kWh/year)
        energy = power * (total_pump_duration[mask_groundwater] * self.var.pump_hours)

        # Get energy cost rate per agent (LCU per kWh)
        energy_cost_rate = electricity_costs[mask_groundwater]

        # Compute energy costs per agent (LCU/year)
        energy_costs[mask_groundwater] = energy * energy_cost_rate

        # Compute water costs for agents using channel water (LCU/year)
        water_costs[mask_channel] = (
            average_extraction[mask_channel] * self.var.water_costs_m3_channel
        )

        # Compute water costs for agents using reservoir water (LCU/year)
        water_costs[mask_reservoir] = (
            average_extraction[mask_reservoir] * self.var.water_costs_m3_reservoir
        )

        # Compute water costs for agents using groundwater (LCU/year)
        water_costs[mask_groundwater] = (
            average_extraction[mask_groundwater] * self.var.water_costs_m3_groundwater
        )

        # Assume minimal interest rate as farmers pay directly
        interest_rate_farmer = 0.0001  # Annual interest rate
        loan_duration = 2  # Loan duration in years

        # Compute annual cost of water and energy using annuity formula
        # A = P * [r(1+r)^n] / [(1+r)^n -1], where P is principal, r is interest rate, n is loan duration
        annuity_factor = (
            interest_rate_farmer
            * (1 + interest_rate_farmer) ** loan_duration
            / ((1 + interest_rate_farmer) ** loan_duration - 1)
        )
        annual_cost_water_energy = (water_costs + energy_costs) * annuity_factor

        # Update loan records with the annual cost of water and energy
        for i in range(4):
            # Find the first available loan slot
            if np.all(self.var.all_loans_annual_cost.data[:, 5, i] == 0):
                self.var.all_loans_annual_cost.data[:, 5, i] = annual_cost_water_energy
                self.var.loan_tracker[annual_cost_water_energy > 0, 5, i] = (
                    loan_duration
                )
                break

        # Add the annual cost to the total loan annual costs
        self.var.all_loans_annual_cost.data[:, -1, 0] += annual_cost_water_energy

        return energy_costs, water_costs, average_extraction_speed

    def calculate_well_costs_global(
        self, groundwater_depth: np.ndarray, average_extraction_speed: np.ndarray
    ) -> Tuple[np.ndarray, np.ndarray]:
        """
        Calculate the annual costs associated with well installation and operation globally.

        This function computes the annual costs for installing wells, maintaining them, and the energy costs
        associated with pumping groundwater for each agent (farmer). It takes into account regional variations
        in costs and agent-specific parameters such as groundwater depth and extraction speed.

        Parameters:
            groundwater_depth (np.ndarray): Array of groundwater depths per agent (in meters).
            average_extraction_speed (np.ndarray): Array of average water extraction speeds per agent (m³/s).

        Returns:
            Tuple[np.ndarray, np.ndarray]:
                - annual_cost (np.ndarray): Annual cost per agent (local currency units per year).
                - potential_well_length (np.ndarray): Potential well length per agent (in meters).
        """

        # Retrieve aquifer-specific unit costs for well drilling per meter
        well_cost_class_1 = self.get_value_per_farmer_from_region_id(
            self.why_10, self.model.current_time
        )
        well_cost_class_2 = self.get_value_per_farmer_from_region_id(
            self.why_20, self.model.current_time
        )
        well_cost_class_3 = self.get_value_per_farmer_from_region_id(
            self.why_30, self.model.current_time
        )

        # Initialize the well unit cost array with zeros
        well_unit_cost = np.zeros_like(self.var.why_class, dtype=np.float32)

        # Assign unit costs to each agent based on their well class using boolean indexing
        well_unit_cost[self.var.why_class == 1] = well_cost_class_1[
            self.var.why_class == 1
        ]
        well_unit_cost[self.var.why_class == 2] = well_cost_class_2[
            self.var.why_class == 2
        ]
        well_unit_cost[self.var.why_class == 3] = well_cost_class_3[
            self.var.why_class == 3
        ]

        # Get electricity costs per agent based on their region and current time
        electricity_costs = self.get_value_per_farmer_from_region_id(
            self.electricity_cost, self.model.current_time
        )

        # Calculate potential well length per agent
        # Potential well length is the sum of the maximum initial saturated thickness and the groundwater depth
        potential_well_length = self.var.max_initial_sat_thickness + groundwater_depth

        # Calculate the installation cost per agent (cost per meter * potential well length)
        install_cost = well_unit_cost * potential_well_length

        # Calculate maintenance cost per agent (as a fraction of the installation cost)
        maintenance_cost = self.var.maintenance_factor * install_cost

        # Calculate the total pump duration per agent (average over crops)
        total_pump_duration = np.mean(self.var.total_crop_age, axis=1)  # days

        # Calculate the power required per agent for pumping groundwater (in kilowatts)
        # specific_weight_water (N/m³), groundwater_depth (m), average_extraction_speed (m³/s), pump_efficiency (%)
        power = (
            self.var.specific_weight_water
            * groundwater_depth
            * average_extraction_speed
            / self.var.pump_efficiency
        ) / 1000  # Convert from watts to kilowatts

        # Calculate the energy consumption per agent (in kilowatt-hours)
        # power (kW), total_pump_duration (days), pump_hours (hours per day)
        energy = power * (total_pump_duration * self.var.pump_hours)

        # Get energy cost rate per agent (local currency units per kilowatt-hour)
        energy_cost_rate = electricity_costs

        # Calculate the energy cost per agent (local currency units per year)
        energy_cost = energy * energy_cost_rate

        # Fetch loan configuration for well installation
        loan_config = self.model.config["agent_settings"]["farmers"][
            "expected_utility"
        ]["adaptation_well"]
        loan_duration = loan_config["loan_duration"]  # Loan duration in years

        # Calculate annuity factor for loan repayment using the annuity formula
        # A = P * [r(1+r)^n] / [(1+r)^n -1], where:
        # A = annual payment, P = principal amount (install_cost), r = interest rate, n = loan duration
        interest_rate = 0.05

        n = loan_duration
        annuity_factor = (interest_rate * (1 + interest_rate) ** n) / (
            (1 + interest_rate) ** n - 1
        )

        # Calculate the annual cost per agent (local currency units per year)
        annual_cost = (install_cost * annuity_factor) + energy_cost + maintenance_cost

        return annual_cost, potential_well_length

    def profits_SEUT(
        self, adaptation_type: int, adapted: np.ndarray = None
    ) -> Union[
        Tuple[np.ndarray, np.ndarray],
        Tuple[np.ndarray, np.ndarray, np.ndarray, np.ndarray],
    ]:
        """
        Calculate total profits under different drought probability scenarios, with and without adaptation measures
        for adaptation types 0 and 1.

        Parameters:
            adaptation_type (int): The type of adaptation to consider.
                - 0: No adaptation.
                - 1: Adaptation Type 1 (e.g., installing wells).
            adapted (np.ndarray, optional): An array indicating which agents have adapted (relevant for adaptation_type == 1).

        Returns:
            Depending on adaptation_type, returns a tuple containing total profits and profits under 'no drought' scenario,
            possibly including adaptation profits.
        """

        # Main function logic
        yield_ratios = self.convert_probability_to_yield_ratio()

        # Create a mask for valid crops (exclude non-crop values)
        crops_mask = (self.var.crop_calendar[:, :, 0] >= 0) & (
            self.var.crop_calendar[:, :, 0]
            < len(self.var.crop_data["reference_yield_kg_m2"])
        )

        # Create an array filled with NaNs for reference data
        nan_array = np.full_like(
            self.var.crop_calendar[:, :, 0], fill_value=np.nan, dtype=float
        )

        # Compute profits without adaptation
        total_profits = self.compute_total_profits(yield_ratios, crops_mask, nan_array)
        total_profits, profits_no_event = self.format_results(total_profits)

        # Handle adaptation types 0 and 1
        if adaptation_type != 0:
            # Adaptation Type 1: e.g., installing wells
            gains_adaptation = self.adaptation_yield_ratio_difference(
                adapted, yield_ratios
            )
            # Adjust yield ratios with adaptation gains
            yield_ratios_adaptation = np.clip(yield_ratios + gains_adaptation, 0, 1)
            # Compute profits with adaptation
            total_profits_adaptation = self.compute_total_profits(
                yield_ratios_adaptation, crops_mask, nan_array
            )
            total_profits_adaptation, profits_no_event_adaptation = self.format_results(
                total_profits_adaptation
            )
            return (
                total_profits,
                profits_no_event,
                total_profits_adaptation,
                profits_no_event_adaptation,
            )
        else:
            # No adaptation (adaptation_type == 0)
            return total_profits, profits_no_event

    def profits_SEUT_crops(
        self, unique_crop_calendars
    ) -> Tuple[
        np.ndarray,
        np.ndarray,
        np.ndarray,
        np.ndarray,
        np.ndarray,
        np.ndarray,
        np.ndarray,
        np.ndarray,
    ]:
        """
        Calculate total profits under different drought probability scenarios with crop adaptation measures (Adaptation Type 2).

        Returns:
            Tuple containing profits without adaptation, profits with adaptation options, and additional data.
        """

        # Main function logic
        yield_ratios = self.convert_probability_to_yield_ratio()

        # Create a mask for valid crops (exclude non-crop values)
        crops_mask = (self.var.crop_calendar[:, :, 0] >= 0) & (
            self.var.crop_calendar[:, :, 0]
            < len(self.var.crop_data["reference_yield_kg_m2"])
        )

        # Create an array filled with NaNs for reference data
        nan_array = np.full_like(
            self.var.crop_calendar[:, :, 0], fill_value=np.nan, dtype=float
        )

        # Compute profits without adaptation
        total_profits = self.compute_total_profits(yield_ratios, crops_mask, nan_array)
        total_profits, profits_no_event = self.format_results(total_profits)

        crop_elevation_group = self.create_unique_groups()

        unique_crop_groups, group_indices = np.unique(
            crop_elevation_group, axis=0, return_inverse=True
        )

        # Calculate the yield gains for crop switching for different farmers
        (
            yield_gains,
            new_crop_nr,
            new_farmer_id,
        ) = crop_yield_ratio_difference_test_njit(
            yield_ratios=yield_ratios,
            crop_elevation_group=crop_elevation_group,
            unique_crop_groups=unique_crop_groups,
            group_indices=group_indices,
            crop_calendar=self.var.crop_calendar.data,
            unique_crop_calendars=unique_crop_calendars,
            p_droughts=self.var.p_droughts,
        )

        total_profits_adaptation = np.full(
            (len(unique_crop_calendars), len(self.var.p_droughts[:-1]), self.n),
            0.0,
            dtype=np.float32,
        )
        profits_no_event_adaptation = np.full(
            (len(unique_crop_calendars), self.n),
            0.0,
            dtype=np.float32,
        )

        for crop_option in range(len(unique_crop_calendars)):
            yield_gains_option = yield_gains[:, crop_option, :]
            # Adjust yield ratios with adaptation gains
            yield_ratios_adaptation_option = np.clip(
                yield_ratios + yield_gains_option, 0, 1
            )

            # Compute profits with adaptation options
            total_profits_adaptation_option = self.compute_total_profits(
                yield_ratios_adaptation_option, crops_mask, nan_array
            )
            (
                total_profits_adaptation_option,
                profits_no_event_adaptation_option,
            ) = self.format_results(total_profits_adaptation_option)

            total_profits_adaptation[crop_option, :, :] = (
                total_profits_adaptation_option
            )
            profits_no_event_adaptation[crop_option, :] = (
                profits_no_event_adaptation_option
            )

        return (
            total_profits,
            profits_no_event,
            total_profits_adaptation,
            profits_no_event_adaptation,
            new_crop_nr,
            new_farmer_id,
        )

    def compute_total_profits(
        self, yield_ratios: np.ndarray, crops_mask: np.ndarray, nan_array: np.ndarray
    ) -> np.ndarray:
        """
        Compute total profits for all agents across different drought scenarios.

        Parameters:
            yield_ratios (np.ndarray): Yield ratios for agents under different drought scenarios.
            crops_mask (np.ndarray): Mask indicating valid crop entries.
            nan_array (np.ndarray): Array filled with NaNs for reference.

        Returns:
            np.ndarray: Total profits for agents under each drought scenario.
        """
        total_profits = np.zeros((self.n, yield_ratios.shape[1]))
        for col in range(yield_ratios.shape[1]):
            total_profits[:, col] = self.yield_ratio_to_profit(
                yield_ratios[:, col], crops_mask, nan_array
            )
        return total_profits

    def format_results(
        self, total_profits: np.ndarray
    ) -> Tuple[np.ndarray, np.ndarray]:
        """
        Transpose and slice the total profits matrix, and extract the 'no drought' scenario profits.

        Parameters:
            total_profits (np.ndarray): Total profits matrix.

        Returns:
            Tuple[np.ndarray, np.ndarray]: Transposed profits and 'no drought' scenario profits.
        """
        total_profits = total_profits.T
        profits_no_event = total_profits[-1, :]
        total_profits = total_profits[:-1, :]
        return total_profits, profits_no_event

    def convert_probability_to_yield_ratio(self) -> np.ndarray:
        """
        Convert drought probabilities to yield ratios based on the given polynomial relationship.

        For each farmer's yield-probability relationship (represented as a polynomial),
        this function calculates the inverse of the relationship and then applies the
        inverted polynomial to a set of given probabilities to obtain yield ratios.
        The resulting yield ratios are then adjusted to lie between 0 and 1. The final
        results are stored in `self.var.yield_ratios_drought_event`.

        Note:
            - It assumes that the polynomial relationship is invertible.
            - Adjusts yield ratios to be non-negative and capped at 1.0.
        """

        def logarithmic_function(probability, params):
            a = params[:, 0]
            b = params[:, 1]
            x = probability[:, np.newaxis]
            return a * np.log10(x) + b

        def exponential_function(probability, params):
            # Extract parameters
            a = params[:, 0]  # Shape: (num_agents,)
            b = params[:, 1]  # Shape: (num_agents,)
            x = probability  # Shape: (num_events,)

            # Reshape arrays for broadcasting
            a = a[:, np.newaxis]  # Shape: (num_agents, 1)
            b = b[:, np.newaxis]  # Shape: (num_agents, 1)
            x = x[np.newaxis, :]  # Shape: (1, num_events)

            # Compute the exponential function
            return a * np.exp(b * x)  # Shape: (num_agents, num_events)

        yield_ratios = exponential_function(
            1 / self.var.p_droughts, self.var.farmer_yield_probability_relation
        )

        # Adjust the yield ratios to lie between 0 and 1
        yield_ratios = np.clip(yield_ratios, 0, 1)

        # Store the results in a global variable
        self.var.yield_ratios_drought_event = yield_ratios[:]

        return self.var.yield_ratios_drought_event

    def create_unique_groups(self, N=5):
        """
        Create unique groups based on elevation data and merge with crop calendar.

        Parameters:
        N (int): Number of groups to divide the elevation data into.

        Returns:
        numpy.ndarray: Merged array with crop calendar and elevation distribution groups.
        """
        # Calculating the thresholds for the N groups
        percentiles = [100 * i / N for i in range(1, N)]
        basin_elevation_thresholds = np.percentile(self.var.elevation.data, percentiles)

        # assign group labels
        distribution_array = np.digitize(
            self.var.elevation.data, bins=basin_elevation_thresholds, right=False
        )

        # Merging crop calendar and distribution array
        crop_elevation_group = np.hstack(
            (
                self.var.crop_calendar[:, :, 0],
                distribution_array.reshape(-1, 1),
                self.var.farmer_class.reshape(-1, 1),
            )
        )

        return crop_elevation_group.astype(np.int32)

    def adaptation_yield_ratio_difference(
        self, adapted: np.ndarray, yield_ratios
    ) -> np.ndarray:
        """
        Calculate the relative yield ratio improvement for farmers adopting a certain adaptation.

        This function determines how much better farmers that have adopted a particular adaptation
        are doing in terms of their yield ratio as compared to those who haven't.

        Args:
            adaptation_type: The type of adaptation being considered.

        Returns:
            An array representing the relative yield ratio improvement for each agent.

        TO DO: vectorize
        """

        crop_elevation_group = self.create_unique_groups()

        # Initialize array to store relative yield ratio improvement for unique groups
        unique_yield_ratio_gain_relative = np.zeros(
            (len(np.unique(crop_elevation_group, axis=0)), len(self.var.p_droughts)),
            dtype=np.float32,
        )

        # Get unique groups and group indices
        unique_groups, group_indices = np.unique(
            crop_elevation_group, axis=0, return_inverse=True
        )

        # Loop over each unique group of farmers to determine their average yield ratio
        for idx, unique_combination in enumerate(unique_groups):
            unique_farmer_groups = (
                crop_elevation_group == unique_combination[None, ...]
            ).all(axis=1)

            # Groups compare yield between those who have well (2) and those that dont
            unique_combination_adapted = unique_combination.copy()
            unique_combination_adapted[-1] = 2
            unique_farmer_groups_adapted = (
                crop_elevation_group == unique_combination_adapted[None, ...]
            ).all(axis=1)

            if (
                np.count_nonzero(unique_farmer_groups) != 0
                and np.count_nonzero(unique_farmer_groups_adapted) != 0
            ):
                # Calculate mean yield ratio over past years for both adapted and unadapted groups
                unadapted_yield_ratio = np.mean(
                    yield_ratios[unique_farmer_groups, :], axis=0
                )
                adapted_yield_ratio = np.mean(
                    yield_ratios[unique_farmer_groups_adapted, :], axis=0
                )

                yield_ratio_gain = adapted_yield_ratio - unadapted_yield_ratio

                unique_yield_ratio_gain_relative[idx, :] = yield_ratio_gain

        # Convert group-based results into agent-specific results
        gains_adaptation = unique_yield_ratio_gain_relative[group_indices, :]

        assert np.max(gains_adaptation) != np.inf, "gains adaptation value is inf"

        return gains_adaptation

    def adaptation_water_cost_difference(
        self, adapted: np.ndarray, energy_cost, water_cost
    ) -> Tuple[np.ndarray, np.ndarray]:
        """
        Calculate the relative yield ratio improvement for farmers adopting a certain adaptation.

        This function determines how much better farmers that have adopted a particular adaptation
        are doing in terms of their yield ratio as compared to those who haven't.

        Args:
            adapted (np.ndarray): Array indicating adaptation status (0 or 1) for each agent.
            energy_cost (np.ndarray): Array of energy costs for each agent.
            water_cost (np.ndarray): Array of water costs for each agent.

        Returns:
            Tuple[np.ndarray, np.ndarray]: Arrays representing the relative energy cost and water cost improvements for each agent.
        """

        # Create unique groups based on elevation data
        crop_elevation_group = self.create_unique_groups()

        # Get unique groups and group indices
        unique_groups, group_indices = np.unique(
            crop_elevation_group, axis=0, return_inverse=True
        )

        n_groups = unique_groups.shape[0]

        # Initialize arrays to store gains per group
        unique_water_cost_gain = np.zeros(n_groups, dtype=np.float32)
        unique_energy_cost_gain = np.zeros(n_groups, dtype=np.float32)

        # For each group, compute gains
        for g in range(n_groups):
            # Agents in the current group
            group_members = group_indices == g

            # Split agents into adapted and unadapted within the group
            unadapted_agents = group_members & (adapted == 0)
            adapted_agents = group_members & (adapted == 1)

            # Check if both adapted and unadapted agents are present
            if np.any(unadapted_agents) and np.any(adapted_agents):
                # Calculate mean water and energy costs for unadapted agents
                unadapted_water_cost = np.mean(water_cost[unadapted_agents], axis=0)
                unadapted_energy_cost = np.mean(energy_cost[unadapted_agents], axis=0)

                # Calculate mean water and energy costs for adapted agents
                adapted_water_cost = np.mean(water_cost[adapted_agents], axis=0)
                adapted_energy_cost = np.mean(energy_cost[adapted_agents], axis=0)

                # Calculate gains
                water_cost_gain = adapted_water_cost - unadapted_water_cost
                energy_cost_gain = adapted_energy_cost - unadapted_energy_cost

                # Store gains for the group
                unique_water_cost_gain[g] = water_cost_gain
                unique_energy_cost_gain[g] = energy_cost_gain
            else:
                # If not enough data, set gains to zero or np.nan
                unique_water_cost_gain[g] = 0  # or np.nan
                unique_energy_cost_gain[g] = 0  # or np.nan

        # Map gains back to agents using group indices
        water_cost_adaptation_gain = unique_water_cost_gain[group_indices]
        energy_cost_adaptation_gain = unique_energy_cost_gain[group_indices]

        return energy_cost_adaptation_gain, water_cost_adaptation_gain

    def yield_ratio_to_profit(
        self, yield_ratios: np.ndarray, crops_mask: np.ndarray, nan_array: np.ndarray
    ) -> np.ndarray:
        """
        Convert yield ratios to monetary profit values.

        This function computes the profit values for each crop based on given yield ratios.
        The profit is calculated by multiplying the crop yield in kilograms per sqr. meter with
        the average crop price. The function leverages various data inputs, such as current crop
        prices and reference yields.

        Args:
            yield_ratios: The array of yield ratios for the crops.
            crops_mask: A mask that denotes valid crops, based on certain conditions.
            array_with_reference: An array initialized with NaNs, later used to store reference yields and crop prices.

        Returns:
            An array representing the profit values for each crop based on the given yield ratios.

        Note:
            - It assumes that the crop prices are non-NaN for the current model time.
            - The function asserts that crop yields in kg are always non-negative.

        TODO: Take the average crop prices over the last x years.
        """

        # Create blank arrays with only nans
        array_with_reference_yield = nan_array.copy()
        array_with_price = nan_array.copy()

        # Check if prices are monthly or yearly
        price_frequency = self.model.config["agent_settings"]["market"][
            "price_frequency"
        ]

        if price_frequency == "monthly":
            total_price = 0
            month_count = 0

            # Ending date and start date set to one year prior
            end_date = self.model.current_time
            start_date = datetime(end_date.year - 1, 1, 1)

            # Loop through each month from start_date to end_date to get the sum of crop costs over the past year
            current_date = start_date
            while current_date <= end_date:
                assert self.crop_prices[0] is not None, (
                    "behavior needs crop prices to work"
                )
                monthly_price = self.crop_prices[1][
                    self.crop_prices[0].get(current_date)
                ]
                total_price += monthly_price
                # Move to the next month
                if current_date.month == 12:
                    current_date = datetime(current_date.year + 1, 1, 1)
                else:
                    current_date = datetime(
                        current_date.year, current_date.month + 1, 1
                    )
                month_count += 1

            # Calculate the average price over the last year
            crop_prices = total_price / month_count

        else:
            crop_prices = self.agents.market.crop_prices[self.var.region_id]

        # Assign the reference yield and current crop price to the array based on valid crop mask
        array_with_price[crops_mask] = np.take(
            crop_prices, self.var.crop_calendar[:, :, 0][crops_mask].astype(int)
        )
        assert not np.isnan(
            array_with_price[crops_mask]
        ).any()  # Ensure there are no NaN values in crop prices

        array_with_reference_yield[crops_mask] = np.take(
            self.var.crop_data["reference_yield_kg_m2"].values,
            self.var.crop_calendar[:, :, 0][crops_mask].astype(int),
        )

        # Calculate the product of the average reference yield and average crop price ignoring NaN values
        reference_profit_m2 = np.nansum(
            array_with_reference_yield * array_with_price, axis=1
        )
        assert (
            reference_profit_m2 >= 0
        ).all()  # Ensure all crop yields are non-negative

        # Calculate profit by multiplying yield with price
        profit_m2 = yield_ratios * reference_profit_m2

        return profit_m2

    def update_loans(self) -> None:
        # Subtract 1 off each loan duration, except if that loan is at 0
        self.var.loan_tracker -= self.var.loan_tracker != 0
        # If the loan tracker is at 0, cancel the loan amount and subtract it of the total
        expired_loan_mask = self.var.loan_tracker == 0

        # Add a column to make it the same shape as the loan amount array
        new_column = np.full((self.n, 1, 5), False)
        expired_loan_mask = np.column_stack((expired_loan_mask, new_column))

        # Sum the expired loan amounts
        ending_loans = expired_loan_mask * self.var.all_loans_annual_cost
        total_loan_reduction = np.sum(ending_loans, axis=(1, 2))

        # Subtract it from the total loans and set expired loans to 0
        self.var.all_loans_annual_cost[:, -1, 0] -= total_loan_reduction
        self.var.all_loans_annual_cost[expired_loan_mask] = 0

        # Adjust for inflation in separate array for export
        # Calculate the cumulative inflation from the start year to the current year for each farmer
        inflation_arrays = [
            self.get_value_per_farmer_from_region_id(
                self.inflation_rate, datetime(year, 1, 1)
            )
            for year in range(
                self.model.config["general"]["spinup_time"].year,
                self.model.current_time.year + 1,
            )
        ]

        cum_inflation = np.ones_like(inflation_arrays[0])
        for inflation in inflation_arrays:
            cum_inflation *= inflation

        self.var.adjusted_annual_loan_cost = (
            self.var.all_loans_annual_cost / cum_inflation[..., None, None]
        )

    def get_value_per_farmer_from_region_id(self, data, time) -> np.ndarray:
        index = data[0].get(time)
        unique_region_ids, inv = np.unique(self.var.region_id, return_inverse=True)
        values = np.full_like(unique_region_ids, np.nan, dtype=np.float32)
        for i, region_id in enumerate(unique_region_ids):
            values[i] = data[1][region_id][index]
        return values[inv]

    @staticmethod
    @njit(cache=True)
    def field_size_per_farmer_numba(
        field_indices_by_farmer: np.ndarray,
        field_indices: np.ndarray,
        cell_area: np.ndarray,
    ) -> np.ndarray:
        """Gets the field size for each farmer.

        Args:
            field_indices_by_farmer: This array contains the indices where the fields of a farmer are stored in `field_indices`.
            field_indices: This array contains the indices of all fields, ordered by farmer. In other words, if a farmer owns multiple fields, the indices of the fields are indices.
            cell_area: Subarray of cell_area.

        Returns:
            field_size_per_farmer: Field size for each farmer in m2.
        """
        field_size_per_farmer = np.zeros(
            field_indices_by_farmer.shape[0], dtype=np.float32
        )
        for farmer in range(field_indices_by_farmer.shape[0]):
            for field in get_farmer_HRUs(
                field_indices, field_indices_by_farmer, farmer
            ):
                field_size_per_farmer[farmer] += cell_area[field]
        return field_size_per_farmer

    @property
    def field_size_per_farmer(self) -> np.ndarray:
        """Gets the field size for each farmer.

        Returns:
            field_size_per_farmer: Field size for each farmer in m2.
        """
        return self.field_size_per_farmer_numba(
            self.var.field_indices_by_farmer.data,
            self.var.field_indices,
            self.HRU.var.cellArea,
        )

    @property
    def irrigated_fields(self) -> np.ndarray:
        """Gets the indices of fields that are irrigated.

        Returns:
            irrigated_fields: Indices of fields that are irrigated.
        """
        is_irrigated = np.take(
            self.var.irrigation_source != self.var.irrigation_source_key["no"],
            self.HRU.var.land_owners,
        )
        is_irrigated[self.HRU.var.land_owners == -1] = False
        return is_irrigated

    @property
    def groundwater_depth(self):
        groundwater_depth = get_farmer_groundwater_depth(
            self.n,
            self.model.groundwater.groundwater_depth,
            self.HRU.var.HRU_to_grid,
            self.var.field_indices,
            self.var.field_indices_by_farmer.data,
            self.HRU.var.cellArea,
        )
        assert not np.isnan(groundwater_depth).any(), "groundwater depth is nan"
        return groundwater_depth

    def create_agent_classes(self, *characteristics):
        agent_classes = np.unique(
            np.stack(characteristics), axis=1, return_inverse=True
        )[1]
        return agent_classes

    def step(self) -> None:
        """
        This function is called at the beginning of each timestep.

        Then, farmers harvest and plant crops.
        """

        self.harvest()
        self.plant()
        self.water_abstraction_sum()

        ## yearly actions
        if self.model.current_time.month == 1 and self.model.current_time.day == 1:
            # Set yearly yield ratio based on the difference between saved actual and potential profit
            self.var.yearly_yield_ratio = (
                self.var.yearly_profits / self.var.yearly_potential_profits
            )

            self.save_yearly_spei()

            # reset the irrigation limit, but only if a full year has passed already. Otherwise
            # the cumulative water deficit is not year completed.
            if self.model.current_time.year - 1 > self.model.spinup_start.year:
                self.var.remaining_irrigation_limit_m3[:] = (
                    self.var.irrigation_limit_m3[:]
                )

            # Set to 0 if channel abstraction is bigger than reservoir and groundwater, 1 for reservoir, 2 for groundwater and 3 no abstraction
            main_irrigation_source = np.argmax(
                self.var.yearly_abstraction_m3_by_farmer[:, :3, 0], axis=1
            )
            # Set to 3 for precipitation if there is no abstraction
            main_irrigation_source[
                self.var.yearly_abstraction_m3_by_farmer[:, :3, 0].sum(axis=1) == 0
            ] = 3

            self.var.farmer_class[:] = self.create_agent_classes(
                main_irrigation_source, self.farmer_command_area
            )

            print(
                "well",
                np.mean(self.var.yearly_yield_ratio[self.var.farmer_class == 2, 1]),
                "no well",
                np.mean(self.var.yearly_yield_ratio[self.var.farmer_class == 3, 1]),
                "total_mean",
                np.mean(self.var.yearly_yield_ratio[:, 1]),
            )

            timer = TimingModule("crop_farmers")

            energy_cost, water_cost, average_extraction_speed = (
                self.calculate_water_costs()
            )

            timer.new_split("water & energy costs")

            if (
                not self.model.spinup
                and "ruleset" in self.config
                and not self.config["ruleset"] == "no-adaptation"
            ):
                # Determine the relation between drought probability and yield
                # self.calculate_yield_spei_relation()
                self.calculate_yield_spei_relation_group()
                # self.calculate_yield_spei_relation_test_group()
                timer.new_split("yield-spei relation")

                # These adaptations can only be done if there is a yield-probability relation
                if not np.all(self.var.farmer_yield_probability_relation == 0):
                    if (
                        not self.config["expected_utility"]["adaptation_well"][
                            "ruleset"
                        ]
                        == "no-adaptation"
                    ):
                        self.adapt_irrigation_well(
                            average_extraction_speed, energy_cost, water_cost
                        )
                        timer.new_split("irr well")
                    if (
                        not self.config["expected_utility"]["adaptation_sprinkler"][
                            "ruleset"
                        ]
                        == "no-adaptation"
                    ):
                        self.adapt_irrigation_efficiency(energy_cost, water_cost)
                        timer.new_split("irr efficiency")
                    if (
                        not self.config["expected_utility"][
                            "adaptation_irrigation_expansion"
                        ]["ruleset"]
                        == "no-adaptation"
                    ):
                        self.adapt_irrigation_expansion(energy_cost, water_cost)
                        timer.new_split("irr expansion")
                    if (
                        not self.config["expected_utility"]["crop_switching"]["ruleset"]
                        == "no-adaptation"
                    ):
                        self.adapt_crops()
                        timer.new_split("adapt crops")
                    # self.switch_crops_neighbors()
                else:
                    raise AssertionError(
                        "Cannot adapt without yield - probability relation"
                    )

            print(timer)
            advance_crop_rotation_year(
                current_crop_calendar_rotation_year_index=self.var.current_crop_calendar_rotation_year_index,
                crop_calendar_rotation_years=self.var.crop_calendar_rotation_years,
            )

            # Update loans
            self.update_loans()

            # Reset total crop age
            shift_and_update(self.var.total_crop_age, self.var.total_crop_age[:, 0])

            for i in range(len(self.var.yearly_abstraction_m3_by_farmer[0, :, 0])):
                shift_and_reset_matrix(
                    self.var.yearly_abstraction_m3_by_farmer[:, i, :]
                )

            # Shift the potential and yearly profits forward
            shift_and_reset_matrix(self.var.yearly_profits)
            shift_and_reset_matrix(self.var.yearly_potential_profits)
        # if self.model.current_timestep == 100:
        #     self.add_agent(indices=(np.array([310, 309]), np.array([69, 69])))
        # if self.model.current_timestep == 105:
        #     self.remove_agent(farmer_idx=1000)

    def remove_agents(
        self, farmer_indices: list[int], new_land_use_type: int
    ) -> np.ndarray:
        farmer_indices = np.array(farmer_indices)
        if farmer_indices.size > 0:
            farmer_indices = np.sort(farmer_indices)[::-1]
            HRUs_with_removed_farmers = []
            for idx in farmer_indices:
                HRUs_with_removed_farmers.append(
                    self.remove_agent(idx, new_land_use_type)
                )
        return np.concatenate(HRUs_with_removed_farmers)

    def remove_agent(self, farmer_idx: int, new_land_use_type: int) -> np.ndarray:
        assert farmer_idx >= 0, "Farmer index must be positive."
        assert farmer_idx < self.n, (
            "Farmer index must be less than the number of agents."
        )
        last_farmer_HRUs = get_farmer_HRUs(
            self.var.field_indices, self.var.field_indices_by_farmer.data, -1
        )
        last_farmer_field_size = self.field_size_per_farmer[-1]  # for testing only

        # disown the farmer.
        HRUs_farmer_to_be_removed = get_farmer_HRUs(
            self.var.field_indices,
            self.var.field_indices_by_farmer.data,
            farmer_idx,
        )
<<<<<<< HEAD
        self.var.land_owners[HRUs_farmer_to_be_removed] = -1
        self.var.crop_map[HRUs_farmer_to_be_removed] = -1
        self.var.crop_age_days_map[HRUs_farmer_to_be_removed] = -1
        self.var.crop_harvest_age_days[HRUs_farmer_to_be_removed] = -1
        self.var.land_use_type[HRUs_farmer_to_be_removed] = new_land_use_type
=======
        self.HRU.var.land_owners[HRUs_farmer_to_be_removed] = -1
        self.HRU.var.crop_map[HRUs_farmer_to_be_removed] = -1
        self.HRU.var.crop_age_days_map[HRUs_farmer_to_be_removed] = -1
        self.HRU.var.crop_harvest_age_days[HRUs_farmer_to_be_removed] = -1
        self.HRU.var.land_use_type[HRUs_farmer_to_be_removed] = land_use_type
>>>>>>> 6ffbb167

        # reduce number of agents
        self.n -= 1

        if not self.n == farmer_idx:
            # move data of last agent to the index of the agent that is to be removed, effectively removing that agent.
            for name, agent_array in self.agent_arrays.items():
                agent_array[farmer_idx] = agent_array[-1]
                # reduce the number of agents by 1
                assert agent_array.n == self.n + 1
                agent_array.n = self.n

            # update the field indices of the last agent
            self.HRU.var.land_owners[last_farmer_HRUs] = farmer_idx
        else:
            for agent_array in self.agent_arrays.values():
                agent_array.n = self.n

        # TODO: Speed up field index updating.
        self.update_field_indices()
        if self.n == farmer_idx:
            assert (
                get_farmer_HRUs(
                    self.var.field_indices,
                    self.var.field_indices_by_farmer.data,
                    farmer_idx,
                ).size
                == 0
            )
        else:
            assert np.array_equal(
                np.sort(last_farmer_HRUs),
                np.sort(
                    get_farmer_HRUs(
                        self.var.field_indices,
                        self.var.field_indices_by_farmer.data,
                        farmer_idx,
                    )
                ),
            )
            assert math.isclose(
                last_farmer_field_size,
                self.field_size_per_farmer[farmer_idx],
                abs_tol=1,
            )

        assert (self.HRU.var.land_owners[HRUs_farmer_to_be_removed] == -1).all()
        return HRUs_farmer_to_be_removed

    def add_agent(
        self,
        indices,
        values={
            "risk_aversion": 1,
            "interest_rate": 1,
            "discount_rate": 1,
            "adapted": False,
            "time_adapted": False,
            "SEUT_no_adapt": 1,
            "EUT_no_adapt": 1,
            "crops": -1,
            "irrigation_source": -1,
            "well_depth": -1,
            "channel_abstraction_m3_by_farmer": 0,
            "reservoir_abstraction_m3_by_farmer": 0,
            "groundwater_abstraction_m3_by_farmer": 0,
            "yearly_abstraction_m3_by_farmer": 0,
            "total_crop_age": 0,
            "per_harvest_yield_ratio": 0,
            "per_harvest_SPEI": 0,
            "monthly_SPEI": 0,
            "disposable_income": 0,
            "household_size": 2,
            "yield_ratios_drought_event": 1,
            "risk_perception": 1,
            "drought_timer": 1,
            "yearly_SPEI_probability": 1,
            "yearly_yield_ratio": 1,
            "yearly_profits": 1,
            "yearly_potential_profits": 1,
            "farmer_yield_probability_relation": 1,
            "irrigation_efficiency": 0.9,
            "base_management_yield_ratio": 1,
            "yield_ratio_management": 1,
            "annual_costs_all_adaptations": 1,
            "farmer_class": 1,
            "water_use": 1,
            "GEV_parameters": 1,
            "risk_perc_min": 1,
            "risk_perc_max": 1,
            "risk_decr": 1,
            "decision_horizon": 1,
        },
    ):
        """This function can be used to add new farmers."""
        HRU = self.model.data.split(indices)
        assert self.HRU.var.land_owners[HRU] == -1, "There is already a farmer here."
        self.HRU.var.land_owners[HRU] = self.n

        pixels = np.column_stack(indices)[:, [1, 0]]
        agent_location = np.mean(
            pixels_to_coords(pixels + 0.5, self.HRU.var.gt), axis=0
        )  # +.5 to use center of pixels

        self.n += 1  # increment number of agents
        for name, agent_array in self.agent_arrays.items():
            agent_array.n += 1
            if name == "locations":
                agent_array[self.n - 1] = agent_location
            elif name == "elevation":
                agent_array[self.n - 1] = self.elevation_subgrid.sample_coords(
                    np.expand_dims(agent_location, axis=0)
                )
            elif name == "region_id":
                agent_array[self.n - 1] = self.var.subdistrict_map.sample_coords(
                    np.expand_dims(agent_location, axis=0)
                )
            elif name == "field_indices_by_farmer":
                # TODO: Speed up field index updating.
                self.update_field_indices()
            else:
                agent_array[self.n - 1] = values[name]

    @property
    def n(self):
        return self.var._n

    @n.setter
    def n(self, value):
        self.var._n = value<|MERGE_RESOLUTION|>--- conflicted
+++ resolved
@@ -4833,19 +4833,11 @@
             self.var.field_indices_by_farmer.data,
             farmer_idx,
         )
-<<<<<<< HEAD
-        self.var.land_owners[HRUs_farmer_to_be_removed] = -1
-        self.var.crop_map[HRUs_farmer_to_be_removed] = -1
-        self.var.crop_age_days_map[HRUs_farmer_to_be_removed] = -1
-        self.var.crop_harvest_age_days[HRUs_farmer_to_be_removed] = -1
-        self.var.land_use_type[HRUs_farmer_to_be_removed] = new_land_use_type
-=======
         self.HRU.var.land_owners[HRUs_farmer_to_be_removed] = -1
         self.HRU.var.crop_map[HRUs_farmer_to_be_removed] = -1
         self.HRU.var.crop_age_days_map[HRUs_farmer_to_be_removed] = -1
         self.HRU.var.crop_harvest_age_days[HRUs_farmer_to_be_removed] = -1
         self.HRU.var.land_use_type[HRUs_farmer_to_be_removed] = land_use_type
->>>>>>> 6ffbb167
 
         # reduce number of agents
         self.n -= 1
