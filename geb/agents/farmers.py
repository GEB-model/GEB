--- conflicted
+++ resolved
@@ -1461,10 +1461,6 @@
 
             # Take the mean of the growing months and change the sign to fit the GEV distribution 
             cum_SPEI_latest_harvest = np.mean(self.monthly_SPEI[harvesting_farmers, :int((crop_age[0] / 30))], axis=1) * -1
-<<<<<<< HEAD
-=======
-            # cum_SPEI_latest_harvest = self.monthly_SPEI[harvesting_farmers, 0] * -1
->>>>>>> c9c5be88
 
             ## Add the yield ratio, precipitation and the crop age to the array corresponding to the current season. Precipitation is already converted to daily rainfall
             if self.current_season_idx == 0:
@@ -1479,23 +1475,15 @@
                 self.total_crop_age[harvesting_farmers, 2] = total_crop_age[harvesting_farmers]
                 self.per_harvest_yield_ratio[harvesting_farmers, 2] = yield_ratio_agent[harvesting_farmers]
                 self.per_harvest_SPEI[harvesting_farmers,2] = cum_SPEI_latest_harvest
-<<<<<<< HEAD
-=======
            
             # get potential crop profit per farmer
             potential_crop_yield = harvested_area * max_yield_per_crop
             potential_profit = potential_crop_yield * crop_price_per_field
             potential_profit = np.bincount(harvesting_farmer_fields, weights=potential_profit, minlength=self.n)
->>>>>>> c9c5be88
       
             
             self.save_yearly_profits(harvesting_farmers,profit_farmer, potential_profit)
             self.drought_risk_perception(harvesting_farmers)
-<<<<<<< HEAD
-            
-=======
-
->>>>>>> c9c5be88
             ## After updating the drought risk perception, set the previous month for the next timestep as the current for this timestep.
             self.previous_month = self.model.current_time.month
 
