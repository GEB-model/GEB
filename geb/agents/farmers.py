--- conflicted
+++ resolved
@@ -394,10 +394,7 @@
                     np.array(
                         [
                             self.irrigation_source_key["well"],
-<<<<<<< HEAD
                            # self.irrigation_source_key["tubewell"],
-=======
->>>>>>> 3840d3da
                         ]
                     ),
                 )
