--- conflicted
+++ resolved
@@ -3360,14 +3360,11 @@
 
             self.set_yearly_yield_spei()
 
-<<<<<<< HEAD
-            # Alternative scenarios: 'sprinkler'
-            if self.model.scenario not in ["pre_spinup", "spinup", "noadaptation","lulc"]:
-=======
             if self.model.spinup is False or (
                 "ruleset" in self.config and self.config["ruleset"] == "no-adaptation"
             ):
->>>>>>> 34c92446
+            # Alternative scenarios: 'sprinkler'
+            if self.model.scenario not in ["pre_spinup", "spinup", "noadaptation","lulc"]:
                 # Determine the relation between drought probability and yield
                 self.calculate_yield_spei_relation()
 
