# -*- coding: utf-8 -*-
import os
import math
from datetime import datetime
import json
import calendar
from pprint import pprint 
from typing import Tuple

from scipy.stats import genextreme
from scipy.stats import linregress
from scipy.optimize import curve_fit

import numpy as np
from numba import njit
from pyproj import Transformer

from honeybees.library.mapIO import NetCDFReader
from honeybees.library.mapIO import MapReader
from honeybees.agents import AgentBaseClass
from honeybees.library.raster import pixels_to_coords, sample_from_map
from honeybees.library.neighbors import find_neighbors

import xarray as xr

from ..data import load_regional_crop_data_from_dict, load_crop_variables, load_crop_ids, load_economic_data
from .decision_module import DecisionModule
from .general import AgentArray

@njit(cache=True)
def get_farmer_HRUs(field_indices: np.ndarray, field_indices_by_farmer: np.ndarray, farmer_index: int) -> np.ndarray:
    """Gets indices of field for given farmer.
    
    Args:
        field_indices_by_farmer: This array contains the indices where the fields of a farmer are stored in `field_indices`.
        field_indices: This array contains the indices of all fields, ordered by farmer. In other words, if a farmer owns multiple fields, the indices of the fields are indices.  

    Returns:
        field_indices_for_farmer: the indices of the fields for the given farmer.
    """
    return field_indices[field_indices_by_farmer[farmer_index, 0]: field_indices_by_farmer[farmer_index, 1]]

class Farmers(AgentBaseClass):
    """The agent class for the farmers. Contains all data and behaviourial methods. The __init__ function only gets the model as arguments, the agent parent class and the redundancy. All other variables are loaded at later stages.
    
    Args:
        model: The GEB model.
        agents: The class that includes all agent types (allowing easier communication between agents).
        redundancy: a lot of data is saved in pre-allocated NumPy arrays. While this allows much faster operation, it does mean that the number of agents cannot grow beyond the size of the pre-allocated arrays. This parameter allows you to specify how much redundancy should be used. A lower redundancy means less memory is used, but the model crashes if the redundancy is insufficient.
    """
    __slots__ = [
        "model",
        "agents",
        "var",
        "redundancy",
        "crop_stage_lengths",
        "crop_factors",
        "crop_yield_factors",
        "reference_yield",
        "growth_length",
        "elevation_subgrid",
        "plant_day",
        "field_indices",
        "_field_indices_by_farmer",
        "n",
        "max_n",
        "activation_order_by_elevation_fixed",
        "agent_attributes_meta",
        "sample",
        "subdistrict_map",
        "crop_names",
        "cultivation_costs",
        "crop_prices",
        "inflation", 
        ## risk perception & SEUT 
        "previous_month",
        "moving_average_loss",
        "SPEI_map",
        "total_spinup_time",
        "p_droughts",
    ]
    agent_attributes = [
        "_locations",
        "_region_id",
        "_elevation",
        "_crops",
        "_irrigation_source",
        "_household_size",
        "_disposable_income",
        "_daily_non_farm_income",
        "_daily_expenses_per_capita",
        "_irrigation_efficiency",
        "_n_water_accessible_days",
        "_n_water_accessible_years",
        "_channel_abstraction_m3_by_farmer",
        "_groundwater_abstraction_m3_by_farmer",
        "_reservoir_abstraction_m3_by_farmer",
        "_yearly_abstraction_m3_by_farmer",
        "_yearly_profits",
        "_yearly_potential_profits",
        "_yearly_yield_ratio",
        "_total_crop_age",
        "_per_harvest_yield_ratio",
        "_per_harvest_SPEI",
        "_yearly_SPEI_probability",
        "_monthly_SPEI",
        "_farmer_yield_probability_relation",
        "_groundwater_depth",
        "_farmer_is_in_command_area",
        "_farmer_class",
        "_water_use",
        "_flooded",
        ## expected utility 
        "_adapted",
        "_time_adapted",
        "_wealth",
        "_risk_perception",
        "_drought_timer",
        "_risk_perc_min",
        "_risk_perc_max",
        "_risk_decr",
        "_decision_horizon",
        "_annual_costs_all_adaptations",
        "_GEV_parameters",
        "_yield_ratios_drought_event",
        "_yield_ratio_multiplier",
        "_base_management_yield_ratio",
        "_yield_ratio_management",
        "_SEUT_no_adapt",
        "_EUT_no_adapt",
    ]
    __slots__.extend(agent_attributes)
    agent_attributes_new = [
        "risk_aversion"
    ]
    __slots__.extend(agent_attributes_new)

    def __init__(self, model, agents, reduncancy: float) -> None:
        self.model = model
        self.agents = agents
        self.sample = [2000, 5500, 10000]
        self.var = model.data.HRU
        self.redundancy = reduncancy
        self.decision_module = DecisionModule(self)

        self.crop_ids = load_crop_ids(self.model.model_structure)
        # reverse dictionary
        self.crop_names = {crop_name: crop_id for crop_id, crop_name in self.crop_ids.items()}
        self.crop_variables = load_crop_variables(self.model.model_structure)
        
        ## Set parameters required for drought event perception, risk perception and SEUT 
        self.moving_average_threshold = self.model.config['agent_settings']['expected_utility']['drought_risk_calculations']['event_perception']['moving_average_threshold']
        self.previous_month = 0
        
        # Assign risk aversion sigma, time discounting preferences, expendature cap 
        self.r_time = self.model.config['agent_settings']['expected_utility']['decisions']['time_discounting']
        self.expenditure_cap = self.model.config['agent_settings']['expected_utility']['decisions']['expenditure_cap']

        self.inflation_rate = load_economic_data(self.model.model_structure['dict']['economics/inflation_rates'])
        self.lending_rate = load_economic_data(self.model.model_structure['dict']['economics/lending_rates'])
        self.well_price = load_economic_data(self.model.model_structure['dict']['economics/well_prices'])
        self.well_upkeep_price_per_m2 = load_economic_data(self.model.model_structure['dict']['economics/upkeep_prices_well_per_m2'])
        self.drip_irrigation_price = load_economic_data(self.model.model_structure['dict']['economics/drip_irrigation_prices'])
        self.drip_irrigation_upkeep_per_m2 = load_economic_data(self.model.model_structure['dict']['economics/upkeep_prices_drip_irrigation_per_m2'])
        
        self.p_droughts = np.array([50, 25, 10, 5, 2, 1])
        self.well_depth = self.model.config['agent_settings']['expected_utility']['adaptation_well']['depth']
        
        self.elevation_subgrid = MapReader(
            fp=self.model.model_structure['MERIT_grid']["landsurface/topo/subgrid_elevation"],
            xmin=self.model.xmin,
            ymin=self.model.ymin,
            xmax=self.model.xmax,
            ymax=self.model.ymax,
        )
        self.elevation_grid = self.model.data.grid.compress(MapReader(
            fp=self.model.model_structure['grid']["landsurface/topo/elevation"],
            xmin=self.model.xmin,
            ymin=self.model.ymin,
            xmax=self.model.xmax,
            ymax=self.model.ymax,
        ).get_data_array())
        
        self.SPEI_map = NetCDFReader(
            fp=self.model.model_structure['forcing']["climate/spei"],
            varname= 'spei',
            xmin=self.model.xmin,
            ymin=self.model.ymin,
            xmax=self.model.xmax,
            ymax=self.model.ymax,
            latname='y',
            lonname='x',
            timename= 'time'
        )

        with open(self.model.model_structure['dict']["agents/farmers/irrigation_sources"], 'r') as f:
            self.irrigation_source_key = json.load(f)

        # load map of all subdistricts
        self.subdistrict_map = MapReader(
            fp=self.model.model_structure['region_subgrid']["areamaps/region_subgrid"],
            xmin=self.model.xmin,
            ymin=self.model.ymin,
            xmax=self.model.xmax,
            ymax=self.model.ymax,
        )
   
        self.crop_prices = load_regional_crop_data_from_dict(self.model, "crops/crop_prices")
        self.cultivation_costs = load_regional_crop_data_from_dict(self.model, "crops/cultivation_costs")
        self.total_spinup_time = (self.model.config['general']['start_time'].year - self.model.config['general']['spinup_time'].year) + 10
        self.yield_ratio_multiplier_value = self.model.config['agent_settings']['expected_utility']['adaptation_sprinkler']['yield_multiplier']
        
        self.agent_attributes_meta = {
            "_locations": {
                "dtype": np.float32,
                "nodata": [np.nan, np.nan]
            },
            "_region_id": {
                "dtype": np.int32,
                "nodata": -1
            },
            "_elevation": {
                "dtype": np.float32,
                "nodata": np.nan
            },
            "_crops": {
                "dtype": np.int32,
                "nodata": [-1, -1, -1],
                "nodatacheck": False
            },
            "_groundwater_depth": {
                "dtype": np.float32,
                "nodata": np.nan,
            },
            "_household_size": {
                "dtype": np.int32,
                "nodata": -1,
            },
            "_disposable_income": {
                "dtype": np.float32,
                "nodata": np.nan
            },
            "_daily_non_farm_income": {
                "dtype": np.float32,
                "nodata": np.nan
            },
            "_daily_expenses_per_capita": {
                "dtype": np.float32,
                "nodata": np.nan
            },
            "_irrigation_efficiency": {
                "dtype": np.float32,
                "nodata": np.nan
            },
            "_n_water_accessible_days": {
                "dtype": np.int32,
                "nodata": -1
            },
            "_n_water_accessible_years": {
                "dtype": np.int32,
                "nodata": -1
            },
            "_irrigation_source": {
                "dtype": np.int32,
                "nodata": -1,
            },
            "_water_availability_by_farmer": {
                "dtype": np.float32,
                "nodata": np.nan
            },
            "_channel_abstraction_m3_by_farmer": {
                "dtype": np.float32,
                "nodata": np.nan
            },
            "_groundwater_abstraction_m3_by_farmer": {
                "dtype": np.float32,
                "nodata": np.nan
            },
            "_reservoir_abstraction_m3_by_farmer": {
                "dtype": np.float32,
                "nodata": np.nan
            },
            "_yearly_abstraction_m3_by_farmer": {
                "dtype": np.float32,
                "nodata": [np.nan, np.nan, np.nan, np.nan]
            },
            "_yearly_profits": {
                "dtype": np.float32,
                "nodata": [np.nan] * (self.total_spinup_time + 1),
            },
            "_yearly_yield_ratio": {
                "dtype": np.float32,
                "nodata": [np.nan] * (self.total_spinup_time + 1),
            },
            "_total_crop_age": {
                "dtype": np.float32,
                "nodata": [np.nan, np.nan, np.nan],
            },
            "_per_harvest_yield_ratio": {
                "dtype": np.float32,
                "nodata": [np.nan, np.nan, np.nan],
            },
            "_per_harvest_SPEI": {
                "dtype": np.float32,
                "nodata": [np.nan, np.nan, np.nan],
            },
            "_yearly_SPEI_probability": {
                "dtype": np.float32,
                "nodata": [np.nan] * (self.total_spinup_time + 1),
            },
            "_monthly_SPEI": {
                "dtype": np.float32,
                "nodata": [np.nan, np.nan, np.nan,np.nan, np.nan, np.nan, np.nan, np.nan, np.nan, np.nan]
            },
            "_yearly_potential_profits": {
                "dtype": np.float32,
                "nodata": [np.nan] * (self.total_spinup_time + 1),
            },
            "_farmer_yield_probability_relation": {
                "dtype": np.float32,
                "nodata": [np.nan, np.nan],
            },
            "_farmer_class": {
                "dtype": np.int32,
                "nodata": -1,
            },
            "_water_use": {
                "dtype": np.int32,
                "nodata": [np.nan, np.nan, np.nan, np.nan],
            },
            "_farmer_is_in_command_area": {
                "dtype": bool,
                "nodata": False,
                "nodatacheck": False
            },
            "_flooded": {
                "dtype": bool,
                "nodata": False,
                "nodatacheck": False
            },
            "_adapted": {
                "dtype": np.int32,
                "nodata": [np.nan, np.nan, np.nan],
            },
            "_time_adapted": {
                "dtype": np.int32,
                "nodata": [np.nan, np.nan, np.nan],
            },
            "_wealth": {
                "dtype": np.float32,
                "nodata": np.nan,
            },
            "_decision_horizon": {
                "dtype": np.float32,
                "nodata": [np.nan],
            },
            "_risk_perception": {
                "dtype": np.float32,
                "nodata": -1,
            },
            "_drought_timer": {
                "dtype": np.float32,
                "nodata": False,
                "nodatacheck": False
            },
            "_risk_perc_min": {
                "dtype": np.float32,
                "nodata": -1,
            },
            "_risk_perc_max": {
                "dtype": np.float32,
                "nodata": -1,
            },
            "_risk_decr": {
                "dtype": np.float32,
                "nodata": False,
            },
            "_annual_costs_all_adaptations": {
                "dtype": np.float32,
                "nodata": np.nan,
            },
            "_GEV_parameters": {
                "dtype": np.float32,
                "nodata": [np.nan, np.nan, np.nan],
            },
            "_yield_ratios_drought_event": {
                "dtype": np.float32,
                "nodata": [-1] * self.p_droughts.size,
            },
            "_yield_ratio_multiplier": {
                "dtype": np.float32,
                "nodata": -1,
            },
            "_base_management_yield_ratio": {
                "dtype": np.float32,
                "nodata": -1,
            },
            "_yield_ratio_management": {
                "dtype": np.float32,
                "nodata": -1,
            },
            "_SEUT_no_adapt": {
                "dtype": np.float32,
                "nodata": -1,
            },
            "_EUT_no_adapt": {
                "dtype": np.float32,
                "nodata": -1,
            },
        }
        self.initiate_agents()

    @property
    def locations(self):
        return self._locations[:self.n]

    @locations.setter
    def locations(self, value):
        self._locations[:self.n] = value

    @property
    def region_id(self):
        return self._region_id[:self.n]

    @region_id.setter
    def region_id(self, value):
        self._region_id[:self.n] = value

    @property
    def crops(self):
        return self._crops[:self.n]

    @crops.setter
    def crops(self, value):
        self._crops[:self.n] = value

    @property
    def yearly_potential_profits(self):
        return self._yearly_potential_profits[:self.n]

    @yearly_potential_profits.setter
    def yearly_potential_profits(self, value):
        self._yearly_potential_profits[:self.n] = value

    @property
    def irrigation_efficiency(self):
        return self._irrigation_efficiency[:self.n]

    @irrigation_efficiency.setter
    def irrigation_efficiency(self, value):
        self._irrigation_efficiency[:self.n] = value

    @property
    def elevation(self):
        return self._elevation[:self.n]

    @elevation.setter
    def elevation(self, value):
        self._elevation[:self.n] = value

    @property
    def reservoir_abstraction_m3_by_farmer(self):
        return self._reservoir_abstraction_m3_by_farmer[:self.n]

    @reservoir_abstraction_m3_by_farmer.setter
    def reservoir_abstraction_m3_by_farmer(self, value):
        self._reservoir_abstraction_m3_by_farmer[:self.n] = value

    @property
    def groundwater_abstraction_m3_by_farmer(self):
        return self._groundwater_abstraction_m3_by_farmer[:self.n]

    @groundwater_abstraction_m3_by_farmer.setter
    def groundwater_abstraction_m3_by_farmer(self, value):
        self._groundwater_abstraction_m3_by_farmer[:self.n] = value

    @property
    def channel_abstraction_m3_by_farmer(self):
        return self._channel_abstraction_m3_by_farmer[:self.n]

    @channel_abstraction_m3_by_farmer.setter
    def channel_abstraction_m3_by_farmer(self, value):
        self._channel_abstraction_m3_by_farmer[:self.n] = value

    @property
    def yearly_abstraction_m3_by_farmer(self):
        return self._yearly_abstraction_m3_by_farmer[:self.n]

    @yearly_abstraction_m3_by_farmer.setter
    def yearly_abstraction_m3_by_farmer(self, value):
        self._yearly_abstraction_m3_by_farmer[:self.n] = value

    @property
    def n_water_accessible_days(self):
        return self._n_water_accessible_days[:self.n]

    @n_water_accessible_days.setter
    def n_water_accessible_days(self, value):
        self._n_water_accessible_days[:self.n] = value

    @property
    def n_water_accessible_years(self):
        return self._n_water_accessible_years[:self.n]

    @n_water_accessible_years.setter
    def n_water_accessible_years(self, value):
        self._n_water_accessible_years[:self.n] = value

    @property
    def disposable_income(self):
        return self._disposable_income[:self.n]

    @disposable_income.setter
    def disposable_income(self, value):
        self._disposable_income[:self.n] = value

    @property
    def household_size(self):
        return self._household_size[:self.n]

    @household_size.setter
    def household_size(self, value):
        self._household_size[:self.n] = value

    @property
    def groundwater_depth(self):
        return self._groundwater_depth[:self.n]

    @groundwater_depth.setter
    def groundwater_depth(self, value):
        self._groundwater_depth[:self.n] = value

    @property
    def daily_expenses_per_capita(self):
        return self._daily_expenses_per_capita[:self.n]

    @daily_expenses_per_capita.setter
    def daily_expenses_per_capita(self, value):
        self._daily_expenses_per_capita[:self.n] = value

    @property
    def daily_non_farm_income(self):
        return self._daily_non_farm_income[:self.n]

    @daily_non_farm_income.setter
    def daily_non_farm_income(self, value):
        self._daily_non_farm_income[:self.n] = value

    @property
    def irrigation_source(self):
        return self._irrigation_source[:self.n]

    @irrigation_source.setter
    def irrigation_source(self, value):
        self._irrigation_source[:self.n] = value

    @property
    def yearly_profits(self):
        return self._yearly_profits[:self.n]

    @yearly_profits.setter
    def yearly_profits(self, value):
        self._yearly_profits[:self.n] = value

    @property
    def yearly_yield_ratio(self):
        return self._yearly_yield_ratio[:self.n]

    @yearly_yield_ratio.setter
    def yearly_yield_ratio(self, value):
        self._yearly_yield_ratio[:self.n] = value

    @property
    def total_crop_age(self):
        return self._total_crop_age[:self.n]

    @total_crop_age.setter
    def total_crop_age(self, value):
        self._total_crop_age[:self.n] = value

    @property
    def per_harvest_yield_ratio(self):
        return self._per_harvest_yield_ratio[:self.n]

    @per_harvest_yield_ratio.setter
    def per_harvest_yield_ratio(self, value):
        self._per_harvest_yield_ratio[:self.n] = value

    @property
    def per_harvest_SPEI(self):
        return self._per_harvest_SPEI[:self.n]

    @per_harvest_SPEI.setter
    def per_harvest_SPEI(self, value):
        self._per_harvest_SPEI[:self.n] = value
    
    @property
    def yearly_SPEI_probability(self):
        return self._yearly_SPEI_probability[:self.n]

    @yearly_SPEI_probability.setter
    def yearly_SPEI_probability(self, value):
        self._yearly_SPEI_probability[:self.n] = value

    @property
    def monthly_SPEI(self):
        return self._monthly_SPEI[:self.n]

    @monthly_SPEI.setter
    def monthly_SPEI(self, value):
        self._monthly_SPEI[:self.n] = value

    @property
    def farmer_is_in_command_area(self):
        return self._farmer_is_in_command_area[:self.n]

    @farmer_is_in_command_area.setter
    def farmer_is_in_command_area(self, value):
        self._farmer_is_in_command_area[:self.n] = value

    @property
    def farmer_yield_probability_relation(self):
        return self._farmer_yield_probability_relation[:self.n]

    @farmer_yield_probability_relation.setter
    def farmer_yield_probability_relation(self, value):
        self._farmer_yield_probability_relation[:self.n] = value

    @property
    def farmer_class(self):
        return self._farmer_class[:self.n]

    @farmer_class.setter
    def farmer_class(self, value):
        self._farmer_class[:self.n] = value

    @property
    def water_use(self):
        return self._water_use[:self.n]

    @water_use.setter
    def water_use(self, value):
        self._water_use[:self.n] = value

    @property
    def flooded(self):
        return self._flooded[:self.n]

    @flooded.setter
    def flooded(self, value):
        self._flooded[:self.n] = value

    @property
    def field_indices_by_farmer(self):
        return self._field_indices_by_farmer[:self.n]

    @field_indices_by_farmer.setter
    def field_indices_by_farmer(self, value):
        self._field_indices_by_farmer[:self.n] = value

    @property
    def adapted(self):
        return self._adapted[:self.n]

    @adapted.setter
    def adapted(self, value):
        self._adapted[:self.n] = value
    
    @property
    def time_adapted(self):
        return self._time_adapted[:self.n]

    @time_adapted.setter
    def time_adapted(self, value):
        self._time_adapted[:self.n] = value

    @property
    def wealth(self):
        return self._wealth[:self.n]

    @wealth.setter
    def wealth(self, value):
        self._wealth[:self.n] = value

    @property
    def drought_timer(self):
        return self._drought_timer[:self.n]

    @drought_timer.setter
    def drought_timer(self, value):
        self._drought_timer[:self.n] = value

    @property
    def risk_perception(self):
        return self._risk_perception[:self.n]

    @risk_perception.setter
    def risk_perception(self, value):
        self._risk_perception[:self.n] = value

    @property
    def annual_costs_all_adaptations(self):
        return self._annual_costs_all_adaptations[:self.n]

    @annual_costs_all_adaptations.setter
    def annual_costs_all_adaptations(self, value):
        self._annual_costs_all_adaptations[:self.n] = value

    @property
    def GEV_parameters(self):
        return self._GEV_parameters[:self.n]

    @GEV_parameters.setter
    def GEV_parameters(self, value):
        self._GEV_parameters[:self.n] = value

    @property
    def yield_ratios_drought_event(self):
        return self._yield_ratios_drought_event[:self.n]

    @yield_ratios_drought_event.setter
    def yield_ratios_drought_event(self, value):
        self._yield_ratios_drought_event[:self.n] = value

    @property
    def yield_ratio_multiplier(self):
        return self._yield_ratio_multiplier[:self.n]

    @yield_ratio_multiplier.setter
    def yield_ratio_multiplier(self, value):
        self._yield_ratio_multiplier[:self.n] = value
    
    @property
    def base_management_yield_ratio(self):
        return self._base_management_yield_ratio[:self.n]

    @base_management_yield_ratio.setter
    def base_management_yield_ratio(self, value):
        self._base_management_yield_ratio[:self.n] = value
    
    @property
    def yield_ratio_management(self):
        return self._yield_ratio_management[:self.n]

    @yield_ratio_management.setter
    def yield_ratio_management(self, value):
        self._yield_ratio_management[:self.n] = value
    
    @property
    def SEUT_no_adapt(self):
        return self._SEUT_no_adapt[:self.n]

    @SEUT_no_adapt.setter
    def SEUT_no_adapt(self, value):
        self._SEUT_no_adapt[:self.n] = value

    @property
    def EUT_no_adapt(self):
        return self._EUT_no_adapt[:self.n]

    @EUT_no_adapt.setter
    def EUT_no_adapt(self, value):
        self._EUT_no_adapt[:self.n] = value
    
    @staticmethod
    def is_in_command_area(n, command_areas, field_indices, field_indices_by_farmer):
        farmer_is_in_command_area = np.zeros(n, dtype=bool)
        for farmer_i in range(n):
            farmer_fields = get_farmer_HRUs(field_indices, field_indices_by_farmer, farmer_i)
            for field in farmer_fields:
                command_area = command_areas[field]
                if command_area != -1:
                    farmer_is_in_command_area[farmer_i] = True
                    break
        return farmer_is_in_command_area

    def get_max_n(self, n):
        max_n = math.ceil(n * (1 + self.redundancy))
        assert max_n < 4294967295 # max value of uint32, consider replacing with uint64
        return max_n

    def initiate_agents(self) -> None:
        """Calls functions to initialize all agent attributes, including their locations. Then, crops are initially planted. 
        """
        # If initial conditions based on spinup period need to be loaded, load them. Otherwise, generate them.
        if self.model.load_initial_data:
            for attribute in self.agent_attributes:
                fp = os.path.join(self.model.initial_conditions_folder, f"farmers.{attribute}.npz")
                values = np.load(fp)['data']
                setattr(self, attribute, values)
            for attribute in self.agent_attributes_new:
                fp = os.path.join(self.model.initial_conditions_folder, f"farmers.{attribute}.npz")
                values = np.load(fp)['data']
                if not hasattr(self, 'max_n'):
                    self.max_n = self.get_max_n(values.shape[0])
                values = AgentArray(values, max_size=self.max_n)
                setattr(self, attribute, values)
            self.n = np.where(np.isnan(self._locations[:,0]))[0][0]  # first value where location is not defined (np.nan)
            self.max_n = self._locations.shape[0]
        else:
            farms = self.model.data.farms

            # Get number of farmers and maximum number of farmers that could be in the entire model run based on the redundancy.
            self.n = np.unique(farms[farms != -1]).size
            self.max_n = self.get_max_n(self.n)

            # The code below obtains the coordinates of the farmers' locations.
            # First the horizontal and vertical indices of the pixels that are not -1 are obtained. Then, for each farmer the
            # average of the horizontal and vertical indices is calculated. This is done by using the bincount function.
            # Finally, the coordinates are obtained by adding .5 to the pixels and converting them to coordinates using pixel_to_coord.
            vertical_index = np.arange(farms.shape[0]).repeat(farms.shape[1]).reshape(farms.shape)[farms != -1]
            horizontal_index = np.tile(np.arange(farms.shape[1]), farms.shape[0]).reshape(farms.shape)[farms != -1]
            pixels = np.zeros((self.n, 2), dtype=np.int32)
            pixels[:,0] = np.round(np.bincount(farms[farms != -1], horizontal_index) / np.bincount(farms[farms != -1])).astype(int)
            pixels[:,1] = np.round(np.bincount(farms[farms != -1], vertical_index) / np.bincount(farms[farms != -1])).astype(int)

            for attribute in self.agent_attributes:
                if isinstance(self.agent_attributes_meta[attribute]["nodata"], list):
                    shape = (self.max_n, len(self.agent_attributes_meta[attribute]["nodata"]))
                else:
                    shape = self.max_n
                setattr(self, attribute, np.full(shape, self.agent_attributes_meta[attribute]["nodata"], dtype=self.agent_attributes_meta[attribute]["dtype"]))

            self.locations = pixels_to_coords(pixels + .5, self.var.gt)

            self.risk_aversion = AgentArray(n=self.n, max_size=self.max_n, dtype=np.float32, fill_value=np.nan)
            self.risk_aversion[:] = np.load(self.model.model_structure['binary']["agents/farmers/risk_aversion"])['data']

            # Load the region_code of each farmer.
            self.region_id = np.load(self.model.model_structure['binary']["agents/farmers/region_id"])['data']

            # Find the elevation of each farmer on the map based on the coordinates of the farmer as calculated before.
            self.elevation = self.elevation_subgrid.sample_coords(self.locations)

            # Initiate adaptation status. 0 = not adapted, 1 adapted. Column 0 = no cost adaptation, 1 = well, 2 = sprinkler
            self.adapted = np.zeros((self.n, 3), dtype=np.int32) 
            # the time each agent has been paying off their dry flood proofing investment loan. Column 0 = no cost adaptation, 1 = well, 2 = sprinkler.  -1 if they do not have adaptations
            self.time_adapted = np.full((self.n, 3), -1, dtype = np.int32)
            # Set SEUT of all agents to 0 
            self.SEUT_no_adapt[:] = 0
            self.EUT_no_adapt[:] = 0


            # Load the crops planted for each farmer in the season #1, season #2 and season #3.
            self.crops[:, 0] = np.load(self.model.model_structure['binary']["agents/farmers/season_#1_crop"])['data']
            self.crops[:, 1] = np.load(self.model.model_structure['binary']["agents/farmers/season_#2_crop"])['data']
            self.crops[:, 2] = np.load(self.model.model_structure['binary']["agents/farmers/season_#3_crop"])['data']
            assert self.crops.max() < len(self.crop_ids)

            # Set irrigation source 
            self.irrigation_source = np.load(self.model.model_structure['binary']["agents/farmers/irrigation_source"])['data']
            # set the adaptation of wells to 1 if farmers have well 
            self.adapted[:,1][np.isin(self.irrigation_source, [self.irrigation_source_key['well'], self.irrigation_source_key['tubewell']])] = 1
            # Set how long the agents have adapted somewhere across the lifespan of farmers, would need to be a bit more realistic likely 
            self.time_adapted[self.adapted[:,1] == 1, 1] = np.random.uniform(1, self.model.config['agent_settings']['expected_utility']['adaptation_well']['lifespan'], np.sum(self.adapted[:,1] == 1))

            # Initiate a number of arrays with Nan, zero or -1 values for variables that will be used during the model run.
            self.channel_abstraction_m3_by_farmer[:] = 0
            self.reservoir_abstraction_m3_by_farmer[:] = 0
            self.groundwater_abstraction_m3_by_farmer[:] = 0
            # 2D-array for storing yearly abstraction by farmer. 0: channel abstraction, 1: reservoir abstraction, 2: groundwater abstraction, 3: total abstraction
            self.yearly_abstraction_m3_by_farmer = np.zeros((self.n, 4), dtype=np.float32)
            self.n_water_accessible_days[:] = 0
            self.n_water_accessible_years[:] = 0

            # Yield ratio and crop variables 
            # 0 = kharif age, 1 = rabi age, 2 = summer age, 3 = total growth time 
            self.total_crop_age = np.zeros((self.n, 3), dtype=np.float32)
            # 0 = kharif yield_ratio, 1 = rabi yield_ratio, 2 = summer yield_ratio
            self.per_harvest_yield_ratio = np.zeros((self.n, 3), dtype=np.float32)
            self.per_harvest_SPEI = np.zeros((self.n, 3), dtype=np.float32)
            self.yearly_SPEI_probability = np.zeros((self.n, self.total_spinup_time + 1), dtype=np.float32)
            self.monthly_SPEI = np.zeros((self.n, 10), dtype=np.float32)
            self.yearly_yield_ratio = np.zeros((self.n, self.total_spinup_time + 1), dtype=np.float32)
           
            ## Base initial wealth on x days of daily expenses, sort of placeholder 
            self.wealth = self.daily_expenses_per_capita * self.household_size * ((365/12)*18)
            self.disposable_income[:] = 0
            self.household_size = np.load(self.model.model_structure['binary']["agents/farmers/household_size"])['data']
            self.daily_non_farm_income = np.load(self.model.model_structure['binary']["agents/farmers/daily_non_farm_income_family"])['data']
            self.daily_expenses_per_capita = np.load(self.model.model_structure['binary']["agents/farmers/daily_consumption_per_capita"])['data']
            self.flooded[:] = False

            self.farmer_yield_probability_relation = np.zeros((self.n, 2), dtype=np.float32)
            self.yield_ratios_drought_event = np.full((self.n,  self.p_droughts.size), 0, dtype=np.float32)
            
            ## Risk perception variables 
            self.risk_perception = np.full(self.n, self.model.config['agent_settings']['expected_utility']['drought_risk_calculations']['risk_perception']['min'], dtype = np.float32)
            self.drought_timer = np.full(self.n, 99, dtype = np.float32)
            self.yearly_profits = np.zeros((self.n, self.total_spinup_time + 1), dtype=np.float32)
            self.yearly_potential_profits = np.zeros((self.n, self.total_spinup_time + 1), dtype=np.float32)
            

            # Create a random set of irrigating farmers --> chance that it does not line up with farmers that are expected to have this 
            # Create a random generator object with a seed
            rng = np.random.default_rng(42)

            self.irrigation_efficiency = rng.uniform(0.50, 0.95, self.n)
            # Set the people who already have more van 90% irrigation efficiency to already adapted for the drip irrgation adaptation  
            self.adapted[:,2][self.irrigation_efficiency >= .90] = 1
            # set the yield_ratio_multiplier to x of people who have drip irrigation, set to 1 for all others 
            self.yield_ratio_multiplier = np.where((self.irrigation_efficiency >= .90) & (self.irrigation_source_key != 0), self.yield_ratio_multiplier_value, 1)
            self.base_management_yield_ratio = np.full(self.n, self.model.config['agent_settings']['farmers']['base_management_yield_ratio'], dtype=np.float32)
            
            # Increase yield ratio of those who use better management practices 
            self.yield_ratio_management = self.yield_ratio_multiplier * self.base_management_yield_ratio
            
            self.time_adapted[self.adapted[:,2] == 1, 2] = np.random.uniform(1, self.model.config['agent_settings']['expected_utility']['adaptation_sprinkler']['lifespan'], np.sum(self.adapted[:,2] == 1))
            
            # Initiate array that tracks the overall yearly costs for all adaptations 
            self.annual_costs_all_adaptations = np.zeros(self.n, dtype=np.float32) 

            # 0 is surface water / channel-dependent, 1 is reservoir-dependent, 2 is groundwater-dependent, 3 is rainwater-dependent
            self.farmer_class[:] = 0  
            self.water_use = np.zeros((self.n, 4), dtype=np.int32)

            self.farmer_is_in_command_area[:] = False

            ## Load in the GEV_parameters, calculated from the extreme value distribution of the SPEI timeseries, and load in the original SPEI data 
            parameter_names = ['c', 'loc', 'scale']
            self.GEV_parameters = np.zeros((len(self.locations), len(parameter_names)))

            for i, varname in enumerate(parameter_names):
                GEV_map = MapReader(
                    fp=self.model.model_structure['grid'][f"climate/gev_{varname}"],
                    xmin=self.model.xmin,
                    ymin=self.model.ymin,
                    xmax=self.model.xmax,
                    ymax=self.model.ymax,
                )
                self.GEV_parameters[:, i] = GEV_map.sample_coords(self.locations)
            
        self.var.actual_transpiration_crop = self.var.load_initial('actual_transpiration_crop', default=self.var.full_compressed(0, dtype=np.float32, gpu=False), gpu=False)
        self.var.potential_transpiration_crop = self.var.load_initial('potential_transpiration_crop', default=self.var.full_compressed(0, dtype=np.float32, gpu=False), gpu=False)
        self.var.crop_map = self.var.load_initial('crop_map', default=np.full_like(self.var.land_owners, -1), gpu=False)
        self.var.crop_age_days_map = self.var.load_initial('crop_age_days_map', default=np.full_like(self.var.land_owners, -1), gpu=False)
        self.var.crop_harvest_age_days = self.var.load_initial('crop_harvest_age_days', default=np.full_like(self.var.land_owners, -1), gpu=False)

        self.risk_perc_min = np.full(self.n, self.model.config['agent_settings']['expected_utility']['drought_risk_calculations']['risk_perception']['min'], dtype = np.float32)
        self.risk_perc_max = np.full(self.n, self.model.config['agent_settings']['expected_utility']['drought_risk_calculations']['risk_perception']['max'], dtype = np.float32)
        self.risk_decr = np.full(self.n, self.model.config['agent_settings']['expected_utility']['drought_risk_calculations']['risk_perception']['coef'], dtype = np.float32)
        self.decision_horizon = np.full(self.n, self.model.config['agent_settings']['expected_utility']['decisions']['decision_horizon'])

        self._field_indices_by_farmer = np.full((self.max_n, 2), -1, dtype=np.int32)
        self.update_field_indices()

        print(f'Loaded {self.n} farmer agents')

        # check whether none of the attributes have nodata values
        for attr in self.agent_attributes:
            assert getattr(self, attr[1:]).shape[0] == self.n
            if "nodatacheck" not in self.agent_attributes_meta[attr] or self.agent_attributes_meta[attr]['nodatacheck'] is True:
                assert (getattr(self, attr[1:]) != self.agent_attributes_meta[attr]['nodata']).all(axis=-1).all()

    @staticmethod
    @njit(cache=True)
    def update_field_indices_numba(land_owners: np.ndarray) -> tuple[np.ndarray, np.ndarray]:
        """Creates `field_indices_by_farmer` and `field_indices`. These indices are used to quickly find the fields for a specific farmer.

        Args:
            land_owners: Array of the land owners. Each unique ID is a different land owner. -1 means the land is not owned by anyone.

        Returns:
            field_indices_by_farmer: This array contains the indices where the fields of a farmer are stored in `field_indices`.
            field_indices: This array contains the indices of all fields, ordered by farmer. In other words, if a farmer owns multiple fields, the indices of the fields are indices.  
        """
        agents = np.unique(land_owners)
        if agents[0] == -1:
            n_agents = agents.size -1
        else:
            n_agents = agents.size
        field_indices_by_farmer = np.full((n_agents, 2), -1, dtype=np.int32)
        field_indices = np.full(land_owners.size, -1, dtype=np.int32)

        land_owners_sort_idx = np.argsort(land_owners)
        land_owners_sorted = land_owners[land_owners_sort_idx]

        last_not_owned = np.searchsorted(land_owners_sorted, -1, side='right')

        prev_land_owner = -1
        for i in range(last_not_owned, land_owners.size):
            land_owner = land_owners[land_owners_sort_idx[i]]
            if land_owner != -1:
                if land_owner != prev_land_owner:
                    field_indices_by_farmer[land_owner, 0] = i - last_not_owned
                field_indices_by_farmer[land_owner, 1] = i + 1 - last_not_owned
                field_indices[i - last_not_owned] = land_owners_sort_idx[i]
                prev_land_owner = land_owner
        field_indices = field_indices[:-last_not_owned]
        return field_indices_by_farmer, field_indices

    def update_field_indices(self) -> None:
        """Creates `field_indices_by_farmer` and `field_indices`. These indices are used to quickly find the fields for a specific farmer."""
        self.field_indices_by_farmer, self.field_indices = self.update_field_indices_numba(self.var.land_owners)
    
    @property
    def activation_order_by_elevation(self):
        """
        Activation order is determined by the agent elevation, starting from the highest.
        Agents with the same elevation are randomly shuffled.
        """
        # if activation order is fixed. Get the random state, and set a fixed seet.
        if self.model.config['agent_settings']['fix_activation_order']:
            if hasattr(self, 'activation_order_by_elevation_fixed') and self.activation_order_by_elevation_fixed[0] == self.n:
                return self.activation_order_by_elevation_fixed[1]
            random_state = np.random.get_state()
            np.random.seed(42)
        elevation = self.elevation
        # Shuffle agent elevation and agent_ids in unision.
        p = np.random.permutation(elevation.size)
        # if activation order is fixed, set random state to previous state
        if self.model.config['agent_settings']['fix_activation_order']:
            np.random.set_state(random_state)
        elevation_shuffled = elevation[p]
        agent_ids_shuffled = np.arange(0, elevation.size, 1, dtype=np.int32)[p]
        # Use argsort to find the order or the shuffled elevation. Using a stable sorting
        # algorithm such that the random shuffling in the previous step is conserved
        # in groups with identical elevation.
        activation_order_shuffled = np.argsort(elevation_shuffled, kind="stable")[::-1]
        argsort_agend_ids = agent_ids_shuffled[activation_order_shuffled]
        # Return the agent ids ranks in the order of activation.
        ranks = np.empty_like(argsort_agend_ids)
        ranks[argsort_agend_ids] = np.arange(argsort_agend_ids.size)
        if self.model.config['agent_settings']['fix_activation_order']:
            self.activation_order_by_elevation_fixed = (self.n, ranks)
        return ranks

    @staticmethod
    @njit(cache=True)
    def abstract_water_numba(
        n: int,
        activation_order: np.ndarray,
        field_indices_by_farmer: np.ndarray,
        field_indices: np.ndarray,
        irrigation_efficiency: np.ndarray,
        surface_irrigated: np.ndarray,
        well_irrigated: np.ndarray,
        cell_area: np.ndarray,
        HRU_to_grid: np.ndarray,
        crop_map: np.ndarray,
        totalPotIrrConsumption: np.ndarray,
        available_channel_storage_m3: np.ndarray,
        available_groundwater_m3: np.ndarray,
        groundwater_depth: np.ndarray,
        available_reservoir_storage_m3: np.ndarray,
        command_areas: np.ndarray,
        return_fraction: float,
        well_depth: float,
    ) -> tuple[np.ndarray, np.ndarray, np.ndarray, np.ndarray, np.ndarray, np.ndarray]:
        """
        This function is used to regulate the irrigation behavior of farmers. The farmers are "activated" by the given `activation_order` and each farmer can irrigate from the various water sources, given water is available and the farmers has the means to abstract water. The abstraction order is channel irrigation, reservoir irrigation, groundwater irrigation. 

        Args:
            activation_order: Order in which the agents are activated. Agents that are activated first get a first go at extracting water, leaving less water for other farmers.
            field_indices_by_farmer: This array contains the indices where the fields of a farmer are stored in `field_indices`.
            field_indices: This array contains the indices of all fields, ordered by farmer. In other words, if a farmer owns multiple fields, the indices of the fields are indices.  
            irrigation_efficiency: Boolean array that specifies whether the specific farmer is efficient with water use.
            irrigated: Array that specifies whether a farm is irrigated.
            well_irrigated: Array that specifies whether a farm is groundwater irrigated.
            cell_area: The area of each subcell in m2.
            HRU_to_grid: Array to map the index of each subcell to the corresponding cell.
            crop_map: Map of the currently growing crops.
            totalPotIrrConsumption: Potential irrigation consumption.
            available_channel_storage_m3: Water available for irrigation from channels.
            groundwater_head: Groundwater head.
            available_groundwater_m3: Water available for irrigation from groundwater.
            available_reservoir_storage_m3: Water available for irrigation from reservoirs.
            command_areas: Command areas associated with reservoirs (i.e., which areas can access water from which reservoir.)

        Returns:
            channel_abstraction_m3_by_farmer: Channel abstraction by farmer in m3.
            reservoir_abstraction_m3_by_farmer: Revervoir abstraction by farmer in m3.
            groundwater_abstraction_m3_by_farmer: Groundwater abstraction by farmer in m3.
            water_withdrawal_m: Water withdrawal in meters.
            water_consumption_m: Water consumption in meters.
            returnFlowIrr_m: Return flow in meters.
            addtoevapotrans_m: Evaporated irrigation water in meters.
        """
        assert n == activation_order.size
          
        land_unit_array_size = cell_area.size
        water_withdrawal_m = np.zeros(land_unit_array_size, dtype=np.float32)
        water_consumption_m = np.zeros(land_unit_array_size, dtype=np.float32)
  
        returnFlowIrr_m = np.zeros(land_unit_array_size, dtype=np.float32)
        addtoevapotrans_m = np.zeros(land_unit_array_size, dtype=np.float32)
  
        groundwater_abstraction_m3 = np.zeros(available_groundwater_m3.size, dtype=np.float32)
        channel_abstraction_m3 = np.zeros(available_channel_storage_m3.size, dtype=np.float32)
  
        reservoir_abstraction_m_per_basin_m3 = np.zeros(available_reservoir_storage_m3.size, dtype=np.float32)
        reservoir_abstraction_m = np.zeros(land_unit_array_size, dtype=np.float32)

        channel_abstraction_m3_by_farmer = np.zeros(activation_order.size, dtype=np.float32)
        reservoir_abstraction_m3_by_farmer = np.zeros(activation_order.size, dtype=np.float32)
        groundwater_abstraction_m3_by_farmer = np.zeros(activation_order.size, dtype=np.float32)
        groundwater_depth_per_farmer = np.zeros(activation_order.size, dtype=np.float32)
  
        has_access_to_irrigation_water = np.zeros(activation_order.size, dtype=np.bool_)
        for activated_farmer_index in range(activation_order.size):
            farmer = activation_order[activated_farmer_index]
            farmer_fields = get_farmer_HRUs(field_indices, field_indices_by_farmer, farmer)
            irrigation_efficiency_farmer = irrigation_efficiency[farmer]
            

            # Determine whether farmer would have access to irrigation water this timestep. Regardless of whether the water is actually used. This is used for making investment decisions.
            farmer_has_access_to_irrigation_water = False
            for field in farmer_fields:
                f_var = HRU_to_grid[field]

                # Convert the groundwater depth to groundwater depth per farmer 
                groundwater_depth_per_farmer[farmer] = groundwater_depth[f_var]

                if well_irrigated[farmer] == 1:
                    if groundwater_depth[f_var] < well_depth:
                        farmer_has_access_to_irrigation_water = True
                        break
                elif surface_irrigated[farmer] == 1:
                    if available_channel_storage_m3[f_var] > 100:
                        farmer_has_access_to_irrigation_water = True
                        break
                    command_area = command_areas[field]
                    # -1 means no command area
                    if command_area != -1 and available_reservoir_storage_m3[command_area] > 100:
                        farmer_has_access_to_irrigation_water = True
                        break
            has_access_to_irrigation_water[activated_farmer_index] = farmer_has_access_to_irrigation_water
            
            # Actual irrigation from surface, reservoir and groundwater
            if surface_irrigated[farmer] == 1 or well_irrigated[farmer] == 1:
                for field in farmer_fields:
                    f_var = HRU_to_grid[field]
                    if crop_map[field] != -1:
                        irrigation_water_demand_field = totalPotIrrConsumption[field] / irrigation_efficiency_farmer

                        if surface_irrigated[farmer]:
                            # channel abstraction
                            available_channel_storage_cell_m = available_channel_storage_m3[f_var] / cell_area[field]
                            channel_abstraction_cell_m = min(available_channel_storage_cell_m, irrigation_water_demand_field)
                            channel_abstraction_cell_m3 = channel_abstraction_cell_m * cell_area[field]
                            available_channel_storage_m3[f_var] -= channel_abstraction_cell_m3
                            water_withdrawal_m[field] += channel_abstraction_cell_m
                            channel_abstraction_m3[f_var] = channel_abstraction_cell_m3

                            channel_abstraction_m3_by_farmer[farmer] += channel_abstraction_cell_m3
                      
                            irrigation_water_demand_field -= channel_abstraction_cell_m
                      
                            # command areas
                            command_area = command_areas[field]
                            if command_area >= 0:  # -1 means no command area
                                water_demand_cell_M3 = irrigation_water_demand_field * cell_area[field]
                                reservoir_abstraction_m_cell_m3 = min(available_reservoir_storage_m3[command_area], water_demand_cell_M3)
                                available_reservoir_storage_m3[command_area] -= reservoir_abstraction_m_cell_m3
                                reservoir_abstraction_m_per_basin_m3[command_area] += reservoir_abstraction_m_cell_m3
                                reservoir_abstraction_m_cell = reservoir_abstraction_m_cell_m3 / cell_area[field]
                                reservoir_abstraction_m[field] += reservoir_abstraction_m_cell
                                water_withdrawal_m[field] += reservoir_abstraction_m_cell

                                reservoir_abstraction_m3_by_farmer[farmer] += reservoir_abstraction_m_cell_m3
                          
                                irrigation_water_demand_field -= reservoir_abstraction_m_cell

                        if well_irrigated[farmer]:
                            # groundwater irrigation
                            if groundwater_depth[f_var] < well_depth:
                                available_groundwater_cell_m = available_groundwater_m3[f_var] / cell_area[field]
                                groundwater_abstraction_cell_m = min(available_groundwater_cell_m, irrigation_water_demand_field)
                                groundwater_abstraction_cell_m3 = groundwater_abstraction_cell_m * cell_area[field]
                                groundwater_abstraction_m3[f_var] = groundwater_abstraction_cell_m3
                                available_groundwater_m3[f_var] -= groundwater_abstraction_cell_m3
                                water_withdrawal_m[field] += groundwater_abstraction_cell_m

                                groundwater_abstraction_m3_by_farmer[farmer] += groundwater_abstraction_cell_m3
                
                                irrigation_water_demand_field -= groundwater_abstraction_cell_m
              
                        assert irrigation_water_demand_field >= -1e15  # Make sure irrigation water demand is zero, or positive. Allow very small error.

                    water_consumption_m[field] = water_withdrawal_m[field] * irrigation_efficiency_farmer
                    irrigation_loss_m = water_withdrawal_m[field] - water_consumption_m[field]
                    returnFlowIrr_m[field] = irrigation_loss_m * return_fraction
                    addtoevapotrans_m[field] = irrigation_loss_m * (1 - return_fraction)
  
        return (
            channel_abstraction_m3_by_farmer,
            reservoir_abstraction_m3_by_farmer,
            groundwater_abstraction_m3_by_farmer,
            water_withdrawal_m,
            water_consumption_m,
            returnFlowIrr_m,
            addtoevapotrans_m,
            has_access_to_irrigation_water,
            groundwater_depth_per_farmer
        )

    def abstract_water(
        self,
        cell_area: np.ndarray,
        HRU_to_grid: np.ndarray,
        totalPotIrrConsumption: np.ndarray,
        available_channel_storage_m3: np.ndarray,
        available_groundwater_m3: np.ndarray,
        groundwater_head: np.ndarray,
        groundwater_depth: np.ndarray,
        available_reservoir_storage_m3: np.ndarray,
        command_areas: np.ndarray,
) -> tuple[np.ndarray, np.ndarray, np.ndarray, np.ndarray]:
        """
        This function allows the abstraction of water by farmers for irrigation purposes. It's main purpose is to call the relevant numba function to do the actual abstraction. In addition, the function saves the abstraction from the various sources by farmer.

        Args:
            cell_area: the area of each subcell in m2.
            HRU_to_grid: array to map the index of each subcell to the corresponding cell.
            totalPotIrrConsumption: potential irrigation consumption.
            available_channel_storage_m3: water available for irrigation from channels.
            groundwater_head: groundwater head.
            available_groundwater_m3: water available for irrigation from groundwater.
            available_reservoir_storage_m3: water available for irrigation from reservoirs.
            command_areas: command areas associated with reservoirs (i.e., which areas can access water from which reservoir.)

        Returns:
            water_withdrawal_m: water withdrawal in meters
            water_consumption_m: water consumption in meters
            returnFlowIrr_m: return flow in meters
            addtoevapotrans_m: evaporated irrigation water in meters
        """
        (
            self.channel_abstraction_m3_by_farmer,
            self.reservoir_abstraction_m3_by_farmer,
            self.groundwater_abstraction_m3_by_farmer,
            water_withdrawal_m,
            water_consumption_m,
            returnFlowIrr_m,
            addtoevapotrans_m,
            has_access_to_irrigation_water,
            groundwater_depth_per_farmer
        ) = self.abstract_water_numba(
            self.n,
            self.activation_order_by_elevation,
            self.field_indices_by_farmer,
            self.field_indices,
            self.irrigation_efficiency,
            surface_irrigated=np.isin(self.irrigation_source, [self.irrigation_source_key['canals'], self.irrigation_source_key['other']]),
            well_irrigated=np.isin(self.irrigation_source, [self.irrigation_source_key['well'], self.irrigation_source_key['tubewell']]),
            cell_area=cell_area,
            HRU_to_grid=HRU_to_grid,
            crop_map=self.var.crop_map,
            totalPotIrrConsumption=totalPotIrrConsumption,
            available_channel_storage_m3=available_channel_storage_m3,
            available_groundwater_m3=available_groundwater_m3,
            groundwater_depth=groundwater_depth,
            available_reservoir_storage_m3=available_reservoir_storage_m3,
            command_areas=command_areas,
            return_fraction=self.model.config['agent_settings']['farmers']['return_fraction'],
            well_depth=self.well_depth 
        )
        self.n_water_accessible_days += has_access_to_irrigation_water
<<<<<<< HEAD
        self.groundwater_depth = groundwater_depth_per_farmer
=======
        # sample from elevation not subgrid grid
        self.groundwater_depth = self.elevation - hydraulic_head_per_farmer
>>>>>>> eba22e76
        return (
            water_withdrawal_m,
            water_consumption_m,
            returnFlowIrr_m,
            addtoevapotrans_m
        )

    @staticmethod
    @njit
    def get_yield_ratio_numba(crop_map: np.array, evap_ratios: np.array, KyT) -> float:
        """Calculate yield ratio based on https://doi.org/10.1016/j.jhydrol.2009.07.031
  
        Args:
            crop_map: array of currently harvested crops.
            evap_ratios: ratio of actual to potential evapotranspiration of harvested crops.
            alpha: alpha value per crop used in MIRCA2000.
            beta: beta value per crop used in MIRCA2000.
            P0: P0 value per crop used in MIRCA2000.
            P1: P1 value per crop used in MIRCA2000.
  
        Returns:
            yield_ratios: yield ratio (as ratio of maximum obtainable yield) per harvested crop.
        """
        yield_ratios = np.full(evap_ratios.size, -1, dtype=np.float32)

        assert crop_map.size == evap_ratios.size
  
        for i in range(evap_ratios.size):
            evap_ratio = evap_ratios[i]
            crop = crop_map[i]
            yield_ratios[i] = max(1 - KyT[crop] * (1 - evap_ratio), 0)  # Yield ratio is never lower than 0.
  
        return yield_ratios

    def get_yield_ratio(self, harvest: np.ndarray, actual_transpiration: np.ndarray, potential_transpiration: np.ndarray, crop_map: np.ndarray) -> np.ndarray:
        """Gets yield ratio for each crop given the ratio between actual and potential evapostranspiration during growth.
  
        Args:
            harvest: Map of crops that are harvested.
            actual_transpiration: Actual evapotranspiration during crop growth period.
            potential_transpiration: Potential evapotranspiration during crop growth period.
            crop_map: Subarray of type of crop grown.

        Returns:
            yield_ratio: Map of yield ratio.

        TODO: Implement GAEZ crop stage function
        """
        yield_ratio = self.get_yield_ratio_numba(
            crop_map[harvest],
            actual_transpiration[harvest] / potential_transpiration[harvest],
            self.crop_variables['KyT'].values,
        )
        assert not np.isnan(yield_ratio).any()
        return yield_ratio

    def update_yield_ratio_management(self) -> None:
        # Increase yield ratio of those who use better management practices 
        self.yield_ratio_management = self.yield_ratio_multiplier * self.base_management_yield_ratio

    def by_field(self, var, nofieldvalue=-1):
        if self.n:
            by_field = np.take(var, self.var.land_owners)
            by_field[self.var.land_owners == -1] = nofieldvalue
            return by_field
        else:
            return np.full_like(self.var.land_owners, nofieldvalue)

    def decompress(self, array):
        if np.issubsctype(array, np.floating):
            nofieldvalue = np.nan
        else:
            nofieldvalue = -1
        return self.model.data.HRU.decompress(self.by_field(array, nofieldvalue=nofieldvalue))

    @property
    def mask(self):
        mask = self.model.data.HRU.mask.copy()
        mask[self.decompress(self.var.land_owners) == -1] = True
        return mask
          
    @staticmethod
    @njit(cache=True)
    def harvest_numba(
        n: np.ndarray,
        field_indices_by_farmer: np.ndarray,
        field_indices: np.ndarray,
        crop_map: np.ndarray,
        crop_age_days: np.ndarray,
        crop_harvest_age_days: np.ndarray,
    ) -> np.ndarray:
        """This function determines whether crops are ready to be harvested by comparing the crop harvest age to the current age of the crop. If the crop is harvested, the crops next multicrop index and next plant day are determined.

        Args:
            n: Number of farmers.
            start_day_per_month: Array containing the starting day of each month.
            field_indices_by_farmer: This array contains the indices where the fields of a farmer are stored in `field_indices`.
            field_indices: This array contains the indices of all fields, ordered by farmer. In other words, if a farmer owns multiple fields, the indices of the fields are indices.  
            crop_map: Subarray map of crops.
            crop_age_days: Subarray map of current crop age in days.
            n_water_accessible_days: Number of days that crop was water limited.
            crop: Crops grown by each farmer.
            switch_crops: Whether to switch crops or not.

        Returns:
            harvest: Boolean subarray map of fields to be harvested.
        """
        harvest = np.zeros(crop_map.shape, dtype=np.bool_)
        for farmer_i in range(n):
            farmer_fields = get_farmer_HRUs(field_indices, field_indices_by_farmer, farmer_i)
            for field in farmer_fields:
                crop_age = crop_age_days[field]
                if crop_age >= 0:
                    crop = crop_map[field]
                    assert crop != -1
                    if crop_age == crop_harvest_age_days[field]:
                        harvest[field] = True
                        crop_harvest_age_days[field] = -1
                else:
                    assert crop_map[field] == -1
        return harvest      

    def harvest(self):
        """
        Determine which crops need to be harvested based on their current age and their harvest age.
        Once harvested, compute various metrics related to the harvest including potential profit,
        actual profit, crop age, drought perception, and update corresponding attributes of the model.
        Save the corresponding SPEI over the last harvest. 

        Attributes:
            harvest_numba: A helper function to obtain the harvest map.
            get_yield_ratio: A function to calculate yield ratio based on the ratio of actual to potential evapotranspiration.

        Note:
            The function also updates the drought risk perception and tracks disposable income.
        """
        
        # Using the helper function to determine which crops are ready to be harvested
        harvest = self.harvest_numba(
            n=self.n,
            field_indices_by_farmer=self.field_indices_by_farmer,
            field_indices=self.field_indices,
            crop_map=self.var.crop_map,
            crop_age_days=self.var.crop_age_days_map,
            crop_harvest_age_days=self.var.crop_harvest_age_days,
        )
        
        # If there are fields to be harvested, compute yield ratio and various related metrics
        if np.count_nonzero(harvest):
            # Get yield ratio for the harvested crops
            yield_ratio = self.get_yield_ratio(
                harvest,
                self.var.actual_transpiration_crop,
                self.var.potential_transpiration_crop,
                self.var.crop_map
            )
            assert (yield_ratio >= 0).all()

            harvesting_farmer_fields = self.var.land_owners[harvest]
            harvested_area = self.var.cellArea[harvest]
            if self.model.use_gpu:
                harvested_area = harvested_area.get()
                
            harvested_crops = self.var.crop_map[harvest]
            max_yield_per_crop = np.take(self.crop_variables['reference_yield_kg_m2'].values, harvested_crops)
      
            crop_prices = self.crop_prices[1][self.crop_prices[0].get(self.model.current_time)]
            assert not np.isnan(crop_prices).any()

            harvesting_farmers, index_farmer_to_field = np.unique(harvesting_farmer_fields, return_inverse=True)

            yield_ratio_total = self.yield_ratio_management[harvesting_farmer_fields] * yield_ratio
            
            # Determine the region ids of harvesting farmers, as crop prices differ per region
            region_ids_harvesting_farmers = self.region_id[harvesting_farmers]
            
            # Calculate the crop price per field
            crop_prices_per_farmer = crop_prices[region_ids_harvesting_farmers]
            crop_prices_per_field = crop_prices_per_farmer[index_farmer_to_field]
            crop_price_per_field = np.take(crop_prices_per_field, harvested_crops)

            # Determine the potential crop yield
            potential_crop_yield_field = harvested_area * max_yield_per_crop * crop_price_per_field
            assert (potential_crop_yield_field >= 0).all()

            # Determine the profit based on the crop yield in kilos and the price per kilo 
            profit = potential_crop_yield_field * yield_ratio_total
            assert (profit >= 0).all()
            
            # Convert from the profit and potential profit per field to the profit per farmer 
            profit_farmer = np.bincount(harvesting_farmer_fields, weights=profit, minlength=self.n)
            potential_profit_farmer = np.bincount(harvesting_farmer_fields, weights=potential_crop_yield_field, minlength=self.n)
            
            ## Set the current crop age
            crop_age = self.var.crop_age_days_map[harvest]
            total_crop_age = np.bincount(harvesting_farmer_fields, weights = crop_age, minlength=self.n) / np.bincount(harvesting_farmer_fields, minlength=self.n)

            ## Convert the yield_ratio per field to the average yield ratio per farmer 
            yield_ratio_agent = np.bincount(harvesting_farmer_fields, weights = yield_ratio_total, minlength=self.n) / np.bincount(harvesting_farmer_fields, minlength=self.n)

            # Take the mean of the growing months and change the sign to fit the GEV distribution 
            cum_SPEI_latest_harvest = np.mean(self.monthly_SPEI[harvesting_farmers, :int((crop_age[0] / 30))], axis=1) * -1

            ## Add the yield ratio, precipitation and the crop age to the array corresponding to the current season. Precipitation is already converted to daily rainfall
            if self.current_season_idx == 0:
                self.total_crop_age[harvesting_farmers, 0] = total_crop_age[harvesting_farmers]
                self.per_harvest_yield_ratio[harvesting_farmers, 0] = yield_ratio_agent[harvesting_farmers]
                self.per_harvest_SPEI[harvesting_farmers,0] = cum_SPEI_latest_harvest
            elif self.current_season_idx == 1:
                self.total_crop_age[harvesting_farmers, 1] = total_crop_age[harvesting_farmers]
                self.per_harvest_yield_ratio[harvesting_farmers, 1] = yield_ratio_agent[harvesting_farmers]
                self.per_harvest_SPEI[harvesting_farmers,1] = cum_SPEI_latest_harvest
            elif self.current_season_idx == 2:
                self.total_crop_age[harvesting_farmers, 2] = total_crop_age[harvesting_farmers]
                self.per_harvest_yield_ratio[harvesting_farmers, 2] = yield_ratio_agent[harvesting_farmers]
                self.per_harvest_SPEI[harvesting_farmers,2] = cum_SPEI_latest_harvest
            
            self.save_yearly_profits(harvesting_farmers,profit_farmer, potential_profit_farmer)
            self.drought_risk_perception(harvesting_farmers, total_crop_age)
            
            ## After updating the drought risk perception, set the previous month for the next timestep as the current for this timestep.
            self.previous_month = self.model.current_time.month

            # Add profit farmer to the disposable income 
            self.disposable_income +=profit_farmer

        else:
           profit_farmer = np.zeros(self.n, dtype=np.float32)
  
        # Reset transpiration values for harvested fields
        self.var.actual_transpiration_crop[harvest] = 0
        self.var.potential_transpiration_crop[harvest] = 0

        # Update crop and land use maps after harvest
        self.var.crop_map[harvest] = -1
        self.var.crop_age_days_map[harvest] = -1
        self.var.land_use_type[harvest] = 1

        # For unharvested growing crops, increase their age by 1
        self.var.crop_age_days_map[(harvest == False) & (self.var.crop_map >= 0)] += 1

        assert (self.var.crop_age_days_map <= self.var.crop_harvest_age_days).all()
    
    def drought_risk_perception(self, harvesting_farmers: np.ndarray, total_crop_age: np.ndarray) -> None:
        """Calculate and update the drought risk perception for harvesting farmers.
        
        Args:
            harvesting_farmers: Index array of farmers that are currently harvesting.

        This function computes the risk perception of farmers based on the difference 
        between their latest profits and potential profits. The perception is influenced
        by the historical losses and time since the last drought event. Farmers who have 
        experienced a drought event will have their drought timer reset.

        TODO: Perhaps move the constant to the model.yml 
        """
        # constants
        HISTORICAL_PERIOD = 5 # years

        # Convert the harvesting farmers index array to a boolean array of full length
        harvesting_farmers_long = np.zeros(self.n, dtype=bool)
        harvesting_farmers_long[harvesting_farmers] = True

        # Update the drought timer based on the months passed since the previous check
        months_passed = (self.model.current_time.month - self.previous_month) % 12
        self.drought_timer += (months_passed / 12) 

        # Create an empty drought loss np.ndarray 
        drought_loss_historical = np.zeros((self.n, HISTORICAL_PERIOD), dtype=np.float32)

        # Compute the percentage loss between potential and actual profits for harvesting farmers
        potential_profits = self.yearly_potential_profits[harvesting_farmers_long, :HISTORICAL_PERIOD]
        actual_profits = self.yearly_profits[harvesting_farmers_long, :HISTORICAL_PERIOD]
        drought_loss_historical[harvesting_farmers_long] = ((potential_profits - actual_profits) / potential_profits) * 100

        # Calculate the current and past average loss percentages
        drought_loss_latest = drought_loss_historical[:,0]
        drought_loss_past = np.mean(drought_loss_historical[:, 1:], axis=1)

        # Identify farmers who experienced a drought event based on loss comparison with historical losses
        drought_loss_current = drought_loss_latest - drought_loss_past 

        experienced_drought_event = drought_loss_current >= self.moving_average_threshold

        # Reset the drought timer for farmers who have harvested and experienced a drought event
        self.drought_timer[np.logical_and(harvesting_farmers_long, experienced_drought_event)] = 0

        # Update the risk perception of all farmers
        self.risk_perception = self.risk_perc_max * (1.6 ** (self.risk_decr * self.drought_timer)) + self.risk_perc_min

        print('Risk perception mean = ',np.mean(self.risk_perception))

        # Determine which farmers need emergency microcredit to keep farming
        loss_threshold = self.model.config['agent_settings']['farmers']['microcredit']['loss_threshold']
        loaning_farmers = drought_loss_current >= loss_threshold
        
        # Determine their microcredit 
        if np.any(loaning_farmers) and self.model.scenario not in ['spinup','noadaptation', 'base']:
            print(np.count_nonzero(loaning_farmers),'farmers are getting microcredit')
            self.microcredit(loaning_farmers, drought_loss_current, total_crop_age)

    def microcredit(self, loaning_farmers: np.ndarray, drought_loss_current: np.ndarray, total_crop_age: np.ndarray) -> None:
        """
        Compute the microcredit for farmers based on their average profits, drought losses, and the age of their crops
        with respect to their total cropping time.

        Parameters:
        - loaning_farmers: Boolean mask of farmers looking to obtain a loan, based on drought loss of harvesting farmers.
        - drought_loss_current: Array of drought losses of the most recent harvest for each farmer.
        - total_crop_age: Array of total age for crops of each farmer.
        """
        
        # Compute the maximum loan amount based on the average profits of the last 10 years
        max_loan = np.median(self.yearly_profits[loaning_farmers, :5], axis=1)
        
        # Calculate the total planted duration for different crops
        season_plant_durations = [150, 115, 90]
        nan_array = np.where(self.crops != -1, 1, np.nan)
        total_planted_time = np.nansum(nan_array * season_plant_durations, axis=1)

        # Compute the crop age as a percentage of the total time a farmer has had crops planted
        crop_age_percentage = total_crop_age[loaning_farmers] / total_planted_time[loaning_farmers]

        # Calculate the total loan amount based on drought loss, crop age percentage, and the maximum loan
        total_loan = (drought_loss_current[loaning_farmers] / 100) * crop_age_percentage * max_loan
        
        # Fetch loan configurations from the model settings
        loan_duration = self.model.config['agent_settings']['farmers']['microcredit']['loan_duration']
        r_loan = self.model.config['agent_settings']['farmers']['microcredit']['interest_rate']
        
        # Compute the annual cost of the loan using the interest rate and loan duration
        annual_cost = total_loan * (r_loan * (1 + r_loan) ** loan_duration / ((1 + r_loan) ** loan_duration - 1))

        # Update the agent's total annual costs with the computed annual cost
        self.annual_costs_all_adaptations[loaning_farmers] += annual_cost

    @staticmethod
    @njit(cache=True)
    def plant_numba(
        n: int,
        season_idx: int,
        is_first_day_of_season: bool,
        growth_length: np.ndarray,
        crop_map: np.ndarray,
        crop_harvest_age_days: np.ndarray,
        crops: np.ndarray,
        cultivation_cost_per_region_per_crop: np.ndarray,
        region_ids_per_farmer: np.ndarray,
        field_indices_by_farmer: np.ndarray,
        field_indices: np.ndarray,
        field_size_per_farmer: np.ndarray,
        disposable_income: np.ndarray,
        farmers_going_out_of_business: bool,
    ) -> tuple[np.ndarray, np.ndarray]:
        """Determines when and what crop should be planted, by comparing the current day to the next plant day. Also sets the haverst age of the plant.
  
        Args:
            n: Number of farmers.
            start_day_per_month: Starting day of each month of year.
            current_day: Current day.
            crop: Crops grown by each farmer. 
            field_indices_by_farmer: This array contains the indices where the fields of a farmer are stored in `field_indices`.
            field_indices: This array contains the indices of all fields, ordered by farmer. In other words, if a farmer owns multiple fields, the indices of the fields are indices. 
            field_size_per_farmer: Field size per farmer in m2

        Returns:
            plant: Subarray map of what crops are planted this day.
        """
        plant = np.full_like(crop_map, -1, dtype=np.int32)
        sell_land = np.zeros(disposable_income.size, dtype=np.bool_)
        for farmer_idx in range(n):
            farmer_fields = get_farmer_HRUs(field_indices, field_indices_by_farmer, farmer_idx)
            if is_first_day_of_season:
                farmer_crop = crops[farmer_idx, season_idx]
                if farmer_crop == -1:
                    continue
            else:
                continue
            assert farmer_crop != -1
            farmer_region_id = region_ids_per_farmer[farmer_idx]
            cultivation_cost = cultivation_cost_per_region_per_crop[farmer_region_id, farmer_crop] * field_size_per_farmer[farmer_idx]
            assert not np.isnan(cultivation_cost)
            if not farmers_going_out_of_business or disposable_income[farmer_idx] > cultivation_cost:
                disposable_income[farmer_idx] -= cultivation_cost
                field_harvest_age = growth_length[farmer_crop, season_idx]
                for field in farmer_fields:
                    # a crop is still growing here.
                    if crop_harvest_age_days[field] != -1:
                        continue
                    plant[field] = farmer_crop
                    crop_harvest_age_days[field] = field_harvest_age
            else:
                sell_land[farmer_idx] = True
        farmers_selling_land = np.where(sell_land)[0]
        return plant, farmers_selling_land

    def plant(self) -> None:
        """Determines when and what crop should be planted, mainly through calling the :meth:`agents.farmers.Farmers.plant_numba`. Then converts the array to cupy array if model is running with GPU.
        """
        index = self.cultivation_costs[0].get(self.model.current_time)
        cultivation_cost_per_region_per_crop = self.cultivation_costs[1][index]
        assert cultivation_cost_per_region_per_crop.shape[0] == len(self.model.regions)
        assert cultivation_cost_per_region_per_crop.shape[1] == len(self.crop_ids)

        # create numpy stack of growth length per crop and season
        growth_length = np.stack([
            self.crop_variables['season_#1_duration'],
            self.crop_variables['season_#2_duration'],
            self.crop_variables['season_#3_duration']
        ], axis=1)

        plant_map, farmers_selling_land = self.plant_numba(
            n=self.n,
            season_idx=self.current_season_idx,
            is_first_day_of_season=self.is_first_day_of_season,
            growth_length=growth_length,
            crop_map=self.var.crop_map,
            crop_harvest_age_days=self.var.crop_harvest_age_days,
            crops=self.crops,
            cultivation_cost_per_region_per_crop=cultivation_cost_per_region_per_crop,
            region_ids_per_farmer=self.region_id,
            field_indices_by_farmer=self.field_indices_by_farmer,
            field_indices=self.field_indices,
            field_size_per_farmer=self.field_size_per_farmer,
            disposable_income=self.disposable_income,
            farmers_going_out_of_business=(
                self.model.config['agent_settings']['farmers']['farmers_going_out_of_business']
                and not self.model.scenario == 'spinup'  # farmers can only go out of business when not in spinup scenario
            )
        )
        if farmers_selling_land.size > 0:
            self.remove_agents(farmers_selling_land)

        self.var.crop_map = np.where(plant_map >= 0, plant_map, self.var.crop_map)
        self.var.crop_age_days_map[plant_map >= 0] = 0

        assert (self.var.crop_age_days_map[self.var.crop_map > 0] >= 0).all()

        field_is_paddy_irrigated = (self.var.crop_map == self.crop_names['Paddy'])
        self.var.land_use_type[(self.var.crop_map >= 0) & (field_is_paddy_irrigated == True)] = 2
        self.var.land_use_type[(self.var.crop_map >= 0) & (field_is_paddy_irrigated == False)] = 3
    
    def water_abstraction_sum(self) -> None:
        """
        Aggregates yearly water abstraction from different sources (channel, reservoir, groundwater) for each farmer 
        and also computes the total abstraction per farmer.

        Note:
            This function performs the following steps:
                1. Updates the yearly channel water abstraction for each farmer.
                2. Updates the yearly reservoir water abstraction for each farmer.
                3. Updates the yearly groundwater water abstraction for each farmer.
                4. Computes and updates the total water abstraction for each farmer.
                
        """

        # Update yearly channel water abstraction for each farmer
        self.yearly_abstraction_m3_by_farmer[:, 0] += self.channel_abstraction_m3_by_farmer

        # Update yearly reservoir water abstraction for each farmer
        self.yearly_abstraction_m3_by_farmer[:, 1] += self.reservoir_abstraction_m3_by_farmer

        # Update yearly groundwater water abstraction for each farmer
        self.yearly_abstraction_m3_by_farmer[:, 2] += self.groundwater_abstraction_m3_by_farmer

        # Compute and update the total water abstraction for each farmer
        self.yearly_abstraction_m3_by_farmer[:, 3] += (self.channel_abstraction_m3_by_farmer +
                                                    self.reservoir_abstraction_m3_by_farmer +
                                                    self.groundwater_abstraction_m3_by_farmer)
    
    def SPEI_sum(self) -> None:
        """
        Update the monthly Standardized Precipitation Evapotranspiration Index (SPEI) array by shifting past records and
        adding the SPEI for the current month.
        
        Note:
            This method updates the `monthly_SPEI` attribute in place.
        """

        # Shift the existing monthly SPEI records one position to the right.
        # This effectively "moves" the SPEI of each month to the previous month's position, discarding the oldest record.
        self.monthly_SPEI[:,1:] = self.monthly_SPEI[:,0:-1]
        
        # Sample the SPEI value for the current month from `SPEI_map` based on the given locations.
        # The sampling is done for the first day of the current month.
        self.monthly_SPEI[:,0] = self.SPEI_map.sample_coords(self.locations, datetime(self.model.current_time.year, self.model.current_time.month, 1))

    def save_yearly_profits(self, harvesting_farmers: np.ndarray, profit: np.ndarray, potential_profit: np.ndarray) -> None:
        """
        Saves the latest profit and potential profit values for harvesting farmers to determine yearly profits, considering inflation and field size.

        Args:
            harvesting_farmers: Array of farmers who are currently harvesting.
            profit: Array representing the profit value for each farmer per season.
            potential_profit: Array representing the potential profit value for each farmer per season.

        Note:
            This function performs the following operations:
                1. Asserts that all profit and potential profit values are non-negative.
                2. Updates the latest profits and potential profits matrices by shifting all columns one column further.
                The last column value is dropped.
                3. Adjusts the yearly profits by accounting for the latest profit, field size, and inflation.
        """

        # Ensure that all profit and potential profit values are non-negative
        assert (profit >= 0).all()
        assert (potential_profit >= 0).all()

        latest_profits = profit[harvesting_farmers]
        latest_potential_profits= potential_profit[harvesting_farmers]

        # Calculate the cumulative inflation from the start year to the current year for each farmer
        inflation_arrays = [self.get_value_per_farmer_from_region_id(self.inflation_rate, datetime(year, 1, 1)) for year in range(self.model.config['general']['spinup_time'].year, self.model.current_time.year + 1)]
        cum_inflation = np.ones_like(inflation_arrays[0])
        for inflation in inflation_arrays:
            cum_inflation *= inflation

        # Adjust yearly profits by the latest profit, field size, and cumulative inflation for each harvesting farmer
        self.yearly_profits[harvesting_farmers, 0] += (latest_profits / cum_inflation[harvesting_farmers])
        self.yearly_potential_profits[harvesting_farmers, 0] += (latest_potential_profits / cum_inflation[harvesting_farmers])

    def calculate_yearly_yield_ratio(self):
        """
        Calculate the yearly average yield ratio based on per-harvest yield ratios and total crop ages.
        
        Returns:
            numpy.ndarray: An array representing the yearly yield ratio for each data entry.
        """

        # Sum the total planted time across all three seasons.
        total_planted_time = self.total_crop_age[:,0] + self.total_crop_age[:,1] + self.total_crop_age[:,2]

        # Mask (ignore) entries where the total planted time is zero to prevent division by zero.
        total_planted_time = np.ma.masked_where(total_planted_time == 0, total_planted_time)
        
        # Calculate the weighted average yield ratio for each season based on the age of the crop and the yield ratio.
        # This gives an overall yearly average yield ratio.
        yield_ratio = (
            self.total_crop_age[:, 0] / total_planted_time * self.per_harvest_yield_ratio[:, 0] +
            self.total_crop_age[:, 1] / total_planted_time * self.per_harvest_yield_ratio[:, 1] +
            self.total_crop_age[:, 2] / total_planted_time * self.per_harvest_yield_ratio[:, 2]
        )
        return yield_ratio

    def convert_seasonal_to_yearly_SPEI_probability(self):
        """
        Convert the seasonal Standardized Precipitation Evapotranspiration Index (SPEI) to yearly SPEI probability.
        Uses Generalized Extreme Value (GEV) parameters to determine the seasonal SPEI probability.
        
        Returns:
            numpy.ndarray: An array representing the yearly SPEI probability for each data entry.
        """

        # Initialize an array to hold the SPEI probability for each season.
        seasonal_SPEI_probability = np.zeros((self.n, 3), dtype=np.float32)
        
        for i in range(3):
            # Create a mask to identify entries where the SPEI for the given season is not zero.
            mask = self.per_harvest_SPEI[:,i] != 0

            # For each valid entry, calculate the SPEI probability using GEV parameters.
            seasonal_SPEI_probability[mask,i] = genextreme.sf(self.per_harvest_SPEI[mask,i], 
                                                            self.GEV_parameters[mask,0], 
                                                            self.GEV_parameters[mask,1], 
                                                            self.GEV_parameters[mask,2])

        # Count the number of seasons with non-zero SPEI probability for each data entry.
        nonzero_count = np.count_nonzero(seasonal_SPEI_probability, axis=1)

        # Determine the number of planting seasons for each data entry.
        # If no seasons have valid SPEI probabilities, assume one season to prevent division by zero.
        nr_planting_seasons = np.where(nonzero_count == 0, 1, nonzero_count)

        # Calculate the average SPEI probability over the planting seasons for each data entry.
        yearly_prob = np.sum(seasonal_SPEI_probability, axis=1) / nr_planting_seasons
        return yearly_prob

    def _shift_and_reset_matrix(self, matrix: np.ndarray) -> None:
        """
        Shifts columns to the right in the matrix and sets the first column to zero.
        """
        matrix[:, 1:] = matrix[:, 0:-1]  # Shift columns to the right
        matrix[:, 0] = 0                  # Reset the first column to 0

    def calculate_yield_spei_relation(self) -> None:
        """
        Computes the yearly yield ratios and SPEI probabilities, then calculates the yearly mean for each unique farmer type.

        Note:
            This function performs the following operations:
                1. Compute the yearly yield ratios and SPEI probabilities.
                2. Shift and reset the matrices.
                3. Group farmers based on crop combinations and compute averages for each group.
                4. Mask rows and columns with only zeros.
                5. Determine the relation between yield ratio and profit for all farmer types.
                6. Sample the individual agent relation from the agent groups and assign to agents.
        """

        # Step 1: Compute yearly values
        self.yearly_yield_ratio[:, 0] = self.calculate_yearly_yield_ratio()
        self.yearly_SPEI_probability[:, 0] = self.convert_seasonal_to_yearly_SPEI_probability()
        self.per_harvest_SPEI = 0

        # Step 2: Shift and reset matrices
        self._shift_and_reset_matrix(self.yearly_yield_ratio)
        self._shift_and_reset_matrix(self.yearly_SPEI_probability)
        self._shift_and_reset_matrix(self.yearly_profits)
        self._shift_and_reset_matrix(self.yearly_potential_profits)

        self.total_crop_age[:, :] = 0
        self.per_harvest_yield_ratio[:, :] = 0

        # Step 3: Group farmers based on crop combinations and compute averages
        unique_yearly_yield_ratio = np.empty((0, self.total_spinup_time))
        unique_SPEI_probability = np.empty((0, self.total_spinup_time))
        crop_irrigation_groups = self.crops[:]

        for crop_combination in np.unique(crop_irrigation_groups, axis=0):
            unique_farmer_groups = np.where((crop_irrigation_groups == crop_combination[None, ...]).all(axis=1))[0]
            average_yield_ratio = np.mean(self.yearly_yield_ratio[unique_farmer_groups, 1:], axis=0)
            average_probability = np.mean(self.yearly_SPEI_probability[unique_farmer_groups, 1:], axis=0)
            unique_yearly_yield_ratio = np.vstack((unique_yearly_yield_ratio, average_yield_ratio))
            unique_SPEI_probability = np.vstack((unique_SPEI_probability, average_probability))

        # Step 4: Mask rows and columns with zeros
        mask_rows = np.any((unique_yearly_yield_ratio != 0), axis=1) & np.any((unique_SPEI_probability != 0), axis=1)
        unique_yearly_yield_ratio_mask = unique_yearly_yield_ratio[mask_rows]
        unique_SPEI_probability_mask = unique_SPEI_probability[mask_rows]
        mask_columns = np.any((unique_yearly_yield_ratio_mask != 0), axis=0) & np.any((unique_SPEI_probability_mask != 0), axis=0)
        unique_yearly_yield_ratio_mask = unique_yearly_yield_ratio_mask[:, mask_columns]
        unique_SPEI_probability_mask = unique_SPEI_probability_mask[:, mask_columns]

        # Step 5: Determine the relation between yield ratio and profit
        group_yield_probability_relation = []
        yield_probability_R2_scipy = []
        yield_probability_R2_log = []
        yield_probability_p_scipy = []

        def logarithmic_natural(x, a, b):
            return a * np.log2(x) + b

        for row1, row3 in zip(unique_yearly_yield_ratio_mask, unique_SPEI_probability_mask):
            # Filter out zeros
            mask = row1 != 0
            row1 = row1[mask]
            row3 = row3[mask]

            # Polynomial fit
            coefficients = np.polyfit(row1, row3, 1)
            poly_function = np.poly1d(coefficients)
            group_yield_probability_relation.append(poly_function)

            # If there are more than 15 columns, fit a logarithmic curve and calculate R-squared values
            if len(unique_yearly_yield_ratio_mask[0, :]) > 15:
                a, b = curve_fit(logarithmic_natural, row1, row3)[0]
                residuals = row3 - logarithmic_natural(row1, a, b)
                ss_tot = np.sum((row3 - np.mean(row3)) ** 2)
                ss_res = np.sum(residuals ** 2)
                
                yield_probability_R2_log.append(1 - (ss_res / ss_tot))
                r_value = linregress(row1, row3)[2]
                
                yield_probability_R2_scipy.append(r_value ** 2)
                yield_probability_p_scipy.append(linregress(row1, row3)[3])

        # Assign relations to agents
        exact_positions = np.where(np.all(crop_irrigation_groups[:, np.newaxis, :] == np.unique(crop_irrigation_groups, axis=0), axis=-1))[1]
        if len(group_yield_probability_relation) > max(exact_positions):
            self.farmer_yield_probability_relation = np.array(group_yield_probability_relation)[exact_positions]
            assert isinstance(self.farmer_yield_probability_relation, np.ndarray), "self.farmer_yield_probability_relation must be a np.ndarray"

        print('r2:', np.median(yield_probability_R2_scipy), 'r2_log:', np.median(yield_probability_R2_log), 'p:', np.median(yield_probability_p_scipy))
    
    def adapt_drip_irrigation(self) -> None:
        """
        Handle the adaptation of farmers to drip irrigation systems.

        This function checks which farmers will adopt drip irrigation based on their expected utility 
        and the provided constraints. It calculates the costs and the benefits for each farmer and updates 
        their statuses (e.g., irrigation efficiency, adaptation costs, yield ratio multiplier) accordingly.

        Note:
        
        TODO:
            - Possibly externalize hard-coded values.
        """
        # Constants
        ADAPTATION_TYPE = 2
        ACRE_TO_SQUARE_METER = 0.000247105

        # Compute total adaptation cost for each farmer
        per_farmer_cost = self.get_value_per_farmer_from_region_id(self.drip_irrigation_price, self.model.current_time)
        total_cost = self.field_size_per_farmer * ACRE_TO_SQUARE_METER * np.full(self.n, per_farmer_cost, dtype=np.float32)

        # Fetch loan configuration
        loan_duration = self.model.config['agent_settings']['expected_utility']['adaptation_sprinkler']['loan_duration']
        r_loan = self.model.config['agent_settings']['expected_utility']['adaptation_sprinkler']['interest_rate']

        # Calculate annual cost based on the interest rate and loan duration
        annual_cost = total_cost * (r_loan * (1 + r_loan) ** loan_duration / ((1 + r_loan) ** loan_duration - 1))

        # Calculate the harvested area per farmer
        farmer_fields_ID = self.var.land_owners
        farm_area = np.bincount(farmer_fields_ID[farmer_fields_ID != -1], weights=self.var.cellArea[farmer_fields_ID != -1], minlength=self.n)

        # Adjust the cost so that it is the cost per square meter, needed for calculating the EUT 
        annual_cost_m2 = annual_cost / farm_area

        # Fetch lifespan of the adaptation
        lifespan_adaptation = self.model.config['agent_settings']['expected_utility']['adaptation_sprinkler']['lifespan']

        # Reset farmers' status who exceeded the lifespan of their adaptation
        expired_adaptations = self.time_adapted[:, ADAPTATION_TYPE] == lifespan_adaptation
        self.adapted[expired_adaptations, ADAPTATION_TYPE] = 0
        self.time_adapted[expired_adaptations, ADAPTATION_TYPE] = -1
        self.irrigation_efficiency[expired_adaptations] = 0.50
        self.yield_ratio_multiplier[expired_adaptations] = 1

        # Define extra constraints (farmers must have an irrigation source)
        extra_constraint = self.irrigation_source != 0

        # Get the mask of farmers who will adapt
        adaptation_mask = self.adapt_SEUT(ADAPTATION_TYPE, annual_cost_m2, loan_duration, extra_constraint)

        # Update irrigation efficiency and yield multiplier for farmers who adapted
        self.irrigation_efficiency[adaptation_mask] = 0.90
        self.yield_ratio_multiplier[adaptation_mask] = self.yield_ratio_multiplier_value

        # Update annual costs and disposable income for adapted farmers
        self.annual_costs_all_adaptations[adaptation_mask] += annual_cost[adaptation_mask]
        self.disposable_income[self.time_adapted[:, ADAPTATION_TYPE] != -1] -= annual_cost[self.time_adapted[:, ADAPTATION_TYPE] != -1]

        # Print the percentage of adapted households
        percentage_adapted = round(np.sum(self.adapted[:, ADAPTATION_TYPE]) / len(self.adapted[:, ADAPTATION_TYPE]) * 100, 2)
        print('Sprinkler irrigation farms:', percentage_adapted, '(%)')

    def adapt_irrigation_well(self) -> None:
        """
        Handle the adaptation of farmers to irrigation wells.

        This function checks which farmers will adopt irrigation wells based on their expected utility 
        and the provided constraints. It calculates the costs and the benefits for each farmer and updates 
        their statuses (e.g., irrigation source, adaptation costs) accordingly.

        Note:
        
        TODO:
            - Possibly externalize hard-coded values.
        """
        # Constants
        ADAPTATION_TYPE = 1

        # Compute total adaptation cost for each farmer
        total_cost = np.full(self.n, self.get_value_per_farmer_from_region_id(self.well_price, self.model.current_time), dtype=np.float32)

        # Fetch loan configuration
        loan_duration = self.model.config['agent_settings']['expected_utility']['adaptation_well']['loan_duration']
        r_loan = self.model.config['agent_settings']['expected_utility']['adaptation_well']['interest_rate']

        # Calculate annual cost based on the interest rate and loan duration
        annual_cost = total_cost * (r_loan * (1 + r_loan) ** loan_duration / ((1 + r_loan) ** loan_duration - 1))

        # Fetch lifespan of the adaptation
        lifespan_adaptation = self.model.config['agent_settings']['expected_utility']['adaptation_well']['lifespan']

        # Reset farmers' status and irrigation type who exceeded the lifespan of their adaptation 
        # and who's wells are much shallower than the groundwater depth
        expired_adaptations = (self.time_adapted[:, ADAPTATION_TYPE] == lifespan_adaptation) | (self.groundwater_depth > self.well_depth * 1.50)
        self.adapted[expired_adaptations, ADAPTATION_TYPE] = 0
        self.time_adapted[expired_adaptations, ADAPTATION_TYPE] = -1
        self.irrigation_source[expired_adaptations] = self.irrigation_source_key['no_irrigation']

        # Define extra constraints (farmers' wells must reach groundwater)
        well_reaches_groundwater = self.well_depth > self.groundwater_depth
        extra_constraint = well_reaches_groundwater

        # To determine the benefit of irrigation, you could set different sources as being considered a "well"
        adapted = np.where((self.farmer_class == 2), 1, 0)

        # Get the mask of farmers who will adapt
        adaptation_mask = self.adapt_SEUT(ADAPTATION_TYPE, annual_cost, loan_duration, extra_constraint, adapted)

        # Update irrigation source for farmers who adapted
        self.irrigation_source[adaptation_mask] = self.irrigation_source_key['tubewell']

        # Update annual costs and disposable income for adapted farmers
        self.annual_costs_all_adaptations[adaptation_mask] += annual_cost[adaptation_mask]
        self.disposable_income[self.time_adapted[:, ADAPTATION_TYPE] != -1] -= annual_cost[self.time_adapted[:, ADAPTATION_TYPE] != -1]

        # Print the percentage of adapted households
        percentage_adapted = round(np.sum(self.adapted[:, ADAPTATION_TYPE]) / len(self.adapted[:, ADAPTATION_TYPE]) * 100, 2)
        print('Irrigation well farms:', percentage_adapted, '(%)')
    
    def adapt_SEUT(self, adaptation_type, annual_cost, loan_duration, extra_constraint, adapted: np.ndarray = None):
        """
        Determine if farmers should adapt based on comparing the Expected Utility (EU) of adapting vs. doing nothing.
        
        The function considers both individual farmers' decisions and the potential influence 
        of neighboring farmers' decisions. Adaptation decisions are based on Subjective Expected Utility Theory (SEUT).

        Parameters:
        - adaptation_type: Type of adaptation under consideration.
        - annual_cost: Annual cost for this adaptation type.
        - loan_duration: Duration of the loan.
        - extra_constraint: Additional constraint (may be specific to certain adaptation types).
        
        Returns:
        - adaptation_mask: Boolean array indicating which farmers decided to adapt.
        """
        if adapted is None:
            adapted = self.adapted[:, adaptation_type]

        # Calculate profits considering different scenarios (with/without adaptation and with/without drought events)
        total_profits, total_profits_adaptation, profits_no_event, profits_no_event_adaptation = self.profits_SEUT(adaptation_type, adapted)

        # Calculate the farm area per agent
        farmer_fields_ID = self.var.land_owners
        farm_area = np.bincount(farmer_fields_ID[farmer_fields_ID != -1], weights=self.var.cellArea[farmer_fields_ID != -1], minlength=self.n)
        

        # Compute the total annual per square meter costs if farmers adapt during this cycle
        # This cost is the cost if the farmer would adapt, plus its current costs of previous 
        # adaptations 
        total_annual_costs_m2 = (annual_cost + self.annual_costs_all_adaptations) / farm_area

        # Solely the annual cost of the adaptation 
        annual_cost /= farm_area
        
        # Construct a dictionary of parameters to pass to the decision module functions
        decision_params = {
                            'loan_duration': loan_duration,  
                            'expenditure_cap': self.expenditure_cap, 
                            'n_agents':  self.n, 
                            'sigma': self.risk_aversion,
                            'p_droughts': 1 / self.p_droughts[:-1], 
                            'total_profits_adaptation': total_profits_adaptation,
                            'profits_no_event': profits_no_event,
                            'profits_no_event_adaptation': profits_no_event_adaptation,
                            'risk_perception': self.risk_perception, 
                            'total_annual_costs': total_annual_costs_m2,
                            'adaptation_costs': annual_cost, 
                            'adapted': adapted, 
                            'time_adapted' : self.time_adapted[:,adaptation_type], 
                            'T': self.decision_horizon, 
                            'r': self.r_time, 
                            'extra_constraint': extra_constraint
                        }

        # Calculate the EU of not adapting and adapting respectively
        SEUT_do_nothing = self.SEUT_no_adapt[:]
        EUT_do_nothing = self.EUT_no_adapt[:]
        SEUT_adapt = self.decision_module.calcEU_adapt(**decision_params)
        
        # Ensure valid EU values
        assert(SEUT_do_nothing != -1).any or (SEUT_adapt != -1).any()

        # Compare EU values for those who haven't adapted yet and get boolean results
        SEUT_adaptation_decision = (SEUT_adapt[adapted == 0] > SEUT_do_nothing[adapted == 0])

        # Initialize a mask with default value as False
        SEUT_adapt_mask = np.zeros_like(adapted, dtype=bool)

        # Update the mask based on EU decisions
        SEUT_adapt_mask[adapted == 0] = SEUT_adaptation_decision

        # Consider the influence of neighbors' decisions on adaptation 
        adapt_due_to_neighbor = self.compare_neighbor_EUT(
            SEUT_do_nothing = SEUT_do_nothing, 
            EUT_do_nothing = EUT_do_nothing,
            SEUT_adapt = SEUT_adapt, 
            adaptation_type = adaptation_type,
            adapted = adapted,
            expenditure_cap = self.expenditure_cap,
            total_annual_costs = total_annual_costs_m2,
            profits_no_event = profits_no_event,
            extra_constraint = extra_constraint)

        # Get the final decision mask considering individual and neighbor influences
        adaptation_mask = np.logical_or(adapt_due_to_neighbor, SEUT_adapt_mask)

        # Update the adaptation status
        self.adapted[adaptation_mask, adaptation_type] = 1

        # Reset the timer for newly adapting farmers and update timers for others
        self.time_adapted[adaptation_mask, adaptation_type] = 0
        self.time_adapted[self.time_adapted[:,adaptation_type] != -1,adaptation_type] += 1

        return adaptation_mask
    
    def profits_SEUT(self, adaptation_type, adapted: np.ndarray = None) -> Tuple[np.ndarray, np.ndarray, np.ndarray, np.ndarray]:
        """
        Calculate and compare the profits under different drought scenarios and adaptation strategies.

        Args:
            adaptation_type (int): The type of adaptation being considered. 0 means no adaptation, then it is only used
            to calculate the no_adaptation profits 

        Returns:
            total_profits (np.ndarray): Profits for each probability scenario without adaptation.
            total_profits_adaptation (np.ndarray): Profits for each probability scenario with the given adaptation.
            profits_no_event (np.ndarray): Profits for the scenario without a drought event (probability 1/1).
            profits_no_event_adaptation (np.ndarray): Profits for the scenario without a drought event with adaptation.
        
        This function evaluates the impact of an adaptation strategy on farmers' profits. It does this by simulating
        the profits for different drought probability scenarios, both with and without the adaptation strategy.
        """

        if adapted is None:
            adapted = self.adapted[:, adaptation_type]

        # Copy the yield ratios during drought events
        yield_ratios = self.convert_probability_to_yield_ratio()

        if adaptation_type != 0:
            # Compute the yield ratios when an adaptation strategy is applied
            gains_adaptation = self.adaptation_yield_ratio_difference(adapted)
            assert np.max(gains_adaptation) != np.inf, "gains adaptation value is inf"

            yield_ratios_adaptation = yield_ratios * gains_adaptation[:, None]
            print(np.median(yield_ratios_adaptation), 'with adaptation', np.median(yield_ratios), 'without adaptation')

            # Ensure yield ratios do not exceed 1
            yield_ratios_adaptation[yield_ratios_adaptation > 1] = 1
            
            # Initialize profit matrices for adaptation
            total_profits_adaptation = np.zeros((self.n, len(self.p_droughts)))

        # Initialize profit matrices without adaptation
        total_profits = np.zeros((self.n, len(self.p_droughts)))

        # Mask out all non-crops in the crops array 
        crops_mask = (self.crops >= 0) & (self.crops < len(self.crop_variables['reference_yield_kg_m2']))

        # Output array with NaNs for storing reference data
        nan_array = np.full_like(self.crops, fill_value=np.nan, dtype=float)

        # Compute profits for each probability scenario, considering the adaptation impact
        for col in range(yield_ratios.shape[1]):
            total_profits[:, col] = self.yield_ratio_to_profit(yield_ratios[:, col], crops_mask, nan_array)
            
            if adaptation_type != 0:
                total_profits_adaptation[:, col] = self.yield_ratio_to_profit(yield_ratios_adaptation[:, col], crops_mask, nan_array)

        # Transpose matrices to match the expected format
        total_profits = total_profits.T[:-1, :]
        
        # Extract profits for the "no drought" event scenario
        profits_no_event = total_profits[-1, :]

        # Do the same for with adaptation if required 
        if adaptation_type != 0:
            total_profits_adaptation = total_profits_adaptation.T[:-1, :]
            profits_no_event_adaptation = total_profits_adaptation[-1, :]
            return total_profits, total_profits_adaptation, profits_no_event, profits_no_event_adaptation
        else:
            return total_profits, profits_no_event

    def convert_probability_to_yield_ratio(self) -> np.ndarray:
        """
        Convert drought probabilities to yield ratios based on the given polynomial relationship.
        
        For each farmer's yield-probability relationship (represented as a polynomial), 
        this function calculates the inverse of the relationship and then applies the 
        inverted polynomial to a set of given probabilities to obtain yield ratios. 
        The resulting yield ratios are then adjusted to lie between 0 and 1. The final 
        results are stored in `self.yield_ratios_drought_event`.
        
        Note: 
            - It assumes that the polynomial relationship is invertible.
            - Adjusts yield ratios to be non-negative and capped at 1.0.
        """
        
        # Initialize a 2D array to store yield ratios for each drought probability.
        yield_ratios = np.zeros((self.farmer_yield_probability_relation.shape[0], self.p_droughts.size))

        for i, coeffs in enumerate(self.farmer_yield_probability_relation):
            # Invert the polynomial relationship to get the probability-yield ratio relationship
            a = coeffs[0]
            b = coeffs[1]
            if a != 0:
                inverse_coefficients = [1/a, -b/a]
                inverse_polynomial = np.poly1d(inverse_coefficients)
            else:
                raise AssertionError("The relationship is not invertible, as the slope is zero.")
            
            # Calculate the yield ratio for each probability
            yield_ratios[i, :] = inverse_polynomial(1 / self.p_droughts)
        
        # Adjust the yield ratios to lie between 0 and 1
        yield_ratios[yield_ratios < 0] = 0  # Ensure non-negative yield ratios
        yield_ratios[yield_ratios > 1] = 1  # Cap the yield ratios at 1

        # Store the results in a global variable 
        self.yield_ratios_drought_event = yield_ratios[:] 

        return self.yield_ratios_drought_event

    def adaptation_yield_ratio_difference(self, adapted: np.ndarray) -> np.ndarray:
        """
        Calculate the relative yield ratio improvement for farmers adopting a certain adaptation.
        
        This function determines how much better farmers that have adopted a particular adaptation
        are doing in terms of their yield ratio as compared to those who haven't.
        
        Args:
            adaptation_type: The type of adaptation being considered.
        
        Returns:
            An array representing the relative yield ratio improvement for each agent.

        TO DO: vectorize 
        """

        # Add a column of zeros to represent farmers who have not adapted yet
        crop_groups_onlyzeros = np.hstack((self.crops, np.zeros(self.n).reshape(-1,1)))

        # Combine current crops with their respective adaptation status
        crop_groups = np.hstack((self.crops, adapted.reshape(-1,1)))

        # Initialize array to store relative yield ratio improvement for unique groups
        unique_yield_ratio_gain_relative = np.full(len(np.unique(crop_groups_onlyzeros, axis=0)), 1, dtype=np.float32)

        # Loop over each unique group of farmers to determine their average yield ratio
        for idx, unique_combination in enumerate(np.unique(crop_groups_onlyzeros, axis=0)):
            unique_farmer_groups = (crop_groups == unique_combination[None, ...]).all(axis=1)

            # Identify the adapted counterpart of the current group
            unique_combination_adapted = unique_combination.copy()
            unique_combination_adapted[-1] = 1
            unique_farmer_groups_adapted = (crop_groups == unique_combination_adapted[None, ...]).all(axis=1)
            
            if np.count_nonzero(unique_farmer_groups) != 0 and np.count_nonzero(unique_farmer_groups_adapted) != 0:
                # Calculate mean yield ratio over past years for both adapted and unadapted groups
                unadapted_yield_ratio = np.mean(self.yearly_yield_ratio[unique_farmer_groups, :10], axis=1)
                adapted_yield_ratio = np.mean(self.yearly_yield_ratio[unique_farmer_groups_adapted, :10], axis=1)
                
                # Calculate relative improvement in yield ratio due to adaptation
                yield_ratio_gain_relative = np.median(adapted_yield_ratio) / np.median(unadapted_yield_ratio)

                # Determine the size of adapted group relative to unadapted group
                adapted_unadapted_ratio = min(adapted_yield_ratio.size / unadapted_yield_ratio.size, 1.0)

                # Add to results depending on relative group sizes and random chance
                if np.random.rand() < (adapted_unadapted_ratio + 0.25):
                    unique_yield_ratio_gain_relative[idx] = yield_ratio_gain_relative
    
        # Identify each agent's position within the unique groups
        positions_agent = np.where(np.all(crop_groups_onlyzeros[:, np.newaxis, :] == np.unique(crop_groups_onlyzeros, axis=0), axis=-1))
        exact_position = positions_agent[1]

        # Convert group-based results into agent-specific results
        return unique_yield_ratio_gain_relative[exact_position]

    def yield_ratio_to_profit(self, yield_ratios: np.ndarray, crops_mask: np.ndarray, nan_array: np.ndarray) -> np.ndarray:
        """
        Convert yield ratios to monetary profit values.
        
        This function computes the profit values for each crop based on given yield ratios. 
        The profit is calculated by multiplying the crop yield in kilograms per sqr. meter with 
        the average crop price. The function leverages various data inputs, such as current crop 
        prices and reference yields. 
        
        Args:
            yield_ratios: The array of yield ratios for the crops.
            crops_mask: A mask that denotes valid crops, based on certain conditions.
            array_with_reference: An array initialized with NaNs, later used to store reference yields and crop prices.
        
        Returns:
            An array representing the profit values for each crop based on the given yield ratios.
        
        Note: 
            - It assumes that the crop prices are non-NaN for the current model time.
            - The function asserts that crop yields in kg are always non-negative.
        
        TODO: Take the average crop prices over the last x years.
        """
        
        # Create blank arrays with only nans 
        array_with_reference_yield = nan_array.copy()
        array_with_price = nan_array.copy()

        total_price = 0
        month_count = 0

        # Ending date and start date set to one year prior
        end_date = self.model.current_time
        start_date = datetime(end_date.year - 1, 1, 1)

        # Loop through each month from start_date to end_date to get the sum of crop costs over the past year 
        current_date = start_date
        while current_date <= end_date:
            monthly_price = self.crop_prices[1][self.crop_prices[0].get(current_date)]
            total_price += monthly_price
            # Move to the next month
            if current_date.month == 12:
                current_date = datetime(current_date.year + 1, 1, 1)
            else:
                current_date = datetime(current_date.year, current_date.month + 1, 1)
            month_count += 1

        # Calculate the average price over the last year 
        average_monthly_price = total_price / month_count
        assert not np.isnan(average_monthly_price).any()  # Ensure there are no NaN values in crop prices

        # Assign the reference yield and current crop price to the array based on valid crop mask
        array_with_price[crops_mask] = np.take(average_monthly_price, self.crops[crops_mask].astype(int))
        array_with_reference_yield[crops_mask] = np.take(self.crop_variables['reference_yield_kg_m2'].values, self.crops[crops_mask].astype(int))

        # Calculate the product of the average reference yield and average crop price ignoring NaN values
        reference_profit_m2 = np.nansum(array_with_reference_yield * array_with_price, axis= 1)
        assert (reference_profit_m2 >= 0).all()  # Ensure all crop yields are non-negative
        
        # Calculate the farm area per agent
        farmer_fields_ID = self.var.land_owners
        farm_area = np.bincount(farmer_fields_ID[farmer_fields_ID != -1], weights=self.var.cellArea[farmer_fields_ID != -1], minlength=self.n)

        # Calculate profit by multiplying yield with price
        profit_m2 = yield_ratios * reference_profit_m2

        return profit_m2
    
    def compare_neighbor_EUT(self, SEUT_do_nothing, EUT_do_nothing, SEUT_adapt, adaptation_type, adapted, expenditure_cap, total_annual_costs, profits_no_event, extra_constraint):
        """
        Compares the Expected Utility Theory (EUT) of agents to that of their adapted neighbors and make a decision on adaptation.
        
        Parameters:
        - SEUT_do_nothing: Expected utility of not adapting.
        - SEUT_adapt: Expected utility of adapting.
        - adaptation_type: Type of the adaptation.
        - expenditure_cap: Expenditure capability.
        - total_annual_costs: Total annual costs for adaptation.
        - profits_no_event: Profits without an event.
        - extra_constraint: Additional constraints for adaptation.

        Returns:
        - numpy.ndarray: Boolean mask of farmers who decided to adapt.
        
        Note:

        """

        # Constants
        NBITS = 19
        RADIUS = 5_000
        N_NEIGHBOR = 10

        # Initialize investment decisions as a zero-filled boolean array
        invest_in_adaptation = np.zeros(self.n, dtype=np.bool_)

        # Iterate over unique crop options
        for crop_option in np.unique(self.crops, axis=0):
            farmers_with_crop_option = np.where((self.crops == crop_option[None, ...]).all(axis=1))[0]

            # Create filters for adapted and non-adapted farmers
            farmers_not_adapted = np.where(
                (profits_no_event[farmers_with_crop_option] * expenditure_cap > total_annual_costs[farmers_with_crop_option]) &
                (adapted[farmers_with_crop_option] == 0) 
                & extra_constraint[farmers_with_crop_option]
            )
            farmers_adapted = adapted[farmers_with_crop_option] == 1

            # Map local to global indices
            local_indices = np.arange(len(farmers_with_crop_option))
            global_indices_adapted = farmers_with_crop_option[local_indices[farmers_adapted]]
            global_indices_not_adapted = farmers_with_crop_option[local_indices[farmers_not_adapted]]

            # Check for neighbors with adaptations for non-adapted farmers
            if global_indices_not_adapted.size > 0 and global_indices_adapted.size > 0:
                neighbors_with_adaptation = find_neighbors(
                    self.locations,
                    radius=RADIUS,
                    n_neighbor=N_NEIGHBOR,
                    bits=NBITS,
                    minx=self.model.bounds[0],
                    maxx=self.model.bounds[1],
                    miny=self.model.bounds[2],
                    maxy=self.model.bounds[3],
                    search_ids=global_indices_not_adapted,
                    search_target_ids=global_indices_adapted
                )

                # Calculate investment decisions for non-adapted farmers
                invest_decision = self.invest_numba(
                    neighbors_with_adaptation,
                    global_indices_not_adapted,
                    SEUT_do_nothing,
                    EUT_do_nothing,
                    SEUT_adapt,
                    adapted,
                    self.n,
                    profits_no_event,
                    expenditure_cap,
                    total_annual_costs,
                    extra_constraint
                )

                invest_in_adaptation[invest_decision] = True

        return invest_in_adaptation

    @staticmethod
    @njit(cache=True)
    def invest_numba(
        neighbors_with_adaptation: np.ndarray, 
        farmers_without_adaptation: np.ndarray, 
        SEUT_do_nothing: np.ndarray, 
        EUT_do_nothing: np.ndarray, 
        SEUT_adapt: np.ndarray,
        adapted: np.ndarray,
        n: int,
        profits_no_event: np.ndarray,
        expenditure_cap: float,
        total_annual_costs: np.ndarray,
        extra_constraint: np.ndarray
    ):
        """
        Calculate the investment decisions based on neighbors' adaptation and expected utilities.

        Parameters:
        - neighbors_with_adaptation: Array of neighbors with adaptation for each farmer.
        - farmers_without_adaptation: Array of indices of farmers without adaptation.
        - SEUT_do_nothing: Expected utility of not adapting.
        - SEUT_adapt: Expected utility of adapting.
        - adapted: Boolean array indicating if a farmer has adapted.
        - n: Total number of farmers.
        - profits_no_event: Profits without an event for each farmer.
        - expenditure_cap: Expenditure capability.
        - total_annual_costs: Total annual costs for adaptation.
        - extra_constraint: Additional constraints for adaptation.

        Returns:
        - numpy.ndarray: Boolean mask of farmers who decided to invest/adapt.
        """
        
        # Initialize investment decisions as a zero-filled boolean array
        invest_in_adaptation = np.zeros(n, dtype=np.bool_)
        
        # Placeholder value indicating no neighbor for a farmer
        neighbor_nan_value = np.iinfo(neighbors_with_adaptation.dtype).max

        for i, farmer_idx in enumerate(farmers_without_adaptation):
            # Confirm if the farmer fulfills the adaptation criteria
            can_adapt = (
                profits_no_event[farmer_idx] * expenditure_cap > total_annual_costs[farmer_idx] 
                and adapted[farmer_idx] == 0 
                and extra_constraint[farmer_idx]
            )
            if can_adapt:
                SEUT_farmer = SEUT_adapt[farmer_idx]
                assert SEUT_farmer != -np.inf, "Farmer is not able to adapt!"

                # Filter on only neighbors who have adapted
                adapted_neighbors = neighbors_with_adaptation[i]
                adapted_neighbors = adapted_neighbors[adapted_neighbors != neighbor_nan_value]

                # assert adapted_neighbors[adapted[adapted_neighbors] == 0], 'neighbor has not adapted'
                adapted_neighbors = adapted_neighbors[adapted[adapted_neighbors] == 1]

                if adapted_neighbors.size > 0:
                    mean_EUT_neighbors = np.mean(EUT_do_nothing[adapted_neighbors])
                    if mean_EUT_neighbors > SEUT_farmer:
                        invest_in_adaptation[farmer_idx] = True

        return invest_in_adaptation


    def get_value_per_farmer_from_region_id(self, data, time) -> np.ndarray:
        index = data[0].get(time)
        unique_region_ids, inv = np.unique(self.region_id, return_inverse=True)
        values = np.full_like(unique_region_ids, np.nan, dtype=np.float32)
        for i, region_id in enumerate(unique_region_ids):
            values[i] = data[1][region_id][index]
        return values[inv]

    @staticmethod
    @njit(cache=True)
    def field_size_per_farmer_numba(field_indices_by_farmer: np.ndarray, field_indices: np.ndarray, cell_area: np.ndarray) -> np.ndarray:
        """Gets the field size for each farmer.

        Args:
            field_indices_by_farmer: This array contains the indices where the fields of a farmer are stored in `field_indices`.
            field_indices: This array contains the indices of all fields, ordered by farmer. In other words, if a farmer owns multiple fields, the indices of the fields are indices.  
            cell_area: Subarray of cell_area.

        Returns:
            field_size_per_farmer: Field size for each farmer in m2.
        """
        field_size_per_farmer = np.zeros(field_indices_by_farmer.shape[0], dtype=np.float32)
        for farmer in range(field_indices_by_farmer.shape[0]):
            for field in get_farmer_HRUs(field_indices, field_indices_by_farmer, farmer):
                field_size_per_farmer[farmer] += cell_area[field]
        return field_size_per_farmer

    @property
    def field_size_per_farmer(self) -> np.ndarray:
        """Gets the field size for each farmer.
  
        Returns:
            field_size_per_farmer: Field size for each farmer in m2.
        """
        return self.field_size_per_farmer_numba(
            self.field_indices_by_farmer,
            self.field_indices,
            self.var.cellArea.get() if self.model.use_gpu else self.var.cellArea
        )

    def expenses_and_income(self):
        self.disposable_income += self.daily_non_farm_income
        self.disposable_income -= self.daily_expenses_per_capita * self.household_size
        self.disposable_income[self.disposable_income < 0] = 0  # for now, weassume that farmers cannot go into debt

    def upkeep_assets(self):
        has_well = np.isin(self.irrigation_source, [self.irrigation_source_key['well'], self.irrigation_source_key['tubewell']])
        well_upkeep_price_per_m2 = self.get_value_per_farmer_from_region_id(self.well_upkeep_price_per_m2, self.model.current_time)

        self.disposable_income -= well_upkeep_price_per_m2 * self.field_size_per_farmer * has_well

    @staticmethod
    @njit
    def switch_crops_numba(ids, crops, neighbours, SEUT, EUT, yield_ratio, SPEI_prob) -> None:
        """Switches crops for each farmer."""
        
        # Placeholder value indicating no neighbor for a farmer
        nodata_value_neighbors = np.iinfo(neighbours.dtype).max

        for i, farmer_idx in enumerate(ids):
            SEUT_self = SEUT[farmer_idx]
            neighbor_farmers = neighbours[i]
            neighbor_farmers = neighbor_farmers[neighbor_farmers != nodata_value_neighbors]  # delete farmers without neighbors
            if neighbor_farmers.size == 0:  # no neighbors
                continue

            EUT_neighbor = EUT[neighbor_farmers]
            neighbor_with_max_EUT = np.argmax(EUT_neighbor)
            if EUT_neighbor[neighbor_with_max_EUT] > SEUT_self:
                # Let the agent copy the crop rotation of the neighbor 
                crops[farmer_idx] = crops[neighbor_farmers[neighbor_with_max_EUT]]
                # Let the agent inherit the SPEI-yield relation of the neighbor 
                yield_ratio[farmer_idx] = yield_ratio[neighbor_farmers[neighbor_with_max_EUT], :]
                SPEI_prob[farmer_idx] = SPEI_prob[neighbor_farmers[neighbor_with_max_EUT], :]
            
    def switch_crops(self):
        """Switches crops for each farmer."""
        for farmer_class in np.unique(self.farmer_class):
            ids = np.where(self.farmer_class == farmer_class)[0]
            neighbors = find_neighbors(
                self.locations,
                radius=1_000,
                n_neighbor=3,
                bits=19,
                minx=self.model.bounds[0],
                maxx=self.model.bounds[1],
                miny=self.model.bounds[2],
                maxy=self.model.bounds[3],
                search_ids=ids,
                search_target_ids=ids
            )
            self.switch_crops_numba(ids, self.crops, neighbors, self.SEUT_no_adapt, self.EUT_no_adapt, self.yearly_yield_ratio, self.yearly_SPEI_probability)

    def step(self) -> None:
        """
        This function is called at the beginning of each timestep.

        Then, farmers harvest and plant crops.
        """
        month = self.model.current_time.month
        if month in (6, 7, 8, 9, 10):
            self.current_season_idx = 0  # season #1
            if month == 6 and self.model.current_time.day == 1:
                self.is_first_day_of_season = True
            else:
                self.is_first_day_of_season = False
        elif month in (11, 12, 1, 2):
            self.current_season_idx = 1  # season #2
            if month == 11 and self.model.current_time.day == 1:
                self.is_first_day_of_season = True
            else:
                self.is_first_day_of_season = False
        elif month in (3, 4, 5):
            self.current_season_idx = 2  # season #3
            if month == 3 and self.model.current_time.day == 1:
                self.is_first_day_of_season = True
            else:
                self.is_first_day_of_season = False
        else:
            raise ValueError(f"Invalid month: {month}")
        
        self.harvest()
        self.plant()
        self.expenses_and_income()
        self.water_abstraction_sum()

        # monthly actions 
        if self.model.current_time.day == 1: 
            self.SPEI_sum()
            
        ## yearly actions 
        if self.model.current_time.month == 1 and self.model.current_time.day == 1:

            self.farmer_is_in_command_area = self.is_in_command_area(self.n, self.var.reservoir_command_areas, self.field_indices, self.field_indices_by_farmer)
            # for now class is only dependent on being in a command area or not
            self.farmer_class = self.farmer_is_in_command_area.copy()
            
            # Set to 0 if channel abstraction is bigger than reservoir and groundwater, 1 for reservoir, 2 for groundwater 
            self.farmer_class[(self.yearly_abstraction_m3_by_farmer[:,0] > self.yearly_abstraction_m3_by_farmer[:,1]) & 
                              (self.yearly_abstraction_m3_by_farmer[:,0] > self.yearly_abstraction_m3_by_farmer[:,2])] = 0 
            self.farmer_class[(self.yearly_abstraction_m3_by_farmer[:,1] > self.yearly_abstraction_m3_by_farmer[:,0]) & 
                              (self.yearly_abstraction_m3_by_farmer[:,1] > self.yearly_abstraction_m3_by_farmer[:,2])] = 1 
            self.farmer_class[(self.yearly_abstraction_m3_by_farmer[:,2] > self.yearly_abstraction_m3_by_farmer[:,0]) & 
                              (self.yearly_abstraction_m3_by_farmer[:,2] > self.yearly_abstraction_m3_by_farmer[:,1])] = 2 
            
            # Set to 3 for precipitation if there is no abstraction 
            self.farmer_class[self.yearly_abstraction_m3_by_farmer[:,3] == 0] = 3 
            
            # Categorize water use based on the abstraction of the farmer. These limits could be better updated. Currently the above, relative, system works better
            # 0 is surface water / channel-dependent, 1 is reservoir-dependent, 2 is groundwater-dependent, 3 is rainwater-dependent
            for i in range(3):
                self.water_use[:,i] = np.where(self.yearly_abstraction_m3_by_farmer[:, i] == 0, 0, 
                                            np.where(self.yearly_abstraction_m3_by_farmer[:, i] < 0.25, 1,
                                                     np.where(self.yearly_abstraction_m3_by_farmer[:, i] < 0.5, 2, 3)))

            self.water_use[:,3] = np.where(self.yearly_abstraction_m3_by_farmer[:, 3] == 0, 0, 1)

            # Reset the yearly abstraction 
            self.yearly_abstraction_m3_by_farmer[:,:] = 0

            # check if current year is a leap year
            days_in_year = 366 if calendar.isleap(self.model.current_time.year) else 365
            has_access_to_water_all_year = self.n_water_accessible_days >= 365
            self.n_water_accessible_years[has_access_to_water_all_year] += 1
            self.n_water_accessible_days[~has_access_to_water_all_year] = 0
            self.n_water_accessible_days[:] = 0 # reset water accessible days
            
            self.upkeep_assets()
            # Save all profits, damages and rainfall for farmer estimations 
            # Can only be done if there has been a harvest of any sort 
            if not np.all(self.total_crop_age == 0):
                self.calculate_yield_spei_relation()
            else: 
                print("No harvests occurred yet, no yield - probability relation saved this year ")

            # Alternative scenarios: 'sprinkler'
            if self.model.scenario not in ['spinup','noadaptation', 'base']:
                # Calculate the current SEUT of all agents. Used as base for all other adaptation calculations
                total_profits, profits_no_event = self.profits_SEUT(0)
                decision_params = {
                        'n_agents':  self.n, 
                        'T': self.decision_horizon, 
                        'r': self.r_time, 
                        'sigma': self.risk_aversion,
                        'risk_perception': self.risk_perception, 
                        'p_droughts': 1 / self.p_droughts[:-1],
                        'total_profits': total_profits,
                        'profits_no_event': profits_no_event,
                    }
                self.SEUT_no_adapt = self.decision_module.calcEU_do_nothing(**decision_params)
                self.EUT_no_adapt = self.decision_module.calcEU_do_nothing(**decision_params, subjective = False)
                self.switch_crops()
                
                # These adaptations can only be done if there is a yield-probability relation 
                if not np.all(self.farmer_yield_probability_relation == 0): 
                    pass
                    self.adapt_irrigation_well()   
                    self.adapt_drip_irrigation()   
                else:
                    raise AssertionError("Cannot adapt without yield - probability relation")
                
            # Update management yield ratio score 
            self.update_yield_ratio_management()

            self.wealth += self.disposable_income * 0.05

            print(np.mean(self.wealth))

            # reset disposable income and profits
            self.disposable_income[:] = 0
        
        
        # if self.model.current_timestep == 100:
        #     self.add_agent(indices=(np.array([310, 309]), np.array([69, 69])))
        # if self.model.current_timestep == 105:
        #     self.remove_agent(farmer_idx=1000)

    def remove_agents(self, farmer_indices: list[int]):
        if farmer_indices.size > 0:
            farmer_indices = np.sort(farmer_indices)[::-1]
            for idx in farmer_indices:
                self.remove_agent(idx)

    def remove_agent(self, farmer_idx: int) -> np.ndarray:
        last_farmer_HRUs = get_farmer_HRUs(self.field_indices, self.field_indices_by_farmer, self.n-1)
        last_farmer_field_size = self.field_size_per_farmer[self.n-1]
        for name, values in self.agent_attributes_meta.items():
            # get agent attribute
            attribute = getattr(self, name[1:])
            # move data of last agent to the agent that is to be removed, effectively removing that agent.
            attribute[farmer_idx] = attribute[self.n-1]
            # set value for last agent (which was now moved) to nodata
            attribute[self.n - 1] = values['nodata']

        # disown the farmer.
        HRUs_farmer_to_be_removed = get_farmer_HRUs(self.field_indices, self.field_indices_by_farmer, farmer_idx)
        self.var.land_owners[HRUs_farmer_to_be_removed] = -1

        # reduce number of agents
        self.n -= 1

        if self.n != farmer_idx:  # only move agent when agent was not the last agent
            HRUs_farmer_moved = get_farmer_HRUs(self.field_indices, self.field_indices_by_farmer, self.n)
            self.var.land_owners[HRUs_farmer_moved] = farmer_idx
  
        # TODO: Speed up field index updating.
        self.update_field_indices()
        if self.n == farmer_idx:
            assert get_farmer_HRUs(self.field_indices, self.field_indices_by_farmer, farmer_idx).size == 0
        else:
            assert np.array_equal(
                np.sort(last_farmer_HRUs),
                np.sort(get_farmer_HRUs(self.field_indices, self.field_indices_by_farmer, farmer_idx))
            )
            assert math.isclose(last_farmer_field_size, self.field_size_per_farmer[farmer_idx], abs_tol=1)

        for attr in self.agent_attributes:
            assert attr.startswith('_')
            assert getattr(self, attr[1:]).shape[0] == self.n
            assert np.array_equal(getattr(self, attr)[self.n], self.agent_attributes_meta[attr]['nodata'], equal_nan=True)

        assert (self.var.land_owners[HRUs_farmer_to_be_removed] == -1).all()
        return HRUs_farmer_to_be_removed

    def add_agent(self, indices):
        """This function can be used to add new farmers."""
        for attr in self.agent_attributes:
            assert attr.startswith('_')
            assert getattr(self, attr[1:]).shape[0] == self.n
            assert np.array_equal(getattr(self, attr)[self.n], self.agent_attributes_meta[attr]['nodata'], equal_nan=True)
  
        HRU = self.model.data.split(indices)
        self.var.land_owners[HRU] = self.n

        self.n += 1  # increment number of agents

        pixels = np.column_stack(indices)[:,[1, 0]]
        agent_location = np.mean(pixels_to_coords(pixels + .5, self.var.gt), axis=0)  # +.5 to use center of pixels

        # TODO: Speed up field index updating.
        self.update_field_indices()
  
        self.locations[self.n-1] = agent_location
        self.elevation[self.n-1] = self.elevation_subgrid.sample_coords(np.expand_dims(agent_location, axis=0))
        self.region_id[self.n-1] = self.subdistrict_map.sample_coords(np.expand_dims(agent_location, axis=0))
        self.crops[self.n-1] = 1
        self.irrigated[self.n-1] = False
        self.wealth[self.n-1] = 0
        self.irrigation_efficiency[self.n-1] = False
        self.n_water_accessible_days[self.n-1] = 0
        self.n_water_accessible_years[self.n-1] = 0
        self.channel_abstraction_m3_by_farmer[self.n-1] = 0
        self.groundwater_abstraction_m3_by_farmer[self.n-1] = 0
        self.reservoir_abstraction_m3_by_farmer[self.n-1] = 0

        for attr in self.agent_attributes:
            assert getattr(self, attr[1:]).shape[0] == self.n
            if "nodatacheck" not in self.agent_attributes_meta[attr] or self.agent_attributes_meta[attr]['nodatacheck'] is True:
                assert not np.array_equal(getattr(self, attr)[self.n-1], self.agent_attributes_meta[attr]['nodata'], equal_nan=True)

    def flood(self, flood_depth, crs, gt):
        transformer = Transformer.from_crs("epsg:4326", crs)
        x, y = transformer.transform(self.locations[:, 1], self.locations[:, 0])

        coordinates = np.column_stack((x, y))

        map_extent = (gt[0], gt[0] + gt[1] * flood_depth.shape[1], gt[3] + gt[5] * flood_depth.shape[0], gt[3])
        agents_in_map_extent = (coordinates[:, 0] >= map_extent[0]) & (coordinates[:, 0] <= map_extent[1]) & (coordinates[:, 1] >= map_extent[2]) & (coordinates[:, 1] <= map_extent[3])
        
        coordinates_in_extent = coordinates[agents_in_map_extent]

        flood_depth_per_agent = sample_from_map(flood_depth, coordinates_in_extent, gt)

        has_flooded = flood_depth_per_agent > 0

        self.flooded[agents_in_map_extent] = has_flooded

        # import matplotlib.pyplot as plt
        # plt.scatter(coordinates_in_extent[has_flooded][:, 0], coordinates_in_extent[has_flooded][:, 1], c='red')
        # plt.scatter(coordinates_in_extent[~has_flooded][:, 0], coordinates_in_extent[~has_flooded][:, 1], c='blue')
        # plt.show()<|MERGE_RESOLUTION|>--- conflicted
+++ resolved
@@ -1256,12 +1256,7 @@
             well_depth=self.well_depth 
         )
         self.n_water_accessible_days += has_access_to_irrigation_water
-<<<<<<< HEAD
         self.groundwater_depth = groundwater_depth_per_farmer
-=======
-        # sample from elevation not subgrid grid
-        self.groundwater_depth = self.elevation - hydraulic_head_per_farmer
->>>>>>> eba22e76
         return (
             water_withdrawal_m,
             water_consumption_m,
