--- conflicted
+++ resolved
@@ -5,10 +5,7 @@
 import json
 import calendar
 from typing import Tuple
-<<<<<<< HEAD
-=======
 import matplotlib.pyplot as plt
->>>>>>> 9c3ed8e5
 
 from scipy.stats import genextreme
 from scipy.stats import linregress
@@ -75,98 +72,6 @@
         agents: The class that includes all agent types (allowing easier communication between agents).
         redundancy: a lot of data is saved in pre-allocated NumPy arrays. While this allows much faster operation, it does mean that the number of agents cannot grow beyond the size of the pre-allocated arrays. This parameter allows you to specify how much redundancy should be used. A lower redundancy means less memory is used, but the model crashes if the redundancy is insufficient.
     """
-<<<<<<< HEAD
-=======
-    __slots__ = [
-        "model",
-        "agents",
-        "var",
-        "redundancy",
-        "crop_stage_lengths",
-        "crop_factors",
-        "crop_yield_factors",
-        "reference_yield",
-        "growth_length",
-        "elevation_subgrid",
-        "plant_day",
-        "field_indices",
-        "_field_indices_by_farmer",
-        "n",
-        "max_n",
-        "activation_order_by_elevation_fixed",
-        "agent_attributes_meta",
-        "sample",
-        "subdistrict_map",
-        "crop_names",
-        "cultivation_costs",
-        "crop_prices",
-        "inflation", 
-        ## risk perception & SEUT 
-        "previous_month",
-        "moving_average_loss",
-        "SPEI_map",
-        "total_spinup_time",
-        "p_droughts",
-    ]
-    agent_attributes = [
-        "_locations",
-        "_region_id",
-        "_elevation",
-        "_crops",
-        "_groundwater_depth",
-        "_well_depth",
-        "_irrigation_source",
-        "_household_size",
-        "_loan_tracker",
-        "_daily_non_farm_income",
-        "_daily_expenses_per_capita",
-        "_irrigation_efficiency",
-        "_n_water_accessible_days",
-        "_n_water_accessible_years",
-        "_channel_abstraction_m3_by_farmer",
-        "_groundwater_abstraction_m3_by_farmer",
-        "_reservoir_abstraction_m3_by_farmer",
-        "_yearly_abstraction_m3_by_farmer",
-        "_yearly_profits",
-        "_yearly_potential_profits",
-        "_yearly_yield_ratio",
-        "_total_crop_age",
-        "_per_harvest_yield_ratio",
-        "_per_harvest_SPEI",
-        "_yearly_SPEI_probability",
-        "_monthly_SPEI",
-        "_farmer_yield_probability_relation",
-        "_farmer_is_in_command_area",
-        "_farmer_class",
-        "_water_use",
-        "_flooded",
-        ## expected utility 
-        "_adapted",
-        "_adaptation_mechanism",
-        "_time_adapted",
-        "_risk_perception",
-        "_drought_timer",
-        "_risk_perc_min",
-        "_risk_perc_max",
-        "_risk_decr",
-        "_decision_horizon",
-        "_all_loans_annual_cost",
-        "_GEV_parameters",
-        "_yield_ratios_drought_event",
-        "_yield_ratio_multiplier",
-        "_base_management_yield_ratio",
-        "_yield_ratio_management",
-        "_SEUT_no_adapt",
-        "_EUT_no_adapt",
-    ]
-    __slots__.extend(agent_attributes)
-    agent_attributes_new = [
-        "risk_aversion",
-        "interest_rate",
-        "discount_rate",
-    ]
-    __slots__.extend(agent_attributes_new)
->>>>>>> 9c3ed8e5
 
     def __init__(self, model, agents, reduncancy: float) -> None:
         self.model = model
@@ -203,7 +108,6 @@
         )
 
         # Well cost variables
-<<<<<<< HEAD
         self.borewell_cost_1 = load_economic_data(
             self.model.model_structure["dict"]["economics/borewell_cost_1"]
         )
@@ -246,26 +150,8 @@
 
         self.p_droughts = np.array([50, 25, 10, 5, 2, 1])
 
-=======
-        self.borewell_cost_1 = load_economic_data(self.model.model_structure['dict']['economics/borewell_cost_1'])
-        self.borewell_cost_2 = load_economic_data(self.model.model_structure['dict']['economics/borewell_cost_2'])
-        self.pump_cost = load_economic_data(self.model.model_structure['dict']['economics/pump_cost'])
-        self.irrigation_maintenance = load_economic_data(self.model.model_structure['dict']['economics/irrigation_maintenance'])
-        self.electricity_cost = load_economic_data(self.model.model_structure['dict']['economics/electricity_cost'])
-
-        self.pump_hours = self.model.config['agent_settings']['expected_utility']['adaptation_well']['pump_hours']
-        self.probability_well_failure = self.model.config['agent_settings']['expected_utility']['adaptation_well']['probability_well_failure']
-        self.pump_horse_power = self.model.config['agent_settings']['expected_utility']['adaptation_well']['pump_horse_power']
-        self.proportion_irrigation_water_available = self.model.config['agent_settings']['expected_utility']['adaptation_well']['proportion_irrigation_water_available']
-
-        self.drip_irrigation_price = load_economic_data(self.model.model_structure['dict']['economics/drip_irrigation_prices'])
-        self.drip_irrigation_upkeep_per_m2 = load_economic_data(self.model.model_structure['dict']['economics/upkeep_prices_drip_irrigation_per_m2'])
-        
-        self.p_droughts = np.array([50, 25, 10, 5, 2, 1])
-        
         self.n_loans = 4
-        
->>>>>>> 9c3ed8e5
+
         self.elevation_subgrid = MapReader(
             fp=self.model.model_structure["MERIT_grid"][
                 "landsurface/topo/subgrid_elevation"
@@ -310,7 +196,6 @@
             xmax=self.model.xmax,
             ymax=self.model.ymax,
         )
-<<<<<<< HEAD
 
         self.crop_prices = load_regional_crop_data_from_dict(
             self.model, "crops/crop_prices"
@@ -318,564 +203,6 @@
         self.cultivation_costs = load_regional_crop_data_from_dict(
             self.model, "crops/cultivation_costs"
         )
-=======
-   
-        self.crop_prices = load_regional_crop_data_from_dict(self.model, "crops/crop_prices")
-        self.cultivation_costs = load_regional_crop_data_from_dict(self.model, "crops/cultivation_costs")
-        
-        if self.model.scenario == 'pre_spinup' or self.model.config['general']['load_pre_spinup']:
-            self.total_spinup_time = (self.model.config['general']['start_time'].year - self.model.config['general']['pre_spinup_time'].year) 
-        else: 
-            self.total_spinup_time = (self.model.config['general']['start_time'].year - self.model.config['general']['spinup_time'].year)
-
-        self.yield_ratio_multiplier_value = self.model.config['agent_settings']['expected_utility']['adaptation_sprinkler']['yield_multiplier']
-        
-        self.agent_attributes_meta = {
-            "_locations": {
-                "dtype": np.float32,
-                "nodata": [np.nan, np.nan]
-            },
-            "_region_id": {
-                "dtype": np.int32,
-                "nodata": -1
-            },
-            "_elevation": {
-                "dtype": np.float32,
-                "nodata": np.nan
-            },
-            "_crops": {
-                "dtype": np.int32,
-                "nodata": [-1, -1, -1],
-                "nodatacheck": False
-            },
-            "_groundwater_depth": {
-                "dtype": np.float32,
-                "nodata": np.nan,
-            },
-            "_well_depth": {
-                "dtype": np.float32,
-                "nodata": np.nan,
-            },
-            "_household_size": {
-                "dtype": np.int32,
-                "nodata": -1,
-            },
-            "_daily_non_farm_income": {
-                "dtype": np.float32,
-                "nodata": np.nan
-            },
-            "_daily_expenses_per_capita": {
-                "dtype": np.float32,
-                "nodata": np.nan
-            },
-            "_irrigation_efficiency": {
-                "dtype": np.float32,
-                "nodata": np.nan
-            },
-            "_n_water_accessible_days": {
-                "dtype": np.int32,
-                "nodata": -1
-            },
-            "_n_water_accessible_years": {
-                "dtype": np.int32,
-                "nodata": -1
-            },
-            "_irrigation_source": {
-                "dtype": np.int32,
-                "nodata": -1,
-            },
-            "_water_availability_by_farmer": {
-                "dtype": np.float32,
-                "nodata": np.nan
-            },
-            "_channel_abstraction_m3_by_farmer": {
-                "dtype": np.float32,
-                "nodata": np.nan
-            },
-            "_groundwater_abstraction_m3_by_farmer": {
-                "dtype": np.float32,
-                "nodata": np.nan
-            },
-            "_reservoir_abstraction_m3_by_farmer": {
-                "dtype": np.float32,
-                "nodata": np.nan
-            },
-            "_yearly_abstraction_m3_by_farmer": {
-                "dtype": np.float32,
-                "nodata": [np.nan, np.nan, np.nan, np.nan]
-            },
-            "_yearly_profits": {
-                "dtype": np.float32,
-                "nodata": [np.nan] * (self.total_spinup_time + 1),
-            },
-            "_yearly_yield_ratio": {
-                "dtype": np.float32,
-                "nodata": [np.nan] * (self.total_spinup_time + 1),
-            },
-            "_total_crop_age": {
-                "dtype": np.float32,
-                "nodata": [np.nan, np.nan, np.nan],
-            },
-            "_per_harvest_yield_ratio": {
-                "dtype": np.float32,
-                "nodata": [np.nan, np.nan, np.nan],
-            },
-            "_per_harvest_SPEI": {
-                "dtype": np.float32,
-                "nodata": [np.nan, np.nan, np.nan],
-            },
-            "_yearly_SPEI_probability": {
-                "dtype": np.float32,
-                "nodata": [np.nan] * (self.total_spinup_time + 1),
-            },
-            "_monthly_SPEI": {
-                "dtype": np.float32,
-                "nodata": [np.nan] * 12
-            },
-            "_yearly_potential_profits": {
-                "dtype": np.float32,
-                "nodata": [np.nan] * (self.total_spinup_time + 1),
-            },
-            "_farmer_yield_probability_relation": {
-                "dtype": np.float32,
-                "nodata": [np.nan, np.nan],
-            },
-            "_farmer_class": {
-                "dtype": np.int32,
-                "nodata": -1,
-            },
-            "_water_use": {
-                "dtype": np.int32,
-                "nodata": [np.nan, np.nan, np.nan, np.nan],
-            },
-            "_farmer_is_in_command_area": {
-                "dtype": bool,
-                "nodata": False,
-                "nodatacheck": False
-            },
-            "_flooded": {
-                "dtype": bool,
-                "nodata": False,
-                "nodatacheck": False
-            },
-            "_adapted": {
-                "dtype": np.int32,
-                "nodata": [np.nan, np.nan, np.nan],
-            },
-            "_adaptation_mechanism": {
-                "dtype": np.int32,
-                "nodata": [np.nan, np.nan, np.nan],
-            },
-            "_time_adapted": {
-                "dtype": np.int32,
-                "nodata": [np.nan, np.nan, np.nan],
-            },
-            "_decision_horizon": {
-                "dtype": np.float32,
-                "nodata": [np.nan],
-            },
-            "_risk_perception": {
-                "dtype": np.float32,
-                "nodata": -1,
-            },
-            "_drought_timer": {
-                "dtype": np.float32,
-                "nodata": False,
-                "nodatacheck": False
-            },
-            "_risk_perc_min": {
-                "dtype": np.float32,
-                "nodata": -1,
-            },
-            "_risk_perc_max": {
-                "dtype": np.float32,
-                "nodata": -1,
-            },
-            "_risk_decr": {
-                "dtype": np.float32,
-                "nodata": [np.nan],
-            },
-            "_all_loans_annual_cost": {
-                "dtype": np.float32,
-                "nodata": [[np.nan] * 5] * (self.n_loans + 1),
-                "nodatacheck": False,
-            },
-            "_loan_tracker": {
-                "dtype": np.int32,
-                "nodata": [[np.nan] * 5] * self.n_loans,
-                "nodatacheck": False
-            },
-            "_GEV_parameters": {
-                "dtype": np.float32,
-                "nodata": [np.nan, np.nan, np.nan],
-            },
-            "_yield_ratios_drought_event": {
-                "dtype": np.float32,
-                "nodata": [-1] * self.p_droughts.size,
-            },
-            "_yield_ratio_multiplier": {
-                "dtype": np.float32,
-                "nodata": -1,
-            },
-            "_base_management_yield_ratio": {
-                "dtype": np.float32,
-                "nodata": -1,
-            },
-            "_yield_ratio_management": {
-                "dtype": np.float32,
-                "nodata": -1,
-            },
-            "_SEUT_no_adapt": {
-                "dtype": np.float32,
-                "nodata": -1,
-            },
-            "_EUT_no_adapt": {
-                "dtype": np.float32,
-                "nodata": -1,
-            },
-        }
-        self.initiate_agents()
-
-    @property
-    def locations(self):
-        return self._locations[:self.n]
-
-    @locations.setter
-    def locations(self, value):
-        self._locations[:self.n] = value
-
-    @property
-    def region_id(self):
-        return self._region_id[:self.n]
-
-    @region_id.setter
-    def region_id(self, value):
-        self._region_id[:self.n] = value
-
-    @property
-    def crops(self):
-        return self._crops[:self.n]
-
-    @crops.setter
-    def crops(self, value):
-        self._crops[:self.n] = value
-
-    @property
-    def groundwater_depth(self):
-        return self._groundwater_depth[:self.n]
-
-    @groundwater_depth.setter
-    def groundwater_depth(self, value):
-        self._groundwater_depth[:self.n] = value
-
-    @property
-    def well_depth(self):
-        return self._well_depth[:self.n]
-
-    @well_depth.setter
-    def well_depth(self, value):
-        self._well_depth[:self.n] = value
-
-    @property
-    def yearly_potential_profits(self):
-        return self._yearly_potential_profits[:self.n]
-
-    @yearly_potential_profits.setter
-    def yearly_potential_profits(self, value):
-        self._yearly_potential_profits[:self.n] = value
-
-    @property
-    def irrigation_efficiency(self):
-        return self._irrigation_efficiency[:self.n]
-
-    @irrigation_efficiency.setter
-    def irrigation_efficiency(self, value):
-        self._irrigation_efficiency[:self.n] = value
-
-    @property
-    def elevation(self):
-        return self._elevation[:self.n]
-
-    @elevation.setter
-    def elevation(self, value):
-        self._elevation[:self.n] = value
-
-    @property
-    def reservoir_abstraction_m3_by_farmer(self):
-        return self._reservoir_abstraction_m3_by_farmer[:self.n]
-
-    @reservoir_abstraction_m3_by_farmer.setter
-    def reservoir_abstraction_m3_by_farmer(self, value):
-        self._reservoir_abstraction_m3_by_farmer[:self.n] = value
-
-    @property
-    def groundwater_abstraction_m3_by_farmer(self):
-        return self._groundwater_abstraction_m3_by_farmer[:self.n]
-
-    @groundwater_abstraction_m3_by_farmer.setter
-    def groundwater_abstraction_m3_by_farmer(self, value):
-        self._groundwater_abstraction_m3_by_farmer[:self.n] = value
-
-    @property
-    def channel_abstraction_m3_by_farmer(self):
-        return self._channel_abstraction_m3_by_farmer[:self.n]
-
-    @channel_abstraction_m3_by_farmer.setter
-    def channel_abstraction_m3_by_farmer(self, value):
-        self._channel_abstraction_m3_by_farmer[:self.n] = value
-
-    @property
-    def yearly_abstraction_m3_by_farmer(self):
-        return self._yearly_abstraction_m3_by_farmer[:self.n]
-
-    @yearly_abstraction_m3_by_farmer.setter
-    def yearly_abstraction_m3_by_farmer(self, value):
-        self._yearly_abstraction_m3_by_farmer[:self.n] = value
-
-    @property
-    def n_water_accessible_days(self):
-        return self._n_water_accessible_days[:self.n]
-
-    @n_water_accessible_days.setter
-    def n_water_accessible_days(self, value):
-        self._n_water_accessible_days[:self.n] = value
-
-    @property
-    def n_water_accessible_years(self):
-        return self._n_water_accessible_years[:self.n]
-
-    @n_water_accessible_years.setter
-    def n_water_accessible_years(self, value):
-        self._n_water_accessible_years[:self.n] = value
-
-    @property
-    def loan_tracker(self):
-        return self._loan_tracker[:self.n]
-
-    @loan_tracker.setter
-    def loan_tracker(self, value):
-        self._loan_tracker[:self.n] = value
-
-    @property
-    def household_size(self):
-        return self._household_size[:self.n]
-
-    @household_size.setter
-    def household_size(self, value):
-        self._household_size[:self.n] = value
-
-    @property
-    def daily_expenses_per_capita(self):
-        return self._daily_expenses_per_capita[:self.n]
-
-    @daily_expenses_per_capita.setter
-    def daily_expenses_per_capita(self, value):
-        self._daily_expenses_per_capita[:self.n] = value
-
-    @property
-    def daily_non_farm_income(self):
-        return self._daily_non_farm_income[:self.n]
-
-    @daily_non_farm_income.setter
-    def daily_non_farm_income(self, value):
-        self._daily_non_farm_income[:self.n] = value
-
-    @property
-    def irrigation_source(self):
-        return self._irrigation_source[:self.n]
-
-    @irrigation_source.setter
-    def irrigation_source(self, value):
-        self._irrigation_source[:self.n] = value
-
-    @property
-    def yearly_profits(self):
-        return self._yearly_profits[:self.n]
-
-    @yearly_profits.setter
-    def yearly_profits(self, value):
-        self._yearly_profits[:self.n] = value
-
-    @property
-    def yearly_yield_ratio(self):
-        return self._yearly_yield_ratio[:self.n]
-
-    @yearly_yield_ratio.setter
-    def yearly_yield_ratio(self, value):
-        self._yearly_yield_ratio[:self.n] = value
-
-    @property
-    def total_crop_age(self):
-        return self._total_crop_age[:self.n]
-
-    @total_crop_age.setter
-    def total_crop_age(self, value):
-        self._total_crop_age[:self.n] = value
-
-    @property
-    def per_harvest_yield_ratio(self):
-        return self._per_harvest_yield_ratio[:self.n]
-
-    @per_harvest_yield_ratio.setter
-    def per_harvest_yield_ratio(self, value):
-        self._per_harvest_yield_ratio[:self.n] = value
-
-    @property
-    def per_harvest_SPEI(self):
-        return self._per_harvest_SPEI[:self.n]
-
-    @per_harvest_SPEI.setter
-    def per_harvest_SPEI(self, value):
-        self._per_harvest_SPEI[:self.n] = value
-    
-    @property
-    def yearly_SPEI_probability(self):
-        return self._yearly_SPEI_probability[:self.n]
-
-    @yearly_SPEI_probability.setter
-    def yearly_SPEI_probability(self, value):
-        self._yearly_SPEI_probability[:self.n] = value
-
-    @property
-    def monthly_SPEI(self):
-        return self._monthly_SPEI[:self.n]
-
-    @monthly_SPEI.setter
-    def monthly_SPEI(self, value):
-        self._monthly_SPEI[:self.n] = value
-
-    @property
-    def farmer_is_in_command_area(self):
-        return self._farmer_is_in_command_area[:self.n]
-
-    @farmer_is_in_command_area.setter
-    def farmer_is_in_command_area(self, value):
-        self._farmer_is_in_command_area[:self.n] = value
-
-    @property
-    def farmer_yield_probability_relation(self):
-        return self._farmer_yield_probability_relation[:self.n]
-
-    @farmer_yield_probability_relation.setter
-    def farmer_yield_probability_relation(self, value):
-        self._farmer_yield_probability_relation[:self.n] = value
-
-    @property
-    def farmer_class(self):
-        return self._farmer_class[:self.n]
-
-    @farmer_class.setter
-    def farmer_class(self, value):
-        self._farmer_class[:self.n] = value
-
-    @property
-    def water_use(self):
-        return self._water_use[:self.n]
-
-    @water_use.setter
-    def water_use(self, value):
-        self._water_use[:self.n] = value
-
-    @property
-    def flooded(self):
-        return self._flooded[:self.n]
-
-    @flooded.setter
-    def flooded(self, value):
-        self._flooded[:self.n] = value
-
-    @property
-    def field_indices_by_farmer(self):
-        return self._field_indices_by_farmer[:self.n]
-
-    @field_indices_by_farmer.setter
-    def field_indices_by_farmer(self, value):
-        self._field_indices_by_farmer[:self.n] = value
-
-    @property
-    def adaptation_mechanism(self):
-        return self._adaptation_mechanism[:self.n]
-
-    @adaptation_mechanism.setter
-    def adaptation_mechanism(self, value):
-        self._adaptation_mechanism[:self.n] = value
-
-    @property
-    def adapted(self):
-        return self._adapted[:self.n]
-
-    @adapted.setter
-    def adapted(self, value):
-        self._adapted[:self.n] = value
-    
-    @property
-    def time_adapted(self):
-        return self._time_adapted[:self.n]
-
-    @time_adapted.setter
-    def time_adapted(self, value):
-        self._time_adapted[:self.n] = value
-
-    @property
-    def drought_timer(self):
-        return self._drought_timer[:self.n]
-
-    @drought_timer.setter
-    def drought_timer(self, value):
-        self._drought_timer[:self.n] = value
-
-    @property
-    def risk_perception(self):
-        return self._risk_perception[:self.n]
-
-    @risk_perception.setter
-    def risk_perception(self, value):
-        self._risk_perception[:self.n] = value
-
-    @property
-    def all_loans_annual_cost(self):
-        return self._all_loans_annual_cost[:self.n]
-
-    @all_loans_annual_cost.setter
-    def all_loans_annual_cost(self, value):
-        self._all_loans_annual_cost[:self.n] = value
-
-    @property
-    def GEV_parameters(self):
-        return self._GEV_parameters[:self.n]
-
-    @GEV_parameters.setter
-    def GEV_parameters(self, value):
-        self._GEV_parameters[:self.n] = value
-
-    @property
-    def yield_ratios_drought_event(self):
-        return self._yield_ratios_drought_event[:self.n]
-
-    @yield_ratios_drought_event.setter
-    def yield_ratios_drought_event(self, value):
-        self._yield_ratios_drought_event[:self.n] = value
-
-    @property
-    def yield_ratio_multiplier(self):
-        return self._yield_ratio_multiplier[:self.n]
-
-    @yield_ratio_multiplier.setter
-    def yield_ratio_multiplier(self, value):
-        self._yield_ratio_multiplier[:self.n] = value
-    
-    @property
-    def base_management_yield_ratio(self):
-        return self._base_management_yield_ratio[:self.n]
-
-    @base_management_yield_ratio.setter
-    def base_management_yield_ratio(self, value):
-        self._base_management_yield_ratio[:self.n] = value
-    
-    @property
-    def yield_ratio_management(self):
-        return self._yield_ratio_management[:self.n]
->>>>>>> 9c3ed8e5
 
         if self.model.scenario == "pre_spinup" or self.model.load_pre_spinup_data:
             self.total_spinup_time = (
@@ -963,25 +290,12 @@
                 pixels_to_coords(pixels + 0.5, self.var.gt), max_n=self.max_n
             )
 
-<<<<<<< HEAD
             self.risk_aversion = FarmerAgentArray(
                 n=self.n, max_n=self.max_n, dtype=np.float32, fill_value=np.nan
             )
             self.risk_aversion[:] = np.load(
                 self.model.model_structure["binary"]["agents/farmers/risk_aversion"]
             )["data"]
-=======
-            for attribute in self.agent_attributes:
-                if isinstance(self.agent_attributes_meta[attribute]["nodata"], list):
-                    agent_attribute_array = np.array(self.agent_attributes_meta[attribute]["nodata"])
-                    if agent_attribute_array.ndim > 1:
-                        shape = (self.max_n, agent_attribute_array.shape[0], agent_attribute_array.shape[1])
-                    else:
-                        shape = (self.max_n, agent_attribute_array.shape[0])
-                else:
-                    shape = self.max_n
-                setattr(self, attribute, np.full(shape, self.agent_attributes_meta[attribute]["nodata"], dtype=self.agent_attributes_meta[attribute]["dtype"]))
->>>>>>> 9c3ed8e5
 
             self.interest_rate = AgentArray(
                 n=self.n, max_n=self.max_n, dtype=np.float32, fill_value=np.nan
@@ -1020,7 +334,6 @@
                 fill_value=0,
             )
             # the time each agent has been paying off their dry flood proofing investment loan. Column 0 = no cost adaptation, 1 = well, 2 = sprinkler.  -1 if they do not have adaptations
-<<<<<<< HEAD
             self.time_adapted = FarmerAgentArray(
                 n=self.n,
                 max_n=self.max_n,
@@ -1036,6 +349,13 @@
             self.EUT_no_adapt = FarmerAgentArray(
                 n=self.n, max_n=self.max_n, dtype=np.float32, fill_value=0
             )
+            self.adaptation_mechanism = FarmerAgentArray(
+                n=self.n,
+                max_n=self.max_n,
+                extra_dims=(3,),
+                dtype=np.int32,
+                fill_value=0,
+            )
 
             self.crops = FarmerAgentArray(
                 n=self.n,
@@ -1045,17 +365,6 @@
                 fill_value=-1,
             )
 
-=======
-            self.time_adapted = np.full((self.n, 3), -1, dtype = np.int32)
-            # Set an array to track through what process new adaptations are done. Column 0 = no cost adaptation, 1 = well, 2 = sprinkler
-            # Value 0 = unadapted, 1 = adapted at the start, 2 = through global/spontaneous, 3 = through neighbors 
-            self.adaptation_mechanism = np.zeros_like(self.adapted, dtype=np.int32)
-
-            # Set SEUT of all agents to 0 
-            self.SEUT_no_adapt[:] = 0
-            self.EUT_no_adapt[:] = 0
-
->>>>>>> 9c3ed8e5
             # Load the crops planted for each farmer in the season #1, season #2 and season #3.
             self.crops[:, 0] = np.load(
                 self.model.model_structure["binary"]["agents/farmers/season_#1_crop"]
@@ -1068,7 +377,6 @@
             )["data"]
             assert self.crops.max() < len(self.crop_ids)
 
-<<<<<<< HEAD
             # Set irrigation source
             self.irrigation_source = FarmerAgentArray(
                 np.load(
@@ -1100,27 +408,14 @@
                 dtype=np.float32,
             )
             # Set how long the agents have adapted somewhere across the lifespan of farmers, would need to be a bit more realistic likely
-            self.time_adapted[self.adapted[:, 1] == 1, 1] = np.random.uniform(
+            rng_wells = np.random.default_rng(17)
+            self.time_adapted[self.adapted[:, 1] == 1, 1] = rng_wells.uniform(
                 1,
                 self.model.config["agent_settings"]["expected_utility"][
                     "adaptation_well"
                 ]["lifespan"],
                 np.sum(self.adapted[:, 1] == 1),
             )
-=======
-            # Set irrigation source 
-            self.irrigation_source = np.load(self.model.model_structure['binary']["agents/farmers/irrigation_source"])['data']
-            # set the adaptation of wells to 1 if farmers have well 
-            self.adapted[:,1][np.isin(self.irrigation_source, [self.irrigation_source_key['well'], self.irrigation_source_key['tubewell']])] = 1
-            # Set the adaptation mechanism
-            self.adaptation_mechanism[self.adapted[:,1] == 1, 1] = 1
-            
-            # Set the initial well depth
-            self.well_depth = np.full(self.n, self.model.config['agent_settings']['expected_utility']['adaptation_well']['initial_depth'], dtype = np.float32)
-            # Set how long the agents have adapted somewhere across the lifespan of farmers, would need to be a bit more realistic likely 
-            rng_wells = np.random.default_rng(17)
-            self.time_adapted[self.adapted[:,1] == 1, 1] = rng_wells.uniform(1, self.model.config['agent_settings']['expected_utility']['adaptation_well']['lifespan'], np.sum(self.adapted[:,1] == 1))
->>>>>>> 9c3ed8e5
 
             # Initiate a number of arrays with Nan, zero or -1 values for variables that will be used during the model run.
             self.channel_abstraction_m3_by_farmer = FarmerAgentArray(
@@ -1292,31 +587,60 @@
                     getattr(self, attribute).shape[0] == self.n
                 ), "attribute does not exist or is of wrong size"
 
-<<<<<<< HEAD
+            self.household_size = FarmerAgentArray(
+                n=self.n, max_n=self.max_n, dtype=np.int32, fill_value=-1
+            )
+            self.household_size[:] = np.load(
+                self.model.model_structure["binary"]["agents/farmers/household_size"]
+            )["data"]
+
+            self.daily_non_farm_income = FarmerAgentArray(
+                n=self.n, max_n=self.max_n, dtype=np.float32, fill_value=np.nan
+            )
+            self.daily_non_farm_income[:] = np.load(
+                self.model.model_structure["binary"][
+                    "agents/farmers/daily_non_farm_income_family"
+                ]
+            )["data"]
+
+            self.daily_expenses_per_capita = FarmerAgentArray(
+                n=self.n, max_n=self.max_n, dtype=np.float32, fill_value=np.nan
+            )
+            self.daily_expenses_per_capita[:] = np.load(
+                self.model.model_structure["binary"][
+                    "agents/farmers/daily_consumption_per_capita"
+                ]
+            )["data"]
+
+            self.yield_ratios_drought_event = FarmerAgentArray(
+                n=self.n,
+                max_n=self.max_n,
+                extra_dims=(self.p_droughts.size,),
+                dtype=np.float32,
+                fill_value=0,
+            )
+
             # Create a random set of irrigating farmers --> chance that it does not line up with farmers that are expected to have this
             # Create a random generator object with a seed
             rng = np.random.default_rng(42)
 
             self.irrigation_efficiency = FarmerAgentArray(
-                n=self.n, max_n=self.max_n, dtype=np.float32, fill_value=0
+                n=self.n, max_n=self.max_n, dtype=np.float32, fill_value=np.nan
             )
             self.irrigation_efficiency[:] = rng.uniform(0.50, 0.95, self.n)
             # Set the people who already have more van 90% irrigation efficiency to already adapted for the drip irrgation adaptation
             self.adapted[:, 2][self.irrigation_efficiency >= 0.90] = 1
+            self.adaptation_mechanism[self.adapted[:, 2] == 1, 2] = 1
             # set the yield_ratio_multiplier to x of people who have drip irrigation, set to 1 for all others
-            self.yield_ratio_multiplier = FarmerAgentArray(
-                input_array=np.where(
-                    (self.irrigation_efficiency >= 0.90)
-                    & (self.irrigation_source_key != 0),
-                    self.yield_ratio_multiplier_value,
-                    1,
-                ),
-                max_n=self.max_n,
-            )
-            self.base_management_yield_ratio = FarmerAgentArray(
-                n=self.n,
-                max_n=self.max_n,
-                fill_value=self.model.config["agent_settings"]["farmers"][
+            self.yield_ratio_multiplier = np.where(
+                (self.irrigation_efficiency >= 0.90)
+                & (self.irrigation_source_key != 0),
+                self.yield_ratio_multiplier_value,
+                1,
+            )
+            self.base_management_yield_ratio = np.full(
+                self.n,
+                self.model.config["agent_settings"]["farmers"][
                     "base_management_yield_ratio"
                 ],
                 dtype=np.float32,
@@ -1327,60 +651,22 @@
                 self.yield_ratio_multiplier * self.base_management_yield_ratio
             )
 
-            self.infiltration_multiplier = FarmerAgentArray(
-                n=self.n, max_n=self.max_n, dtype=np.float32, fill_value=1
-            )
-            if self.model.scenario == "cover-crops":
-                self.infiltration_multiplier.fill(1.1)
-
-            self.time_adapted[self.adapted[:, 2] == 1, 2] = np.random.uniform(
+            rng_drip = np.random.default_rng(70)
+            self.time_adapted[self.adapted[:, 2] == 1, 2] = rng_drip.uniform(
                 1,
                 self.model.config["agent_settings"]["expected_utility"][
-                    "adaptation_sprinkler"
+                    "adaptation_well"
                 ]["lifespan"],
                 np.sum(self.adapted[:, 2] == 1),
             )
 
             # Initiate array that tracks the overall yearly costs for all adaptations
-            self.annual_costs_all_adaptations = FarmerAgentArray(
-                n=self.n, max_n=self.max_n, dtype=np.float32, fill_value=0
-            )
-=======
-            self.household_size = np.load(self.model.model_structure['binary']["agents/farmers/household_size"])['data']
-            self.daily_non_farm_income = np.load(self.model.model_structure['binary']["agents/farmers/daily_non_farm_income_family"])['data']
-            self.daily_expenses_per_capita = np.load(self.model.model_structure['binary']["agents/farmers/daily_consumption_per_capita"])['data']
-            self.flooded[:] = False
-
-            self.yield_ratios_drought_event = np.full((self.n,  self.p_droughts.size), 0, dtype=np.float32)
-            
-            ## Risk perception variables 
-            self.risk_perception = np.full(self.n, self.model.config['agent_settings']['expected_utility']['drought_risk_calculations']['risk_perception']['min'], dtype = np.float32)
-            self.drought_timer = np.full(self.n, 99, dtype = np.float32)
-
-            # Create a random set of irrigating farmers --> chance that it does not line up with farmers that are expected to have this 
-            # Create a random generator object with a seed
-            rng = np.random.default_rng(42)
-
-            self.irrigation_efficiency = rng.uniform(0.50, 0.95, self.n)
-            # Set the people who already have more van 90% irrigation efficiency to already adapted for the drip irrgation adaptation  
-            self.adapted[:,2][self.irrigation_efficiency >= .90] = 1
-            self.adaptation_mechanism[self.adapted[:,2] == 1, 2] = 1
-            # set the yield_ratio_multiplier to x of people who have drip irrigation, set to 1 for all others 
-            self.yield_ratio_multiplier = np.where((self.irrigation_efficiency >= .90) & (self.irrigation_source_key != 0), self.yield_ratio_multiplier_value, 1)
-            self.base_management_yield_ratio = np.full(self.n, self.model.config['agent_settings']['farmers']['base_management_yield_ratio'], dtype=np.float32)
-            
-            # Increase yield ratio of those who use better management practices 
-            self.yield_ratio_management = self.yield_ratio_multiplier * self.base_management_yield_ratio
-            
-            rng_drip = np.random.default_rng(70)
-            self.time_adapted[self.adapted[:,2] == 1, 2] = rng_drip.uniform(1, self.model.config['agent_settings']['expected_utility']['adaptation_well']['lifespan'], np.sum(self.adapted[:,2] == 1))
-            
-            # Initiate array that tracks the overall yearly costs for all adaptations 
-            # 0 is input, 1 is microcredit, 2 is adaptation 1 (well), 3 is adaptation 2 (drip irrigation), last is total 
-            self.all_loans_annual_cost = np.zeros((self.n, self.n_loans + 1, 5), dtype=np.float32) 
+            # 0 is input, 1 is microcredit, 2 is adaptation 1 (well), 3 is adaptation 2 (drip irrigation), last is total
+            self.all_loans_annual_cost = np.zeros(
+                (self.n, self.n_loans + 1, 5), dtype=np.float32
+            )
             # 0 is input, 1 is microcredit, 2 is adaptation 1 (well), 3 is adaptation 2 (drip irrigation)
             self.loan_tracker = np.zeros((self.n, self.n_loans, 5), dtype=np.int32)
->>>>>>> 9c3ed8e5
 
             # 0 is surface water / channel-dependent, 1 is reservoir-dependent, 2 is groundwater-dependent, 3 is rainwater-dependent
             self.farmer_class = FarmerAgentArray(
@@ -2147,12 +1433,6 @@
             ## After updating the drought risk perception, set the previous month for the next timestep as the current for this timestep.
             self.previous_month = self.model.current_time.month
 
-<<<<<<< HEAD
-            # Add profit farmer to the disposable income
-            self.disposable_income += profit_farmer
-=======
->>>>>>> 9c3ed8e5
-
         else:
             profit_farmer = np.zeros(self.n, dtype=np.float32)
 
@@ -2237,26 +1517,14 @@
         print("Risk perception mean = ", np.mean(self.risk_perception))
 
         # Determine which farmers need emergency microcredit to keep farming
-<<<<<<< HEAD
-        loss_threshold = self.model.config["agent_settings"]["farmers"]["microcredit"][
-            "loss_threshold"
-        ]
-        loaning_farmers = drought_loss_current >= loss_threshold
+        loaning_farmers = drought_loss_current >= self.moving_average_threshold
 
         # Determine their microcredit
-        if np.any(loaning_farmers) and self.model.scenario not in (
-            "pre-spinup",
-            "spinup",
+        if np.any(loaning_farmers) and self.model.scenario not in [
             "noadaptation",
-        ):
+            "pre_spinup",
+        ]:
             print(np.count_nonzero(loaning_farmers), "farmers are getting microcredit")
-=======
-        loaning_farmers = drought_loss_current >= self.moving_average_threshold
-        
-        # Determine their microcredit 
-        if np.any(loaning_farmers) and self.model.scenario not in ['noadaptation','pre_spinup']:
-            print(np.count_nonzero(loaning_farmers),'farmers are getting microcredit')
->>>>>>> 9c3ed8e5
             self.microcredit(loaning_farmers, drought_loss_current, total_crop_age)
 
     def microcredit(
@@ -2322,37 +1590,33 @@
         ]
 
         # Compute the annual cost of the loan using the interest rate and loan duration
-<<<<<<< HEAD
-        annual_cost = total_loan * (
+        annual_cost_microcredit = total_loan * (
             self.interest_rate[loaning_farmers]
             * (1 + self.interest_rate[loaning_farmers]) ** loan_duration
             / ((1 + self.interest_rate[loaning_farmers]) ** loan_duration - 1)
-=======
-        annual_cost_microcredit = total_loan * (self.interest_rate[loaning_farmers] * (1 + self.interest_rate[loaning_farmers] ) ** loan_duration / ((1 + self.interest_rate[loaning_farmers] ) ** loan_duration - 1))
+        )
 
         # Add the amounts to the individual loan slots
         self.set_loans_numba(
-            all_loans_annual_cost=self.all_loans_annual_cost, 
-            loan_tracker=self.loan_tracker, 
-            loaning_farmers=loaning_farmers, 
-            annual_cost_microcredit=annual_cost_microcredit, 
-            loan_duration=loan_duration
->>>>>>> 9c3ed8e5
-        )
-
-        # Add it to the loan total 
+            all_loans_annual_cost=self.all_loans_annual_cost,
+            loan_tracker=self.loan_tracker,
+            loaning_farmers=loaning_farmers,
+            annual_cost_microcredit=annual_cost_microcredit,
+            loan_duration=loan_duration,
+        )
+
+        # Add it to the loan total
         self.all_loans_annual_cost[loaning_farmers, -1, 0] += annual_cost_microcredit
-    
+
     @staticmethod
     @njit(cache=True)
     def set_loans_numba(
-        all_loans_annual_cost: np.ndarray, 
-        loan_tracker: np.ndarray, 
-        loaning_farmers: np.ndarray, 
-        annual_cost_microcredit: np.ndarray, 
-        loan_duration: int
+        all_loans_annual_cost: np.ndarray,
+        loan_tracker: np.ndarray,
+        loaning_farmers: np.ndarray,
+        annual_cost_microcredit: np.ndarray,
+        loan_duration: int,
     ) -> None:
-        
         farmers_getting_loan = np.where(loaning_farmers)[0]
 
         # Update the agent's loans and total annual costs with the computed annual cost
@@ -2360,8 +1624,10 @@
         for farmer in farmers_getting_loan:
             for i in range(4):
                 if all_loans_annual_cost[farmer, 1, i] == 0:
-                    local_index =  np.where(farmers_getting_loan == farmer)[0][0]
-                    all_loans_annual_cost[farmer, 1, i] += annual_cost_microcredit[local_index]
+                    local_index = np.where(farmers_getting_loan == farmer)[0][0]
+                    all_loans_annual_cost[farmer, 1, i] += annual_cost_microcredit[
+                        local_index
+                    ]
                     loan_tracker[farmer, 1, i] = loan_duration
                     break  # Exit the loop after adding to the first zero value
 
@@ -2418,25 +1684,25 @@
                 * field_size_per_farmer[farmer_idx]
             )
             assert not np.isnan(cultivation_cost)
-<<<<<<< HEAD
-            if (
-                not farmers_going_out_of_business
-                or disposable_income[farmer_idx] > cultivation_cost
-            ):
-                disposable_income[farmer_idx] -= cultivation_cost
-=======
             if not farmers_going_out_of_business:
                 interest_rate_farmer = interest_rate[farmer_idx]
-                annual_cost_input_loan = cultivation_cost * (interest_rate_farmer  * (1 + interest_rate_farmer ) ** 1 / ((1 + interest_rate_farmer ) ** 1 - 1))
-                
+                annual_cost_input_loan = cultivation_cost * (
+                    interest_rate_farmer
+                    * (1 + interest_rate_farmer) ** 1
+                    / ((1 + interest_rate_farmer) ** 1 - 1)
+                )
+
                 for i in range(4):
                     if all_loans_annual_cost[farmer_idx, 1, i] == 0:
-                        all_loans_annual_cost[farmer_idx, 0, i] += annual_cost_input_loan # Add the amount to the input specific loan
+                        all_loans_annual_cost[
+                            farmer_idx, 0, i
+                        ] += annual_cost_input_loan  # Add the amount to the input specific loan
                         loan_tracker[farmer_idx, 0, i] = 1
                         break
-                all_loans_annual_cost[farmer_idx, -1, 0] += annual_cost_input_loan # Add the amount to the total loan amount
-
->>>>>>> 9c3ed8e5
+                all_loans_annual_cost[
+                    farmer_idx, -1, 0
+                ] += annual_cost_input_loan  # Add the amount to the total loan amount
+
                 field_harvest_age = growth_length[farmer_crop, season_idx]
                 for field in farmer_fields:
                     # a crop is still growing here.
@@ -2478,15 +1744,10 @@
             region_ids_per_farmer=self.region_id.data,
             field_indices_by_farmer=self.field_indices_by_farmer.data,
             field_indices=self.field_indices,
-<<<<<<< HEAD
             field_size_per_farmer=self.field_size_per_farmer.data,
-            disposable_income=self.disposable_income.data,
-=======
-            field_size_per_farmer=self.field_size_per_farmer,
-            all_loans_annual_cost=self.all_loans_annual_cost,
-            loan_tracker=self.loan_tracker,
-            interest_rate=self.interest_rate,
->>>>>>> 9c3ed8e5
+            all_loans_annual_cost=self.all_loans_annual_cost.data,
+            loan_tracker=self.loan_tracker.data,
+            interest_rate=self.interest_rate.data,
             farmers_going_out_of_business=(
                 self.model.config["agent_settings"]["farmers"][
                     "farmers_going_out_of_business"
@@ -2733,7 +1994,6 @@
         self.total_crop_age[:, :] = 0
         self.per_harvest_yield_ratio[:, :] = 0
 
-        
     def calculate_yield_spei_relation(self) -> None:
         """
         Computes the yearly yield ratios and SPEI probabilities, then calculates the yearly mean for each unique farmer type.
@@ -2748,80 +2008,67 @@
         # Step 1: Group farmers based on crop combinations and location in basin and compute averages
         unique_yearly_yield_ratio = np.empty((0, self.total_spinup_time))
         unique_SPEI_probability = np.empty((0, self.total_spinup_time))
-<<<<<<< HEAD
-        crop_irrigation_groups = self.crops[:]
-
-        for crop_combination in np.unique(crop_irrigation_groups, axis=0):
-            unique_farmer_groups = np.where(
-                (crop_irrigation_groups == crop_combination[None, ...]).all(axis=1)
-            )[0]
-            average_yield_ratio = np.mean(
-                self.yearly_yield_ratio[unique_farmer_groups, 1:], axis=0
-            )
-            average_probability = np.mean(
-                self.yearly_SPEI_probability[unique_farmer_groups, 1:], axis=0
-            )
-            unique_yearly_yield_ratio = np.vstack(
-                (unique_yearly_yield_ratio, average_yield_ratio)
-            )
-            unique_SPEI_probability = np.vstack(
-                (unique_SPEI_probability, average_probability)
-            )
-
-        # Step 4: Mask rows and columns with zeros
-        mask_rows = np.any((unique_yearly_yield_ratio != 0), axis=1) & np.any(
-            (unique_SPEI_probability != 0), axis=1
-        )
-        unique_yearly_yield_ratio_mask = unique_yearly_yield_ratio[mask_rows]
-        unique_SPEI_probability_mask = unique_SPEI_probability[mask_rows]
-        mask_columns = np.any((unique_yearly_yield_ratio_mask != 0), axis=0) & np.any(
-            (unique_SPEI_probability_mask != 0), axis=0
-        )
-        unique_yearly_yield_ratio_mask = unique_yearly_yield_ratio_mask[:, mask_columns]
-        unique_SPEI_probability_mask = unique_SPEI_probability_mask[:, mask_columns]
-
-        # Step 5: Determine the relation between yield ratio and profit
-        group_yield_probability_relation = []
-=======
-        
-        # Create unique groups 
+
+        # Create unique groups
         # Calculating the thresholds for the top, middle, and lower thirds
         basin_elevation_thresholds = np.percentile(self.elevation, [33.33, 66.67])
         # 0 for upper, 1 for mid, and 2 for lower
         distribution_array = np.zeros_like(self.elevation)
         distribution_array[self.elevation > basin_elevation_thresholds[1]] = 0  # Upper
-        distribution_array[(self.elevation > basin_elevation_thresholds[0]) & (self.elevation <= basin_elevation_thresholds[1])] = 1  # Mid
+        distribution_array[
+            (self.elevation > basin_elevation_thresholds[0])
+            & (self.elevation <= basin_elevation_thresholds[1])
+        ] = 1  # Mid
         distribution_array[self.elevation <= basin_elevation_thresholds[0]] = 2  # Lower
 
-        crop_elevation_group = np.hstack((self.crops, distribution_array.reshape(-1,1)))
+        crop_elevation_group = np.hstack(
+            (self.crops, distribution_array.reshape(-1, 1))
+        )
 
         for crop_combination in np.unique(crop_elevation_group, axis=0):
-            unique_farmer_groups = np.where((crop_elevation_group == crop_combination[None, ...]).all(axis=1))[0]
-            average_yield_ratio = np.mean(self.yearly_yield_ratio[unique_farmer_groups, 1:], axis=0)
-            average_probability = np.mean(self.yearly_SPEI_probability[unique_farmer_groups, 1:], axis=0)
-            unique_yearly_yield_ratio = np.vstack((unique_yearly_yield_ratio, average_yield_ratio))
-            unique_SPEI_probability = np.vstack((unique_SPEI_probability, average_probability))
+            unique_farmer_groups = np.where(
+                (crop_elevation_group == crop_combination[None, ...]).all(axis=1)
+            )[0]
+            average_yield_ratio = np.mean(
+                self.yearly_yield_ratio[unique_farmer_groups, 1:], axis=0
+            )
+            average_probability = np.mean(
+                self.yearly_SPEI_probability[unique_farmer_groups, 1:], axis=0
+            )
+            unique_yearly_yield_ratio = np.vstack(
+                (unique_yearly_yield_ratio, average_yield_ratio)
+            )
+            unique_SPEI_probability = np.vstack(
+                (unique_SPEI_probability, average_probability)
+            )
 
         # Step 2: Mask rows and columns with zeros
-        mask_rows = np.any((unique_yearly_yield_ratio != 0), axis=1) & np.any((unique_SPEI_probability != 0), axis=1)
+        mask_rows = np.any((unique_yearly_yield_ratio != 0), axis=1) & np.any(
+            (unique_SPEI_probability != 0), axis=1
+        )
         if np.any([~mask_rows]):
             # Sometimes very few farmer (groups) (1 in a million) get yield ratios of only 0
-            # If so, give it the mean of all groups for both the spei and yield ratio 
-            unique_yearly_yield_ratio[~mask_rows] = np.mean(unique_yearly_yield_ratio, axis = 0)
-            unique_SPEI_probability[~mask_rows] = np.mean(unique_SPEI_probability, axis = 0)
-
-        mask_columns = np.any((unique_yearly_yield_ratio != 0), axis=0) & np.any((unique_SPEI_probability != 0), axis=0)
+            # If so, give it the mean of all groups for both the spei and yield ratio
+            unique_yearly_yield_ratio[~mask_rows] = np.mean(
+                unique_yearly_yield_ratio, axis=0
+            )
+            unique_SPEI_probability[~mask_rows] = np.mean(
+                unique_SPEI_probability, axis=0
+            )
+
+        mask_columns = np.any((unique_yearly_yield_ratio != 0), axis=0) & np.any(
+            (unique_SPEI_probability != 0), axis=0
+        )
         unique_yearly_yield_ratio_mask = unique_yearly_yield_ratio[:, mask_columns]
         unique_SPEI_probability_mask = unique_SPEI_probability[:, mask_columns]
 
         # Step 3: Determine the relation between yield ratio and profit
         group_yield_probability_relation_lin = []
         group_yield_probability_relation_log = []
->>>>>>> 9c3ed8e5
         yield_probability_R2_scipy = []
         yield_probability_R2_log = []
         yield_probability_p_scipy = []
-        
+
         # Variables to store the last yield_ratio and spei_prob
         last_yield_ratio = None
         last_spei_prob = None
@@ -2829,60 +2076,9 @@
         def logarithmic_natural(x, a, b):
             return a * np.log2(x) + b
 
-<<<<<<< HEAD
-        for row1, row3 in zip(
-            unique_yearly_yield_ratio_mask, unique_SPEI_probability_mask
+        for idx, (yield_ratio, spei_prob) in enumerate(
+            zip(unique_yearly_yield_ratio_mask, unique_SPEI_probability_mask)
         ):
-            # Filter out zeros
-            mask = row1 != 0
-            row1 = row1[mask]
-            row3 = row3[mask]
-
-            # Polynomial fit
-            coefficients = np.polyfit(row1, row3, 1)
-            poly_function = np.poly1d(coefficients)
-            group_yield_probability_relation.append(poly_function)
-
-            # If there are more than 15 columns, fit a logarithmic curve and calculate R-squared values
-            if len(unique_yearly_yield_ratio_mask[0, :]) > 15:
-                a, b = curve_fit(logarithmic_natural, row1, row3)[0]
-                residuals = row3 - logarithmic_natural(row1, a, b)
-                ss_tot = np.sum((row3 - np.mean(row3)) ** 2)
-                ss_res = np.sum(residuals**2)
-
-                yield_probability_R2_log.append(1 - (ss_res / ss_tot))
-                r_value = linregress(row1, row3)[2]
-
-                yield_probability_R2_scipy.append(r_value**2)
-                yield_probability_p_scipy.append(linregress(row1, row3)[3])
-
-        # Assign relations to agents
-        exact_positions = np.where(
-            np.all(
-                crop_irrigation_groups[:, np.newaxis, :]
-                == np.unique(crop_irrigation_groups, axis=0),
-                axis=-1,
-            )
-        )[1]
-        if len(group_yield_probability_relation) > max(exact_positions):
-            self.farmer_yield_probability_relation = np.array(
-                group_yield_probability_relation
-            )[exact_positions]
-            assert isinstance(
-                self.farmer_yield_probability_relation, np.ndarray
-            ), "self.farmer_yield_probability_relation must be a np.ndarray"
-
-        print(
-            "r2:",
-            np.median(yield_probability_R2_scipy),
-            "r2_log:",
-            np.median(yield_probability_R2_log),
-            "p:",
-            np.median(yield_probability_p_scipy),
-        )
-
-=======
-        for idx, (yield_ratio, spei_prob) in enumerate(zip(unique_yearly_yield_ratio_mask, unique_SPEI_probability_mask)):
             # Filter out zeros, some agents are nearly always at 0 yield ratio
             # This is a problem for the fitting (and likely an outlier)
             mask = (yield_ratio != 0) | (spei_prob != 0)
@@ -2890,12 +2086,22 @@
             spei_prob = spei_prob[mask]
 
             # Set the a and b values of last year to prevent no values on this year
-            if not((self.farmer_yield_probability_relation == None).all()):
-                a, b = np.median(self.farmer_yield_probability_relation[np.where((crop_elevation_group == np.unique(crop_elevation_group, axis=0)[idx]).all(axis=1))[0]], axis = 0)
+            if not ((self.farmer_yield_probability_relation == None).all()):
+                a, b = np.median(
+                    self.farmer_yield_probability_relation[
+                        np.where(
+                            (
+                                crop_elevation_group
+                                == np.unique(crop_elevation_group, axis=0)[idx]
+                            ).all(axis=1)
+                        )[0]
+                    ],
+                    axis=0,
+                )
             else:
                 a, b = 2, 3
-            
-            # Fit logarithmic function, except when there is an error 
+
+            # Fit logarithmic function, except when there is an error
             try:
                 # Attempt to fit the logarithmic_natural function
                 a, b = curve_fit(logarithmic_natural, yield_ratio, spei_prob)[0]
@@ -2907,14 +2113,16 @@
                     yield_ratio = last_yield_ratio
                     spei_prob = last_spei_prob
                     # Recalculate a, b with the previous values
-                    a, b = curve_fit(logarithmic_natural, last_yield_ratio, last_spei_prob)[0]
+                    a, b = curve_fit(
+                        logarithmic_natural, last_yield_ratio, last_spei_prob
+                    )[0]
 
             group_yield_probability_relation_log.append(np.array([a, b]))
 
             residuals = spei_prob - logarithmic_natural(yield_ratio, a, b)
             ss_tot = np.sum((spei_prob - np.mean(spei_prob)) ** 2)
-            ss_res = np.sum(residuals ** 2)
-            
+            ss_res = np.sum(residuals**2)
+
             yield_probability_R2_log.append(1 - (ss_res / ss_tot))
 
             # Update last_yield_ratio and last_spei_prob
@@ -2922,14 +2130,28 @@
             last_spei_prob = spei_prob
 
         # Assign relations to agents
-        exact_positions = np.where(np.all(crop_elevation_group[:, np.newaxis, :] == np.unique(crop_elevation_group, axis=0), axis=-1))[1]
+        exact_positions = np.where(
+            np.all(
+                crop_elevation_group[:, np.newaxis, :]
+                == np.unique(crop_elevation_group, axis=0),
+                axis=-1,
+            )
+        )[1]
         if len(group_yield_probability_relation_log) > max(exact_positions):
-            self.farmer_yield_probability_relation = np.array(group_yield_probability_relation_log)[exact_positions]
-            assert isinstance(self.farmer_yield_probability_relation, np.ndarray), "self.farmer_yield_probability_relation must be a np.ndarray"
-
-        print('r2_log:', np.median(yield_probability_R2_log), 'p:', np.median(yield_probability_p_scipy))
-    
->>>>>>> 9c3ed8e5
+            self.farmer_yield_probability_relation = np.array(
+                group_yield_probability_relation_log
+            )[exact_positions]
+            assert isinstance(
+                self.farmer_yield_probability_relation, np.ndarray
+            ), "self.farmer_yield_probability_relation must be a np.ndarray"
+
+        print(
+            "r2_log:",
+            np.median(yield_probability_R2_log),
+            "p:",
+            np.median(yield_probability_p_scipy),
+        )
+
     def adapt_drip_irrigation(self) -> None:
         """
         Handle the adaptation of farmers to drip irrigation systems.
@@ -2969,34 +2191,16 @@
             / ((1 + self.interest_rate) ** loan_duration - 1)
         )
 
-<<<<<<< HEAD
-        # Calculate the harvested area per farmer
-        farmer_fields_ID = self.var.land_owners
-        farm_area = np.bincount(
-            farmer_fields_ID[farmer_fields_ID != -1],
-            weights=self.var.cellArea[farmer_fields_ID != -1],
-            minlength=self.n,
-        )
-
-        # Adjust the cost so that it is the cost per square meter, needed for calculating the EUT
-        annual_cost_m2 = annual_cost / farm_area
-
-=======
->>>>>>> 9c3ed8e5
         # Fetch lifespan of the adaptation
         lifespan_adaptation = self.model.config["agent_settings"]["expected_utility"][
             "adaptation_sprinkler"
         ]["lifespan"]
 
         # Reset farmers' status who exceeded the lifespan of their adaptation
-<<<<<<< HEAD
         expired_adaptations = (
             self.time_adapted[:, ADAPTATION_TYPE] == lifespan_adaptation
         )
-=======
-        expired_adaptations = self.time_adapted[:, ADAPTATION_TYPE] == lifespan_adaptation
         self.adaptation_mechanism[expired_adaptations, ADAPTATION_TYPE] = 0
->>>>>>> 9c3ed8e5
         self.adapted[expired_adaptations, ADAPTATION_TYPE] = 0
         self.time_adapted[expired_adaptations, ADAPTATION_TYPE] = -1
         self.irrigation_efficiency[expired_adaptations] = 0.50
@@ -3006,34 +2210,26 @@
         extra_constraint = self.irrigation_source != 0
 
         # Get the mask of farmers who will adapt
-<<<<<<< HEAD
         adaptation_mask = self.adapt_SEUT(
-            ADAPTATION_TYPE, annual_cost_m2, loan_duration, extra_constraint
-        )
-=======
-        adaptation_mask = self.adapt_SEUT(ADAPTATION_TYPE, annual_cost, loan_duration, extra_constraint)
->>>>>>> 9c3ed8e5
+            ADAPTATION_TYPE, annual_cost, loan_duration, extra_constraint
+        )
 
         # Update irrigation efficiency and yield multiplier for farmers who adapted
         self.irrigation_efficiency[adaptation_mask] = 0.90
         self.yield_ratio_multiplier[adaptation_mask] = self.yield_ratio_multiplier_value
 
-<<<<<<< HEAD
-        # Update annual costs and disposable income for adapted farmers
-        self.annual_costs_all_adaptations[adaptation_mask] += annual_cost[
+        # Update annual costs
+        self.all_loans_annual_cost[
+            adaptation_mask, ADAPTATION_TYPE + 1, 0
+        ] += annual_cost[
             adaptation_mask
-        ]
-        self.disposable_income[
-            self.time_adapted[:, ADAPTATION_TYPE] != -1
-        ] -= annual_cost[self.time_adapted[:, ADAPTATION_TYPE] != -1]
-=======
-        # Update annual costs 
-        self.all_loans_annual_cost[adaptation_mask, ADAPTATION_TYPE + 1, 0] += annual_cost[adaptation_mask] # For drip irrigation specifically 
-        self.all_loans_annual_cost[adaptation_mask, -1, 0] += annual_cost[adaptation_mask] # Total loan costs 
-        
+        ]  # For drip irrigation specifically
+        self.all_loans_annual_cost[adaptation_mask, -1, 0] += annual_cost[
+            adaptation_mask
+        ]  # Total loan costs
+
         # set loan tracker
         self.loan_tracker[adaptation_mask, ADAPTATION_TYPE + 1, 0] += loan_duration
->>>>>>> 9c3ed8e5
 
         # Print the percentage of adapted households
         percentage_adapted = round(
@@ -3086,14 +2282,10 @@
 
         # Reset farmers' status and irrigation type who exceeded the lifespan of their adaptation
         # and who's wells are much shallower than the groundwater depth
-<<<<<<< HEAD
         expired_adaptations = (
             self.time_adapted[:, ADAPTATION_TYPE] == lifespan_adaptation
-        ) | (self.groundwater_depth > self.well_depth * 1.50)
-=======
-        expired_adaptations = (self.time_adapted[:, ADAPTATION_TYPE] == lifespan_adaptation) | (self.groundwater_depth > self.well_depth)
+        ) | (self.groundwater_depth > self.well_depth)
         self.adaptation_mechanism[expired_adaptations, ADAPTATION_TYPE] = 0
->>>>>>> 9c3ed8e5
         self.adapted[expired_adaptations, ADAPTATION_TYPE] = 0
         self.time_adapted[expired_adaptations, ADAPTATION_TYPE] = -1
         self.irrigation_source[expired_adaptations] = self.irrigation_source_key[
@@ -3104,7 +2296,7 @@
         well_reaches_groundwater = self.well_depth > self.groundwater_depth
         extra_constraint = well_reaches_groundwater
 
-        # To determine the benefit of irrigation, those who have a well are adapted 
+        # To determine the benefit of irrigation, those who have a well are adapted
         adapted = np.where((self.farmer_class == 2), 1, 0)
 
         # Get the mask of farmers who will adapt
@@ -3119,20 +2311,17 @@
         self.well_depth[adaptation_mask] = well_depth[adaptation_mask]
 
         # Update annual costs and disposable income for adapted farmers
-<<<<<<< HEAD
-        self.annual_costs_all_adaptations[adaptation_mask] += annual_cost[
+        self.all_loans_annual_cost[
+            adaptation_mask, ADAPTATION_TYPE + 1, 0
+        ] += annual_cost[
             adaptation_mask
-        ]
-        self.disposable_income[
-            self.time_adapted[:, ADAPTATION_TYPE] != -1
-        ] -= annual_cost[self.time_adapted[:, ADAPTATION_TYPE] != -1]
-=======
-        self.all_loans_annual_cost[adaptation_mask, ADAPTATION_TYPE + 1, 0] += annual_cost[adaptation_mask] # For wells specifically 
-        self.all_loans_annual_cost[adaptation_mask, -1, 0] += annual_cost[adaptation_mask] # Total loan amount 
+        ]  # For wells specifically
+        self.all_loans_annual_cost[adaptation_mask, -1, 0] += annual_cost[
+            adaptation_mask
+        ]  # Total loan amount
 
         # set loan tracker
         self.loan_tracker[adaptation_mask, ADAPTATION_TYPE + 1, 0] += loan_duration
->>>>>>> 9c3ed8e5
 
         # Print the percentage of adapted households
         percentage_adapted = round(
@@ -3147,19 +2336,11 @@
         self,
     ) -> (np.ndarray, np.ndarray):
         """
-<<<<<<< HEAD
         Calculate the construction and yearly costs of well and pump for irrigation, based on various parameters
         such as well depth, crop growth seasons, pump horsepower, and regional costs. The function considers
         different seasonal durations, well failure probabilities, and irrigation efficiency. Based on Robert, M.,
-        Bergez, J. E., & Thomas, A. (2018). A stochastic dynamic programming approach to analyze adaptation to climate change –
-        Application to groundwater irrigation in India. European Journal of Operational Research, 265(3), 1033–1045.
-=======
-        Calculate the construction and yearly costs of well and pump for irrigation, based on various parameters 
-        such as well depth, crop growth seasons, pump horsepower, and regional costs. The function considers 
-        different seasonal durations, well failure probabilities, and irrigation efficiency. Based on Robert, M., 
-        Bergez, J. E., & Thomas, A. (2018). A stochastic dynamic programming approach to analyze adaptation to climate change â€“ 
-        Application to groundwater irrigation in India. European Journal of Operational Research, 265(3), 1033â€“1045. 
->>>>>>> 9c3ed8e5
+        Bergez, J. E., & Thomas, A. (2018). A stochastic dynamic programming approach to analyze adaptation to climate change â€“
+        Application to groundwater irrigation in India. European Journal of Operational Research, 265(3), 1033â€“1045.
         https://doi.org/10.1016/j.ejor.2017.08.029
 
         Returns:
@@ -3315,15 +2496,14 @@
         )
 
         # Compute the total annual per square meter costs if farmers adapt during this cycle
-<<<<<<< HEAD
         # This cost is the cost if the farmer would adapt, plus its current costs of previous
         # adaptations
         total_annual_costs_m2 = (
-            annual_cost + self.annual_costs_all_adaptations
+            annual_cost + self.all_loans_annual_cost[:, -1, 0]
         ) / farm_area
 
         # Solely the annual cost of the adaptation
-        annual_cost /= farm_area
+        annual_cost_m2 = annual_cost / farm_area
 
         # Construct a dictionary of parameters to pass to the decision module functions
         decision_params = {
@@ -3337,41 +2517,13 @@
             "profits_no_event_adaptation": profits_no_event_adaptation,
             "risk_perception": self.risk_perception,
             "total_annual_costs": total_annual_costs_m2,
-            "adaptation_costs": annual_cost,
+            "adaptation_costs": annual_cost_m2,
             "adapted": adapted,
             "time_adapted": self.time_adapted[:, adaptation_type],
             "T": self.decision_horizon,
             "discount_rate": self.discount_rate,
             "extra_constraint": extra_constraint,
         }
-=======
-        # This cost is the cost if the farmer would adapt, plus its current costs of previous 
-        # adaptations 
-        total_annual_costs_m2 = (annual_cost + self.all_loans_annual_cost[:,-1, 0]) / farm_area
-
-        # Solely the annual cost of the adaptation 
-        annual_cost_m2 = annual_cost / farm_area
-        
-        # Construct a dictionary of parameters to pass to the decision module functions
-        decision_params = {
-                            'loan_duration': loan_duration,  
-                            'expenditure_cap': self.expenditure_cap, 
-                            'n_agents':  self.n, 
-                            'sigma': self.risk_aversion,
-                            'p_droughts': 1 / self.p_droughts[:-1], 
-                            'total_profits_adaptation': total_profits_adaptation,
-                            'profits_no_event': profits_no_event,
-                            'profits_no_event_adaptation': profits_no_event_adaptation,
-                            'risk_perception': self.risk_perception, 
-                            'total_annual_costs': total_annual_costs_m2,
-                            'adaptation_costs': annual_cost_m2, 
-                            'adapted': adapted, 
-                            'time_adapted' : self.time_adapted[:,adaptation_type], 
-                            'T': self.decision_horizon, 
-                            'discount_rate': self.discount_rate, 
-                            'extra_constraint': extra_constraint
-                        }
->>>>>>> 9c3ed8e5
 
         # Calculate the EU of not adapting and adapting respectively
         SEUT_do_nothing = self.SEUT_no_adapt[:]
@@ -3395,7 +2547,6 @@
 
         # Consider the influence of neighbors' decisions on adaptation
         adapt_due_to_neighbor = self.compare_neighbor_EUT(
-<<<<<<< HEAD
             EUT_do_nothing=EUT_do_nothing,
             SEUT_adapt=SEUT_adapt,
             adapted=adapted,
@@ -3404,17 +2555,8 @@
             profits_no_event=profits_no_event,
             extra_constraint=extra_constraint,
         )
-=======
-            EUT_do_nothing = EUT_do_nothing,
-            SEUT_adapt = SEUT_adapt, 
-            adapted = adapted,
-            expenditure_cap = self.expenditure_cap,
-            total_annual_costs = total_annual_costs_m2,
-            profits_no_event = profits_no_event,
-            extra_constraint = extra_constraint)
-        
+
         self.adaptation_mechanism[adapt_due_to_neighbor == 1, adaptation_type] = 3
->>>>>>> 9c3ed8e5
 
         # Get the final decision mask considering individual and neighbor influences
         adaptation_mask = np.logical_or(adapt_due_to_neighbor, SEUT_adapt_mask)
@@ -3461,16 +2603,7 @@
             gains_adaptation = self.adaptation_yield_ratio_difference(adapted)
 
             yield_ratios_adaptation = yield_ratios * gains_adaptation[:, None]
-<<<<<<< HEAD
-            print(
-                np.median(yield_ratios_adaptation),
-                "with adaptation",
-                np.median(yield_ratios),
-                "without adaptation",
-            )
-=======
             # print(np.median(yield_ratios_adaptation), 'with adaptation', np.median(yield_ratios), 'without adaptation')
->>>>>>> 9c3ed8e5
 
             # Ensure yield ratios do not exceed 1
             yield_ratios_adaptation[yield_ratios_adaptation > 1] = 1
@@ -3533,39 +2666,17 @@
             - It assumes that the polynomial relationship is invertible.
             - Adjusts yield ratios to be non-negative and capped at 1.0.
         """
-<<<<<<< HEAD
-
-        # Initialize a 2D array to store yield ratios for each drought probability.
-        yield_ratios = np.zeros(
-            (self.farmer_yield_probability_relation.shape[0], self.p_droughts.size)
-        )
-
-        for i, coeffs in enumerate(self.farmer_yield_probability_relation):
-            # Invert the polynomial relationship to get the probability-yield ratio relationship
-            a = coeffs[0]
-            b = coeffs[1]
-            if a != 0:
-                inverse_coefficients = [1 / a, -b / a]
-                inverse_polynomial = np.poly1d(inverse_coefficients)
-            else:
-                raise AssertionError(
-                    "The relationship is not invertible, as the slope is zero."
-                )
-
-            # Calculate the yield ratio for each probability
-            yield_ratios[i, :] = inverse_polynomial(1 / self.p_droughts)
-
-=======
-        
+
         def inverse_logarithmic_natural(probability, params):
             a = params[:, 0]
             b = params[:, 1]
 
             return np.power(2, (probability[:, np.newaxis] - b) / a)
-        
-        yield_ratios = inverse_logarithmic_natural(1 / self.p_droughts, self.farmer_yield_probability_relation).T
-  
->>>>>>> 9c3ed8e5
+
+        yield_ratios = inverse_logarithmic_natural(
+            1 / self.p_droughts, self.farmer_yield_probability_relation
+        ).T
+
         # Adjust the yield ratios to lie between 0 and 1
         yield_ratios[yield_ratios < 0] = 0  # Ensure non-negative yield ratios
         yield_ratios[yield_ratios > 1] = 1  # Cap the yield ratios at 1
@@ -3590,31 +2701,29 @@
 
         TO DO: vectorize
         """
-        # Create unique groups 
+        # Create unique groups
         # Calculating the thresholds for the top, middle, and lower thirds
         basin_elevation_thresholds = np.percentile(self.elevation, [33.33, 66.67])
         # 0 for upper, 1 for mid, and 2 for lower
         distribution_array = np.zeros_like(self.elevation)
         distribution_array[self.elevation > basin_elevation_thresholds[1]] = 0  # Upper
-        distribution_array[(self.elevation > basin_elevation_thresholds[0]) & (self.elevation <= basin_elevation_thresholds[1])] = 1  # Mid
+        distribution_array[
+            (self.elevation > basin_elevation_thresholds[0])
+            & (self.elevation <= basin_elevation_thresholds[1])
+        ] = 1  # Mid
         distribution_array[self.elevation <= basin_elevation_thresholds[0]] = 2  # Lower
 
-        crop_elevation_group = np.hstack((self.crops, distribution_array.reshape(-1,1)))
-         
+        crop_elevation_group = np.hstack(
+            (self.crops, distribution_array.reshape(-1, 1))
+        )
+
         # Add a column of zeros to represent farmers who have not adapted yet
-<<<<<<< HEAD
         crop_groups_onlyzeros = np.hstack(
-            (self.crops.data, np.zeros(self.n).reshape(-1, 1))
+            (crop_elevation_group, np.zeros(self.n).reshape(-1, 1))
         )
 
         # Combine current crops with their respective adaptation status
-        crop_groups = np.hstack((self.crops.data, adapted.reshape(-1, 1)))
-=======
-        crop_groups_onlyzeros = np.hstack((crop_elevation_group, np.zeros(self.n).reshape(-1,1)))
-
-        # Combine current crops with their respective adaptation status
-        crop_groups = np.hstack((crop_elevation_group, adapted.reshape(-1,1)))
->>>>>>> 9c3ed8e5
+        crop_groups = np.hstack((crop_elevation_group, adapted.reshape(-1, 1)))
 
         # Initialize array to store relative yield ratio improvement for unique groups
         unique_yield_ratio_gain_relative = np.full(
@@ -3643,7 +2752,6 @@
                 and np.count_nonzero(unique_farmer_groups_adapted) != 0
             ):
                 # Calculate mean yield ratio over past years for both adapted and unadapted groups
-<<<<<<< HEAD
                 unadapted_yield_ratio = np.mean(
                     self.yearly_yield_ratio[unique_farmer_groups, :10], axis=1
                 )
@@ -3651,32 +2759,12 @@
                     self.yearly_yield_ratio[unique_farmer_groups_adapted, :10], axis=1
                 )
 
-                adapted_median = np.median(adapted_yield_ratio)
-=======
-                unadapted_yield_ratio = np.mean(self.yearly_yield_ratio[unique_farmer_groups, :10], axis=1)
-                adapted_yield_ratio = np.mean(self.yearly_yield_ratio[unique_farmer_groups_adapted, :10], axis=1)
-                
->>>>>>> 9c3ed8e5
                 unadapted_median = np.median(unadapted_yield_ratio)
                 adapted_median = np.median(adapted_yield_ratio)
 
-<<<<<<< HEAD
-                # Use max if median is 0, else use the median
-                adapted_value = (
-                    np.mean(adapted_yield_ratio) + 0.0001
-                    if adapted_median == 0
-                    else adapted_median
-                )
-                unadapted_value = (
-                    np.mean(unadapted_yield_ratio) + 0.0001
-                    if unadapted_median == 0
-                    else unadapted_median
-                )
-=======
                 # add a small value to prevent division by 0
-                adapted_value = adapted_median + 0.0001 
-                unadapted_value = unadapted_median + 0.0001 
->>>>>>> 9c3ed8e5
+                adapted_value = adapted_median + 0.0001
+                unadapted_value = unadapted_median + 0.0001
 
                 yield_ratio_gain_relative = adapted_value / unadapted_value
                 # yield_ratio_gain_relative_2 = np.median(yield_ratios[unique_farmer_groups_adapted, :], axis=0) / np.median(yield_ratios[unique_farmer_groups, :], axis=0)
@@ -3874,7 +2962,7 @@
                     global_indices_not_adapted,
                     EUT_do_nothing,
                     SEUT_adapt,
-                    self.yearly_yield_ratio, 
+                    self.yearly_yield_ratio,
                     self.yearly_SPEI_probability,
                     adapted,
                     self.n,
@@ -3895,7 +2983,7 @@
         farmers_without_adaptation: np.ndarray,
         EUT_do_nothing: np.ndarray,
         SEUT_adapt: np.ndarray,
-        yield_ratio: np.ndarray, 
+        yield_ratio: np.ndarray,
         SPEI_prob: np.ndarray,
         adapted: np.ndarray,
         n: int,
@@ -3957,8 +3045,12 @@
                         invest_in_adaptation[farmer_idx] = True
 
                         # set SPEI and yr of adapting agent to that of agent copied
-                        difference_to_mean = np.abs(EUT_do_nothing[adapted_neighbors] - mean_EUT_neighbors)
-                        closest_neighbor_index = adapted_neighbors[np.argmin(difference_to_mean)]
+                        difference_to_mean = np.abs(
+                            EUT_do_nothing[adapted_neighbors] - mean_EUT_neighbors
+                        )
+                        closest_neighbor_index = adapted_neighbors[
+                            np.argmin(difference_to_mean)
+                        ]
 
                         # Set spei and yield ratio to similar values
                         yield_ratio[farmer_idx] = yield_ratio[closest_neighbor_index, :]
@@ -3966,27 +3058,26 @@
 
         return invest_in_adaptation
 
-<<<<<<< HEAD
-=======
     def update_loans(self) -> None:
         # Subtract 1 off each loan duration, except if that loan is at 0
-        self.loan_tracker = np.where(self.loan_tracker != 0, self.loan_tracker - 1, self.loan_tracker)
-        # If the loan tracker is at 0, cancel the loan amount and subtract it of the total 
+        self.loan_tracker = np.where(
+            self.loan_tracker != 0, self.loan_tracker - 1, self.loan_tracker
+        )
+        # If the loan tracker is at 0, cancel the loan amount and subtract it of the total
         expired_loan_mask = self.loan_tracker == 0
 
-        # Add a column to make it the same shape as the loan amount array 
-        new_column = np.full((self.n,1, 5), False)
+        # Add a column to make it the same shape as the loan amount array
+        new_column = np.full((self.n, 1, 5), False)
         expired_loan_mask = np.column_stack((expired_loan_mask, new_column))
-        
-        # Sum the expired loan amounts 
+
+        # Sum the expired loan amounts
         ending_loans = expired_loan_mask * self.all_loans_annual_cost
         total_loan_reduction = np.sum(ending_loans, axis=(1, 2))
 
-        # Subtract it from the total loans and set expired loans to 0 
-        self.all_loans_annual_cost[:,-1, 0] -= total_loan_reduction
+        # Subtract it from the total loans and set expired loans to 0
+        self.all_loans_annual_cost[:, -1, 0] -= total_loan_reduction
         self.all_loans_annual_cost[expired_loan_mask] = 0
 
->>>>>>> 9c3ed8e5
     def get_value_per_farmer_from_region_id(self, data, time) -> np.ndarray:
         index = data[0].get(time)
         unique_region_ids, inv = np.unique(self.region_id, return_inverse=True)
@@ -4035,16 +3126,6 @@
             self.var.cellArea.get() if self.model.use_gpu else self.var.cellArea,
         )
 
-<<<<<<< HEAD
-    def expenses_and_income(self):
-        self.disposable_income += self.daily_non_farm_income
-        self.disposable_income -= self.daily_expenses_per_capita * self.household_size
-        self.disposable_income[
-            self.disposable_income < 0
-        ] = 0  # for now, weassume that farmers cannot go into debt
-
-=======
->>>>>>> 9c3ed8e5
     @staticmethod
     @njit
     def switch_crops_numba(
@@ -4097,15 +3178,11 @@
                 ids,
                 self.crops.data,
                 neighbors,
-                self.SEUT_no_adapt.data,
-                self.EUT_no_adapt.data,
+                self.SEUT_no_adapt_crops.data,
+                self.EUT_no_adapt_crops.data,
                 self.yearly_yield_ratio.data,
                 self.yearly_SPEI_probability.data,
             )
-<<<<<<< HEAD
-=======
-            self.switch_crops_numba(ids, self.crops, neighbors, self.SEUT_no_adapt_crops, self.EUT_no_adapt_crops, self.yearly_yield_ratio, self.yearly_SPEI_probability)
->>>>>>> 9c3ed8e5
 
     def step(self) -> None:
         """
@@ -4139,13 +3216,8 @@
         self.plant()
         self.water_abstraction_sum()
 
-<<<<<<< HEAD
         # monthly actions
         if self.model.current_time.day == 1:
-=======
-        # monthly actions 
-        if self.model.current_time.day == 1: 
->>>>>>> 9c3ed8e5
             self.SPEI_sum()
 
         ## yearly actions
@@ -4221,40 +3293,19 @@
             has_access_to_water_all_year = self.n_water_accessible_days >= 365
             self.n_water_accessible_years[has_access_to_water_all_year] += 1
             self.n_water_accessible_days[~has_access_to_water_all_year] = 0
-<<<<<<< HEAD
             self.n_water_accessible_days[:] = 0  # reset water accessible days
 
-            # Save all profits, damages and rainfall for farmer estimations
-            # Can only be done if there has been a harvest of any sort
-            if not np.all(self.total_crop_age == 0):
+            self.set_yearly_yield_spei()
+
+            # Alternative scenarios: 'sprinkler'
+            if self.model.scenario not in ["pre_spinup", "spinup", "noadaptation"]:
+                # Determine the relation between drought probability and yield
                 self.calculate_yield_spei_relation()
-            else:
-                print(
-                    "No harvests occurred yet, no yield - probability relation saved this year "
-                )
-
-            # Alternative scenarios: 'sprinkler'
-            if self.model.scenario not in (
-                "pre_spinup",
-                "spinup",
-                "noadaptation",
-            ):
-=======
-            self.n_water_accessible_days[:] = 0 # reset water accessible days
-            
-            self.set_yearly_yield_spei()
-
-            # Alternative scenarios: 'sprinkler'
-            if self.model.scenario not in ['pre_spinup','spinup','noadaptation']:
-                # Determine the relation between drought probability and yield 
-                self.calculate_yield_spei_relation()
-                
->>>>>>> 9c3ed8e5
+
                 # Calculate the current SEUT and EUT of all agents. Used as base for all other adaptation calculations
                 total_profits, profits_no_event = self.profits_SEUT(0)
 
                 decision_params = {
-<<<<<<< HEAD
                     "n_agents": self.n,
                     "T": self.decision_horizon,
                     "discount_rate": self.discount_rate,
@@ -4264,151 +3315,80 @@
                     "total_profits": total_profits,
                     "profits_no_event": profits_no_event,
                 }
-                self.SEUT_no_adapt[:] = self.decision_module.calcEU_do_nothing(
+
+                self.SEUT_no_adapt = self.decision_module.calcEU_do_nothing(
                     **decision_params
                 )
-                self.EUT_no_adapt[:] = self.decision_module.calcEU_do_nothing(
+                self.EUT_no_adapt = self.decision_module.calcEU_do_nothing(
                     **decision_params, subjective=False
                 )
+
+                # Calculate the SEUT with regards to crops and planting decisions
+                index = self.cultivation_costs[0].get(self.model.current_time)
+                cultivation_cost_per_crop = self.cultivation_costs[1][index][
+                    self.region_id
+                ]
+
+                nan_array = np.full_like(self.crops, fill_value=np.nan, dtype=float)
+                mask_crops = self.crops != -1
+                nan_array[mask_crops] = np.take(
+                    cultivation_cost_per_crop, self.crops[mask_crops].astype(int)
+                )
+                cultivation_costs = np.nansum(nan_array, axis=1)
+                total_cultivation_costs = cultivation_costs * (
+                    self.interest_rate
+                    * (1 + self.interest_rate) ** 1
+                    / ((1 + self.interest_rate) ** 1 - 1)
+                )
+
+                total_profits_crops = total_profits - total_cultivation_costs
+                total_profits_crops = np.where(
+                    total_profits_crops <= 0, 0, total_profits_crops
+                )
+                profits_no_event_crops = profits_no_event - total_cultivation_costs
+                profits_no_event_crops = np.where(
+                    profits_no_event_crops <= 0, 0, profits_no_event_crops
+                )
+
+                decision_params_crops = {
+                    "n_agents": self.n,
+                    "T": self.decision_horizon,
+                    "discount_rate": self.discount_rate,
+                    "sigma": self.risk_aversion,
+                    "risk_perception": self.risk_perception,
+                    "p_droughts": 1 / self.p_droughts[:-1],
+                    "total_profits": total_profits_crops,
+                    "profits_no_event": profits_no_event_crops,
+                }
+
+                self.SEUT_no_adapt_crops = self.decision_module.calcEU_do_nothing(
+                    **decision_params_crops
+                )
+                self.EUT_no_adapt_crops = self.decision_module.calcEU_do_nothing(
+                    **decision_params_crops, subjective=False
+                )
+
                 self.switch_crops()
 
                 # These adaptations can only be done if there is a yield-probability relation
                 if not np.all(self.farmer_yield_probability_relation == 0):
-                    pass
                     self.adapt_irrigation_well()
+                    # self.adapt_drip_irrigation()
                 else:
                     raise AssertionError(
                         "Cannot adapt without yield - probability relation"
                     )
 
-            if self.model.scenario not in (
-                "pre_spinup",
-                "spinup",
-                "noadaptation",
-            ):
-                if not np.all(self.farmer_yield_probability_relation == 0):
-                    pass
-                    self.adapt_drip_irrigation()
-                else:
-                    raise AssertionError(
-                        "Cannot adapt without yield - probability relation"
-                    )
             # Update management yield ratio score
             self.update_yield_ratio_management()
 
-            # reset disposable income and profits
-            self.disposable_income[:] = 0
-
-        if self.model.scenario in ("lulc",):
-            # if self.model.current_timestep == 2:
-            #     self.add_agent(indices=(np.array([310, 309]), np.array([69, 69])))
-
-            if self.model.current_timestep == 1:
-                import geopandas as gpd
-                from rasterio.features import geometry_mask
-                from affine import Affine
-
-                to_forest = gpd.read_file("to_forest.gpkg").to_crs(epsg=4326)
-
-                # Get the transform and dimensions from the existing mask
-                transform = Affine.from_gdal(*self.model.data.HRU.gt)
-
-                # Create a new mask that includes the areas to be converted to forest
-                forest_mask = geometry_mask(
-                    [geom for geom in to_forest.geometry],
-                    transform=transform,
-                    out_shape=self.model.data.HRU.mask.shape,
-                    invert=True,
-                    all_touched=True,
-                )
-
-                HRU_indices = self.var.decompress(
-                    np.arange(self.model.data.HRU.land_use_type.size)
-                )
-                HRUs_to_forest = np.unique(HRU_indices[forest_mask])
-                HRUs_to_forest = HRUs_to_forest[HRUs_to_forest != -1]
-                HRUs_to_forest = HRUs_to_forest[
-                    self.var.land_use_type[HRUs_to_forest] == 1
-                ]  # only select HRUs that are grassland
-                self.var.land_use_type[HRUs_to_forest] = 0  # 0 is forest
-
-                # decompress the land_owners array
-                land_owners_map = self.var.decompress(self.var.land_owners)
-                assert land_owners_map.shape == forest_mask.shape
-
-                # select the farmers that are in the areas to be converted to forest
-                farmers_to_convert = np.unique(land_owners_map[forest_mask])
-                farmers_to_convert = farmers_to_convert[farmers_to_convert != -1]
-
-                # remove the farmers that are not in the areas to be converted to forest
-                HRUs_to_forest_for_farmers = self.remove_agents(
-                    farmer_indices=farmers_to_convert
-                )
-                self.var.land_use_type[HRUs_to_forest_for_farmers] = 0  # 0 is forest
-=======
-                        'n_agents':  self.n, 
-                        'T': self.decision_horizon, 
-                        'discount_rate': self.discount_rate, 
-                        'sigma': self.risk_aversion,
-                        'risk_perception': self.risk_perception, 
-                        'p_droughts': 1 / self.p_droughts[:-1],
-                        'total_profits': total_profits,
-                        'profits_no_event': profits_no_event,
-                    }
-                
-                self.SEUT_no_adapt = self.decision_module.calcEU_do_nothing(**decision_params)
-                self.EUT_no_adapt = self.decision_module.calcEU_do_nothing(**decision_params, subjective = False)
-
-                # Calculate the SEUT with regards to crops and planting decisions
-                index = self.cultivation_costs[0].get(self.model.current_time)
-                cultivation_cost_per_crop = self.cultivation_costs[1][index][self.region_id]
-                
-                nan_array = np.full_like(self.crops, fill_value=np.nan, dtype=float)
-                mask_crops = self.crops != -1
-                nan_array[mask_crops] = np.take(cultivation_cost_per_crop, self.crops[mask_crops].astype(int))
-                cultivation_costs = np.nansum(nan_array, axis= 1)
-                total_cultivation_costs = cultivation_costs * (self.interest_rate  * (1 + self.interest_rate ) ** 1 / ((1 + self.interest_rate ) ** 1 - 1))
-
-                total_profits_crops = total_profits - total_cultivation_costs
-                total_profits_crops = np.where(total_profits_crops <= 0, 0, total_profits_crops)
-                profits_no_event_crops = profits_no_event - total_cultivation_costs
-                profits_no_event_crops = np.where(profits_no_event_crops <= 0, 0, profits_no_event_crops)
-
-                decision_params_crops = {
-                        'n_agents':  self.n, 
-                        'T': self.decision_horizon, 
-                        'discount_rate': self.discount_rate, 
-                        'sigma': self.risk_aversion,
-                        'risk_perception': self.risk_perception, 
-                        'p_droughts': 1 / self.p_droughts[:-1],
-                        'total_profits': total_profits_crops,
-                        'profits_no_event': profits_no_event_crops,
-                    }
-
-                self.SEUT_no_adapt_crops = self.decision_module.calcEU_do_nothing(**decision_params_crops)
-                self.EUT_no_adapt_crops = self.decision_module.calcEU_do_nothing(**decision_params_crops, subjective = False)
-
-                self.switch_crops()
-                
-                # These adaptations can only be done if there is a yield-probability relation 
-                if not np.all(self.farmer_yield_probability_relation == 0): 
-                    self.adapt_irrigation_well()   
-                    # self.adapt_drip_irrigation()  
-                else:
-                    raise AssertionError("Cannot adapt without yield - probability relation")
-            
-            # Update management yield ratio score 
-            self.update_yield_ratio_management()
-
             # Update loans
             self.update_loans()
-        
-        
+
         # if self.model.current_timestep == 100:
         #     self.add_agent(indices=(np.array([310, 309]), np.array([69, 69])))
         # if self.model.current_timestep == 105:
         #     self.remove_agent(farmer_idx=1000)
->>>>>>> 9c3ed8e5
 
     def remove_agents(self, farmer_indices: list[int]):
         farmer_indices = np.array(farmer_indices)
