--- conflicted
+++ resolved
@@ -2155,13 +2155,6 @@
             buildings_centroid["maximum_damage"] = self.var.max_dam_buildings_content
 
         else:
-<<<<<<< HEAD
-            print(buildings)
-            buildings["object_type"] = "building_unprotected"
-            # buildings.loc[buildings["protect_building"], "object_type"] = (
-            #     "building_protected"
-            # )
-=======
             household_points["protect_building"] = False
 
             buildings: gpd.GeoDataFrame = gpd.sjoin_nearest(
@@ -2174,13 +2167,12 @@
             buildings.loc[buildings["protect_building"], "object_type"] = (
                 "building_protected"
             )
->>>>>>> 3a28b231
 
             buildings_centroid = household_points.to_crs(flood_depth.rio.crs)
-            buildings_centroid["object_type"] = "building_unprotected"
-            # buildings_centroid["object_type"] = buildings_centroid[
-            #     "protect_building"
-            # ].apply(lambda x: "building_protected" if x else "building_unprotected")
+            # buildings_centroid["object_type"] = "building_unprotected"
+            buildings_centroid["object_type"] = buildings_centroid[
+                "protect_building"
+            ].apply(lambda x: "building_protected" if x else "building_unprotected")
             buildings_centroid["maximum_damage"] = self.var.max_dam_buildings_content
 
         # Create the folder to save damage maps if it doesn't exist
