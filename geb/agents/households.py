import numpy as np
import geopandas as gpd
import calendar
from .general import downscale_volume, AgentBaseClass
from ..store import DynamicArray
from ..hydrology.landcover import (
    SEALED,
    FOREST,
)
import pandas as pd
from os.path import join
from damagescanner.core import object_scanner
import json
import rioxarray
from rasterio.features import shapes
from shapely.geometry import shape


def from_landuse_raster_to_polygon(mask, transform, crs):
    """
    Convert raster data into separate GeoDataFrames for specified land use values.

    Parameters:
    - landuse: An xarray DataArray or similar with land use data and 'x' and 'y' coordinates.
    - values_to_extract: List of integer values to extract (e.g., [0, 1] for forest and agriculture).

    Returns:
    - Geodataframe
    """

    shapes_gen = shapes(mask.astype(np.uint8), mask=mask, transform=transform)

    polygons = []
    for geom, _ in shapes_gen:
        polygons.append(shape(geom))

    gdf = gpd.GeoDataFrame({"geometry": polygons}, crs=crs)

    return gdf


class Households(AgentBaseClass):
    def __init__(self, model, agents, reduncancy: float) -> None:
        self.model = model
        self.HRU = model.data.HRU
        self.grid = model.data.grid
        self.agents = agents
        self.reduncancy = reduncancy
<<<<<<< HEAD
        self.config = (
            self.model.config["agent_settings"]["households"]
            if "households" in self.model.config["agent_settings"]
            else {}
        )
        self.calibration_factor = self.config["calibration_factor"]
=======

        if self.model.spinup:
            self.spinup()

    def spinup(self):
        self.var = self.model.store.create_bucket("agents.households.var")

>>>>>>> e3426756
        # Load buildings
        self.var.buildings = gpd.read_file(
            self.model.files["geoms"]["assets/buildings"]
        )
        self.var.buildings["object_type"] = "building_structure"
        self.var.buildings_centroid = gpd.GeoDataFrame(
            geometry=self.var.buildings.centroid
        )
        self.var.buildings_centroid["object_type"] = "building_content"

        # Load roads
        self.var.roads = gpd.read_file(
            self.model.files["geoms"]["assets/roads"]
        ).rename(columns={"highway": "object_type"})

        # Load rail
        self.var.rail = gpd.read_file(self.model.files["geoms"]["assets/rails"])
        self.var.rail["object_type"] = "rail"

        # Load maximum damages
        with open(
            self.model.files["dict"][
                "damage_parameters/flood/buildings/structure/maximum_damage"
            ],
            "r",
        ) as f:
            self.var.max_dam_buildings_structure = float(json.load(f)["maximum_damage"])
        self.var.buildings["maximum_damage"] = self.var.max_dam_buildings_structure

        with open(
            self.model.files["dict"][
                "damage_parameters/flood/buildings/content/maximum_damage"
            ],
            "r",
        ) as f:
            max_dam_buildings_content = json.load(f)
        self.var.max_dam_buildings_content = float(
            max_dam_buildings_content["maximum_damage"]
        )
        self.var.buildings_centroid["maximum_damage"] = (
            self.var.max_dam_buildings_content
        )

        with open(
            self.model.files["dict"][
                "damage_parameters/flood/rail/main/maximum_damage"
            ],
            "r",
        ) as f:
            self.var.max_dam_rail = float(json.load(f)["maximum_damage"])
        self.var.rail["maximum_damage"] = self.var.max_dam_rail

        self.var.max_dam_road = {}
        road_types = [
            ("residential", "damage_parameters/flood/road/residential/maximum_damage"),
            (
                "unclassified",
                "damage_parameters/flood/road/unclassified/maximum_damage",
            ),
            ("tertiary", "damage_parameters/flood/road/tertiary/maximum_damage"),
            ("primary", "damage_parameters/flood/road/primary/maximum_damage"),
            (
                "primary_link",
                "damage_parameters/flood/road/primary_link/maximum_damage",
            ),
            ("secondary", "damage_parameters/flood/road/secondary/maximum_damage"),
            (
                "secondary_link",
                "damage_parameters/flood/road/secondary_link/maximum_damage",
            ),
            ("motorway", "damage_parameters/flood/road/motorway/maximum_damage"),
            (
                "motorway_link",
                "damage_parameters/flood/road/motorway_link/maximum_damage",
            ),
            ("trunk", "damage_parameters/flood/road/trunk/maximum_damage"),
            ("trunk_link", "damage_parameters/flood/road/trunk_link/maximum_damage"),
        ]

        for road_type, path in road_types:
            with open(self.model.files["dict"][path], "r") as f:
                max_damage = json.load(f)
            self.var.max_dam_road[road_type] = max_damage["maximum_damage"]

        self.var.roads["maximum_damage"] = self.var.roads["object_type"].map(
            self.var.max_dam_road
        )

        with open(
            self.model.files["dict"][
                "damage_parameters/flood/land_use/forest/maximum_damage"
            ],
            "r",
        ) as f:
            self.var.max_dam_forest = float(json.load(f)["maximum_damage"])

        with open(
            self.model.files["dict"][
                "damage_parameters/flood/land_use/agriculture/maximum_damage"
            ],
            "r",
        ) as f:
            self.var.max_dam_agriculture = float(json.load(f)["maximum_damage"])

        # Load vulnerability curves
        road_curves = []
        road_types = [
            ("residential", "damage_parameters/flood/road/residential/curve"),
            ("unclassified", "damage_parameters/flood/road/unclassified/curve"),
            ("tertiary", "damage_parameters/flood/road/tertiary/curve"),
            ("primary", "damage_parameters/flood/road/primary/curve"),
            ("primary_link", "damage_parameters/flood/road/primary_link/curve"),
            ("secondary", "damage_parameters/flood/road/secondary/curve"),
            ("secondary_link", "damage_parameters/flood/road/secondary_link/curve"),
            ("motorway", "damage_parameters/flood/road/motorway/curve"),
            ("motorway_link", "damage_parameters/flood/road/motorway_link/curve"),
            ("trunk", "damage_parameters/flood/road/trunk/curve"),
            ("trunk_link", "damage_parameters/flood/road/trunk_link/curve"),
        ]

        severity_column = None
        for road_type, path in road_types:
            df = pd.read_parquet(self.model.files["table"][path])

            if severity_column is None:
                severity_column = df["severity"]

            df = df.rename(columns={"damage_ratio": road_type})

            road_curves.append(df[[road_type]])

        self.var.road_curves = pd.concat([severity_column] + road_curves, axis=1)
        self.var.road_curves.set_index("severity", inplace=True)

        self.var.forest_curve = pd.read_parquet(
            self.model.files["table"]["damage_parameters/flood/land_use/forest/curve"]
        )
        self.var.forest_curve.set_index("severity", inplace=True)
        self.var.forest_curve = self.var.forest_curve.rename(
            columns={"damage_ratio": "forest"}
        )
        self.var.agriculture_curve = pd.read_parquet(
            self.model.files["table"][
                "damage_parameters/flood/land_use/agriculture/curve"
            ]
        )
        self.var.agriculture_curve.set_index("severity", inplace=True)
        self.var.agriculture_curve = self.var.agriculture_curve.rename(
            columns={"damage_ratio": "agriculture"}
        )

        self.var.buildings_structure_curve = pd.read_parquet(
            self.model.files["table"][
                "damage_parameters/flood/buildings/structure/curve"
            ]
        )
        self.var.buildings_structure_curve.set_index("severity", inplace=True)
        self.var.buildings_structure_curve = self.var.buildings_structure_curve.rename(
            columns={"damage_ratio": "building_structure"}
        )

        self.var.buildings_content_curve = pd.read_parquet(
            self.model.files["table"]["damage_parameters/flood/buildings/content/curve"]
        )
        self.var.buildings_content_curve.set_index("severity", inplace=True)
        self.var.buildings_content_curve = self.var.buildings_content_curve.rename(
            columns={"damage_ratio": "building_content"}
        )

        self.var.rail_curve = pd.read_parquet(
            self.model.files["table"]["damage_parameters/flood/rail/main/curve"]
        )
        self.var.rail_curve.set_index("severity", inplace=True)
        self.var.rail_curve = self.var.rail_curve.rename(
            columns={"damage_ratio": "rail"}
        )

        super().__init__()

        water_demand, efficiency = self.update_water_demand()
        self.var.current_water_demand = water_demand
        self.var.current_efficiency = efficiency

        locations = np.load(self.model.files["binary"]["agents/households/locations"])[
            "data"
        ]
        self.max_n = int(locations.shape[0] * (1 + self.reduncancy) + 1)

        self.var.locations = DynamicArray(locations, max_n=self.max_n)

        sizes = np.load(self.model.files["binary"]["agents/households/sizes"])["data"]
        self.var.sizes = DynamicArray(sizes, max_n=self.max_n)

    def flood(self, flood_map, simulation_root, return_period=None):
        if return_period is not None:
            flood_path = join(simulation_root, f"hmax RP {int(return_period)}.tif")
        else:
            flood_path = join(simulation_root, "hmax.tif")

        print(f"using this flood map: {flood_path}")
        flood_map = rioxarray.open_rasterio(flood_path)

        agriculture = from_landuse_raster_to_polygon(
            self.model.data.HRU.decompress(self.model.data.HRU.var.land_owners != -1),
            self.model.data.HRU.transform,
            self.model.crs,
        )
        agriculture["object_type"] = "agriculture"
        agriculture["maximum_damage"] = self.var.max_dam_agriculture

        agriculture = agriculture.to_crs(flood_map.rio.crs)

        damages_agriculture = object_scanner(
            objects=agriculture,
            hazard=flood_map,
            curves=self.var.agriculture_curve,
        )
        total_damages_agriculture = damages_agriculture.sum()
        print(f"damages to agriculture are: {total_damages_agriculture}")

        # Load landuse and make turn into polygons
        forest = from_landuse_raster_to_polygon(
            self.model.data.HRU.decompress(
                self.model.data.HRU.var.land_use_type == FOREST
            ),
            self.model.data.HRU.transform,
            self.model.crs,
        )
        forest["object_type"] = "forest"
        forest["maximum_damage"] = self.var.max_dam_forest

        forest = forest.to_crs(flood_map.rio.crs)

        damages_forest = object_scanner(
            objects=forest, hazard=flood_map, curves=self.var.forest_curve
        )
        total_damages_forest = damages_forest.sum()
        print(f"damages to forest are: {total_damages_forest}")

        buildings = self.var.buildings.to_crs(flood_map.rio.crs)
        damages_buildings_structure = object_scanner(
            objects=buildings,
            hazard=flood_map,
            curves=self.var.buildings_structure_curve,
        )
        total_damage_structure = damages_buildings_structure.sum()
        print(f"damages to building structure are: {total_damage_structure}")

        buildings_centroid = self.var.buildings_centroid.to_crs(flood_map.rio.crs)
        damages_buildings_content = object_scanner(
            objects=buildings_centroid,
            hazard=flood_map,
            curves=self.var.buildings_content_curve,
        )
        total_damages_content = damages_buildings_content.sum()
        print(f"damages to building content are: {total_damages_content}")

        roads = self.var.roads.to_crs(flood_map.rio.crs)
        damages_roads = object_scanner(
            objects=roads,
            hazard=flood_map,
            curves=self.var.road_curves,
        )
        total_damages_roads = damages_roads.sum()
        print(f"damages to roads are: {total_damages_roads} ")

        rail = self.var.rail.to_crs(flood_map.rio.crs)
        damages_rail = object_scanner(
            objects=rail,
            hazard=flood_map,
            curves=self.var.rail_curve,
        )
        total_damages_rail = damages_rail.sum()
        print(f"damages to rail are: {total_damages_rail}")

        total_flood_damages = (
            total_damage_structure
            + total_damages_content
            + total_damages_roads
            + total_damages_rail
            + total_damages_forest
            + total_damages_agriculture
        )
        print(f"the total flood damages are: {total_flood_damages}")

        return total_flood_damages

    def update_water_demand(self):
        """
        Dynamic part of the water demand module - domestic
        read monthly (or yearly) water demand from netcdf and transform (if necessary) to [m/day]

        """
        downscale_mask = self.HRU.var.land_use_type != SEALED
        days_in_year = 366 if calendar.isleap(self.model.current_time.year) else 365
        water_demand = (
            self.model.domestic_water_demand_ds.sel(
                time=self.model.current_time, method="ffill", tolerance="366D"
            ).domestic_water_demand
            * 1_000_000
            / days_in_year
<<<<<<< HEAD
        ) * self.calibration_factor
=======
        )
        water_demand = water_demand.rio.set_crs(4326).rio.reproject(
            4326,
            shape=self.model.data.grid.shape,
            transform=self.model.data.grid.transform,
        )
>>>>>>> e3426756
        water_demand = downscale_volume(
            water_demand.rio.transform().to_gdal(),
            self.model.data.grid.gt,
            water_demand.values,
            self.model.data.grid.mask,
            self.model.data.grid_to_HRU_uncompressed,
            downscale_mask,
            self.model.data.HRU.var.land_use_ratio,
        )
        water_demand = self.model.data.HRU.M3toM(water_demand)

        water_consumption = (
            self.model.domestic_water_consumption_ds.sel(
                time=self.model.current_time, method="ffill"
            ).domestic_water_consumption
            * 1_000_000
            / days_in_year
        )
        water_consumption = water_consumption.rio.set_crs(4326).rio.reproject(
            4326,
            shape=self.model.data.grid.shape,
            transform=self.model.data.grid.transform,
        )
        water_consumption = downscale_volume(
            water_consumption.rio.transform().to_gdal(),
            self.model.data.grid.gt,
            water_consumption.values,
            self.model.data.grid.mask,
            self.model.data.grid_to_HRU_uncompressed,
            downscale_mask,
            self.model.data.HRU.var.land_use_ratio,
        )
        water_consumption = self.model.data.HRU.M3toM(water_consumption)

        efficiency = np.divide(
            water_consumption,
            water_demand,
            out=np.zeros_like(water_consumption, dtype=float),
            where=water_demand != 0,
        )

        efficiency = self.model.data.to_grid(HRU_data=efficiency, fn="max")

        assert (efficiency <= 1).all()
        assert (efficiency >= 0).all()
        self.var.last_water_demand_update = self.model.current_time
        return water_demand, efficiency

    def water_demand(self):
        if (
            np.datetime64(self.model.current_time, "ns")
            in self.model.domestic_water_consumption_ds.time
        ):
            water_demand, efficiency = self.update_water_demand()
            self.var.current_water_demand = water_demand
            self.var.current_efficiency = efficiency

        assert (
            self.model.current_time - self.var.last_water_demand_update
        ).days < 366, (
            "Water demand has not been updated for over a year. "
            "Please check the household water demand datasets."
        )
        return self.var.current_water_demand, self.var.current_efficiency

    def step(self) -> None:
<<<<<<< HEAD
        self.risk_perception *= self.risk_perception
=======
>>>>>>> e3426756
        return None

    @property
    def n(self):
        return self.locations.shape[0]<|MERGE_RESOLUTION|>--- conflicted
+++ resolved
@@ -46,14 +46,6 @@
         self.grid = model.data.grid
         self.agents = agents
         self.reduncancy = reduncancy
-<<<<<<< HEAD
-        self.config = (
-            self.model.config["agent_settings"]["households"]
-            if "households" in self.model.config["agent_settings"]
-            else {}
-        )
-        self.calibration_factor = self.config["calibration_factor"]
-=======
 
         if self.model.spinup:
             self.spinup()
@@ -61,7 +53,6 @@
     def spinup(self):
         self.var = self.model.store.create_bucket("agents.households.var")
 
->>>>>>> e3426756
         # Load buildings
         self.var.buildings = gpd.read_file(
             self.model.files["geoms"]["assets/buildings"]
@@ -363,16 +354,12 @@
             ).domestic_water_demand
             * 1_000_000
             / days_in_year
-<<<<<<< HEAD
-        ) * self.calibration_factor
-=======
         )
         water_demand = water_demand.rio.set_crs(4326).rio.reproject(
             4326,
             shape=self.model.data.grid.shape,
             transform=self.model.data.grid.transform,
         )
->>>>>>> e3426756
         water_demand = downscale_volume(
             water_demand.rio.transform().to_gdal(),
             self.model.data.grid.gt,
@@ -439,10 +426,6 @@
         return self.var.current_water_demand, self.var.current_efficiency
 
     def step(self) -> None:
-<<<<<<< HEAD
-        self.risk_perception *= self.risk_perception
-=======
->>>>>>> e3426756
         return None
 
     @property
