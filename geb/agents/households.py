--- conflicted
+++ resolved
@@ -238,36 +238,7 @@
         self.buildings.loc[buildings_mask, "flooded"] = True
         self.buildings["flooded"].fillna(False, inplace=True)
 
-    # def update_building_adaptation_status(self, household_adapting):
-    #     """Update the floodproofing status of buildings based on adapting households."""
-    #     # Extract and clean OSM IDs from adapting households
-    #     osm_ids = pd.DataFrame(
-    #         np.unique(self.var.osm_id.data[household_adapting])
-    #     ).dropna()
-    #     osm_ids = osm_ids.astype(int).astype(str)
-    #     osm_ids["flood_proofed"] = True
-    #     osm_ids = osm_ids.set_index(0)
-
-    #     # Extract and clean OSM way IDs from adapting households
-    #     osm_way_ids = pd.DataFrame(
-    #         np.unique(self.var.osm_way_id.data[household_adapting])
-    #     ).dropna()
-    #     osm_way_ids = osm_way_ids.astype(int).astype(str)
-    #     osm_way_ids["flood_proofed"] = True
-    #     osm_way_ids = osm_way_ids.set_index(0)
-
-    #     # Add/Update the flood_proofed status in buildings based on OSM way IDs
-    #     self.buildings["flood_proofed"] = (
-    #         self.buildings["osm_way_id"].astype(str).map(osm_way_ids["flood_proofed"])
-    #     )
-    #     self.buildings["flood_proofed"] = self.buildings["flood_proofed"].fillna(
-    #         self.buildings["osm_id"].astype(str).map(osm_ids["flood_proofed"])
-    #     )
-
-    #     # Replace NaNs with False (i.e., buildings not in the adapting households list)
-    #     self.buildings["flood_proofed"] = self.buildings["flood_proofed"].fillna(False)
-
-    def update_building_adaptation_status(self, household_adapting, strategy_column):
+    def update_building_adaptation_status(self, household_adapting):
         """Update the floodproofing status of buildings based on adapting households."""
         # Extract and clean OSM IDs from adapting households
         osm_ids = pd.DataFrame(
@@ -849,6 +820,25 @@
             time_adapted=self.var.time_adapted.data,
             loan_duration=20,
             p_floods=1 / self.return_periods,
+            T=35,
+            r=0.03,
+            sigma=1,
+        )
+
+        EU_adapt_shutters = self.decision_module.calcEU_shutters(
+            geom_id="NoID",
+            n_agents=self.n,
+            wealth=self.var.wealth.data,
+            income=self.var.income.data,
+            expendature_cap=1,
+            amenity_value=self.var.amenity_value.data,
+            amenity_weight=1,
+            risk_perception=self.var.risk_perception.data + 10,
+            expected_damages_adapt=w_damages_shutters,
+            adaptation_costs=self.var.adaptation_costs_shutters * 0,
+            time_adapted=self.var.time_adapted_shutters.data,
+            loan_duration=0,
+            p_windstorm=1 / self.windstorm_return_periods,
             T=35,
             r=0.03,
             sigma=1,
@@ -1202,10 +1192,7 @@
         """This function calculates the flood damages for the households in the model.
 
         It iterates over the return periods and calculates the damages for each household
-<<<<<<< HEAD
-=======
         based on the flood maps and the building footprints.
->>>>>>> cc3f9bf2
         """
         damages_do_not_adapt = np.zeros((self.return_periods.size, self.n), np.float32)
         damages_adapt = np.zeros((self.return_periods.size, self.n), np.float32)
