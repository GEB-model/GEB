--- conflicted
+++ resolved
@@ -8,11 +8,8 @@
 import pyproj
 import rasterio
 import xarray as xr
-<<<<<<< HEAD
 from honeybees.library.raster import sample_from_map
-=======
-from damagescanner.vector import VectorScanner
->>>>>>> df314a8d
+
 from rasterio.features import shapes
 from rasterstats import point_query, zonal_stats
 from scipy import interpolate
@@ -1145,16 +1142,9 @@
         buildings_centroid["maximum_damage"] = self.var.max_dam_buildings_content
 
         damages_buildings_content = VectorScanner(
-<<<<<<< HEAD
             features=buildings_centroid,
             hazard=flood_map,
             vulnerability_curves=self.var.buildings_content_curve,
-=======
-            feature_file=buildings_centroid,
-            hazard_file=flood_map,
-            curve_path=self.buildings_content_curve,
-            gridded=False,
->>>>>>> df314a8d
         )
 
         total_damages_content = damages_buildings_content.sum()
@@ -1165,18 +1155,10 @@
         filename: str = f"damage_map_{category_name}.gpkg"
 
         damages_buildings_structure: pd.Series = VectorScanner(
-<<<<<<< HEAD
             features=buildings.rename(columns={"maximum_damage_m2": "maximum_damage"}),
             hazard=flood_map,
             vulnerability_curves=self.var.buildings_structure_curve,
-=======
-            feature_file=buildings.rename(
-                columns={"maximum_damage_m2": "maximum_damage"}
-            ),
-            hazard_file=flood_map,
-            curve_path=self.buildings_structure_curve,
-            gridded=False,
->>>>>>> df314a8d
+
         )
 
         total_damage_structure = damages_buildings_structure.sum()
