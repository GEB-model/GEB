--- conflicted
+++ resolved
@@ -5,11 +5,7 @@
 
 import geopandas as gpd
 import numpy as np
-<<<<<<< HEAD
-import osmnx as ox
-=======
 import numpy.typing as npt
->>>>>>> 1e71cc4a
 import pandas as pd
 import rasterio
 import xarray as xr
@@ -380,7 +376,6 @@
             f"Household attributes assigned for {self.n} households with {self.population} people."
         )
 
-<<<<<<< HEAD
     def change_household_locations(self):
         """Change the location of the household points to the centroid of the buildings.
 
@@ -427,9 +422,7 @@
         )
 
         # Associate households with their postal codes to use it later in the warning function
-        PC4: gpd.GeoDataFrame = gpd.read_parquet(
-            self.model.files["geoms"]["postal_codes"]
-        )
+        PC4: gpd.GeoDataFrame = gpd.read_parquet("data/postal_codes_4.parquet")
         PC4["postcode"] = PC4["postcode"].astype("int32")
 
         new_locations = gpd.sjoin(
@@ -518,11 +511,8 @@
 
         return damages_do_not_adapt, damages_adapt
 
-    def update_risk_perceptions(self):
-=======
     def update_risk_perceptions(self) -> None:
         """Update the risk perceptions of households based on the latest flood data."""
->>>>>>> 1e71cc4a
         # update timer
         self.var.years_since_last_flood.data += 1
 
@@ -717,11 +707,9 @@
 
             damage_probability_map.to_file(output_path)
 
-<<<<<<< HEAD
-    def water_level_warning_strategy(self, prob_threshold=0.6, area_threshold=0.1):
-=======
-    def warning_strategy_1(self, prob_threshold=0.6) -> None:
->>>>>>> 1e71cc4a
+    def water_level_warning_strategy(
+        self, prob_threshold=0.6, area_threshold=0.1
+    ) -> None:
         # I probably should use the probability_maps as argument for this function instead of getting it inside the function
         # ideally add an option to choose the warning strategy
 
@@ -735,12 +723,8 @@
 
         # Load households and postal codes
         households = self.var.household_points.copy()
-<<<<<<< HEAD
-        PC4 = gpd.read_parquet(self.model.files["geoms"]["postal_codes"])
+        PC4 = gpd.read_parquet(self.model.files["geom"]["postal_codes"])
         # Maybe load this as a global var (?) instead of loading it each time
-=======
-        PC4 = gpd.read_parquet(self.model.files["geom"]["postal_codes"])
->>>>>>> 1e71cc4a
 
         for day in days:
             for range_id in range_ids:
@@ -812,7 +796,6 @@
         path = os.path.join(self.model.output_folder, "warnings_log_water_levels.csv")
         pd.DataFrame(warnings_log).to_csv(path, index=False)
 
-<<<<<<< HEAD
     def get_critical_infrastructure(self):
         # I think this should only be run once, when loading the assets
         """Extract critical infrastructure elements (vulnerable and emergency facilities) from OSM using the catchment polygon as boundary."""
@@ -858,13 +841,6 @@
                 ],
                 ignore_index=True,
             )
-=======
-    def infrastructure_warning_strategy(self, prob_threshold=0.6) -> None:
-        # Load postal codes and substations
-        PC4 = gpd.read_parquet(self.model.files["geom"]["postal_codes"])
-        substations = gpd.read_parquet(
-            self.model.files["geom"]["assets/energy_substations"]
->>>>>>> 1e71cc4a
         )
         vulnerable_facilities = gdf["vulnerable_facilities_query"]
 
@@ -1159,7 +1135,7 @@
         source: str,
         communication_efficiency: float = 0.35,
         lt_threshold_evacuation: int = 48,
-    ):
+    ) -> int:
         """Send warnings to a subset of target households according to communication_efficiency.
 
         Enforces single-message rule and allows only upward escalation:
@@ -1222,7 +1198,6 @@
             # -- need to figure out how to add this
             n_warned_households += 1
 
-<<<<<<< HEAD
         print(f"Warning targeted to reach {n_target_households} households")
         print(f"Warning reached {n_warned_households} households")
 
@@ -1233,12 +1208,6 @@
         """Communicates a warning to households based on the communication efficiency.
 
         changes risk perception --> to be moved to the update risk perception function;
-        and return the number of households that were warned. need to describe what each argument in the function is.
-=======
-    def warning_communication(self, target_households: gpd.GeoDataFrame) -> int:
-        """Communicates the warning to households based on the communication efficiency.
-
-        changes risk perception --> to be moved to the update risk perception function;
         and return the number of households that were warned.
 
         Args:
@@ -1246,7 +1215,6 @@
 
         Returns:
             The number of households that received the warning.
->>>>>>> 1e71cc4a
         """
         print("Communicating the warning...")
 
@@ -1684,7 +1652,6 @@
             columns={"damage_ratio": "rail"}
         )
 
-<<<<<<< HEAD
     def load_wlranges_and_measures(self):
         with open(self.model.files["dict"]["measures/implementation_times"], "r") as f:
             self.var.implementation_times = json.load(f)
@@ -1694,10 +1661,7 @@
             # convert the keys (range ids) to integers and store them in a new dictionary
             self.var.wlranges_and_measures = {int(k): v for k, v in dict.items()}
 
-    def create_damage_interpolators(self):
-=======
     def create_damage_interpolators(self) -> None:
->>>>>>> 1e71cc4a
         # create interpolation function for damage curves [interpolation objects cannot be stored in bucket]
         self.buildings_content_curve_interpolator = interpolate.interp1d(
             x=self.buildings_content_curve.index,
@@ -1713,17 +1677,12 @@
     def spinup(self) -> None:
         self.construct_income_distribution()
         self.assign_household_attributes()
-<<<<<<< HEAD
         if self.config["warning_response"]:
             self.change_household_locations()  # ideally this should be done in the setup_population when building the model
         self.get_critical_infrastructure()
         self.critical_infrastructure_warning_strategy()
         self.water_level_warning_strategy()
         self.household_decision_making()
-
-        print("test")
-=======
->>>>>>> 1e71cc4a
 
     def calculate_building_flood_damages(self) -> Tuple[np.ndarray, np.ndarray]:
         """This function calculates the flood damages for the households in the model.
@@ -1815,6 +1774,16 @@
         return damages_do_not_adapt, damages_adapt
 
     def flood(self, flood_depth: xr.DataArray) -> float:
+        if self.config["warning_response"]:
+            self.change_household_locations()  # ideally this should be done in the setup_population when building the model
+        self.get_critical_infrastructure()
+        self.critical_infrastructure_warning_strategy()
+        self.water_level_warning_strategy()
+        self.household_decision_making()
+
+        print("test")
+
+    def flood(self, flood_map: xr.DataArray) -> float:
         """This function computes the damages for the assets and land use types in the model.
 
         Args:
@@ -1835,15 +1804,9 @@
         assert len(household_points) == self.var.risk_perception.size
 
         household_points["protect_building"] = False
-<<<<<<< HEAD
-        household_points.loc[self.var.risk_perception >= 0.1, "protect_building"] = (
-            True  # Need to change this
-        )
-=======
         household_points.loc[
             self.var.risk_perception.data >= 0.1, "protect_building"
-        ] = True
->>>>>>> 1e71cc4a
+        ] = True  # need to change this
 
         buildings: gpd.GeoDataFrame = gpd.sjoin_nearest(
             buildings, household_points, how="left", exclusive=True
