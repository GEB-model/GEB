"""This module contains the Households agent class for simulating household behavior in the GEB model."""

from __future__ import annotations

<<<<<<< HEAD
import os
from datetime import datetime, timedelta
=======
import datetime
import json
>>>>>>> aae70eb9
from pathlib import Path
from typing import TYPE_CHECKING

import geopandas as gpd
import numpy as np
import numpy.typing as npt
import osmnx as ox
import pandas as pd
import xarray as xr
from pyproj import CRS
from rasterio.features import shapes
from rasterio.transform import Affine
from rasterstats import point_query, zonal_stats
from scipy import interpolate
from shapely.geometry import shape

from geb.types import TwoDArrayBool, TwoDArrayInt
from geb.workflows.io import load_dict

from ..hydrology.landcovers import (
    FOREST,
)
from ..store import DynamicArray
from ..workflows.damage_scanner import VectorScanner, VectorScannerMultiCurves
from ..workflows.io import load_array, load_table, open_zarr, to_zarr
from .decision_module import DecisionModule
from .general import AgentBaseClass

if TYPE_CHECKING:
    from geb.agents import Agents
    from geb.model import GEBModel


def from_landuse_raster_to_polygon(
    mask: TwoDArrayBool | TwoDArrayInt, transform: Affine, crs: str | int | CRS
) -> gpd.GeoDataFrame:
    """Convert raster data into separate GeoDataFrames for specified land use values.

    Args:
        mask: A 2D numpy array representing the land use raster, where each unique value corresponds to a different land use type.
        transform: A rasterio Affine transform object that defines the spatial reference of the raster.
        crs: The coordinate reference system (CRS) to use for the resulting GeoDataFrame.

    Returns:
        A GeoDataFrame containing polygons for the specified land use values.
    """
    shapes_gen = shapes(mask.astype(np.uint8), mask=mask, transform=transform)

    polygons = []
    for geom, _ in shapes_gen:
        polygons.append(shape(geom))

    gdf = gpd.GeoDataFrame({"geometry": polygons}, crs=crs)

    return gdf


class Households(AgentBaseClass):
    """This class implements the household agents."""

    def __init__(self, model: GEBModel, agents: Agents, reduncancy: float) -> None:
        """Initialize the Households agent module.

        Args:
            model: The GEB model.
            agents: The class that includes all agent types (allowing easier communication between agents).
            reduncancy: a lot of data is saved in pre-allocated NumPy arrays.
                While this allows much faster operation, it does mean that the number of agents cannot
                grow beyond the size of the pre-allocated arrays. This parameter allows you to specify
                how much redundancy should be used. A lower redundancy means less memory is used, but the
                model crashes if the redundancy is insufficient. The redundancy is specified as a fraction of
                the number of agents, e.g. 0.2 means 20% more space is allocated than the number of agents.
        """
        super().__init__(model)

        self.agents = agents
        self.reduncancy = reduncancy

        if self.model.simulate_hydrology:
            self.HRU = model.hydrology.HRU
            self.grid = model.hydrology.grid

        self.config = (
            self.model.config["agent_settings"]["households"]
            if "households" in self.model.config["agent_settings"]
            else {}
        )
        self.decision_module = DecisionModule()

        if self.config["adapt"]:
            self.load_flood_maps()
            self.flood_risk_perceptions = []  # Store the flood risk percpetions in here
            self.flood_risk_perceptions_statistics = []  # Store some statistics on flood risk perceptions here

        self.load_objects()
        self.load_max_damage_values()
        self.load_damage_curves()
        if self.model.config["agent_settings"]["households"]["warning_response"]:
            self.load_critical_infrastructure()  # ideally this should be done in the setup_assets when building the model
            self.load_wlranges_and_measures()

        if self.model.in_spinup:
            self.spinup()

    @property
    def name(self) -> str:
        """Return the name of the agent type."""
        return "agents.households"

    def load_flood_maps(self) -> None:
        """Load flood maps for different return periods. This might be quite ineffecient for RAM, but faster then loading them each timestep for now."""
        self.return_periods = np.array(
            self.model.config["hazards"]["floods"]["return_periods"]
        )

        flood_maps = {}
        for return_period in self.return_periods:
            file_path = (
                self.model.output_folder
                / "flood_maps"
                / f"riverine_{return_period:04d}.zarr"
                # / f"riverine{return_period}.zarr"
            )
            flood_maps[return_period] = open_zarr(file_path)
        self.flood_maps = flood_maps

    def construct_income_distribution(self) -> None:
        """Construct a lognormal income distribution for the region."""
        # These values only work for a single country now. Should come from subnational datasets.
        distribution_parameters = load_table(
            self.model.files["table"]["income/distribution_parameters"]
        )
        country = self.model.regions["ISO3"].values[0]
        average_household_income = distribution_parameters[country]["MEAN"]
        median_income = distribution_parameters[country]["MEDIAN"]

        # construct lognormal income distribution
        mu = np.log(median_income)
        sd = np.sqrt(2 * np.log(average_household_income / median_income))
        income_distribution_region = np.sort(
            np.random.lognormal(mu, sd, 15_000).astype(np.int32)
        )
        # set var
        self.var.income_distribution = income_distribution_region

    def assign_household_wealth_and_income(self) -> None:
        """Assign household wealth and income attributes based on GLOPOP-S and OECD data."""
        # initiate array with wealth indices
        wealth_index = load_array(
            self.model.files["array"]["agents/households/wealth_index"]
        )
        self.var.wealth_index = DynamicArray(wealth_index, max_n=self.max_n)

        income_percentiles = load_array(
            self.model.files["array"]["agents/households/income_percentile"]
        )
        self.var.income_percentile = DynamicArray(income_percentiles, max_n=self.max_n)

        # assign household disposable income based on income percentile households
        income = load_array(self.model.files["array"]["agents/households/disp_income"])
        self.var.income = DynamicArray(income, max_n=self.max_n)

        # assign wealth based on income (dummy data, there are ratios available in literature)
        self.var.wealth = DynamicArray(2.5 * self.var.income.data, max_n=self.max_n)

    def update_building_attributes(self) -> None:
        """Update building attributes based on household data."""
        # Start by computing occupancy from the var.building_id_of_household array
        building_id_of_household_series = pd.Series(
            self.var.building_id_of_household.data
        )

        # Drop NaNs and convert to string format (matching building ID format)
        building_id_of_household_counts = (
            building_id_of_household_series.dropna().astype(int).value_counts()
        )
        # Initialize occupancy column
        self.buildings["occupancy"] = 0

        # Map the counts back to the buildings dataframe
        self.buildings["occupancy"] = (
            self.buildings["id"]
            .map(building_id_of_household_counts)
            .fillna(self.buildings["occupancy"])
        )

        # Initialize dry floodproofing status
        self.buildings["flood_proofed"] = False

        # check if building overlaps with the flood map
        # get highest return period
        highest_return_period = self.return_periods.max()
        flood_map = self.flood_maps[highest_return_period].copy()
        # check if building geometry overlaps with flood map
        flood_map = flood_map.rio.reproject(self.buildings.crs)
        flood_map = flood_map > 0  # convert to boolean mask

        # convert flood map to polygons
        flood_map_polygons = from_landuse_raster_to_polygon(
            flood_map.values,
            flood_map.rio.transform(recalc=True),
            flood_map.rio.crs,
        )

        flood_map_polygons_union = flood_map_polygons.union_all()

        # Create a mask for buildings that overlap with the flood map
        buildings_mask = self.buildings.geometry.intersects(flood_map_polygons_union)

        # Update the flood_proofed status for buildings that overlap with the flood map
        self.buildings.loc[buildings_mask, "flooded"] = True
        self.buildings["flooded"].fillna(False, inplace=True)

    def update_building_adaptation_status(self, household_adapting: np.ndarray) -> None:
        """Update the floodproofing status of buildings based on adapting households."""
        # Extract and clean OSM IDs from adapting households
        building_id_of_household = pd.DataFrame(
            np.unique(self.var.building_id_of_household.data[household_adapting])
        ).dropna()
        building_id_of_household = building_id_of_household.astype(int).astype(str)
        building_id_of_household["flood_proofed"] = True
        building_id_of_household = building_id_of_household.set_index(0)

        # Add/Update the flood_proofed status in buildings based on OSM way IDs
        self.buildings["flood_proofed"] = (
            self.buildings["id"]
            .astype(str)
            .map(building_id_of_household["flood_proofed"])
        )

        # Replace NaNs with False (i.e., buildings not in the adapting households list)
        self.buildings["flood_proofed"] = self.buildings["flood_proofed"].fillna(False)

    def assign_household_attributes(self) -> None:
        """Household locations are already sampled from population map in GEBModel.setup_population().

        These are loaded in the spinup() method.
        Here we assign additional attributes (dummy data) to the households that are used in the decision module.
        """
        # load household locations
        locations = load_array(self.model.files["array"]["agents/households/location"])
        self.max_n = int(locations.shape[0] * (1 + self.reduncancy) + 1)
        self.var.locations = DynamicArray(locations, max_n=self.max_n)

        self.var.region_id = load_array(
            self.model.files["array"]["agents/households/region_id"]
        )

        # load household sizes
        sizes = load_array(self.model.files["array"]["agents/households/size"])
        self.var.sizes = DynamicArray(sizes, max_n=self.max_n)

        self.var.municipal_water_demand_per_capita_m3_baseline = load_array(
            self.model.files["array"][
                "agents/households/municipal_water_demand_per_capita_m3_baseline"
            ]
        )

        # set municipal water demand efficiency to 1.0 for all households
        self.var.water_efficiency_per_household = np.full_like(
            self.var.municipal_water_demand_per_capita_m3_baseline, 1.0, np.float32
        )

        self.var.municipal_water_withdrawal_m3_per_capita_per_day_multiplier = (
            load_table(
                self.model.files["table"][
                    "municipal_water_withdrawal_m3_per_capita_per_day_multiplier"
                ]
            )
        )

        # load building id household
        building_id_of_household = load_array(
            self.model.files["array"]["agents/households/building_id_of_household"]
        )
        self.var.building_id_of_household = DynamicArray(
            building_id_of_household, max_n=self.max_n
        )

        # update building attributes based on household data
        if self.config["adapt"]:
            self.update_building_attributes()

        # load age household head
        age_household_head = load_array(
            self.model.files["array"]["agents/households/age_household_head"]
        )
        self.var.age_household_head = DynamicArray(age_household_head, max_n=self.max_n)

        # load education level household head
        education_level = load_array(
            self.model.files["array"]["agents/households/education_level"]
        )
        self.var.education_level = DynamicArray(education_level, max_n=self.max_n)

        # initiate array for adaptation status [0=not adapted, 1=dryfloodproofing implemented]
        self.var.adapted = DynamicArray(np.zeros(self.n, np.int32), max_n=self.max_n)

        # initiate array for warning state [0 = not warned, 1 = warned]
        self.var.warning_reached = DynamicArray(
            np.zeros(self.n, np.int32), max_n=self.max_n
        )

        # initiate array for warning level [0 = no warning, 1 = measures, 2 = evacuate]
        self.var.warning_level = DynamicArray(
            np.zeros(self.n, np.int32), max_n=self.max_n
        )

        # initiate array for storing the trigger of the warning
        self.var.possible_warning_triggers = ["critical_infrastructure", "water_levels"]
        self.var.warning_trigger = DynamicArray(
            np.zeros((self.n, len(self.var.possible_warning_triggers)), dtype=bool)
        )

        # initiate array for response probability (between 0 and 1)
        # using a fixed seed for reproducibility
        rng = np.random.default_rng(42)
        self.var.response_probability = DynamicArray(
            rng.random(self.n), max_n=self.max_n
        )

        # initiate array for evacuation status [0=not evacuated, 1=evacuated]
        self.var.evacuated = DynamicArray(np.zeros(self.n, np.int32), max_n=self.max_n)

        # this list defines the possible measures that can be recommended to/taken by households
        self.var.possible_measures = [
            "elevate possessions",
            "sandbags",
            "evacuate",
        ]

        # initiate array for storing the recommended measures received with the warnings
        self.var.recommended_measures = DynamicArray(
            np.zeros((self.n, len(self.var.possible_measures)), dtype=bool),
            max_n=self.max_n,
        )

        # initiate array for storing the actions taken by the household
        self.var.actions_taken = DynamicArray(
            np.zeros((self.n, len(self.var.possible_measures)), dtype=bool),
            max_n=self.max_n,
        )

        # initiate array with risk perception [dummy data for now]
        self.var.risk_perc_min = self.model.config["agent_settings"]["households"][
            "expected_utility"
        ]["flood_risk_calculations"]["risk_perception"]["min"]
        self.var.risk_perc_max = self.model.config["agent_settings"]["households"][
            "expected_utility"
        ]["flood_risk_calculations"]["risk_perception"]["max"]
        self.var.risk_decr = self.model.config["agent_settings"]["households"][
            "expected_utility"
        ]["flood_risk_calculations"]["risk_perception"]["coef"]

        risk_perception = np.full(self.n, self.var.risk_perc_min)
        self.var.risk_perception = DynamicArray(risk_perception, max_n=self.max_n)

        # initiate array with risk aversion [fixed for now]
        self.var.risk_aversion = DynamicArray(np.full(self.n, 1), max_n=self.max_n)

        # initiate array with time adapted
        self.var.time_adapted = DynamicArray(
            np.zeros(self.n, np.int32), max_n=self.max_n
        )

        # initiate array with time since last flood
        self.var.years_since_last_flood = DynamicArray(
            np.full(self.n, 25, np.int32), max_n=self.max_n
        )

        # assign income and wealth attributes
        self.assign_household_wealth_and_income()

        # initiate array with property values (used as max damage) [dummy data for now, could use Huizinga combined with building footprint to calculate better values]
        self.var.property_value = DynamicArray(
            np.int64(self.var.wealth.data * 0.8), max_n=self.max_n
        )
        # initiate array with RANDOM annual adaptation costs [dummy data for now, values are available in literature]
        adaptation_costs = np.int64(
            np.maximum(self.var.property_value.data * 0.05, 10_800)
        )
        self.var.adaptation_costs = DynamicArray(adaptation_costs, max_n=self.max_n)

        # initiate array with amenity value [dummy data for now, use hedonic pricing studies to calculate actual values]
        amenity_premiums = np.random.uniform(0, 0.2, self.n)
        self.var.amenity_value = DynamicArray(
            amenity_premiums * self.var.wealth, max_n=self.max_n
        )

        # load household points (only in use for damagescanner, could be removed)
        household_points = gpd.GeoDataFrame(
            geometry=gpd.points_from_xy(
                self.var.locations.data[:, 0], self.var.locations.data[:, 1]
            ),
            crs="EPSG:4326",
        )
        self.var.household_points = household_points

        print(
            f"Household attributes assigned for {self.n} households with {self.population} people."
        )

    def assign_households_to_postal_codes(self) -> None:
        """This function associates the household points with their postal codes to get the correct geometry for the warning function."""
        households = self.var.household_points.copy()

        # Associate households with their postal codes to use it later in the warning function
        postal_codes: gpd.GeoDataFrame = gpd.read_parquet(
            self.model.files["geom"]["postal_codes"]
        )
        postal_codes["postcode"] = postal_codes["postcode"].astype(str)
        households.to_crs(
            postal_codes.crs, inplace=True
        )  # Change to the same CRS as the postal codes

        households_with_postal_codes = gpd.sjoin(
            households,
            postal_codes[["postcode", "geometry"]],
            how="left",
            predicate="intersects",
        )

        # Drop columns that are not needed
        households_with_postal_codes.drop(columns=["index_right"], inplace=True)

        households_with_postal_codes.to_parquet(
            self.model.output_folder / "household_points_w_postal_codes.geoparquet"
        )

        self.var.household_points = households_with_postal_codes

        print(
            f"{len(households_with_postal_codes[households_with_postal_codes['postcode'].notnull()])} households assigned to {households_with_postal_codes['postcode'].nunique()} postal codes."
        )

    def update_risk_perceptions(self) -> None:
        """Update the risk perceptions of households based on the latest flood data."""
        # update timer
        self.var.years_since_last_flood.data += 1

        # Find the flood event that corresponds to the current time (in the model)
        for event in self.flood_events:
            start: datetime = event["start_time"]
            end: datetime = event["end_time"]

            if self.model.current_time == end + timedelta(days=10):
                # Open the flood map
                flood_map_name: str = f"{event['start_time'].strftime('%Y%m%dT%H%M%S')} - {event['end_time'].strftime('%Y%m%dT%H%M%S')}.zarr"
                flood_map_path: Path = (
                    self.model.output_folder / "flood_maps" / flood_map_name
                )

                flood_map: xr.DataArray = open_zarr(flood_map_path)

                print("opened right flood map")
                print(flood_map)
                print("crs is:")
                print(flood_map.rio.crs)

                # Get the locations of the household locations and reproject to flood map
                households_proj = self.var.household_points.to_crs(flood_map.rio.crs)

                xs = households_proj.geometry.x.values
                ys = households_proj.geometry.y.values

                # Interpolate flood depths at household locations
                depths = flood_map.interp(x=("points", xs), y=("points", ys)).values
                depths = np.nan_to_num(
                    depths, nan=0.0
                )  # replace NaNs outside the raster with 0

                print(depths)
                print(f"Min flood depth: {np.min(depths):.3f} m")
                print(f"Max flood depth: {np.max(depths):.3f} m")
                print(f"Mean flood depth: {np.mean(depths):.3f} m")

                # Identify flooded households (more than 5cm of water)
                flooded = depths > 0.05  #

                # Print some statistics to check if the flooded households are identified correctly
                print(flooded)
                n_total = len(flooded)
                n_true = np.sum(flooded)
                n_false = n_total - n_true
                print(f"Total households: {n_total}")
                print(f"Flooded (True): {n_true} ({100 * n_true / n_total:.2f}%)")
                print(
                    f"Not flooded (False): {n_false} ({100 * n_false / n_total:.2f}%)"
                )

                # Reset years_since_last_flood to 0 for flooded households
                self.var.years_since_last_flood.data[flooded] = 0

                print(self.var.household_points)
                print(self.var.locations.data)

        self.var.risk_perception.data = (
            self.var.risk_perc_max
            * 1.6 ** (self.var.risk_decr * self.var.years_since_last_flood.data)
            + self.var.risk_perc_min
        )

<<<<<<< HEAD
        # Print flood risk perception stats
        print(self.var.risk_perception)
        print(self.var.risk_perception.data)
        print("Risk perception stats:")
        print(f"  Min: {np.min(self.var.risk_perception.data):.4f}")
        print(f"  Max: {np.max(self.var.risk_perception.data):.4f}")
        print(f"  Mean: {np.mean(self.var.risk_perception.data):.4f}")

        stats = {
            "time": self.model.current_time,
            "min_risk": np.min(self.var.risk_perception.data),
            "max_risk": np.max(self.var.risk_perception.data),
            "mean_risk": np.mean(self.var.risk_perception.data),
        }
        self.flood_risk_perceptions_statistics.append(stats)

        # Append and save floor risk perception data spatially
        df = pd.DataFrame(
            {
                "time": [self.model.current_time] * len(self.var.household_points),
                "x": self.var.household_points.geometry.x,
                "y": self.var.household_points.geometry.y,
                "risk_perception": self.var.risk_perception.data,
                "years_since_last_flood": self.var.years_since_last_flood.data,
            }
        )
        self.flood_risk_perceptions.append(df)

        print("Current time:", self.model.current_time, type(self.model.current_time))
        print(
            "End time:",
            self.model.config["general"]["end_time"],
            type(self.model.config["general"]["end_time"]),
        )

        end_time = datetime.combine(
            self.model.config["general"]["end_time"], datetime.min.time()
        )

        if self.model.current_time == end_time:
            print("end of sim reached")
            df_all = pd.concat(self.flood_risk_perceptions, ignore_index=True)

            gdf = gpd.GeoDataFrame(
                df_all,
                geometry=gpd.points_from_xy(df_all.x, df_all.y),
                crs=self.var.household_points.crs,
            )

            out_path = Path(self.model.output_folder) / "risk_perceptions.gpkg"
            print(f"saved risk perception here: {out_path}")
            gdf.to_file(out_path, layer="perceptions", driver="GPKG")

            df_stats = pd.DataFrame(self.flood_risk_perceptions_statistics)
            out_path = Path(self.model.output_folder) / "risk_perception_stats.csv"
            df_stats.to_csv(out_path, index=False)
            print(f"Saved risk perception statistics to {out_path}")

    def load_ensemble_flood_maps(self):
        # Load all the flood maps in an ensemble per each day
        days = self.model.config["general"]["forecasts"]["days"]
        ensemble_per_day = []
=======
    def load_ensemble_flood_maps(self, date_time: datetime.datetime) -> xr.DataArray:
        """Loads the flood maps for all ensemble members for a specific forecast date time.

        Args:
            date_time: The forecast date time for which to load the flood maps.
        Returns:
            A dataarray containing the flood maps from all ensemble members stacked along a new "member" dimension for the specified forecast time.
        """
        # Get number of members
        # open the flood maps folder to see the number of members
        flood_forecast_folder = (
            self.model.output_folder
            / "flood_maps"
            / f"forecast_{date_time.isoformat().replace(':', '').replace('-', '')}"
        )
        n_ensemble_members = sum(1 for _ in flood_forecast_folder.glob("member_*"))
        print(f"Loading flood maps for {n_ensemble_members} ensemble members")
>>>>>>> aae70eb9

        # Load all the flood maps in an ensemble per each day
        flood_start_time = self.model.config["hazards"]["floods"]["events"][0][
            "start_time"
        ]
        flood_end_time = self.model.config["hazards"]["floods"]["events"][0]["end_time"]

        members = []  # Every time has its own ensemble
        for member in range(
            1, n_ensemble_members + 1
        ):  # Define the number of members here
            file_path = (
                flood_forecast_folder
                / f"member_{member}"
                / f"{flood_start_time.strftime(format='%Y%m%dT%H%M%S')} - {flood_end_time.strftime(format='%Y%m%dT%H%M%S')}.zarr"
            )

            members.append(open_zarr(file_path))

        # Concatenate the members for each time (This stacks the list of dataarrays along a new "member" dimension)
        ensemble_flood_maps = xr.concat(members, dim="member")

        return ensemble_flood_maps

    def load_ensemble_damage_maps(self, date_time: datetime.datetime) -> pd.DataFrame:
        """Loads the damage maps for all ensemble members and aggregates them into a single dataframe. Work in standby for now.

        Args:
            date_time: The forecast date time for which to load the damage maps.
        Returns:
            A dataframe containing the aggregated damage maps for all ensemble members.
        """
        # Get number of members
        # open the damage maps folder to see the number of members
        damage_forecast_folder = (
            self.model.output_folder
            / "damage_maps"
            / f"forecast_{date_time.isoformat().replace(':', '').replace('-', '')}"
        )
        n_ensemble_members = sum(1 for _ in damage_forecast_folder.glob("member_*"))
        print(f"Loading damage maps for {n_ensemble_members} ensemble members.")

        damage_maps = []
        # Load the damage maps for each ensemble member
        for member in range(1, n_ensemble_members + 1):
            file_path = (
                damage_forecast_folder
                / f"damage_map_buildings_content_{date_time.isoformat().replace(':', '').replace('-', '')}_member{member}.gpkg"
            )
            damage_map = gpd.read_file(file_path)

            # Add member and building_id columns
            damage_map["member"] = member
            damage_map["building_id"] = damage_map.index + 1

            # Aggregate all damage maps
            damage_maps.append(damage_map)

        # Concatenate all damage maps into a single dataframe
        ensemble_damage_maps = pd.concat(damage_maps)

        return ensemble_damage_maps

    def create_flood_probability_maps(
        self, date_time: datetime.datetime, strategy: int = 1, exceedance: bool = False
    ) -> dict[tuple[datetime.datetime, int], xr.DataArray]:
        """Creates flood probability maps based on the ensemble of flood maps for different warning strategies.

        Args:
            date_time: The forecast date time for which to create the probability maps.
            strategy: Identifier of the warning strategy (1 for water level ranges with measures,
                2 for energy substations, 3 for vulnerable/emergency facilities).
            exceedance: Whether to calculate flood exceedance probability maps (instead of regular probability maps).

        Returns:
            Probability maps for each water level range OR Probability exceedance maps for each lower bound of the water level ranges
            for that forecast initialization date.
        """
        # Load the ensemble of flood maps for that specific date time
        ensemble_flood_maps = self.load_ensemble_flood_maps(date_time=date_time)
        crs = self.model.config["hazards"]["floods"]["crs"]
        # TODO: need to think on how to load all the flood maps for each date time, instead of for each strategy/and to create flood prob exceedance maps

        if exceedance:
            # Create output folder for exceedance probability maps
            prob_folder = (
                self.model.output_folder
                / "flood_prob_exceedance_maps"
                / f"forecast_{date_time.isoformat().replace(':', '').replace('-', '')}"
            )
        else:
            # Create output folder for regular probability maps
            prob_folder = (
                self.model.output_folder
                / "flood_prob_maps"
                / f"forecast_{date_time.isoformat().replace(':', '').replace('-', '')}"
            )

        # Define water level ranges based on the chosen strategy (check the arguments for more info)
        if strategy == 1:
            # Water level ranges associated to specific measures (based on "impact" scale)
            ranges = []
            if exceedance:
                for key, value in self.var.wlranges_and_measures.items():
                    ranges.append((key, value["min"], None))
            else:
                for key, value in self.var.wlranges_and_measures.items():
                    ranges.append((key, value["min"], value["max"]))
        elif strategy == 2:
            # Water level range for energy substations (based on critical hit > 30 cm of flood)
            # TODO: need to make it not hard coded
            ranges = [(1, 0.3, None)]

        else:
            # Water level range for vulnerable and emergency facilities (flooded or not)
            # TODO: need to make it not hard coded
            ranges = [(1, 0.05, None)]

        probability_maps = {}
        # Loop over water level ranges to calculate probability maps
        for range_id, wl_min, wl_max in ranges:
            daily_ensemble = ensemble_flood_maps
            if wl_max is not None:
                condition = (daily_ensemble >= wl_min) & (daily_ensemble <= wl_max)
            else:
                condition = daily_ensemble >= wl_min
            probability = condition.sum(dim="member") / condition.sizes["member"]

            # Save probability map as a zarr file
            if exceedance:
                file_name = (
                    f"prob_exceedance_map_range{range_id}_strategy{strategy}.zarr"
                )
            else:
                file_name = f"prob_map_range{range_id}_strategy{strategy}.zarr"
            file_path = prob_folder / file_name
            file_path.mkdir(parents=True, exist_ok=True)

            # The y axis is flipped when writing to zarr, so fixing it here so it can be used for zonal stats later
            # TODO: need do it in a more elegant way
            if probability.y.values[0] < probability.y.values[-1]:
                print("flipping y axis so it can be used for zonal stats later")
                probability = probability.sortby("y", ascending=False)

            probability = probability.astype(np.float32)
            probability = probability.rio.write_nodata(np.nan)
            probability = to_zarr(da=probability, path=file_path, crs=crs)

            probability_maps[(date_time, range_id)] = probability

        return probability_maps
        # Right now I am not using this for anything, but maybe useful later to replace the file loading

    def create_damage_probability_maps(self, date_time: datetime.datetime) -> None:
        """Creates an object-based (buildings) probability map based on the ensemble of damage maps. Work in standby for now.

        Args:
            date_time: The forecast date time for which to create the damage probability maps.
        """
        crs = self.model.config["hazards"]["floods"]["crs"]

        damage_prob_maps_folder = (
            self.model.output_folder
            / "damage_prob_maps"
            / f"forecast_{date_time.isoformat().replace(':', '').replace('-', '')}"
        )
        damage_prob_maps_folder.mkdir(parents=True, exist_ok=True)

        # Damage ranges for the probability map
        damage_ranges = [
            (1, 0, 1),
            (2, 100, 15000),
            (3, 15000, 30000),
            (4, 30000, 45000),
            (5, 45000, 60000),
            (6, 60000, None),
        ]
        # TODO: need to create a json dictionary with the right damage ranges

        # Load the ensemble of damage maps
        damage_ensemble = self.load_ensemble_damage_maps(date_time)

        # Get buildings geometry from one ensemble member (needed for the merges later)
        building_geometry = damage_ensemble[damage_ensemble["member"] == 1][
            ["building_id", "geometry"]
        ].copy()

        # Total number of ensemble members
        n_members = damage_ensemble["member"].nunique()

        # Loop over damage ranges and calculate probabilities
        for range_id, min_d, max_d in damage_ranges:
            if max_d is not None:
                condition = damage_ensemble["damages"].between(
                    min_d, max_d, inclusive="left"
                )
            else:
                condition = damage_ensemble["damages"] >= min_d

            # Count how many times each building falls in the range
            range_counts = (
                damage_ensemble[condition]
                .groupby("building_id")
                .size()
                .rename("count")
                .reset_index()
            )

            # Include all buildings and calculate the probability for each building in the range
            range_counts = pd.merge(
                building_geometry[["building_id"]],
                range_counts,
                on="building_id",
                how="left",
            )
            range_counts["count"] = range_counts["count"].fillna(0)
            range_counts["range_id"] = range_id
            range_counts["probability"] = range_counts["count"] / n_members

            damage_probability_map = pd.merge(
                range_counts, building_geometry, on="building_id", how="left"
            )
            damage_probability_map = gpd.GeoDataFrame(
                damage_probability_map, geometry="geometry", crs=crs
            )

            output_path = (
                damage_prob_maps_folder
                / f"damage_prob_map_range{range_id}_forecast{date_time.isoformat().replace(':', '').replace('-', '')}.geoparquet"
            )
            damage_probability_map.to_parquet(output_path)

    def water_level_warning_strategy(
        self,
        date_time: datetime.datetime,
        prob_threshold: float = 0.6,
        area_threshold: float = 0.1,
        strategy_id: int = 1,
    ) -> None:
        """Implements the water level warning strategy based on flood probability maps.

        Args:
            date_time: The forecast date time for which to implement the warning strategy.
            prob_threshold: The probability threshold above which a warning is issued.
            area_threshold: The area threshold (percentage of area) above which a warning is issued.
            strategy_id: Identifier of the warning strategy (1 for water level ranges with measures).
        """
        # Get the range ids and initialize the warning_log
        range_ids = list(self.var.wlranges_and_measures.keys())
        warning_log = []

        # Create probability maps
        self.create_flood_probability_maps(strategy=strategy_id, date_time=date_time)

        # Load households and postal codes
        households = self.var.household_points.copy()
        postal_codes = self.postal_codes.copy()
        # Maybe load this as a global var (?) instead of loading it each time

        for range_id in range_ids:
            # Build path to probability map
            prob_map = Path(
                self.model.output_folder
                / "prob_maps"
                / f"forecast_{date_time.isoformat().replace(':', '').replace('-', '')}"
                / f"prob_map_range{range_id}_strategy{strategy_id}.zarr"
            )

            # Open the probability map
            prob_map = open_zarr(prob_map)
            affine = prob_map.rio.transform()
            prob_map = np.asarray(prob_map.values)

            # Get the pixel values for each postal code
            stats = zonal_stats(
                postal_codes,
                prob_map,
                affine=affine,
                raster_out=True,
                all_touched=True,
                nodata=np.nan,
            )

            # Iterate through each postal code and check how many pixels exceed the threshold
            for i, postalcode in enumerate(stats):
                pixel_values = postalcode["mini_raster_array"]
                postal_code = postal_codes.iloc[i]["postcode"]

                # Only get the values that are within the postal code
                postalcode_pixels = pixel_values[~pixel_values.mask]

                # Calculate the number of pixels with flood prob above the threshold
                n_above = np.sum(postalcode_pixels >= prob_threshold)

                # Calculate the total number of pixels within the postal code
                n_total = len(postalcode_pixels)

                if n_total == 0:
                    print(f"No valid pixels found for postal code {postal_code}")
                    continue
                else:
                    percentage = n_above / n_total

                if percentage >= area_threshold:
                    print(
                        f"Warning issued to postal code {postal_code} on {date_time.strftime('%d-%m-%Y T%H:%M:%S')} for range {range_id}: {percentage:.0%} of pixels > {prob_threshold}"
                    )

                    # Filter the affected households based on the postal code
                    affected_households = households[
                        households["postcode"] == postal_code
                    ]

                    # Get the measures and evacuation flag from the json dictionary to use in the warning communication function
                    measures = self.var.wlranges_and_measures[range_id]["measure"]
                    evacuate = self.var.wlranges_and_measures[range_id]["evacuate"]

                    # Communicate the warning to the target households
                    # This function should return the number of households that were warned
                    n_warned_households = self.warning_communication(
                        target_households=affected_households,
                        measures=measures,
                        evacuate=evacuate,
                        trigger="water_levels",
                    )

                    warning_log.append(
                        {
                            "date_time": date_time.isoformat(),
                            "postcode": postal_code,
                            "range": range_id,
                            "n_affected_households": len(affected_households),
                            "n_warned_households": n_warned_households,
                            "percentage_above_threshold": f"{percentage:.2f}",
                        }
                    )

        # Save the warning log to a csv file
        warnings_folder = self.model.output_folder / "warning_logs"
        warnings_folder.mkdir(exist_ok=True, parents=True)
        path = (
            warnings_folder
            / f"warning_log_water_levels_{date_time.isoformat().replace(':', '').replace('-', '')}.csv"
        )
        pd.DataFrame(warning_log).to_csv(path, index=False)

    def load_critical_infrastructure(self) -> None:
        """Load critical infrastructure elements (vulnerable and emergency facilities, energy substations) and assign them to postal codes."""
        # Load postal codes
        postal_codes = self.postal_codes.copy()

        # Get critical facilities (vulnerable and emergency) and update buildings with relevant attributes
        self.get_critical_facilities()

        # Assign critical facilities to postal codes
        critical_facilities = gpd.read_parquet(
            self.model.files["geom"]["assets/critical_facilities"]
        )
        self.assign_critical_facilities_to_postal_codes(
            critical_facilities, postal_codes
        )

        # Get energy substations and assign them to postal codes
        substations = gpd.read_parquet(
            self.model.files["geom"]["assets/energy_substations"]
        )
        self.assign_energy_substations_to_postal_codes(substations, postal_codes)

    def get_critical_facilities(self) -> None:
        """Extract critical infrastructure elements (vulnerable and emergency facilities) from OSM using the catchment polygon as boundary."""
        catchment_boundary = gpd.read_parquet(
            self.model.files["geom"]["catchment_boundary"]
        )

        # OSM needs a shapely geometry in EPSG:4326
        catchment_boundary = catchment_boundary.to_crs(epsg=4326)
        catchment_boundary = catchment_boundary.geometry.iloc[0]

        # Define the crs for the output data
        wanted_crs = self.model.config["hazards"]["floods"]["crs"]

        # Define the queries for vulnerable and emergency facilities
        # These queries are based on OSM tags, you can modify them as needed
        # OSMnx considers an AND statement across different tag keys, so we need to split queries and then combine them later
        queries = {
            "vulnerable_facilities_query": {
                "amenity": [
                    "hospital",
                    "school",
                    "kindergarten",
                    "nursing_home",
                    "childcare",
                ]
            },
            "emergency_facilities_query1": {"amenity": ["fire_station", "police"]},
            "emergency_facilities_query2": {"emergency": ["ambulance_station"]},
        }

        # Extract the wanted facilities from OSM using the queries
        gdf = {}
        for key, query in queries.items():
            gdf[key] = ox.features_from_polygon(catchment_boundary, query)

        # Combine emergency facilities from all queries
        all_critical_facilities = gpd.GeoDataFrame(
            pd.concat(
                [
                    gdf["emergency_facilities_query1"],
                    gdf["emergency_facilities_query2"],
                    gdf["vulnerable_facilities_query"],
                ],
                ignore_index=True,
            )
        )

        # Reproject the facilities to the wanted CRS and save them
        all_critical_facilities.insert(0, "id", all_critical_facilities.index + 1)
        all_critical_facilities.to_crs(wanted_crs, inplace=True)
        save_path = (
            self.model.input_folder
            / "geom"
            / "assets"
            / "critical_facilities.geoparquet"
        )
        all_critical_facilities.to_parquet(save_path)
        print(f"Loaded {len(all_critical_facilities)} critical facilities.")

        # Update buildings with critical infrastructure attributes
        buildings = self.update_buildings_w_critical_infrastructure(
            all_critical_facilities
        )

        # Save updated buildings with critical infrastructure attributes
        save_path = (
            self.model.input_folder
            / "geom"
            / "assets"
            / "buildings_with_critical_facilities.geoparquet"
        )
        buildings.to_parquet(save_path)

        # Update the buildings (global variable) for later use
        self.buildings = buildings

    def update_buildings_w_critical_infrastructure(
        self, critical_infrastructure: gpd.GeoDataFrame
    ) -> gpd.GeoDataFrame:
        """Update buildings layer with critical infrastructure attributes via spatial intersection.

        Args:
            critical_infrastructure: Iterable of GeoDataFrames representing different sets of
                critical infrastructure (e.g., vulnerable facilities, emergency facilities).

        Returns:
            Copy of buildings with updated attributes from critical infrastructure data where spatial intersections occurred.
        """
        buildings = self.buildings.copy()
        # TODO: check if this function is needed with the new OBM data

        # Spatial join: find which facility features intersect which buildings
        joined = gpd.sjoin(
            buildings,
            critical_infrastructure,
            how="left",
            predicate="intersects",
            lsuffix="bld",
            rsuffix="fac",
        )

        # Take only the first match for each building
        # This is to avoid duplicating buildings if they intersect with multiple facilities
        joined = joined[~joined.index.duplicated(keep="first")]

        # Identify shared columns
        common_cols = buildings.columns.intersection(critical_infrastructure.columns)
        common_cols = [
            col for col in common_cols if col not in ("geometry", "index_right")
        ]

        # Replace only where there was a match in the column name
        for col in common_cols:
            col_fac = f"{col}_fac"
            if col_fac in joined.columns:
                buildings[col] = joined[col_fac].combine_first(buildings[col])

        return buildings

    def assign_energy_substations_to_postal_codes(
        self, substations: gpd.GeoDataFrame, postal_codes: gpd.GeoDataFrame
    ) -> None:
        """Assign energy substations to postal codes based on spatial proximity. Every postal code gets assigned to the nearest substation.

        Args:
            substations: GeoDataFrame of energy substations.
            postal_codes: GeoDataFrame of postal codes.
        """
        # TODO: need to improve this with Thiessen polygons or similar
        postal_codes_with_substations = gpd.sjoin_nearest(
            postal_codes,
            substations[["fid", "geometry"]],
            how="left",
            distance_col="distance",
        )
        # Rename the fid_right column for clarity
        postal_codes_with_substations.rename(
            columns={"fid_right": "substation_id"},
            inplace=True,
        )

        # Save the postal codes with associated energy substations to a file
        path = (
            self.model.input_folder
            / "geom"
            / "assets"
            / "postal_codes_with_energy_substations.geoparquet"
        )
        postal_codes_with_substations.to_parquet(path)

    def assign_critical_facilities_to_postal_codes(
        self, critical_facilities: gpd.GeoDataFrame, postal_codes: gpd.GeoDataFrame
    ) -> None:
        """Assign critical facilities (vulnerable and emergency) to postal codes based on spatial intersection. Every facility gets assigned to the postal code it is located in.

        Args:
            critical_facilities: GeoDataFrame of critical facilities.
            postal_codes: GeoDataFrame of postal codes.
        """
        # Use the centroid of the critical facilities to assign them to postal codes
        critical_facilities_centroid = critical_facilities.copy()
        critical_facilities_centroid["geometry"] = (
            critical_facilities_centroid.geometry.centroid
        )

        # Spatial join to assign postal codes to critical facilities based on their centroid
        critical_facilities_with_postal_codes = gpd.sjoin(
            critical_facilities_centroid[
                ["id", "addr:city", "amenity", "name", "source", "geometry"]
            ],
            postal_codes[["postcode", "geometry"]],
            how="left",
            predicate="within",
        )
        critical_facilities_with_postal_codes.drop(
            columns=["index_right"], inplace=True
        )

        # Rename the id column for clarity and drop fid so it can save to gpkg
        critical_facilities_with_postal_codes = (
            critical_facilities_with_postal_codes.rename(columns={"id": "facility_id"})
        )

        # Save the critical facilities with postal codes to a file
        path = (
            self.model.input_folder
            / "geom"
            / "assets"
            / "critical_facilities_with_postal_codes.geoparquet"
        )
        critical_facilities_with_postal_codes.to_parquet(path)

    def critical_infrastructure_warning_strategy(
        self, date_time: datetime.datetime, prob_threshold: float = 0.6
    ) -> None:
        """This function implements an evacuation warning strategy based on critical infrastructure elements, such as energy substations, vulnerable and emergency facilities.

        Args:
            date_time: The forecast date time for which to implement the warning strategy.
            prob_threshold: The probability threshold above which a warning is issued.
        """
        # Get the household points, needed to issue warnings
        households = self.var.household_points.copy()

        # Load substations and critical facilities
        substations = gpd.read_parquet(
            self.model.files["geom"]["assets/energy_substations"]
        )
        critical_facilities = gpd.read_parquet(
            self.model.files["geom"]["assets/critical_facilities"]
        )

        # Load postal codes with associated substations and critical facilities
        path = self.model.input_folder / "geom" / "assets"
        postal_codes_with_substations = gpd.read_parquet(
            path / "postal_codes_with_energy_substations.geoparquet"
        )
        critical_facilities_with_postal_codes = gpd.read_parquet(
            path / "critical_facilities_with_postal_codes.geoparquet"
        )

        ## For energy substations:
        # The strategy id is used in the create_flood_probability_maps function to define the right water level range, so it makes sure you get the right probability map for that specific strategy
        # strategy_id = 2 means wl_range > 30 cm for energy substations
        strategy_id = 2

        # Create flood probability maps associated to the critical hit of energy substations
        # Need to give the number (id) of strategy as argument
        self.create_flood_probability_maps(strategy=strategy_id, date_time=date_time)

        # Get the probability map for the specific day and strategy
        prob_energy_hit_path = Path(
            self.model.output_folder
            / "prob_maps"
            / f"forecast_{date_time.isoformat().replace(':', '').replace('-', '')}"
            / f"prob_map_range1_strategy{strategy_id}.zarr"
        )

        # Open the probability map
        prob_map = open_zarr(prob_energy_hit_path)
        affine = prob_map.rio.transform()
        prob_array = np.asarray(prob_map.values)

        # Sample the probability map at the substations locations
        sampled_probs = point_query(
            substations, prob_array, affine=affine, interpolate="nearest"
        )
        substations["probability"] = sampled_probs

        # Filter substations that have a flood hit probability > threshold
        critical_hits_energy = substations[substations["probability"] >= prob_threshold]

        # Create an empty list to store the postcodes
        affected_postcodes_energy = []

        # If there are critical hits, issue warnings
        if not critical_hits_energy.empty:
            print(f"Critical hits for energy substations: {len(critical_hits_energy)}")

            # Get the postcodes that will be affected by the critical hits of energy substations
            affected_postcodes_energy = postal_codes_with_substations[
                postal_codes_with_substations["substation_id"].isin(
                    critical_hits_energy["fid"]
                )
            ]["postcode"].unique()

        ## For vulnerable and emergency facilities:
        # strategy_id = 3 means wl_range > 10 cm for vulnerable and emergency facilities (flooded or not)
        strategy_id = 3

        # Create flood probability map for vulnerable and emergency facilities
        self.create_flood_probability_maps(strategy=strategy_id, date_time=date_time)

        # Get the probability map for the specific day and strategy
        prob_critical_facilities_hit_path = Path(
            self.model.output_folder
            / "prob_maps"
            / f"forecast_{date_time.isoformat().replace(':', '').replace('-', '')}"
            / f"prob_map_range1_strategy{strategy_id}.zarr"
        )

        # Open the probability map
        prob_map = open_zarr(prob_critical_facilities_hit_path)
        affine = prob_map.rio.transform()
        prob_array = np.asarray(prob_map.values)

        # Sample the probability map at the facilities locations using their centroid (can be improved later to use whole area of the polygon)
        critical_facilities = critical_facilities.copy()

        sampled_probs = point_query(
            critical_facilities.geometry.centroid,
            prob_array,
            affine=affine,
            interpolate="nearest",
        )
        critical_facilities["probability"] = sampled_probs

        # Filter facilities that have a flood hit probability > threshold
        critical_hits_facilities = critical_facilities[
            critical_facilities["probability"] >= prob_threshold
        ]
        # Create an empty list to store the postcodes
        affected_postcodes_facilities = []

        # If there are critical hits, issue warnings
        if not critical_hits_facilities.empty:
            print(
                f"Critical hits for vulnerable/emergency facilities: {len(critical_hits_facilities)}"
            )

            # Get the postcodes that will be affected by the critical hits of facilities
            affected_postcodes_facilities = critical_facilities_with_postal_codes[
                critical_facilities_with_postal_codes["facility_id"].isin(
                    critical_hits_facilities["id"]
                )
            ]["postcode"].unique()

        # Function to keep track of what triggered the warning for each postal code
        def trigger_label(postcode: str) -> str:
            """Determine the trigger label for a given postcode based on affected postcodes from both strategies.

            Args:
                postcode: The postcode to evaluate.
            Returns:
                A string indicating the trigger type.
            """
            e = postcode in affected_postcodes_energy
            f = postcode in affected_postcodes_facilities
            if e and f:
                return "energy_and_facilities"
            elif e:
                return "energy"
            elif f:
                return "facilities"

        # Combine affected_postcodes from both strategies and remove duplicates
        affected_postcodes = np.unique(
            np.concatenate(
                (affected_postcodes_energy, affected_postcodes_facilities), axis=0
            )
        )

        # Create an empty log to store the warnings
        warning_log = []

        # Issue warnings to the households in the affected postcodes
        for postcode in affected_postcodes:
            affected_households = households[households["postcode"] == postcode]
            n_warned_households = self.warning_communication(
                target_households=affected_households,
                measures=set(),
                evacuate=True,
                trigger="critical_infrastructure",
            )
            trigger = trigger_label(postcode)

            print(
                f"Evacuation warning issued to postal code {postcode} on {date_time.isoformat()} (trigger: {trigger})"
            )
            warning_log.append(
                {
                    "date_time": date_time.isoformat(),
                    "postcode": postcode,
                    "n_warned_households": n_warned_households,
                    "trigger": trigger,
                }
            )

        # Save warning log
        path = (
            self.model.output_folder
            / "warning_logs"
            / f"warning_log_critical_infrastructure_{date_time.isoformat()}.csv"
        )
        pd.DataFrame(warning_log).to_csv(path, index=False)

    def warning_communication(
        self,
        target_households: gpd.GeoDataFrame,
        measures: set[str],
        evacuate: bool,
        trigger: str,
        communication_efficiency: float = 0.35,
        lt_threshold_evacuation: int = 48,
    ) -> int:
        """Send warnings to a subset of target households according to communication_efficiency.

        Makes sure to send a single message and allows only upward escalation:
        none (0) -> measures (1) -> evacuate (2)
        Evacuation warning only sent if evacuate is True and lead_time <= 48h.

        Args:
            target_households: GeoDataFrame of household points targeted by the warning.
            measures: Set of recommended protective measures to communicate (strings).
            evacuate: Whether evacuation should be advised for this warning.
            trigger: Identifier of the trigger that initiated the warning.
            communication_efficiency: Fraction (0-1) of targeted households that can be reached.
            lt_threshold_evacuation: Lead time threshold (hours) below which evacuation warnings
                are allowed.

        Returns:
            int: Number of households that were successfully warned.
        """
        print("Running the warning communication for households...")

        # Get the number of target households
        n_target_households = len(target_households)
        if n_target_households == 0:
            print("No target households to warn.")
            return 0

        # Based on communication efficiency, get household indices of those who can receive the warning (randomly selected)
        n_feasible_warnings = int(n_target_households * communication_efficiency)
        if n_feasible_warnings == 0:
            print(
                "Based on the communication efficiency, no warning will reach households."
            )
            return 0

        rng = np.random.default_rng(42)  # Using a fixed seed for reproducibility
        position_indices = rng.choice(
            n_target_households, n_feasible_warnings, replace=False
        )
        selected_households = target_households.iloc[position_indices]

        # Get lead time in hours
        lead_time = self.compute_lead_time()
        print(f"Lead time for warning: {lead_time:.0f} hours")

        # Helper function to pick the measures to recommend based on lead time
        def pick_recommendations(
            available_measures: set[str], evacuate: bool, lead_time: float
        ) -> list[str]:
            """
            Decide which recommendations to include in the warning based on the lead time available.

            Args:
                available_measures (set[str]): Set of possible in-place measures to recommend.
                evacuate (bool): Whether evacuation is requested.
                lead_time (float): Lead time available in hours.

            Returns:
                chosen (list[str]): List of measures to recommend.
            """
            # Get implementation times for measures
            implementation_times = self.var.implementation_times

            # Sort the measures by their implementation times and alphabetically
            sorted_inplace_measures_per_time = sorted(
                available_measures,
                key=lambda measure: (implementation_times[measure], measure),
            )

            # Get evacuation time
            evac_time = implementation_times["evacuate"]

            # Non-evacuation case
            # If all measures fit in the lead time, return all
            if not evacuate:
                total = sum(
                    implementation_times[measure]
                    for measure in sorted_inplace_measures_per_time
                )
                if lead_time >= total:
                    return sorted_inplace_measures_per_time

                else:
                    # If not, pick as many measures as possible within the lead time
                    chosen_measures = []
                    used_time = 0
                    for measure in sorted_inplace_measures_per_time:
                        imp_time = implementation_times[measure]
                        if used_time + imp_time <= lead_time:
                            chosen_measures.append(measure)
                            used_time += imp_time
                    return chosen_measures
            else:
                # Evacuation case
                # If there is no time for evacuation, nothing to recommend
                if evac_time > lead_time:
                    return []
                else:
                    # If there is time for evacuation, check if any in-place measures fit as well
                    chosen_measures = ["evacuate"]
                    used_time = evac_time
                    for measure in sorted_inplace_measures_per_time:
                        imp_time = implementation_times[measure]
                        if used_time + imp_time <= lead_time:
                            chosen_measures.append(measure)
                            used_time += imp_time

                    return chosen_measures

        # Pick the measures to recommend based on lead time
        recommended_measures = pick_recommendations(measures, evacuate, lead_time)

        # Policy check for evacuation (only recommend it if lead time <= threshold)
        evac_feasible = "evacuate" in recommended_measures
        evac_policy = lead_time <= lt_threshold_evacuation
        if evac_feasible and not evac_policy:
            recommended_measures.remove("evacuate")
            evac_feasible = False

        # Determine the desired level of warning (0 = no warning, 1 = measures, 2 = evacuate)
        desired_level = 2 if evac_feasible else (1 if recommended_measures else 0)

        if desired_level == 0:
            return 0

        # Get possible measures and triggers (this is a list of all possible measures, not the recommended measures given by the warning strategies)
        # Used only to make sure the indices are correct when updating the arrays (self.var.recommended_measures, self.var.warning_trigger)
        possible_measures_to_recommend = self.var.possible_measures
        possible_warning_triggers = self.var.possible_warning_triggers

        n_warned_households = 0
        for household_id in selected_households.index:
            # Skip already evacuated
            if self.var.evacuated[household_id] == 1:
                continue

            # Get current warning level
            current_level = int(self.var.warning_level[household_id])

            # Only send a warning if the desired level is higher than current level
            if desired_level > current_level:
                # For every measure in the recommended measures, get the corresponding index and set the right column to True to store it
                for measure in recommended_measures:
                    measure_idx = possible_measures_to_recommend.index(measure)
                    self.var.recommended_measures[household_id, measure_idx] = True
            else:
                continue

            # Mark warning level and reached status
            self.var.warning_level[household_id] = desired_level
            self.var.warning_reached[household_id] = 1

            # Mark the trigger
            trigger_idx = possible_warning_triggers.index(trigger)
            self.var.warning_trigger[household_id, trigger_idx] = True
            n_warned_households += 1

        print(f"Warning targeted to reach {n_target_households} households")
        print(f"Warning reached {n_warned_households} households")

        return n_warned_households

    def compute_lead_time(self) -> float:
        """Compute lead time in hours based on forecast start time and current model time.

        Returns:
            float: Lead time in hours.
        """
        flood_event_start_time = self.model.config["hazards"]["floods"]["events"][0][
            "start_time"
        ]
        current_time = self.model.current_time
        lead_time = (flood_event_start_time - current_time).total_seconds() / 3600
        lead_time = max(lead_time, 0)  # Ensure non-negative lead time
        return lead_time

    def household_decision_making(
        self, date_time: datetime.datetime, responsive_ratio: float = 0.7
    ) -> None:
        """Simulate household emergency response decisions based on warnings and lead time.

        Args:
            date_time: The forecast date time for which to run the decision-making.
            responsive_ratio: Threshold for household responsiveness (0-1). Households with
                response_probability below this value are considered responsive and will
                act on warnings.
        """
        print("Running emergency response decision-making for households...")

        # Get lead time in hours
        lead_time = self.compute_lead_time()

        # Filter households that did not evacuate, were warned and are responsive
        not_evacuated_ids = self.var.evacuated == 0
        warned_ids = self.var.warning_reached == 1
        responsive_ids = self.var.response_probability < responsive_ratio

        # Combine the filters and apply it to household_points
        eligible_ids = np.asarray(warned_ids & not_evacuated_ids & responsive_ids)
        eligible_households = self.var.household_points.loc[eligible_ids]

        # Get the list of possible actions for eligible households
        # (this is a list of all possible actions, not the recommended actions given by the warning strategies)
        possible_actions = self.var.possible_measures
        evac_idx = possible_actions.index("evacuate")

        # Initialize an empty list to log actions taken
        actions_log = []

        # For every eligible household, do the recommended measures in the communicated warning
        for household_id in eligible_households.index:
            # For measure in recommended measures, change it to true in the actions_taken array
            self.var.actions_taken[household_id] = self.var.recommended_measures[
                household_id
            ].copy()

            # If evacuation is among the actions taken, mark household as evacuated
            if self.var.actions_taken[household_id, evac_idx]:
                self.var.evacuated[household_id] = 1

            # Log the actions taken
            actions = []
            for i, action in enumerate(possible_actions):
                if self.var.actions_taken[household_id, i]:
                    actions.append(action)

            actions_log.append(
                {
                    "lead_time": lead_time,
                    "date_time": date_time.isoformat(),
                    "postal_code": self.var.household_points.loc[
                        household_id, "postcode"
                    ],
                    "household_id": household_id,
                    "actions": actions,
                }
            )

        # Save actions log
        actions_log_folder = self.model.output_folder / "actions_logs"
        actions_log_folder.mkdir(exist_ok=True, parents=True)
        path = (
            actions_log_folder
            / f"actions_log_{date_time.isoformat().replace(':', '').replace('-', '')}.csv"
        )
        pd.DataFrame(actions_log).to_csv(path, index=False)

    def decide_household_strategy(self) -> None:
        """This function calculates the utility of adapting to flood risk for each household and decides whether to adapt or not."""
        # update risk perceptions
        self.update_risk_perceptions()

        # calculate damages for adapting and not adapting households based on building footprints
        damages_do_not_adapt, damages_adapt = self.calculate_building_flood_damages()

        # calculate expected utilities
        EU_adapt = self.decision_module.calcEU_adapt_flood(
            geom_id="NoID",
            n_agents=self.n,
            wealth=self.var.wealth.data,
            income=self.var.income.data,
            expendature_cap=1,
            amenity_value=self.var.amenity_value.data,
            amenity_weight=1,
            risk_perception=self.var.risk_perception.data,
            expected_damages_adapt=damages_adapt,
            adaptation_costs=self.var.adaptation_costs.data,
            time_adapted=self.var.time_adapted.data,
            loan_duration=20,
            p_floods=1 / self.return_periods,
            T=35,
            r=0.03,
            sigma=1,
        )

        EU_do_not_adapt = self.decision_module.calcEU_do_nothing_flood(
            geom_id="NoID",
            n_agents=self.n,
            wealth=self.var.wealth.data,
            income=self.var.income.data,
            expendature_cap=1,
            amenity_value=self.var.amenity_value.data,
            amenity_weight=1,
            risk_perception=self.var.risk_perception.data,
            expected_damages=damages_do_not_adapt,
            adapted=self.var.adapted.data,
            p_floods=1 / self.return_periods,
            T=35,
            r=0.03,
            sigma=1,
        )

        # execute strategy
        household_adapting = np.where(EU_adapt > EU_do_not_adapt)[0]
        self.var.adapted[household_adapting] = 1
        self.var.time_adapted[household_adapting] += 1

        # update column in buildings
        self.update_building_adaptation_status(household_adapting)

        # print percentage of households that adapted
        print(f"N households that adapted: {len(household_adapting)}")

    def load_objects(self) -> None:
        """Load buildings, roads, and rail geometries from model files."""
        # Load buildings
        self.buildings = gpd.read_parquet(
            self.model.files["geom"]["assets/open_building_map"]
        )
        self.buildings["object_type"] = (
            "building_unprotected"  # before it was "building_structure"
        )
        self.buildings_centroid = gpd.GeoDataFrame(geometry=self.buildings.centroid)
        self.buildings_centroid["object_type"] = (
            "building_unprotected"  # before it was "building_content"
        )

        # Load roads
        self.roads = gpd.read_parquet(self.model.files["geom"]["assets/roads"]).rename(
            columns={"highway": "object_type"}
        )

        # Load rail
        self.rail = gpd.read_parquet(self.model.files["geom"]["assets/rails"])
        self.rail["object_type"] = "rail"

        if self.model.config["general"]["forecasts"]["use"]:
            # Load postal codes --
            # TODO: maybe move it to another function? (not really an object)
            self.postal_codes = gpd.read_parquet(
                self.model.files["geom"]["postal_codes"]
            )

    def load_max_damage_values(self) -> None:
        """Load maximum damage values from model files and store them in the model variables."""
        # Load maximum damages
        self.var.max_dam_buildings_structure = float(
            load_dict(
                self.model.files["dict"][
                    "damage_parameters/flood/buildings/structure/maximum_damage"
                ]
            )["maximum_damage"]
        )
        self.buildings["maximum_damage_m2"] = self.var.max_dam_buildings_structure

        max_dam_buildings_content = load_dict(
            self.model.files["dict"][
                "damage_parameters/flood/buildings/content/maximum_damage"
            ]
        )
        self.var.max_dam_buildings_content = float(
            max_dam_buildings_content["maximum_damage"]
        )
        self.buildings_centroid["maximum_damage"] = self.var.max_dam_buildings_content

        self.var.max_dam_rail = float(
            load_dict(
                self.model.files["dict"][
                    "damage_parameters/flood/rail/main/maximum_damage"
                ]
            )["maximum_damage"]
        )
        self.rail["maximum_damage_m"] = self.var.max_dam_rail

        max_dam_road_m: dict[str, float] = {}
        road_types = [
            (
                "residential",
                "damage_parameters/flood/road/residential/maximum_damage",
            ),
            (
                "unclassified",
                "damage_parameters/flood/road/unclassified/maximum_damage",
            ),
            ("tertiary", "damage_parameters/flood/road/tertiary/maximum_damage"),
            ("primary", "damage_parameters/flood/road/primary/maximum_damage"),
            (
                "primary_link",
                "damage_parameters/flood/road/primary_link/maximum_damage",
            ),
            ("secondary", "damage_parameters/flood/road/secondary/maximum_damage"),
            (
                "secondary_link",
                "damage_parameters/flood/road/secondary_link/maximum_damage",
            ),
            ("motorway", "damage_parameters/flood/road/motorway/maximum_damage"),
            (
                "motorway_link",
                "damage_parameters/flood/road/motorway_link/maximum_damage",
            ),
            ("trunk", "damage_parameters/flood/road/trunk/maximum_damage"),
            ("trunk_link", "damage_parameters/flood/road/trunk_link/maximum_damage"),
        ]

        for road_type, path in road_types:
            max_dam_road_m[road_type] = load_dict(self.model.files["dict"][path])[
                "maximum_damage"
            ]

        self.roads["maximum_damage_m"] = self.roads["object_type"].map(max_dam_road_m)

        self.var.max_dam_forest_m2 = float(
            load_dict(
                self.model.files["dict"][
                    "damage_parameters/flood/land_use/forest/maximum_damage"
                ]
            )["maximum_damage"]
        )

        self.var.max_dam_agriculture_m2 = float(
            load_dict(
                self.model.files["dict"][
                    "damage_parameters/flood/land_use/agriculture/maximum_damage"
                ]
            )["maximum_damage"]
        )

    def load_damage_curves(self) -> None:
        """Load damage curves from model files and store them in the model variables."""
        # Load vulnerability curves [look into these curves, some only max out at 0.5 damage ratio]
        road_curves = []
        road_types = [
            ("residential", "damage_parameters/flood/road/residential/curve"),
            ("unclassified", "damage_parameters/flood/road/unclassified/curve"),
            ("tertiary", "damage_parameters/flood/road/tertiary/curve"),
            ("tertiary_link", "damage_parameters/flood/road/tertiary_link/curve"),
            ("primary", "damage_parameters/flood/road/primary/curve"),
            ("primary_link", "damage_parameters/flood/road/primary_link/curve"),
            ("secondary", "damage_parameters/flood/road/secondary/curve"),
            ("secondary_link", "damage_parameters/flood/road/secondary_link/curve"),
            ("motorway", "damage_parameters/flood/road/motorway/curve"),
            ("motorway_link", "damage_parameters/flood/road/motorway_link/curve"),
            ("trunk", "damage_parameters/flood/road/trunk/curve"),
            ("trunk_link", "damage_parameters/flood/road/trunk_link/curve"),
        ]

        severity_column = None
        for road_type, path in road_types:
            df = pd.read_parquet(self.model.files["table"][path])

            if severity_column is None:
                severity_column = df["severity"]

            df = df.rename(columns={"damage_ratio": road_type})

            road_curves.append(df[[road_type]])

        self.var.road_curves = pd.concat([severity_column] + road_curves, axis=1)
        self.var.road_curves.set_index("severity", inplace=True)

        self.var.forest_curve = pd.read_parquet(
            self.model.files["table"]["damage_parameters/flood/land_use/forest/curve"]
        )
        self.var.forest_curve.set_index("severity", inplace=True)
        self.var.forest_curve = self.var.forest_curve.rename(
            columns={"damage_ratio": "forest"}
        )
        self.var.agriculture_curve = pd.read_parquet(
            self.model.files["table"][
                "damage_parameters/flood/land_use/agriculture/curve"
            ]
        )
        self.var.agriculture_curve.set_index("severity", inplace=True)
        self.var.agriculture_curve = self.var.agriculture_curve.rename(
            columns={"damage_ratio": "agriculture"}
        )

        self.buildings_structure_curve = pd.read_parquet(
            self.model.files["table"][
                "damage_parameters/flood/buildings/structure/curve"
            ]
        )
        self.buildings_structure_curve.set_index("severity", inplace=True)
        self.buildings_structure_curve = self.buildings_structure_curve.rename(
            columns={"damage_ratio": "building_unprotected"}
        )

        # TODO: Need to adjust the vulnerability curves
        # create another column (curve) in the buildings structure curve for
        # protected buildings with sandbags
        self.buildings_structure_curve["building_with_sandbags"] = (
            self.buildings_structure_curve["building_unprotected"] * 0.85
        )

        # create another column (curve) in the buildings structure curve for
        # protected buildings with elevated possessions -- no effect on structure
        self.buildings_structure_curve["building_elevated_possessions"] = (
            self.buildings_structure_curve["building_unprotected"]
        )

        # create another column (curve) in the buildings structure curve for
        # protected buildings with both sandbags and elevated possessions -- only sandbags have an effect on structure
        self.buildings_structure_curve["building_all_forecast_based"] = (
            self.buildings_structure_curve["building_with_sandbags"]
        )

        # create another column (curve) in the buildings structure curve for flood-proofed buildings
        self.buildings_structure_curve["building_flood_proofed"] = (
            self.buildings_structure_curve["building_unprotected"] * 0.85
        )
        self.buildings_structure_curve["building_flood_proofed"].loc[0:1] = 0.0

        self.buildings_content_curve = pd.read_parquet(
            self.model.files["table"]["damage_parameters/flood/buildings/content/curve"]
        )
        self.buildings_content_curve.set_index("severity", inplace=True)
        self.buildings_content_curve = self.buildings_content_curve.rename(
            columns={"damage_ratio": "building_unprotected"}
        )

        # create another column (curve) in the buildings content curve for protected buildings
        self.buildings_content_curve["building_protected"] = (
            self.buildings_content_curve["building_unprotected"] * 0.7
        )

        # TODO: need to adjust the vulnerability curves
        # create another column (curve) in the buildings content curve for
        # protected buildings with sandbags
        self.buildings_content_curve["building_with_sandbags"] = (
            self.buildings_content_curve["building_unprotected"] * 0.85
        )

        # create another column (curve) in the buildings content curve for
        # protected buildings with elevated possessions
        self.buildings_content_curve["building_elevated_possessions"] = (
            self.buildings_content_curve["building_unprotected"] * 0.85
        )

        # create another column (curve) in the buildings content curve for
        # protected buildings with both sandbags and elevated possessions
        self.buildings_content_curve["building_all_forecast_based"] = (
            self.buildings_content_curve["building_unprotected"] * 0.85
        )

        # create damage curves for adaptation
        buildings_content_curve_adapted = self.buildings_content_curve.copy()
        buildings_content_curve_adapted.loc[0:1] = (
            0  # assuming zero damages untill 1m water depth
        )
        buildings_content_curve_adapted.loc[1:] *= (
            0.8  # assuming 80% damages above 1m water depth
        )
        self.buildings_content_curve_adapted = buildings_content_curve_adapted

        self.var.rail_curve = pd.read_parquet(
            self.model.files["table"]["damage_parameters/flood/rail/main/curve"]
        )
        self.var.rail_curve.set_index("severity", inplace=True)
        self.var.rail_curve = self.var.rail_curve.rename(
            columns={"damage_ratio": "rail"}
        )

    def load_wlranges_and_measures(self) -> None:
        """Loads the water level ranges and appropriate measures, and the implementation times for measures."""
        with open(self.model.files["dict"]["measures/implementation_times"], "r") as f:
            self.var.implementation_times = json.load(f)

        with open(self.model.files["dict"]["measures/wl_ranges"], "r") as f:
            wlranges_and_measures = json.load(f)
            # convert the keys (range ids) to integers and store them in a new dictionary
            self.var.wlranges_and_measures = {
                int(key): value for key, value in wlranges_and_measures.items()
            }

    def create_damage_interpolators(self) -> None:
        """This function creates interpolation functions for the damage curves."""
        # create interpolation function for damage curves [interpolation objects cannot be stored in bucket]
        self.buildings_content_curve_interpolator = interpolate.interp1d(
            x=self.buildings_content_curve.index,
            y=self.buildings_content_curve["building_unprotected"],
            # fill_value="extrapolate",
        )
        self.buildings_content_curve_adapted_interpolator = interpolate.interp1d(
            x=self.buildings_content_curve_adapted.index,
            y=self.buildings_content_curve_adapted["building_unprotected"],
            # fill_value="extrapolate",
        )

    def spinup(self) -> None:
        """This function runs the spin-up process for the household agents."""
        self.construct_income_distribution()
        self.assign_household_attributes()
        if self.model.config["agent_settings"]["households"]["warning_response"]:
            self.assign_households_to_postal_codes()

    def assign_damages_to_agents(
        self, agent_df: pd.DataFrame, buildings_with_damages: pd.DataFrame
    ) -> tuple[np.ndarray, np.ndarray]:
        """This function assigns the building damages calculated by the vector scanner to the corresponding households.

        Args:
            agent_df: Pandas dataframe that contains the open building map building id assigned to each agent.
            buildings_with_damages: Pandas dataframe constructed by the vector scanner that contains the damages for each building.
        Returns:
            Tuple[np.ndarray, np.ndarray]: A tuple containing damage arrays for (unprotected buildings, flood-proofed buildings).
        """
        merged = agent_df.merge(
            buildings_with_damages.rename(columns={"id": "building_id_of_household"}),
            on="building_id_of_household",
            how="left",
        ).fillna(0)
        damages_do_not_adapt = merged["damages"].to_numpy()
        damages_adapt = merged["damages_flood_proofed"].to_numpy()

        return damages_do_not_adapt, damages_adapt

    def calculate_building_flood_damages(
        self, verbose: bool = False
    ) -> tuple[np.ndarray, np.ndarray]:
        """This function calculates the flood damages for the households in the model.

        It iterates over the return periods and calculates the damages for each household
        based on the flood maps and the building footprints.

        Args:
            verbose: Verbosity flag.
        Returns:
            Tuple[np.ndarray, np.ndarray]: A tuple containing the damage arrays for unprotected and protected buildings.
        """
        damages_do_not_adapt = np.zeros((self.return_periods.size, self.n), np.float32)
        damages_adapt = np.zeros((self.return_periods.size, self.n), np.float32)

        buildings: gpd.GeoDataFrame = self.buildings.copy().to_crs(
            self.flood_maps[self.return_periods[0]].rio.crs
        )

        # create a pandas data array for assigning damage to the agents:
        agent_df = pd.DataFrame(
            {"building_id_of_household": self.var.building_id_of_household}
        )

        # subset building to those exposed to flooding
        buildings = buildings[buildings["flooded"]]

        for i, return_period in enumerate(self.return_periods):
            flood_map: xr.DataArray = self.flood_maps[return_period]

            building_multicurve = buildings.copy()
            multi_curves = {
                "damages": self.buildings_structure_curve["building_unprotected"],
                "damages_flood_proofed": self.buildings_structure_curve[
                    "building_flood_proofed"
                ],
            }
            damage_buildings: pd.Series = VectorScannerMultiCurves(
                features=building_multicurve.rename(
                    columns={"maximum_damage_m2": "maximum_damage"}
                ),
                hazard=flood_map,
                multi_curves=multi_curves,
            )
            building_multicurve = pd.concat(
                [building_multicurve, damage_buildings], axis=1
            )[["id", "damages", "damages_flood_proofed"]]
            # merged["damage"] is aligned with agents
            damages_do_not_adapt[i], damages_adapt[i] = self.assign_damages_to_agents(
                agent_df,
                building_multicurve,
            )
            if verbose:
                print(
                    f"Damages rp{return_period}: {round(damages_do_not_adapt[i].sum() / 1e6)} million"
                )
                print(
                    f"Damages adapt rp{return_period}: {round(damages_adapt[i].sum() / 1e6)} million"
                )
        return damages_do_not_adapt, damages_adapt

    def update_households_geodataframe_w_warning_variables(
        self, date_time: datetime.datetime
    ) -> None:
        """This function merges the global variables related to warnings to the households geodataframe for visualization purposes.

        Args:
            date_time: The forecast date time for which to update the households geodataframe.
        """
        household_points: gpd.GeoDataFrame = self.var.household_points.copy()

        action_maps_folder: Path = self.model.output_folder / "action_maps"
        action_maps_folder.mkdir(parents=True, exist_ok=True)

        global_vars = [
            "warning_reached",
            "warning_level",
            "response_probability",
            "evacuated",
            "recommended_measures",
            "warning_trigger",
            "actions_taken",
        ]

        # make sure household points and global variables have the same length
        for global_var in global_vars:
            global_array = getattr(self.var, global_var)
            assert len(household_points) == global_array.shape[0], (
                f"The size of household points and {global_var} do not match"
            )

        # add columns in the household points geodataframe
        for name in [
            "warning_reached",
            "warning_level",
            "response_probability",
            "evacuated",
        ]:
            household_points[name] = getattr(self.var, name)

        warning_triggers = self.var.possible_warning_triggers
        for i, _ in enumerate(warning_triggers):
            if warning_triggers[i] == "water_levels":
                household_points["trig_w_levels"] = self.var.warning_trigger[:, i]
            if warning_triggers[i] == "critical_infrastructure":
                household_points["trig_crit_infra"] = self.var.warning_trigger[:, i]

        possible_measures_to_recommend = self.var.possible_measures
        for i, measure in enumerate(possible_measures_to_recommend):
            if measure == "sandbags":
                household_points["recom_sandbags"] = self.var.recommended_measures[:, i]
            if measure == "elevate possessions":
                household_points["recom_elev_possessions"] = (
                    self.var.recommended_measures[:, i]
                )
            if measure == "evacuate":
                household_points["recom_evacuate"] = self.var.recommended_measures[:, i]

        possible_actions = self.var.possible_measures
        for i, action in enumerate(possible_actions):
            if action == "sandbags":
                household_points["sandbags"] = self.var.actions_taken[:, i]
            if action == "elevate possessions":
                household_points["elevated_possessions"] = self.var.actions_taken[:, i]

        household_points.to_parquet(
            self.model.output_folder
            / "action_maps"
            / f"households_with_warning_parameters_{date_time.isoformat().replace(':', '').replace('-', '')}.geoparquet"
        )

    def flood(self, flood_depth: xr.DataArray) -> float:
        """This function computes the damages for the assets and land use types in the model.

        Args:
            flood_depth: The flood map containing water levels for the flood event [m].

        Returns:
            The total flood damages for the event for all assets and land use types.

        """
        flood_depth: xr.DataArray = flood_depth.compute()
        # flood_map = flood_map.chunk({"x": 100, "y": 1000})

        buildings: gpd.GeoDataFrame = self.buildings.copy().to_crs(flood_depth.rio.crs)
        household_points: gpd.GeoDataFrame = self.var.household_points.copy().to_crs(
            flood_depth.rio.crs
        )

        if self.model.config["agent_settings"]["households"]["warning_response"]:
            # make sure household points and actions taken have the same length
            assert len(household_points) == self.var.actions_taken.shape[0]

            # add columns for protective actions
            household_points["sandbags"] = False
            household_points["elevated_possessions"] = False

            # mark households that took protective actions
            household_points.loc[
                np.asarray(self.var.actions_taken)[:, 0] == 1, "elevated_possessions"
            ] = True
            household_points.loc[
                np.asarray(self.var.actions_taken)[:, 1] == 1, "sandbags"
            ] = True

            # spatial join to get household attributes to buildings
            buildings: gpd.GeoDataFrame = gpd.sjoin_nearest(
                buildings, household_points, how="left", exclusive=True
            )

            # Assign object types for buildings based on protective measures taken
            buildings["object_type"] = "building_unprotected"  # reset
            buildings.loc[buildings["elevated_possessions"], "object_type"] = (
                "building_elevated_possessions"
            )
            buildings.loc[buildings["sandbags"], "object_type"] = (
                "building_with_sandbags"
            )
            buildings.loc[
                buildings["elevated_possessions"] & buildings["sandbags"], "object_type"
            ] = "building_all_forecast_based"
            # TODO: need to move the update of the actions takens by households to outside the flood function

            # Save the buildings with actions taken
            buildings.to_parquet(
                self.model.output_folder
                / "action_maps"
                / "buildings_with_protective_measures.geoparquet"
            )

            # Assign object types for buildings centroid based on protective measures taken
            buildings_centroid = household_points.to_crs(flood_depth.rio.crs)
            buildings_centroid["object_type"] = np.select(
                [
                    (
                        buildings_centroid["elevated_possessions"]
                        & buildings_centroid["sandbags"]
                    ),
                    buildings_centroid["elevated_possessions"],
                    buildings_centroid["sandbags"],
                ],
                [
                    "building_all_forecast_based",
                    "building_elevated_possessions",
                    "building_with_sandbags",
                ],
                default="building_unprotected",
            )
            buildings_centroid["maximum_damage"] = self.var.max_dam_buildings_content

        else:
            buildings["object_type"] = "building_unprotected"
            buildings.loc[buildings["protect_building"], "object_type"] = (
                "building_protected"
            )

            buildings_centroid = household_points.to_crs(flood_depth.rio.crs)
            buildings_centroid["object_type"] = buildings_centroid[
                "protect_building"
            ].apply(lambda x: "building_protected" if x else "building_unprotected")
            buildings_centroid["maximum_damage"] = self.var.max_dam_buildings_content

        # Create the folder to save damage maps if it doesn't exist
        damage_folder: Path = self.model.output_folder / "damage_maps"
        damage_folder.mkdir(parents=True, exist_ok=True)

        damages_buildings_content = VectorScanner(
            features=buildings_centroid,
            hazard=flood_depth,
            vulnerability_curves=self.buildings_content_curve,
        )

        total_damages_content = damages_buildings_content.sum()

        # save it to a gpkg file
        gdf_content = buildings_centroid.copy()
        gdf_content["damage"] = damages_buildings_content
        category_name: str = "buildings_content"
        filename: str = f"damage_map_{category_name}.gpkg"
        gdf_content.to_file(damage_folder / filename, driver="GPKG")

        print(f"damages to building content are: {total_damages_content}")

        # Compute damages for buildings structure
        damages_buildings_structure: pd.Series = VectorScanner(
            features=buildings.rename(columns={"maximum_damage_m2": "maximum_damage"}),
            hazard=flood_depth,
            vulnerability_curves=self.buildings_structure_curve,
        )

        total_damage_structure = damages_buildings_structure.sum()

        print(f"damages to building structure are: {total_damage_structure}")

        # save it to a gpkg file
        gdf_structure = buildings.copy()
        gdf_structure["damage"] = damages_buildings_structure
        category_name: str = "buildings_structure"
        filename: str = f"damage_map_{category_name}.gpkg"
        gdf_structure.to_file(damage_folder / filename, driver="GPKG")

        print(
            f"Total damages to buildings are: {total_damages_content + total_damage_structure}"
        )

        agriculture = from_landuse_raster_to_polygon(
            self.HRU.decompress(self.HRU.var.land_owners != -1),
            self.HRU.transform,
            self.model.crs,
        )
        agriculture["object_type"] = "agriculture"
        agriculture["maximum_damage"] = self.var.max_dam_agriculture_m2

        agriculture = agriculture.to_crs(flood_depth.rio.crs)

        damages_agriculture = VectorScanner(
            features=agriculture,
            hazard=flood_depth,
            vulnerability_curves=self.var.agriculture_curve,
        )
        total_damages_agriculture = damages_agriculture.sum()
        print(f"damages to agriculture are: {total_damages_agriculture}")

        # Load landuse and make turn into polygons
        forest = from_landuse_raster_to_polygon(
            self.HRU.decompress(self.HRU.var.land_use_type == FOREST),
            self.HRU.transform,
            self.model.crs,
        )
        forest["object_type"] = "forest"
        forest["maximum_damage"] = self.var.max_dam_forest_m2

        forest = forest.to_crs(flood_depth.rio.crs)

        damages_forest = VectorScanner(
            features=forest,
            hazard=flood_depth,
            vulnerability_curves=self.var.forest_curve,
        )
        total_damages_forest = damages_forest.sum()
        print(f"damages to forest are: {total_damages_forest}")

        roads = self.roads.to_crs(flood_depth.rio.crs)
        damages_roads = VectorScanner(
            features=roads.rename(columns={"maximum_damage_m": "maximum_damage"}),
            hazard=flood_depth,
            vulnerability_curves=self.var.road_curves,
        )
        total_damages_roads = damages_roads.sum()
        print(f"damages to roads are: {total_damages_roads} ")

        rail = self.rail.to_crs(flood_depth.rio.crs)
        damages_rail = VectorScanner(
            features=rail.rename(columns={"maximum_damage_m": "maximum_damage"}),
            hazard=flood_depth,
            vulnerability_curves=self.var.rail_curve,
        )
        total_damages_rail = damages_rail.sum()
        print(f"damages to rail are: {total_damages_rail}")

        total_flood_damages = (
            total_damage_structure
            + total_damages_content
            + total_damages_roads
            + total_damages_rail
            + total_damages_forest
            + total_damages_agriculture
        )
        print(f"the total flood damages are: {total_flood_damages}")

        return total_flood_damages

    def water_demand(
        self,
    ) -> tuple[
        npt.NDArray[np.float32],
        npt.NDArray[np.float32],
        npt.NDArray[np.float32],
    ]:
        """Calculate the water demand per household in m3 per day.

        In the default option (see configuration), the water demand is calculated
        based on the municipal water demand per capita in the baseline year,
        the size of the household, and a water demand multiplier that varies
        by region and year.

        In the 'custom_value' option, all households are assigned the same
        water demand value specified in the configuration.

        Returns:
            Tuple containing:
                - water_demand_per_household_m3: Water demand per household in m3 per day.
                - water_efficiency_per_household: Water efficiency per household (0-1).
                    A factor of 1 means no water is wasted, while 0 means all water is wasted.
                - locations: Locations of the households (x, y coordinates).

        Raises:
            ValueError: If the water demand method in the configuration is invalid.
        """
        assert (self.var.water_efficiency_per_household == 1).all(), (
            "if not 1, code must be updated to account for water efficiency in water demand"
        )
        if self.config["water_demand"]["method"] == "default":
            # the water demand multiplier is a function of the year and region
            water_demand_multiplier_per_region = self.var.municipal_water_withdrawal_m3_per_capita_per_day_multiplier.loc[
                self.model.current_time.year
            ]
            assert (
                water_demand_multiplier_per_region.index
                == np.arange(len(water_demand_multiplier_per_region))
            ).all()
            water_demand_multiplier_per_household = (
                water_demand_multiplier_per_region.values[self.var.region_id]
            )

            # water demand is the per capita water demand in the household,
            # multiplied by the size of the household and the water demand multiplier
            # per region and year, relative to the baseline.
            self.var.water_demand_per_household_m3 = (
                self.var.municipal_water_demand_per_capita_m3_baseline
                * self.var.sizes
                * water_demand_multiplier_per_household
            ) * self.config["adjust_demand_factor"]
        elif self.config["water_demand"]["method"] == "custom_value":
            # Function to set a custom_value for household water demand. All households have the same demand.
            custom_value = self.config["water_demand"]["custom_value"]["value"]
            self.var.water_demand_per_household_m3 = np.full(
                self.var.region_id.shape, custom_value, dtype=float
            )
        else:
            raise ValueError(
                "Invalid water demand method. Configuration must be 'default' or 'custom_value'."
            )

        return (
            self.var.water_demand_per_household_m3,
            self.var.water_efficiency_per_household,
            self.var.locations.data,
        )

    def step(self) -> None:
<<<<<<< HEAD
        if self.config["adapt"]:
            self.flood_events = self.model.config["hazards"]["floods"]["events"]
            current_time = self.model.current_time

            flood_trigger = any(
                current_time
                == (
                    e["end_time"] + timedelta(days=10)
                    if isinstance(e["end_time"], datetime)
                    else datetime.strptime(e["end_time"], "%Y-%m-%d %H:%M:%S")
                    + timedelta(days=10)
                )
                for e in self.flood_events
            )

            if (
                self.model.current_time.month == 1 and self.model.current_time.day == 1
            ) or flood_trigger:
                if "flooded" not in self.buildings.columns:
                    self.update_building_attributes()
                print(f"Thinking about adapting at {current_time}...")
                self.decide_household_strategy()
=======
        """Advance the households by one time step."""
        if (
            self.config["adapt"]
            and self.model.current_time.month == 1
            and self.model.current_time.day == 1
        ):
            if "flooded" not in self.buildings.columns:
                self.update_building_attributes()

            print("Thinking about adapting...")
            self.decide_household_strategy()
>>>>>>> aae70eb9
        self.report(locals())

    @property
    def n(self) -> int:
        """Number of households in the agent class.

        Returns:
            Number of households.
        """
        return self.var.locations.shape[0]

    @property
    def population(self) -> int:
        """Total total number of people in all households.

        Returns:
            Total population.
        """
        return self.var.sizes.data.sum()<|MERGE_RESOLUTION|>--- conflicted
+++ resolved
@@ -2,13 +2,9 @@
 
 from __future__ import annotations
 
-<<<<<<< HEAD
-import os
-from datetime import datetime, timedelta
-=======
 import datetime
 import json
->>>>>>> aae70eb9
+from datetime import datetime, timedelta
 from pathlib import Path
 from typing import TYPE_CHECKING
 
@@ -511,7 +507,6 @@
             + self.var.risk_perc_min
         )
 
-<<<<<<< HEAD
         # Print flood risk perception stats
         print(self.var.risk_perception)
         print(self.var.risk_perception.data)
@@ -570,11 +565,6 @@
             df_stats.to_csv(out_path, index=False)
             print(f"Saved risk perception statistics to {out_path}")
 
-    def load_ensemble_flood_maps(self):
-        # Load all the flood maps in an ensemble per each day
-        days = self.model.config["general"]["forecasts"]["days"]
-        ensemble_per_day = []
-=======
     def load_ensemble_flood_maps(self, date_time: datetime.datetime) -> xr.DataArray:
         """Loads the flood maps for all ensemble members for a specific forecast date time.
 
@@ -592,7 +582,6 @@
         )
         n_ensemble_members = sum(1 for _ in flood_forecast_folder.glob("member_*"))
         print(f"Loading flood maps for {n_ensemble_members} ensemble members")
->>>>>>> aae70eb9
 
         # Load all the flood maps in an ensemble per each day
         flood_start_time = self.model.config["hazards"]["floods"]["events"][0][
@@ -2353,7 +2342,7 @@
         )
 
     def step(self) -> None:
-<<<<<<< HEAD
+        """Advance the households by one time step."""
         if self.config["adapt"]:
             self.flood_events = self.model.config["hazards"]["floods"]["events"]
             current_time = self.model.current_time
@@ -2376,19 +2365,6 @@
                     self.update_building_attributes()
                 print(f"Thinking about adapting at {current_time}...")
                 self.decide_household_strategy()
-=======
-        """Advance the households by one time step."""
-        if (
-            self.config["adapt"]
-            and self.model.current_time.month == 1
-            and self.model.current_time.day == 1
-        ):
-            if "flooded" not in self.buildings.columns:
-                self.update_building_attributes()
-
-            print("Thinking about adapting...")
-            self.decide_household_strategy()
->>>>>>> aae70eb9
         self.report(locals())
 
     @property
