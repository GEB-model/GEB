"""This module contains the Households agent class for simulating household behavior in the GEB model."""

from __future__ import annotations

import json
from pathlib import Path
from typing import TYPE_CHECKING

import geopandas as gpd
import numpy as np
import numpy.typing as npt
import osmnx as ox
import pandas as pd
import xarray as xr
from pyproj import CRS
from rasterio.features import shapes
from rasterio.transform import Affine
from rasterstats import point_query, zonal_stats
from scipy import interpolate
from shapely.geometry import shape

from geb.types import TwoDArrayBool, TwoDArrayInt
from geb.workflows.io import load_dict

from ..hydrology.landcovers import (
    FOREST,
)
from ..store import DynamicArray
<<<<<<< HEAD
from ..workflows.damage_scanner import VectorScanner
from ..workflows.io import load_array, load_table, open_zarr, to_zarr
=======
from ..workflows.damage_scanner import VectorScanner, VectorScannerMultiCurves
from ..workflows.io import load_array, load_table, open_zarr
>>>>>>> c922b831
from .decision_module import DecisionModule
from .general import AgentBaseClass

if TYPE_CHECKING:
    from geb.agents import Agents
    from geb.model import GEBModel


def from_landuse_raster_to_polygon(
    mask: TwoDArrayBool | TwoDArrayInt, transform: Affine, crs: str | int | CRS
) -> gpd.GeoDataFrame:
    """Convert raster data into separate GeoDataFrames for specified land use values.

    Args:
        mask: A 2D numpy array representing the land use raster, where each unique value corresponds to a different land use type.
        transform: A rasterio Affine transform object that defines the spatial reference of the raster.
        crs: The coordinate reference system (CRS) to use for the resulting GeoDataFrame.

    Returns:
        A GeoDataFrame containing polygons for the specified land use values.
    """
    import pdb

    pdb.set_trace()
    shapes_gen = shapes(mask.astype(np.uint8), mask=mask, transform=transform)

    polygons = []
    for geom, _ in shapes_gen:
        polygons.append(shape(geom))

    gdf = gpd.GeoDataFrame({"geometry": polygons}, crs=crs)

    return gdf


class Households(AgentBaseClass):
    """This class implements the household agents."""

    def __init__(self, model: GEBModel, agents: Agents, reduncancy: float) -> None:
        """Initialize the Households agent module.

        Args:
            model: The GEB model.
            agents: The class that includes all agent types (allowing easier communication between agents).
            reduncancy: a lot of data is saved in pre-allocated NumPy arrays.
                While this allows much faster operation, it does mean that the number of agents cannot
                grow beyond the size of the pre-allocated arrays. This parameter allows you to specify
                how much redundancy should be used. A lower redundancy means less memory is used, but the
                model crashes if the redundancy is insufficient. The redundancy is specified as a fraction of
                the number of agents, e.g. 0.2 means 20% more space is allocated than the number of agents.
        """
        super().__init__(model)

        self.agents = agents
        self.reduncancy = reduncancy

        if self.model.simulate_hydrology:
            self.HRU = model.hydrology.HRU
            self.grid = model.hydrology.grid

        self.config = (
            self.model.config["agent_settings"]["households"]
            if "households" in self.model.config["agent_settings"]
            else {}
        )
        self.decision_module = DecisionModule()

        if self.config["adapt"]:
            self.load_flood_maps()

        self.load_objects()
        self.load_max_damage_values()
        self.load_damage_curves()
        if self.model.config["agent_settings"]["households"]["warning_response"]:
            self.load_critical_infrastructure()  # ideally this should be done in the setup_assets when building the model
            self.load_wlranges_and_measures()

        if self.model.in_spinup:
            self.spinup()

    @property
    def name(self) -> str:
        """Return the name of the agent type."""
        return "agents.households"

    def load_flood_maps(self) -> None:
        """Load flood maps for different return periods. This might be quite ineffecient for RAM, but faster then loading them each timestep for now."""
        self.return_periods = np.array(
            self.model.config["hazards"]["floods"]["return_periods"]
        )

        flood_maps = {}
        for return_period in self.return_periods:
            file_path = (
                self.model.output_folder / "flood_maps" / f"{return_period}.zarr"
            )
            flood_maps[return_period] = open_zarr(file_path)
        self.flood_maps = flood_maps

    def construct_income_distribution(self) -> None:
        """Construct a lognormal income distribution for the region."""
        # These values only work for a single country now. Should come from subnational datasets.
        distribution_parameters = load_table(
            self.model.files["table"]["income/distribution_parameters"]
        )
        country = self.model.regions["ISO3"].values[0]
        average_household_income = distribution_parameters[country]["MEAN"]
        median_income = distribution_parameters[country]["MEDIAN"]

        # construct lognormal income distribution
        mu = np.log(median_income)
        sd = np.sqrt(2 * np.log(average_household_income / median_income))
        income_distribution_region = np.sort(
            np.random.lognormal(mu, sd, 15_000).astype(np.int32)
        )
        # set var
        self.var.income_distribution = income_distribution_region

    def assign_household_wealth_and_income(self) -> None:
        """Assign household wealth and income attributes based on GLOPOP-S and OECD data."""
        # initiate array with wealth indices
        wealth_index = load_array(
            self.model.files["array"]["agents/households/wealth_index"]
        )
        self.var.wealth_index = DynamicArray(wealth_index, max_n=self.max_n)

        income_percentiles = load_array(
            self.model.files["array"]["agents/households/income_percentile"]
        )
        self.var.income_percentile = DynamicArray(income_percentiles, max_n=self.max_n)

        # assign household disposable income based on income percentile households
        income = load_array(self.model.files["array"]["agents/households/disp_income"])
        self.var.income = DynamicArray(income, max_n=self.max_n)

        # assign wealth based on income (dummy data, there are ratios available in literature)
        self.var.wealth = DynamicArray(2.5 * self.var.income.data, max_n=self.max_n)

    def update_building_attributes(self) -> None:
        """Update building attributes based on household data."""
        # Start by computing occupancy from the var.building_id_of_household array
        building_id_of_household_series = pd.Series(
            self.var.building_id_of_household.data
        )

        # Drop NaNs and convert to string format (matching building ID format)
        building_id_of_household_counts = (
            building_id_of_household_series.dropna().astype(int).value_counts()
        )
        # Initialize occupancy column
        self.buildings["occupancy"] = 0

        # Map the counts back to the buildings dataframe
        self.buildings["occupancy"] = (
            self.buildings["id"]
            .map(building_id_of_household_counts)
            .fillna(self.buildings["occupancy"])
        )

        # Initialize dry floodproofing status
        self.buildings["flood_proofed"] = False

        # check if building overlaps with the flood map
        # get highest return period
        highest_return_period = self.return_periods.max()
        flood_map = self.flood_maps[highest_return_period].copy()
        # check if building geometry overlaps with flood map
        flood_map = flood_map.rio.reproject(self.buildings.crs)
        flood_map = flood_map > 0  # convert to boolean mask

        # convert flood map to polygons
        flood_map_polygons = from_landuse_raster_to_polygon(
            flood_map.values,
            flood_map.rio.transform(recalc=True),
            flood_map.rio.crs,
        )

        flood_map_polygons_union = flood_map_polygons.union_all()

        # Create a mask for buildings that overlap with the flood map
        buildings_mask = self.buildings.geometry.intersects(flood_map_polygons_union)

        # Update the flood_proofed status for buildings that overlap with the flood map
        self.buildings.loc[buildings_mask, "flooded"] = True
        self.buildings["flooded"].fillna(False, inplace=True)

    def update_building_adaptation_status(self, household_adapting: np.ndarray) -> None:
        """Update the floodproofing status of buildings based on adapting households."""
        # Extract and clean OSM IDs from adapting households
        building_id_of_household = pd.DataFrame(
            np.unique(self.var.building_id_of_household.data[household_adapting])
        ).dropna()
        building_id_of_household = building_id_of_household.astype(int).astype(str)
        building_id_of_household["flood_proofed"] = True
        building_id_of_household = building_id_of_household.set_index(0)

        # Add/Update the flood_proofed status in buildings based on OSM way IDs
        self.buildings["flood_proofed"] = (
            self.buildings["id"]
            .astype(str)
            .map(building_id_of_household["flood_proofed"])
        )

        # Replace NaNs with False (i.e., buildings not in the adapting households list)
        self.buildings["flood_proofed"] = self.buildings["flood_proofed"].fillna(False)

    def assign_household_attributes(self) -> None:
        """Household locations are already sampled from population map in GEBModel.setup_population().

        These are loaded in the spinup() method.
        Here we assign additional attributes (dummy data) to the households that are used in the decision module.
        """
        # load household locations
        locations = load_array(self.model.files["array"]["agents/households/location"])
        self.max_n = int(locations.shape[0] * (1 + self.reduncancy) + 1)
        self.var.locations = DynamicArray(locations, max_n=self.max_n)

        self.var.region_id = load_array(
            self.model.files["array"]["agents/households/region_id"]
        )

        # load household sizes
        sizes = load_array(self.model.files["array"]["agents/households/size"])
        self.var.sizes = DynamicArray(sizes, max_n=self.max_n)

        self.var.municipal_water_demand_per_capita_m3_baseline = load_array(
            self.model.files["array"][
                "agents/households/municipal_water_demand_per_capita_m3_baseline"
            ]
        )

        # set municipal water demand efficiency to 1.0 for all households
        self.var.water_efficiency_per_household = np.full_like(
            self.var.municipal_water_demand_per_capita_m3_baseline, 1.0, np.float32
        )

        self.var.municipal_water_withdrawal_m3_per_capita_per_day_multiplier = (
            load_table(
                self.model.files["table"][
                    "municipal_water_withdrawal_m3_per_capita_per_day_multiplier"
                ]
            )
        )

        # load building id household
        building_id_of_household = load_array(
            self.model.files["array"]["agents/households/building_id_of_household"]
        )
        self.var.building_id_of_household = DynamicArray(
            building_id_of_household, max_n=self.max_n
        )

        # update building attributes based on household data
        if self.config["adapt"]:
            self.update_building_attributes()

        # load age household head
        age_household_head = load_array(
            self.model.files["array"]["agents/households/age_household_head"]
        )
        self.var.age_household_head = DynamicArray(age_household_head, max_n=self.max_n)

        # load education level household head
        education_level = load_array(
            self.model.files["array"]["agents/households/education_level"]
        )
        self.var.education_level = DynamicArray(education_level, max_n=self.max_n)

        # initiate array for adaptation status [0=not adapted, 1=dryfloodproofing implemented]
        self.var.adapted = DynamicArray(np.zeros(self.n, np.int32), max_n=self.max_n)

        # initiate array for warning state [0 = not warned, 1 = warned]
        self.var.warning_reached = DynamicArray(
            np.zeros(self.n, np.int32), max_n=self.max_n
        )

        # initiate array for warning level [0 = no warning, 1 = measures, 2 = evacuate]
        self.var.warning_level = DynamicArray(
            np.zeros(self.n, np.int32), max_n=self.max_n
        )

        # initiate array for storing the trigger of the warning
        self.var.possible_warning_triggers = ["critical_infrastructure", "water_levels"]
        self.var.warning_trigger = DynamicArray(
            np.zeros((self.n, len(self.var.possible_warning_triggers)), dtype=bool)
        )

        # initiate array for response probability (between 0 and 1)
        # using a fixed seed for reproducibility
        rng = np.random.default_rng(42)
        self.var.response_probability = DynamicArray(
            rng.random(self.n), max_n=self.max_n
        )

        # initiate array for evacuation status [0=not evacuated, 1=evacuated]
        self.var.evacuated = DynamicArray(np.zeros(self.n, np.int32), max_n=self.max_n)

        # this list defines the possible measures that can be recommended to/taken by households
        self.var.possible_measures = [
            "elevate possessions",
            "sandbags",
            "evacuate",
        ]

        # initiate array for storing the recommended measures received with the warnings
        self.var.recommended_measures = DynamicArray(
            np.zeros((self.n, len(self.var.possible_measures)), dtype=bool),
            max_n=self.max_n,
        )

        # initiate array for storing the actions taken by the household
        self.var.actions_taken = DynamicArray(
            np.zeros((self.n, len(self.var.possible_measures)), dtype=bool),
            max_n=self.max_n,
        )

        # initiate array with risk perception [dummy data for now]
        self.var.risk_perc_min = self.model.config["agent_settings"]["households"][
            "expected_utility"
        ]["flood_risk_calculations"]["risk_perception"]["min"]
        self.var.risk_perc_max = self.model.config["agent_settings"]["households"][
            "expected_utility"
        ]["flood_risk_calculations"]["risk_perception"]["max"]
        self.var.risk_decr = self.model.config["agent_settings"]["households"][
            "expected_utility"
        ]["flood_risk_calculations"]["risk_perception"]["coef"]

        risk_perception = np.full(self.n, self.var.risk_perc_min)
        self.var.risk_perception = DynamicArray(risk_perception, max_n=self.max_n)

        # initiate array with risk aversion [fixed for now]
        self.var.risk_aversion = DynamicArray(np.full(self.n, 1), max_n=self.max_n)

        # initiate array with time adapted
        self.var.time_adapted = DynamicArray(
            np.zeros(self.n, np.int32), max_n=self.max_n
        )

        # initiate array with time since last flood
        self.var.years_since_last_flood = DynamicArray(
            np.full(self.n, 25, np.int32), max_n=self.max_n
        )

        # assign income and wealth attributes
        self.assign_household_wealth_and_income()

        # initiate array with property values (used as max damage) [dummy data for now, could use Huizinga combined with building footprint to calculate better values]
        self.var.property_value = DynamicArray(
            np.int64(self.var.wealth.data * 0.8), max_n=self.max_n
        )
        # initiate array with RANDOM annual adaptation costs [dummy data for now, values are available in literature]
        adaptation_costs = np.int64(
            np.maximum(self.var.property_value.data * 0.05, 10_800)
        )
        self.var.adaptation_costs = DynamicArray(adaptation_costs, max_n=self.max_n)

        # initiate array with amenity value [dummy data for now, use hedonic pricing studies to calculate actual values]
        amenity_premiums = np.random.uniform(0, 0.2, self.n)
        self.var.amenity_value = DynamicArray(
            amenity_premiums * self.var.wealth, max_n=self.max_n
        )

        # load household points (only in use for damagescanner, could be removed)
        household_points = gpd.GeoDataFrame(
            geometry=gpd.points_from_xy(
                self.var.locations.data[:, 0], self.var.locations.data[:, 1]
            ),
            crs="EPSG:4326",
        )

        self.var.household_points = household_points
        print(
            f"Household attributes assigned for {self.n} households with {self.population} people."
        )

    def change_household_locations(self) -> None:
        """This function changes the location of the household points to the centroid of the buildings.

        Also, it associates the household points with their postal codes.
        This is done to get the correct geometry for the warning function.
        """
        # crs: str = self.model.sfincs.crs
        crs = self.model.config["hazards"]["floods"]["crs"]

        locations = self.var.household_points.copy()
        locations.to_crs(
            crs, inplace=True
        )  # Change to a projected CRS to get a distance in meters

        buildings_centroid = self.buildings_centroid[["geometry"]].copy()
        buildings_centroid.to_crs(crs, inplace=True)  # Change to the same projected CRS

        # Copy the geometry to a new column otherwise it gets lost in the spatial join
        buildings_centroid["new_geometry"] = buildings_centroid.geometry

        # Create unique ids for household points and building centroids
        # This is done to avoid duplicates when doing the spatial join
        locations["pointid"] = range(locations.shape[0])

        new_locations = gpd.sjoin_nearest(
            locations,
            buildings_centroid,
            how="left",
            exclusive=True,
            distance_col="distance",
        )

        # Sort values by pointid and distance and drop duplicate pointids
        new_locations = new_locations.sort_values(
            by=["pointid", "distance"], ascending=True, na_position="last"
        )
        new_locations = new_locations.drop_duplicates(subset="pointid", keep="first")

        # Change the geometry of the household points to the geometry of the building centroid
        new_locations["geometry"] = new_locations["new_geometry"]
        new_locations.set_geometry("geometry", inplace=True)

        # Drop columns that are not needed
        new_locations.drop(
            columns={"index_right", "new_geometry", "distance"}, inplace=True
        )

        # Associate households with their postal codes to use it later in the warning function
        postal_codes: gpd.GeoDataFrame = gpd.read_parquet(
            self.model.files["geom"]["postal_codes"]
        )
        postal_codes["postcode"] = postal_codes["postcode"].astype(str)

        new_locations = gpd.sjoin(
            new_locations,
            postal_codes[["postcode", "geometry"]],
            how="left",
            predicate="intersects",
        )

        # Drop columns that are not needed
        new_locations.drop(columns=["index_right"], inplace=True)

        self.var.household_points = new_locations

    def get_flood_risk_information_honeybees(self):
        # preallocate array for damages
        damages_do_not_adapt = np.zeros((self.return_periods.size, self.n), np.float32)
        damages_adapt = np.zeros((self.return_periods.size, self.n), np.float32)

        # load damage interpolators (cannot be store in bucket, therefor outside spinup)
        if not hasattr(self, "buildings_content_curve_interpolator"):
            self.create_damage_interpolators()

        if not hasattr(self.var, "locations_reprojected_to_flood_map"):
            self.reproject_locations_to_floodmap_crs()

        # loop over return periods
        for i, return_period in enumerate(self.return_periods):
            # get flood map
            flood_map = self.flood_maps[return_period]

            # sample waterlevels for individual households
            water_levels = sample_from_map(
                flood_map.values,
                self.var.locations_reprojected_to_flood_map.data,
                self.flood_maps["gdal_geotransform"],
            )

            # cap water levels at damage curve max inundation
            water_levels = np.minimum(
                water_levels, self.var.buildings_content_curve_interpolator.x.max()
            )

            # interpolate damages
            damages_do_not_adapt[i, :] = (
                self.var.buildings_content_curve_interpolator(water_levels)
                * self.var.property_value.data
            )

            damages_adapt[i, :] = (
                self.var.buildings_content_curve_adapted_interpolator(water_levels)
                * self.var.property_value.data
            )

        return damages_do_not_adapt, damages_adapt

    def get_flood_risk_information_damage_scanner(self):
        """Initiate flood risk information for each household.

        This information is used in the decision module.
        For now also only dummy data is created.

        Returns:
        """
        # preallocate array for damages
        damages_do_not_adapt = np.zeros((self.return_periods.size, self.n), np.float32)
        damages_adapt = np.zeros((self.return_periods.size, self.n), np.float32)

        for i, return_period in enumerate(self.return_periods):
            # get flood map
            flood_map = self.flood_maps[return_period]
            # reproject_households_to_floodmap (should be done somewhere else, this is repetitive)

            # calculate damages household (assuming every household has its own building)
            damages_do_not_adapt[i, :] = np.array(
                object_scanner(
                    objects=self.var.household_points,
                    hazard=flood_map,
                    curves=self.var.buildings_content_curve,
                )
            )

            # calculate damages for adapted households
            damages_adapt[i, :] = np.array(
                object_scanner(
                    objects=self.var.household_points,
                    hazard=flood_map,
                    curves=self.var.buildings_content_curve_adapted,
                )
            )

        return damages_do_not_adapt, damages_adapt

    def update_risk_perceptions(self) -> None:
        """Update the risk perceptions of households based on the latest flood data."""
        # update timer
        self.var.years_since_last_flood.data += 1

        # generate random flood (not based on actual modeled flood data, replace this later with events)
        if np.random.random() < 0.1:
            print("Flood event!")
            self.var.years_since_last_flood.data = 0

        self.var.risk_perception.data = (
            self.var.risk_perc_max
            * 1.6 ** (self.var.risk_decr * self.var.years_since_last_flood)
            + self.var.risk_perc_min
        )

    def load_ensemble_flood_maps(self, date_time) -> xr.DataArray:
        """Loads the flood maps for all ensemble members for a specific forecast date time.

        Args:
            date_time: The forecast date time for which to load the flood maps.
        Returns:
            A dataarray containing the flood maps from all ensemble members stacked along a new "member" dimension for the specified forecast time.
        """
        # Get number of members
        # open the flood maps folder to see the number of members
        flood_forecast_folder = (
            self.model.output_folder
            / "flood_maps"
            / f"forecast_{date_time.isoformat()}"
        )
        n_ensemble_members = sum(1 for _ in flood_forecast_folder.glob("member_*"))
        print(f"Loading flood maps for {n_ensemble_members} ensemble members.")

        # Load all the flood maps in an ensemble per each day
        flood_start_time = self.model.config["hazards"]["floods"]["events"][0][
            "start_time"
        ]
        flood_end_time = self.model.config["hazards"]["floods"]["events"][0]["end_time"]
        ensemble_flood_maps = []

        members = []  # Every time has its own ensemble
        for member in range(
            1, n_ensemble_members + 1
        ):  # Define the number of members here
            file_path = (
                flood_forecast_folder
                / f"member_{member}"
                / f"{flood_start_time.strftime(format='%Y%m%dT%H%M%S')} - {flood_end_time.strftime(format='%Y%m%dT%H%M%S')}.zarr"
            )

            members.append(open_zarr(file_path))

        # Concatenate the members for each time (This stacks the list of dataarrays along a new "member" dimension)
        members_stacked = xr.concat(members, dim="member")
        ensemble_flood_maps.append(members_stacked)

        return ensemble_flood_maps

    def load_ensemble_damage_maps(self, date_time) -> pd.DataFrame:
        """Loads the damage maps for all ensemble members and aggregates them into a single dataframe. Work in standby for now.

        Returns:
            A dataframe containing the aggregated damage maps for all ensemble members.
        """
        # Get number of members
        # open the damage maps folder to see the number of members
        damage_forecast_folder = (
            self.model.output_folder
            / "damage_maps"
            / f"forecast_{date_time.isoformat()}"
        )
        n_ensemble_members = sum(1 for _ in damage_forecast_folder.glob("member_*"))
        print(f"Loading damage maps for {n_ensemble_members} ensemble members.")

        damage_maps = []
        # Load the damage maps for each ensemble member
        for member in range(1, n_ensemble_members + 1):
            file_path = (
                damage_forecast_folder
                / f"damage_map_buildings_content_{date_time.isoformat()}_member{member}.gpkg"
            )
            damage_map = gpd.read_file(file_path)

            # Add member and building_id columns
            damage_map["member"] = member
            damage_map["building_id"] = damage_map.index + 1

            # Aggregate all damage maps
            damage_maps.append(damage_map)

        # Concatenate all damage maps into a single dataframe
        ensemble_damage_maps = pd.concat(damage_maps)

        return ensemble_damage_maps

    def create_flood_probability_maps(
        self, date_time, strategy=1, exceedance=False
    ) -> dict[Tuple[pd.Timestamp, int], xr.DataArray]:
        """Creates flood probability maps based on the ensemble of flood maps for different warning strategies.

        Args:
            date_time: The forecast date time for which to create the probability maps.
            strategy: Identifier of the warning strategy (1 for water level ranges with measures,
                2 for energy substations, 3 for vulnerable/emergency facilities).
            exceedance: Whether to calculate flood exceedance probability maps (instead of regular probability maps).

        Returns:
            Probability maps for each water level range OR Probability exceedance maps for each lower bound of the water level ranges
            for that forecast initialization date.
        """
        # Load the ensemble of flood maps for that specific date time
        ensemble_flood_maps = self.load_ensemble_flood_maps(date_time=date_time)
        crs = self.model.config["hazards"]["floods"]["crs"]

        if exceedance:
            # Create output folder for exceedance probability maps
            prob_folder = (
                self.model.output_folder
                / "flood_prob_exceedance_maps"
                / f"forecast_{date_time.isoformat()}"
            )
        else:
            # Create output folder for regular probability maps
            prob_folder = (
                self.model.output_folder
                / "flood_prob_maps"
                / f"forecast_{date_time.isoformat()}"
            )

        # Define water level ranges based on the chosen strategy (check the arguments for more info)
        if strategy == 1:
            # Water level ranges associated to specific measures (based on "impact" scale)
            ranges = []
            if exceedance:
                for key, value in self.var.wlranges_and_measures.items():
                    ranges.append((key, value["min"], None))
            else:
                for key, value in self.var.wlranges_and_measures.items():
                    ranges.append((key, value["min"], value["max"]))
        elif strategy == 2:
            # Water level range for energy substations (based on critical hit > 30 cm of flood) -- need to make it not hard coded
            ranges = [(1, 0.3, None)]

        else:
            # Water level range for vulnerable and emergency facilities (flooded or not)
            ranges = [(1, 0.1, None)]

        probability_maps = {}
        # Loop over water level ranges to calculate probability maps
        for range_id, wl_min, wl_max in ranges:
            daily_ensemble = ensemble_flood_maps
            if wl_max is not None:
                condition = (daily_ensemble >= wl_min) & (daily_ensemble <= wl_max)
            else:
                condition = daily_ensemble >= wl_min
            probability = condition.sum(dim="member") / condition.sizes["member"]

            # Save probability map as a zarr file
            if exceedance:
                file_name = (
                    f"prob_exceedance_map_range{range_id}_strategy{strategy}.zarr"
                )
            else:
                file_name = f"prob_map_range{range_id}_strategy{strategy}.zarr"
            file_path = prob_folder / file_name
            file_path.mkdir(parents=True, exist_ok=True)

            # The y axis is flipped when writing to zarr, so fixing it here for now -- need to understand why
            if probability.y.values[0] < probability.y.values[-1]:
                print("flipping y axis")
                probability = probability.sortby("y", ascending=False)

            probability = probability.astype(np.float32)
            probability = probability.rio.write_nodata(np.nan)
            probability = to_zarr(da=probability, path=file_path, crs=crs)

            probability_maps[(date_time, range_id)] = probability

        return probability_maps
        # Right now I am not using this for anything, but maybe useful later to replace the file loading

    def create_damage_probability_maps(self, date_time) -> None:
        """Creates an object-based (buildings) probability map based on the ensemble of damage maps. Work in standby for now.

        Args:
            date_time: The forecast date time for which to create the damage probability maps.
        """
        crs = self.model.config["hazards"]["floods"]["crs"]

        damage_prob_maps_folder = (
            self.model.output_folder
            / "damage_prob_maps"
            / f"forecast_{date_time.isoformat()}"
        )
        damage_prob_maps_folder.mkdir(parents=True, exist_ok=True)

        # Damage ranges for the probability map
        damage_ranges = [
            (1, 0, 1),
            (2, 100, 15000),
            (3, 15000, 30000),
            (4, 30000, 45000),
            (5, 45000, 60000),
            (6, 60000, None),
        ]
        # Later need to create a json dictionary with the right damage ranges

        # Load the ensemble of damage maps
        damage_ensemble = self.load_ensemble_damage_maps(date_time)

        # Get buildings geometry from one ensemble member (needed for the merges later)
        building_geometry = damage_ensemble[damage_ensemble["member"] == 1][
            ["building_id", "geometry"]
        ].copy()

        # Total number of ensemble members
        n_members = damage_ensemble["member"].nunique()

        # Loop over damage ranges and calculate probabilities
        for range_id, min_d, max_d in damage_ranges:
            if max_d is not None:
                condition = damage_ensemble["damages"].between(
                    min_d, max_d, inclusive="left"
                )
            else:
                condition = damage_ensemble["damages"] >= min_d

            # Count how many times each building falls in the range
            range_counts = (
                damage_ensemble[condition]
                .groupby("building_id")
                .size()
                .rename("count")
                .reset_index()
            )

            # Include all buildings and calculate the probability for each building in the range
            range_counts = pd.merge(
                building_geometry[["building_id"]],
                range_counts,
                on="building_id",
                how="left",
            )
            range_counts["count"] = range_counts["count"].fillna(0)
            range_counts["range_id"] = range_id
            range_counts["probability"] = range_counts["count"] / n_members

            damage_probability_map = pd.merge(
                range_counts, building_geometry, on="building_id", how="left"
            )
            damage_probability_map = gpd.GeoDataFrame(
                damage_probability_map, geometry="geometry", crs=crs
            )

            output_path = (
                damage_prob_maps_folder
                / f"damage_prob_map_range{range_id}_forecast{date_time.isoformat()}.geoparquet"
            )
            damage_probability_map.to_parquet(output_path)

    def water_level_warning_strategy(
        self, date_time, prob_threshold=0.6, area_threshold=0.1, strategy_id=1
    ) -> None:
        """Implements the water level warning strategy based on flood probability maps.

        Args:
            date_time: The forecast date time for which to implement the warning strategy.
            prob_threshold: The probability threshold above which a warning is issued.
            area_threshold: The area threshold (percentage of area) above which a warning is issued.
            strategy_id: Identifier of the warning strategy (1 for water level ranges with measures).
        """
        # Get the range ids and initialize the warning_log
        range_ids = list(self.var.wlranges_and_measures.keys())
        warning_log = []

        # Create probability maps
        self.create_flood_probability_maps(strategy=strategy_id, date_time=date_time)

        # Load households and postal codes
        households = self.var.household_points.copy()
        postal_codes = self.postal_codes.copy()
        # Maybe load this as a global var (?) instead of loading it each time

        for range_id in range_ids:
            # Build path to probability map
            prob_map = Path(
                self.model.output_folder
                / "prob_maps"
                / f"forecast_{date_time.isoformat()}"
                / f"prob_map_range{range_id}_strategy{strategy_id}.zarr"
            )

            # Open the probability map
            prob_map = open_zarr(prob_map)
            affine = prob_map.rio.transform()
            prob_map = np.asarray(prob_map.values)

            # Get the pixel values for each postal code
            stats = zonal_stats(
                postal_codes,
                prob_map,
                affine=affine,
                raster_out=True,
                all_touched=True,
                nodata=np.nan,
            )

            # Iterate through each postal code and check how many pixels exceed the threshold
            for i, postalcode in enumerate(stats):
                pixel_values = postalcode["mini_raster_array"]
                postal_code = postal_codes.iloc[i]["postcode"]

                # Only get the values that are within the postal code
                postalcode_pixels = pixel_values[~pixel_values.mask]

                # Calculate the number of pixels with flood prob above the threshold
                n_above = np.sum(postalcode_pixels >= prob_threshold)

                # Calculate the total number of pixels within the postal code
                n_total = len(postalcode_pixels)

                if n_total == 0:
                    print(f"No valid pixels found for postal code {postal_code}")
                    continue
                else:
                    percentage = n_above / n_total

                if percentage >= area_threshold:
                    print(
                        f"Warning issued to postal code {postal_code} on {date_time.strftime('%d-%m-%Y T%H:%M:%S')} for range {range_id}: {percentage:.0%} of pixels > {prob_threshold}"
                    )

                    # Filter the affected households based on the postal code
                    affected_households = households[
                        households["postcode"] == postal_code
                    ]

                    # Get the measures and evacuation flag from the json dictionary to use in the warning communication function
                    measures = self.var.wlranges_and_measures[range_id]["measure"]
                    evacuate = self.var.wlranges_and_measures[range_id]["evacuate"]

                    # Communicate the warning to the target households
                    # This function should return the number of households that were warned
                    n_warned_households = self.warning_communication(
                        target_households=affected_households,
                        measures=measures,
                        evacuate=evacuate,
                        trigger="water_levels",
                    )

                    warning_log.append(
                        {
                            "date_time": date_time.isoformat(),
                            "postcode": postal_code,
                            "range": range_id,
                            "n_affected_households": len(affected_households),
                            "n_warned_households": n_warned_households,
                            "percentage_above_threshold": f"{percentage:.2f}",
                        }
                    )

        # Save the warning log to a csv file
        warnings_folder = self.model.output_folder / "warning_logs"
        warnings_folder.mkdir(exist_ok=True, parents=True)
        path = warnings_folder / f"warning_log_water_levels_{date_time.isoformat()}.csv"
        pd.DataFrame(warning_log).to_csv(path, index=False)

    def load_critical_infrastructure(self) -> None:
        """Load critical infrastructure elements (vulnerable and emergency facilities, energy substations) and assign them to postal codes."""
        # Load postal codes
        postal_codes = self.postal_codes.copy()

        # Get critical facilities (vulnerable and emergency) and update buildings with relevant attributes
        self.get_critical_facilities()

        # Assign critical facilities to postal codes
        critical_facilities = gpd.read_parquet(
            self.model.files["geom"]["assets/critical_facilities"]
        )
        self.assign_critical_facilities_to_postal_codes(
            critical_facilities, postal_codes
        )

        # Get energy substations and assign them to postal codes
        substations = gpd.read_parquet(
            self.model.files["geom"]["assets/energy_substations"]
        )
        self.assign_energy_substations_to_postal_codes(substations, postal_codes)

    def get_critical_facilities(self) -> None:
        """Extract critical infrastructure elements (vulnerable and emergency facilities) from OSM using the catchment polygon as boundary."""
        catchment_boundary = gpd.read_parquet(
            self.model.files["geom"]["catchment_boundary"]
        )

        # OSM needs a shapely geometry in EPSG:4326
        catchment_boundary = catchment_boundary.to_crs(epsg=4326)
        catchment_boundary = catchment_boundary.geometry.iloc[0]

        # Define the crs for the output data
        wanted_crs = self.model.config["hazards"]["floods"]["crs"]

        # Define the queries for vulnerable and emergency facilities
        # These queries are based on OSM tags, you can modify them as needed
        # OSMnx considers an AND statement across different tag keys, so we need to split queries and then combine them later
        queries = {
            "vulnerable_facilities_query": {
                "amenity": [
                    "hospital",
                    "school",
                    "kindergarten",
                    "nursing_home",
                    "childcare",
                ]
            },
            "emergency_facilities_query1": {"amenity": ["fire_station", "police"]},
            "emergency_facilities_query2": {"emergency": ["ambulance_station"]},
        }

        # Extract the wanted facilities from OSM using the queries
        gdf = {}
        for key, query in queries.items():
            gdf[key] = ox.features_from_polygon(catchment_boundary, query)

        # Combine emergency facilities from all queries
        all_critical_facilities = gpd.GeoDataFrame(
            pd.concat(
                [
                    gdf["emergency_facilities_query1"],
                    gdf["emergency_facilities_query2"],
                    gdf["vulnerable_facilities_query"],
                ],
                ignore_index=True,
            )
        )

        # Reproject the facilities to the wanted CRS and save them
        all_critical_facilities.insert(0, "id", all_critical_facilities.index + 1)
        all_critical_facilities.to_crs(wanted_crs, inplace=True)
        save_path = (
            self.model.input_folder
            / "geom"
            / "assets"
            / "critical_facilities.geoparquet"
        )
        all_critical_facilities.to_parquet(save_path)
        print(f"Loaded {len(all_critical_facilities)} critical facilities.")

        # Update buildings with critical infrastructure attributes
        buildings = self.update_buildings_w_critical_infrastructure(
            all_critical_facilities
        )

        # Save updated buildings with critical infrastructure attributes
        save_path = (
            self.model.input_folder
            / "geom"
            / "assets"
            / "buildings_with_critical_facilities.geoparquet"
        )
        buildings.to_parquet(save_path)

        # Update the buildings (global variable) for later use
        self.buildings = buildings

    def update_buildings_w_critical_infrastructure(
        self, critical_infrastructure
    ) -> gpd.GeoDataFrame:
        """Update buildings layer with critical infrastructure attributes via spatial intersection.

        Args:
            buildings: GeoDataFrame of buildings to be updated.
            critical_infrastructure: Iterable of GeoDataFrames representing different sets of
                critical infrastructure (e.g., vulnerable facilities, emergency facilities).

        Returns:
            Copy of buildings with updated attributes from critical infrastructure data where spatial intersections occurred.
        """
        buildings = self.buildings.copy()

        # Spatial join: find which facility features intersect which buildings
        joined = gpd.sjoin(
            buildings,
            critical_infrastructure,
            how="left",
            predicate="intersects",
            lsuffix="bld",
            rsuffix="fac",
        )

        # Take only the first match for each building
        # This is to avoid duplicating buildings if they intersect with multiple facilities
        joined = joined[~joined.index.duplicated(keep="first")]

        # Identify shared columns
        common_cols = buildings.columns.intersection(critical_infrastructure.columns)
        common_cols = [
            col for col in common_cols if col not in ("geometry", "index_right")
        ]

        # Replace only where there was a match in the column name
        for col in common_cols:
            col_fac = f"{col}_fac"
            if col_fac in joined.columns:
                buildings[col] = joined[col_fac].combine_first(buildings[col])

        return buildings

    def assign_energy_substations_to_postal_codes(
        self, substations, postal_codes
    ) -> None:
        """Assign energy substations to postal codes based on spatial proximity. Every postal code gets assigned to the nearest substation.

        Args:
            substations: GeoDataFrame of energy substations.
            postal_codes: GeoDataFrame of postal codes.
        """
        # Need to improve this with Thiessen polygons or similar
        postal_codes_with_substations = gpd.sjoin_nearest(
            postal_codes,
            substations[["fid", "geometry"]],
            how="left",
            distance_col="distance",
        )
        # Rename the fid_right column for clarity
        postal_codes_with_substations.rename(
            columns={"fid_right": "substation_id"},
            inplace=True,
        )

        # Save the postal codes with associated energy substations to a file
        path = (
            self.model.input_folder
            / "geom"
            / "assets"
            / "postal_codes_with_energy_substations.geoparquet"
        )
        postal_codes_with_substations.to_parquet(path)

    def assign_critical_facilities_to_postal_codes(
        self, critical_facilities, postal_codes
    ) -> None:
        """Assign critical facilities (vulnerable and emergency) to postal codes based on spatial intersection. Every facility gets assigned to the postal code it is located in.

        Args:
            critical_facilities: GeoDataFrame of critical facilities.
            postal_codes: GeoDataFrame of postal codes.
        """
        # Use the centroid of the critical facilities to assign them to postal codes
        critical_facilities_centroid = critical_facilities.copy()
        critical_facilities_centroid["geometry"] = (
            critical_facilities_centroid.geometry.centroid
        )

        # Spatial join to assign postal codes to critical facilities based on their centroid
        critical_facilities_with_postal_codes = gpd.sjoin(
            critical_facilities_centroid[
                ["id", "addr:city", "amenity", "name", "source", "geometry"]
            ],
            postal_codes[["postcode", "geometry"]],
            how="left",
            predicate="within",
        )
        critical_facilities_with_postal_codes.drop(
            columns=["index_right"], inplace=True
        )

        # Rename the id column for clarity and drop fid so it can save to gpkg
        critical_facilities_with_postal_codes = (
            critical_facilities_with_postal_codes.rename(columns={"id": "facility_id"})
        )

        # Save the critical facilities with postal codes to a file
        path = (
            self.model.input_folder
            / "geom"
            / "assets"
            / "critical_facilities_with_postal_codes.geoparquet"
        )
        critical_facilities_with_postal_codes.to_parquet(path)

    def critical_infrastructure_warning_strategy(self, date_time, prob_threshold=0.6):
        """This function implements an evacuation warning strategy based on critical infrastructure elements, such as energy substations, vulnerable and emergency facilities.

        Args:
            date_time: The forecast date time for which to implement the warning strategy.
            prob_threshold: The probability threshold above which a warning is issued.
        """
        # Get the household points, needed to issue warnings
        households = self.var.household_points.copy()

        # Load substations and critical facilities
        substations = gpd.read_parquet(
            self.model.files["geom"]["assets/energy_substations"]
        )
        critical_facilities = gpd.read_parquet(
            self.model.files["geom"]["assets/critical_facilities"]
        )

        # Load postal codes with associated substations and critical facilities
        path = self.model.input_folder / "geom" / "assets"
        postal_codes_with_substations = gpd.read_parquet(
            path / "postal_codes_with_energy_substations.geoparquet"
        )
        critical_facilities_with_postal_codes = gpd.read_parquet(
            path / "critical_facilities_with_postal_codes.geoparquet"
        )

        ## For energy substations:
        # The strategy id is used in the create_flood_probability_maps function to define the right water level range, so it makes sure you get the right probability map for that specific strategy
        # strategy_id = 2 means wl_range > 30 cm for energy substations
        strategy_id = 2

        # Create flood probability maps associated to the critical hit of energy substations
        # Need to give the number (id) of strategy as argument
        self.create_flood_probability_maps(strategy=strategy_id, date_time=date_time)

        # Get the probability map for the specific day and strategy
        prob_energy_hit_path = Path(
            self.model.output_folder
            / "prob_maps"
            / f"forecast_{date_time.isoformat()}"
            / f"prob_map_range1_strategy{strategy_id}.zarr"
        )

        # Open the probability map
        prob_map = open_zarr(prob_energy_hit_path)
        affine = prob_map.rio.transform()
        prob_array = np.asarray(prob_map.values)

        # Sample the probability map at the substations locations
        sampled_probs = point_query(
            substations, prob_array, affine=affine, interpolate="nearest"
        )
        substations["probability"] = sampled_probs

        # Filter substations that have a flood hit probability > threshold
        critical_hits_energy = substations[substations["probability"] >= prob_threshold]

        # Create an empty list to store the postcodes
        affected_postcodes_energy = []

        # If there are critical hits, issue warnings
        if not critical_hits_energy.empty:
            print(f"Critical hits for energy substations: {len(critical_hits_energy)}")

            # Get the postcodes that will be affected by the critical hits of energy substations
            affected_postcodes_energy = postal_codes_with_substations[
                postal_codes_with_substations["substation_id"].isin(
                    critical_hits_energy["fid"]
                )
            ]["postcode"].unique()

        ## For vulnerable and emergency facilities:
        # strategy_id = 3 means wl_range > 10 cm for vulnerable and emergency facilities (flooded or not)
        strategy_id = 3

        # Create flood probability map for vulnerable and emergency facilities
        self.create_flood_probability_maps(strategy=strategy_id, date_time=date_time)

        # Get the probability map for the specific day and strategy
        prob_critical_facilities_hit_path = Path(
            self.model.output_folder
            / "prob_maps"
            / f"forecast_{date_time.isoformat()}"
            / f"prob_map_range1_strategy{strategy_id}.zarr"
        )

        # Open the probability map
        prob_map = open_zarr(prob_critical_facilities_hit_path)
        affine = prob_map.rio.transform()
        prob_array = np.asarray(prob_map.values)

        # Sample the probability map at the facilities locations using their centroid (can be improved later to use whole area of the polygon)
        critical_facilities = critical_facilities.copy()

        sampled_probs = point_query(
            critical_facilities.geometry.centroid,
            prob_array,
            affine=affine,
            interpolate="nearest",
        )
        critical_facilities["probability"] = sampled_probs

        # Filter facilities that have a flood hit probability > threshold
        critical_hits_facilities = critical_facilities[
            critical_facilities["probability"] >= prob_threshold
        ]
        # Create an empty list to store the postcodes
        affected_postcodes_facilities = []

        # If there are critical hits, issue warnings
        if not critical_hits_facilities.empty:
            print(
                f"Critical hits for vulnerable/emergency facilities: {len(critical_hits_facilities)}"
            )

            # Get the postcodes that will be affected by the critical hits of facilities
            affected_postcodes_facilities = critical_facilities_with_postal_codes[
                critical_facilities_with_postal_codes["facility_id"].isin(
                    critical_hits_facilities["id"]
                )
            ]["postcode"].unique()

        # Function to keep track of what triggered the warning for each postal code
        def trigger_label(postcode):
            e = postcode in affected_postcodes_energy
            f = postcode in affected_postcodes_facilities
            if e and f:
                return "energy_and_facilities"
            elif e:
                return "energy"
            elif f:
                return "facilities"

        # Combine affected_postcodes from both strategies and remove duplicates
        affected_postcodes = np.unique(
            np.concatenate(
                (affected_postcodes_energy, affected_postcodes_facilities), axis=0
            )
        )

        # Create an empty log to store the warnings
        warning_log = []

        # Issue warnings to the households in the affected postcodes
        for postcode in affected_postcodes:
            affected_households = households[households["postcode"] == postcode]
            n_warned_households = self.warning_communication(
                target_households=affected_households,
                measures=set(),
                evacuate=True,
                trigger="critical_infrastructure",
            )
            trigger = trigger_label(postcode)

            print(
                f"Evacuation warning issued to postal code {postcode} on {date_time.isoformat()} (trigger: {trigger})"
            )
            warning_log.append(
                {
                    "date_time": date_time.isoformat(),
                    "postcode": postcode,
                    "n_warned_households": n_warned_households,
                    "trigger": trigger,
                }
            )

        # Save warning log
        path = (
            self.model.output_folder
            / "warning_logs"
            / f"warning_log_critical_infrastructure_{date_time.isoformat()}.csv"
        )
        pd.DataFrame(warning_log).to_csv(path, index=False)

    def warning_communication(
        self,
        target_households: gpd.GeoDataFrame,
        measures: set[str],
        evacuate: bool,
        trigger: str,
        communication_efficiency: float = 0.35,
        lt_threshold_evacuation: int = 48,
    ) -> int:
        """Send warnings to a subset of target households according to communication_efficiency.

        Makes sure to send a single message and allows only upward escalation:
        none (0) -> measures (1) -> evacuate (2)
        Evacuation warning only sent if evacuate is True and lead_time <= 48h.

        Args:
            target_households: GeoDataFrame of household points targeted by the warning, must
                contain a 'pointid' column with the household index.
            measures: Set of recommended protective measures to communicate (strings).
            evacuate: Whether evacuation should be advised for this warning.
            trigger: Identifier of the trigger that initiated the warning.
            communication_efficiency: Fraction (0-1) of targeted households that can be reached.
            lt_threshold_evacuation: Lead time threshold (hours) below which evacuation warnings
                are allowed.

        Returns:
            int: Number of households that were successfully warned.
        """
        print("Running the warning communication for households...")

        # Get the number of target households
        n_target_households = len(target_households)
        if n_target_households == 0:
            print("No target households to warn.")
            return 0

        # Based on communication efficiency, get household indices of those who can receive the warning (randomly selected)
        n_feasible_warnings = int(n_target_households * communication_efficiency)
        if n_feasible_warnings == 0:
            print(
                "Based on the communication efficiency, no warning will reach households."
            )
            return 0

        rng = np.random.default_rng(42)  # Using a fixed seed for reproducibility
        position_indices = rng.choice(
            n_target_households, n_feasible_warnings, replace=False
        )
        selected_households = target_households.iloc[position_indices]

        # Get lead time in hours
        lead_time = self.compute_lead_time()
        print(f"Lead time for warning: {lead_time:.0f} hours")

        # Helper function to pick the measures to recommend based on lead time
        def pick_recommendations(
            available_measures: set[str], evacuate: bool, lead_time: float
        ) -> list[str]:
            """
            Decide which recommendations to include in the warning based on the lead time available.

            Args:
                available_measures (set[str]): Set of possible in-place measures to recommend.
                evacuate (bool): Whether evacuation is requested.
                lead_time (float): Lead time available in hours.

            Returns:
                chosen (list[str]): List of measures to recommend.
            """
            # Get implementation times for measures
            implementation_times = self.var.implementation_times

            # Sort the measures by their implementation times and alphabetically
            sorted_inplace_measures_per_time = sorted(
                available_measures,
                key=lambda measure: (implementation_times[measure], measure),
            )

            # Get evacuation time
            evac_time = implementation_times["evacuate"]

            # Non-evacuation case
            # If all measures fit in the lead time, return all
            if not evacuate:
                total = sum(
                    implementation_times[measure]
                    for measure in sorted_inplace_measures_per_time
                )
                if lead_time >= total:
                    return sorted_inplace_measures_per_time

                else:
                    # If not, pick as many measures as possible within the lead time
                    chosen_measures = []
                    used_time = 0
                    for measure in sorted_inplace_measures_per_time:
                        imp_time = implementation_times[measure]
                        if used_time + imp_time <= lead_time:
                            chosen_measures.append(measure)
                            used_time += imp_time
                    return chosen_measures
            else:
                # Evacuation case
                # If there is no time for evacuation, nothing to recommend
                if evac_time > lead_time:
                    return []
                else:
                    # If there is time for evacuation, check if any in-place measures fit as well
                    chosen_measures = ["evacuate"]
                    used_time = evac_time
                    for measure in sorted_inplace_measures_per_time:
                        imp_time = implementation_times[measure]
                        if used_time + imp_time <= lead_time:
                            chosen_measures.append(measure)
                            used_time += imp_time

                    return chosen_measures

        # Pick the measures to recommend based on lead time
        recommended_measures = pick_recommendations(measures, evacuate, lead_time)

        # Policy check for evacuation (only recommend it if lead time <= threshold)
        evac_feasible = "evacuate" in recommended_measures
        evac_policy = lead_time <= lt_threshold_evacuation
        if evac_feasible and not evac_policy:
            recommended_measures.remove("evacuate")
            evac_feasible = False

        # Determine the desired level of warning (0 = no warning, 1 = measures, 2 = evacuate)
        desired_level = 2 if evac_feasible else (1 if recommended_measures else 0)

        if desired_level == 0:
            return 0

        # Get possible measures and triggers (this is a list of all possible measures, not the recommended measures given by the warning strategies)
        # Used only to make sure the indices are correct when updating the arrays (self.var.recommended_measures, self.var.warning_trigger)
        possible_measures_to_recommend = self.var.possible_measures
        possible_warning_triggers = self.var.possible_warning_triggers

        n_warned_households = 0
        for _, row in selected_households.iterrows():
            household_id = row["pointid"]

            # Skip already evacuated
            if self.var.evacuated[household_id] == 1:
                continue

            # Get current warning level
            current_level = int(self.var.warning_level[household_id])

            # Only send a warning if the desired level is higher than current level
            if desired_level > current_level:
                # For every measure in the recommended measures, get the corresponding index and set the right column to True to store it
                for measure in recommended_measures:
                    measure_idx = possible_measures_to_recommend.index(measure)
                    self.var.recommended_measures[household_id, measure_idx] = True
            else:
                continue

            # Mark warning level and reached status
            self.var.warning_level[household_id] = desired_level
            self.var.warning_reached[household_id] = 1

            # Mark the trigger
            trigger_idx = possible_warning_triggers.index(trigger)
            self.var.warning_trigger[household_id, trigger_idx] = True
            n_warned_households += 1

        print(f"Warning targeted to reach {n_target_households} households")
        print(f"Warning reached {n_warned_households} households")

        return n_warned_households

    def compute_lead_time(self) -> float:
        """Compute lead time in hours based on forecast start time and current model time.

        Returns:
            float: Lead time in hours.
        """
        start_time = self.model.config["hazards"]["floods"]["events"][0]["start_time"]
        current_time = self.model.current_time
        lead_time = (start_time - current_time).total_seconds() / 3600
        lead_time = max(lead_time, 0)  # Ensure non-negative lead time
        return lead_time

    def household_decision_making(self, date_time, responsive_ratio=0.7) -> None:
        """Simulate household emergency response decisions based on warnings and lead time.

        Args:
            date_time: The forecast date time for which to run the decision-making.
            responsive_ratio: Threshold for household responsiveness (0-1). Households with
                response_probability below this value are considered responsive and will
                act on warnings.
        """
        print("Running emergency response decision-making for households...")

        # Get lead time in hours
        lead_time = self.compute_lead_time()

        # Filter households that did not evacuate, were warned and are responsive
        not_evacuated_ids = self.var.evacuated == 0
        warned_ids = self.var.warning_reached == 1
        responsive_ids = self.var.response_probability < responsive_ratio

        # Combine the filters and apply it to household_points
        eligible_ids = np.asarray(warned_ids & not_evacuated_ids & responsive_ids)
        eligible_households = self.var.household_points.loc[eligible_ids]

        # Get the list of possible actions for eligible households
        # (this is a list of all possible actions, not the recommended actions given by the warning strategies)
        possible_actions = self.var.possible_measures
        evac_idx = possible_actions.index("evacuate")

        # Initialize an empty list to log actions taken
        actions_log = []

        # For every eligible household, do the recommended measures in the communicated warning
        for household_id, _ in eligible_households.iterrows():
            # For measure in recommended measures, change it to true in the actions_taken array
            self.var.actions_taken[household_id] = self.var.recommended_measures[
                household_id
            ].copy()

            # If evacuation is among the actions taken, mark household as evacuated
            if self.var.actions_taken[household_id, evac_idx]:
                self.var.evacuated[household_id] = 1

            # Log the actions taken
            actions = []
            for i, action in enumerate(possible_actions):
                if self.var.actions_taken[household_id, i]:
                    actions.append(action)

            actions_log.append(
                {
                    "lead_time": lead_time,
                    "date_time": date_time.isoformat(),
                    "postal_code": self.var.household_points.loc[
                        household_id, "postcode"
                    ],
                    "household_id": household_id,
                    "actions": actions,
                }
            )

        # Save actions log
        actions_log_folder = self.model.output_folder / "actions_logs"
        actions_log_folder.mkdir(exist_ok=True, parents=True)
        path = actions_log_folder / f"actions_log_{date_time.isoformat()}.csv"
        pd.DataFrame(actions_log).to_csv(path, index=False)

    def decide_household_strategy(self) -> None:
        """This function calculates the utility of adapting to flood risk for each household and decides whether to adapt or not."""
        # update risk perceptions
        self.update_risk_perceptions()

        # calculate damages for adapting and not adapting households based on building footprints
        damages_do_not_adapt, damages_adapt = self.calculate_building_flood_damages()

        # calculate expected utilities
        EU_adapt = self.decision_module.calcEU_adapt_flood(
            geom_id="NoID",
            n_agents=self.n,
            wealth=self.var.wealth.data,
            income=self.var.income.data,
            expendature_cap=1,
            amenity_value=self.var.amenity_value.data,
            amenity_weight=1,
            risk_perception=self.var.risk_perception.data,
            expected_damages_adapt=damages_adapt,
            adaptation_costs=self.var.adaptation_costs.data,
            time_adapted=self.var.time_adapted.data,
            loan_duration=20,
            p_floods=1 / self.return_periods,
            T=35,
            r=0.03,
            sigma=1,
        )

        EU_do_not_adapt = self.decision_module.calcEU_do_nothing_flood(
            geom_id="NoID",
            n_agents=self.n,
            wealth=self.var.wealth.data,
            income=self.var.income.data,
            expendature_cap=1,
            amenity_value=self.var.amenity_value.data,
            amenity_weight=1,
            risk_perception=self.var.risk_perception.data,
            expected_damages=damages_do_not_adapt,
            adapted=self.var.adapted.data,
            p_floods=1 / self.return_periods,
            T=35,
            r=0.03,
            sigma=1,
        )

        # execute strategy
        household_adapting = np.where(EU_adapt > EU_do_not_adapt)[0]
        self.var.adapted[household_adapting] = 1
        self.var.time_adapted[household_adapting] += 1

        # update column in buildings
        self.update_building_adaptation_status(household_adapting)

        # print percentage of households that adapted
        print(f"N households that adapted: {len(household_adapting)}")

    def load_objects(self) -> None:
        """Load buildings, roads, and rail geometries from model files."""
        # Load buildings
        self.buildings = gpd.read_parquet(
            self.model.files["geom"]["assets/open_building_map"]
        )
        self.buildings["object_type"] = (
            "building_unprotected"  # before it was "building_structure"
        )
        self.buildings_centroid = gpd.GeoDataFrame(geometry=self.buildings.centroid)
        self.buildings_centroid["object_type"] = (
            "building_unprotected"  # before it was "building_content"
        )

        # Load roads
        self.roads = gpd.read_parquet(self.model.files["geom"]["assets/roads"]).rename(
            columns={"highway": "object_type"}
        )

        # Load rail
        self.rail = gpd.read_parquet(self.model.files["geom"]["assets/rails"])
        self.rail["object_type"] = "rail"

        # Load postal codes -- maybe need to move it to another function? (not really an object)
        self.postal_codes = gpd.read_parquet(self.model.files["geom"]["postal_codes"])

    def load_max_damage_values(self) -> None:
        """Load maximum damage values from model files and store them in the model variables."""
        # Load maximum damages
        self.var.max_dam_buildings_structure = float(
            load_dict(
                self.model.files["dict"][
                    "damage_parameters/flood/buildings/structure/maximum_damage"
                ]
            )["maximum_damage"]
        )
        self.buildings["maximum_damage_m2"] = self.var.max_dam_buildings_structure

        max_dam_buildings_content = load_dict(
            self.model.files["dict"][
                "damage_parameters/flood/buildings/content/maximum_damage"
            ]
        )
        self.var.max_dam_buildings_content = float(
            max_dam_buildings_content["maximum_damage"]
        )
        self.buildings_centroid["maximum_damage"] = self.var.max_dam_buildings_content

        self.var.max_dam_rail = float(
            load_dict(
                self.model.files["dict"][
                    "damage_parameters/flood/rail/main/maximum_damage"
                ]
            )["maximum_damage"]
        )
        self.rail["maximum_damage_m"] = self.var.max_dam_rail

        max_dam_road_m: dict[str, float] = {}
        road_types = [
            (
                "residential",
                "damage_parameters/flood/road/residential/maximum_damage",
            ),
            (
                "unclassified",
                "damage_parameters/flood/road/unclassified/maximum_damage",
            ),
            ("tertiary", "damage_parameters/flood/road/tertiary/maximum_damage"),
            ("primary", "damage_parameters/flood/road/primary/maximum_damage"),
            (
                "primary_link",
                "damage_parameters/flood/road/primary_link/maximum_damage",
            ),
            ("secondary", "damage_parameters/flood/road/secondary/maximum_damage"),
            (
                "secondary_link",
                "damage_parameters/flood/road/secondary_link/maximum_damage",
            ),
            ("motorway", "damage_parameters/flood/road/motorway/maximum_damage"),
            (
                "motorway_link",
                "damage_parameters/flood/road/motorway_link/maximum_damage",
            ),
            ("trunk", "damage_parameters/flood/road/trunk/maximum_damage"),
            ("trunk_link", "damage_parameters/flood/road/trunk_link/maximum_damage"),
        ]

        for road_type, path in road_types:
            max_dam_road_m[road_type] = load_dict(self.model.files["dict"][path])[
                "maximum_damage"
            ]

        self.roads["maximum_damage_m"] = self.roads["object_type"].map(max_dam_road_m)

        self.var.max_dam_forest_m2 = float(
            load_dict(
                self.model.files["dict"][
                    "damage_parameters/flood/land_use/forest/maximum_damage"
                ]
            )["maximum_damage"]
        )

        self.var.max_dam_agriculture_m2 = float(
            load_dict(
                self.model.files["dict"][
                    "damage_parameters/flood/land_use/agriculture/maximum_damage"
                ]
            )["maximum_damage"]
        )

    def load_damage_curves(self) -> None:
        """Load damage curves from model files and store them in the model variables."""
        # Load vulnerability curves [look into these curves, some only max out at 0.5 damage ratio]
        road_curves = []
        road_types = [
            ("residential", "damage_parameters/flood/road/residential/curve"),
            ("unclassified", "damage_parameters/flood/road/unclassified/curve"),
            ("tertiary", "damage_parameters/flood/road/tertiary/curve"),
            ("tertiary_link", "damage_parameters/flood/road/tertiary_link/curve"),
            ("primary", "damage_parameters/flood/road/primary/curve"),
            ("primary_link", "damage_parameters/flood/road/primary_link/curve"),
            ("secondary", "damage_parameters/flood/road/secondary/curve"),
            ("secondary_link", "damage_parameters/flood/road/secondary_link/curve"),
            ("motorway", "damage_parameters/flood/road/motorway/curve"),
            ("motorway_link", "damage_parameters/flood/road/motorway_link/curve"),
            ("trunk", "damage_parameters/flood/road/trunk/curve"),
            ("trunk_link", "damage_parameters/flood/road/trunk_link/curve"),
        ]

        severity_column = None
        for road_type, path in road_types:
            df = pd.read_parquet(self.model.files["table"][path])

            if severity_column is None:
                severity_column = df["severity"]

            df = df.rename(columns={"damage_ratio": road_type})

            road_curves.append(df[[road_type]])

        self.var.road_curves = pd.concat([severity_column] + road_curves, axis=1)
        self.var.road_curves.set_index("severity", inplace=True)

        self.var.forest_curve = pd.read_parquet(
            self.model.files["table"]["damage_parameters/flood/land_use/forest/curve"]
        )
        self.var.forest_curve.set_index("severity", inplace=True)
        self.var.forest_curve = self.var.forest_curve.rename(
            columns={"damage_ratio": "forest"}
        )
        self.var.agriculture_curve = pd.read_parquet(
            self.model.files["table"][
                "damage_parameters/flood/land_use/agriculture/curve"
            ]
        )
        self.var.agriculture_curve.set_index("severity", inplace=True)
        self.var.agriculture_curve = self.var.agriculture_curve.rename(
            columns={"damage_ratio": "agriculture"}
        )

        self.buildings_structure_curve = pd.read_parquet(
            self.model.files["table"][
                "damage_parameters/flood/buildings/structure/curve"
            ]
        )
        self.buildings_structure_curve.set_index("severity", inplace=True)
        self.buildings_structure_curve = self.buildings_structure_curve.rename(
            columns={"damage_ratio": "building_unprotected"}
        )

        # Need to adjust the vulnerability curves
        # create another column (curve) in the buildings structure curve for
        # protected buildings with sandbags
        self.buildings_structure_curve["building_with_sandbags"] = (
            self.buildings_structure_curve["building_unprotected"] * 0.85
        )

        # create another column (curve) in the buildings structure curve for
        # protected buildings with elevated possessions -- no effect on structure
        self.buildings_structure_curve["building_elevated_possessions"] = (
            self.buildings_structure_curve["building_unprotected"]
        )

        # create another column (curve) in the buildings structure curve for
        # protected buildings with both sandbags and elevated possessions -- only sandbags have an effect on structure
        self.buildings_structure_curve["building_all_forecast_based"] = (
            self.buildings_structure_curve["building_with_sandbags"]
        )

        # create another column (curve) in the buildings structure curve for flood-proofed buildings
        self.buildings_structure_curve["building_flood_proofed"] = (
            self.buildings_structure_curve["building_unprotected"] * 0.85
        )
        self.buildings_structure_curve["building_flood_proofed"].loc[0:1] = 0.0

        self.buildings_content_curve = pd.read_parquet(
            self.model.files["table"]["damage_parameters/flood/buildings/content/curve"]
        )
        self.buildings_content_curve.set_index("severity", inplace=True)
        self.buildings_content_curve = self.buildings_content_curve.rename(
            columns={"damage_ratio": "building_unprotected"}
        )

        # create another column (curve) in the buildings content curve for protected buildings
        self.buildings_content_curve["building_protected"] = (
            self.buildings_content_curve["building_unprotected"] * 0.7
        )

        # need to adjust the vulnerability curves
        # create another column (curve) in the buildings content curve for
        # protected buildings with sandbags
        self.buildings_content_curve["building_with_sandbags"] = (
            self.buildings_content_curve["building_unprotected"] * 0.85
        )

        # create another column (curve) in the buildings content curve for
        # protected buildings with elevated possessions
        self.buildings_content_curve["building_elevated_possessions"] = (
            self.buildings_content_curve["building_unprotected"] * 0.85
        )

        # create another column (curve) in the buildings content curve for
        # protected buildings with both sandbags and elevated possessions
        self.buildings_content_curve["building_all_forecast_based"] = (
            self.buildings_content_curve["building_unprotected"] * 0.85
        )

        # create damage curves for adaptation
        buildings_content_curve_adapted = self.buildings_content_curve.copy()
        buildings_content_curve_adapted.loc[0:1] = (
            0  # assuming zero damages untill 1m water depth
        )
        buildings_content_curve_adapted.loc[1:] *= (
            0.8  # assuming 80% damages above 1m water depth
        )
        self.buildings_content_curve_adapted = buildings_content_curve_adapted

        self.var.rail_curve = pd.read_parquet(
            self.model.files["table"]["damage_parameters/flood/rail/main/curve"]
        )
        self.var.rail_curve.set_index("severity", inplace=True)
        self.var.rail_curve = self.var.rail_curve.rename(
            columns={"damage_ratio": "rail"}
        )

    def load_wlranges_and_measures(self):
        """Loads the water level ranges and appropriate measures, and the implementation times for measures."""
        with open(self.model.files["dict"]["measures/implementation_times"], "r") as f:
            self.var.implementation_times = json.load(f)

        with open(self.model.files["dict"]["measures/wl_ranges"], "r") as f:
            wlranges_and_measures = json.load(f)
            # convert the keys (range ids) to integers and store them in a new dictionary
            self.var.wlranges_and_measures = {
                int(key): value for key, value in wlranges_and_measures.items()
            }

    def create_damage_interpolators(self) -> None:
        # create interpolation function for damage curves [interpolation objects cannot be stored in bucket]
        self.buildings_content_curve_interpolator = interpolate.interp1d(
            x=self.buildings_content_curve.index,
            y=self.buildings_content_curve["building_unprotected"],
            # fill_value="extrapolate",
        )
        self.buildings_content_curve_adapted_interpolator = interpolate.interp1d(
            x=self.buildings_content_curve_adapted.index,
            y=self.buildings_content_curve_adapted["building_unprotected"],
            # fill_value="extrapolate",
        )

    def spinup(self) -> None:
        """This function runs the spin-up process for the household agents."""
        self.construct_income_distribution()
        self.assign_household_attributes()
        if self.config["warning_response"]:
            self.change_household_locations()  # ideally this should be done in the setup_population when building the model

    def assign_damages_to_agents(
        self, agent_df: pd.DataFrame, buildings_with_damages: pd.DataFrame
    ) -> tuple[np.ndarray, np.ndarray]:
        """This function assigns the building damages calculated by the vector scanner to the corresponding households.

        Args:
            agent_df: Pandas dataframe that contains the open building map building id assigned to each agent.
            buildings_with_damages: Pandas dataframe constructed by the vector scanner that contains the damages for each building.
        Returns:
            Tuple[np.ndarray, np.ndarray]: A tuple containing damage arrays for (unprotected buildings, flood-proofed buildings).
        """
        merged = agent_df.merge(
            buildings_with_damages.rename(columns={"id": "building_id_of_household"}),
            on="building_id_of_household",
            how="left",
        ).fillna(0)
        damages_do_not_adapt = merged["damages"].to_numpy()
        damages_adapt = merged["damages_flood_proofed"].to_numpy()

        return damages_do_not_adapt, damages_adapt

    def calculate_building_flood_damages(
        self, verbose: bool = False
    ) -> tuple[np.ndarray, np.ndarray]:
        """This function calculates the flood damages for the households in the model.

        It iterates over the return periods and calculates the damages for each household
        based on the flood maps and the building footprints.

        Args:
            verbose: Verbosity flag.
        Returns:
            Tuple[np.ndarray, np.ndarray]: A tuple containing the damage arrays for unprotected and protected buildings.
        """
        damages_do_not_adapt = np.zeros((self.return_periods.size, self.n), np.float32)
        damages_adapt = np.zeros((self.return_periods.size, self.n), np.float32)

        buildings: gpd.GeoDataFrame = self.buildings.copy().to_crs(
            self.flood_maps[self.return_periods[0]].rio.crs
        )

        # create a pandas data array for assigning damage to the agents:
        agent_df = pd.DataFrame(
            {"building_id_of_household": self.var.building_id_of_household}
        )

        # subset building to those exposed to flooding
        buildings = buildings[buildings["flooded"]]
        for i, return_period in enumerate(self.return_periods):
            flood_map: xr.DataArray = self.flood_maps[return_period]

            building_multicurve = buildings.copy()
            multi_curves = {
                "damages": self.buildings_structure_curve["building_unprotected"],
                "damages_flood_proofed": self.buildings_structure_curve[
                    "building_flood_proofed"
                ],
            }
            damage_buildings: pd.Series = VectorScannerMultiCurves(
                features=building_multicurve.rename(
                    columns={"maximum_damage_m2": "maximum_damage"}
                ),
                hazard=flood_map,
                multi_curves=multi_curves,
            )
            building_multicurve = pd.concat(
                [building_multicurve, damage_buildings], axis=1
            )[["id", "damages", "damages_flood_proofed"]]
            # merged["damage"] is aligned with agents
            damages_do_not_adapt[i], damages_adapt[i] = self.assign_damages_to_agents(
                agent_df,
                building_multicurve,
            )
            if verbose:
                print(
                    f"Damages rp{return_period}: {round(damages_do_not_adapt[i].sum() / 1e6)} million"
                )
                print(
                    f"Damages adapt rp{return_period}: {round(damages_adapt[i].sum() / 1e6)} million"
                )
        return damages_do_not_adapt, damages_adapt

    def update_households_gdf(self, date_time) -> None:
        """This function merges the global variables related to warnings to the households geodataframe for visualization purposes.

        Args:
            date_time: The forecast date time for which to update the households geodataframe.
        """
        household_points: gpd.GeoDataFrame = self.var.household_points.copy()

        action_maps_folder: Path = self.model.output_folder / "action_maps"
        action_maps_folder.mkdir(parents=True, exist_ok=True)

        global_vars = [
            "warning_reached",
            "warning_level",
            "response_probability",
            "evacuated",
            "recommended_measures",
            "warning_trigger",
            "actions_taken",
        ]

        # make sure household points and global variables have the same length
        for global_var in global_vars:
            global_array = getattr(self.var, global_var)
            assert len(household_points) == global_array.shape[0], (
                f"The size of household points and {global_var} do not match"
            )

        # add columns in the household points geodataframe
        for name in [
            "warning_reached",
            "warning_level",
            "response_probability",
            "evacuated",
        ]:
            household_points[name] = getattr(self.var, name)

        warning_triggers = self.var.possible_warning_triggers
        for i, _ in enumerate(warning_triggers):
            if warning_triggers[i] == "water_levels":
                household_points["trig_w_levels"] = self.var.warning_trigger[:, i]
            if warning_triggers[i] == "critical_infrastructure":
                household_points["trig_crit_infra"] = self.var.warning_trigger[:, i]

        possible_measures_to_recommend = self.var.possible_measures
        for i, measure in enumerate(possible_measures_to_recommend):
            if measure == "sandbags":
                household_points["recom_sandbags"] = self.var.recommended_measures[:, i]
            if measure == "elevate possessions":
                household_points["recom_elev_possessions"] = (
                    self.var.recommended_measures[:, i]
                )
            if measure == "evacuate":
                household_points["recom_evacuate"] = self.var.recommended_measures[:, i]

        possible_actions = self.var.possible_measures
        for i, action in enumerate(possible_actions):
            if action == "sandbags":
                household_points["sandbags"] = self.var.actions_taken[:, i]
            if action == "elevate possessions":
                household_points["elevated_possessions"] = self.var.actions_taken[:, i]

        household_points.to_parquet(
            self.model.output_folder
            / "action_maps"
            / f"households_with_warning_parameters_{date_time.isoformat()}.geoparquet"
        )

    def flood(self, flood_depth: xr.DataArray) -> float:
        """This function computes the damages for the assets and land use types in the model.

        Args:
            flood_depth: The flood map containing water levels for the flood event [m].

        Returns:
            The total flood damages for the event for all assets and land use types.

        """
        flood_depth: xr.DataArray = flood_depth.compute()
        # flood_map = flood_map.chunk({"x": 100, "y": 1000})

        buildings: gpd.GeoDataFrame = self.buildings.copy().to_crs(flood_depth.rio.crs)
        household_points: gpd.GeoDataFrame = self.var.household_points.copy().to_crs(
            flood_depth.rio.crs
        )

        if self.model.config["agent_settings"]["households"]["warning_response"]:
            # make sure household points and actions taken have the same length
            assert len(household_points) == self.var.actions_taken.shape[0]

            # add columns for protective actions
            household_points["sandbags"] = False
            household_points["elevated_possessions"] = False

            # mark households that took protective actions
            household_points.loc[
                np.asarray(self.var.actions_taken)[:, 0] == 1, "elevated_possessions"
            ] = True
            household_points.loc[
                np.asarray(self.var.actions_taken)[:, 1] == 1, "sandbags"
            ] = True

            # spatial join to get household attributes to buildings
            buildings: gpd.GeoDataFrame = gpd.sjoin_nearest(
                buildings, household_points, how="left", exclusive=True
            )

            # Assign object types for buildings based on protective measures taken
            buildings["object_type"] = "building_unprotected"  # reset
            buildings.loc[buildings["elevated_possessions"], "object_type"] = (
                "building_elevated_possessions"
            )
            buildings.loc[buildings["sandbags"], "object_type"] = (
                "building_with_sandbags"
            )
            buildings.loc[
                buildings["elevated_possessions"] & buildings["sandbags"], "object_type"
            ] = "building_all_forecast_based"
            # Need to move the update of the actions takens by households to outside the flood function

            # Save the buildings with actions taken
            buildings.to_parquet(
                self.model.output_folder
                / "action_maps"
                / "buildings_with_protective_measures.geoparquet"
            )

            # Assign object types for buildings centroid based on protective measures taken
            buildings_centroid = household_points.to_crs(flood_depth.rio.crs)
            buildings_centroid["object_type"] = np.select(
                [
                    (
                        buildings_centroid["elevated_possessions"]
                        & buildings_centroid["sandbags"]
                    ),
                    buildings_centroid["elevated_possessions"],
                    buildings_centroid["sandbags"],
                ],
                [
                    "building_all_forecast_based",
                    "building_elevated_possessions",
                    "building_with_sandbags",
                ],
                default="building_unprotected",
            )
            buildings_centroid["maximum_damage"] = self.var.max_dam_buildings_content

        else:
            buildings["object_type"] = "building_unprotected"
            buildings.loc[buildings["protect_building"], "object_type"] = (
                "building_protected"
            )

            buildings_centroid = household_points.to_crs(flood_depth.rio.crs)
            buildings_centroid["object_type"] = buildings_centroid[
                "protect_building"
            ].apply(lambda x: "building_protected" if x else "building_unprotected")
            buildings_centroid["maximum_damage"] = self.var.max_dam_buildings_content

        # Create the folder to save damage maps if it doesn't exist
        damage_folder: Path = self.model.output_folder / "damage_maps"
        damage_folder.mkdir(parents=True, exist_ok=True)

        damages_buildings_content = VectorScanner(
            features=buildings_centroid,
            hazard=flood_depth,
            vulnerability_curves=self.buildings_content_curve,
        )

        total_damages_content = damages_buildings_content.sum()

        # save it to a gpkg file
        gdf_content = buildings_centroid.copy()
        gdf_content["damage"] = damages_buildings_content
        category_name: str = "buildings_content"
        filename: str = f"damage_map_{category_name}.gpkg"
        gdf_content.to_file(damage_folder / filename, driver="GPKG")

        print(f"damages to building content are: {total_damages_content}")

        # Compute damages for buildings structure
        damages_buildings_structure: pd.Series = VectorScanner(
            features=buildings.rename(columns={"maximum_damage_m2": "maximum_damage"}),
            hazard=flood_depth,
            vulnerability_curves=self.buildings_structure_curve,
        )

        total_damage_structure = damages_buildings_structure.sum()

        print(f"damages to building structure are: {total_damage_structure}")

        # save it to a gpkg file
        gdf_structure = buildings.copy()
        gdf_structure["damage"] = damages_buildings_structure
        category_name: str = "buildings_structure"
        filename: str = f"damage_map_{category_name}.gpkg"
        gdf_structure.to_file(damage_folder / filename, driver="GPKG")

        print(
            f"Total damages to buildings are: {total_damages_content + total_damage_structure}"
        )

        agriculture = from_landuse_raster_to_polygon(
            self.HRU.decompress(self.HRU.var.land_owners != -1),
            self.HRU.transform,
            self.model.crs,
        )
        agriculture["object_type"] = "agriculture"
        agriculture["maximum_damage"] = self.var.max_dam_agriculture_m2

        agriculture = agriculture.to_crs(flood_depth.rio.crs)

        damages_agriculture = VectorScanner(
            features=agriculture,
            hazard=flood_depth,
            vulnerability_curves=self.var.agriculture_curve,
        )
        total_damages_agriculture = damages_agriculture.sum()
        print(f"damages to agriculture are: {total_damages_agriculture}")

        # Load landuse and make turn into polygons
        forest = from_landuse_raster_to_polygon(
            self.HRU.decompress(self.HRU.var.land_use_type == FOREST),
            self.HRU.transform,
            self.model.crs,
        )
        forest["object_type"] = "forest"
        forest["maximum_damage"] = self.var.max_dam_forest_m2

        forest = forest.to_crs(flood_depth.rio.crs)

        damages_forest = VectorScanner(
            features=forest,
            hazard=flood_depth,
            vulnerability_curves=self.var.forest_curve,
        )
        total_damages_forest = damages_forest.sum()
        print(f"damages to forest are: {total_damages_forest}")

        roads = self.roads.to_crs(flood_depth.rio.crs)
        damages_roads = VectorScanner(
            features=roads.rename(columns={"maximum_damage_m": "maximum_damage"}),
            hazard=flood_depth,
            vulnerability_curves=self.var.road_curves,
        )
        total_damages_roads = damages_roads.sum()
        print(f"damages to roads are: {total_damages_roads} ")

        rail = self.rail.to_crs(flood_depth.rio.crs)
        damages_rail = VectorScanner(
            features=rail.rename(columns={"maximum_damage_m": "maximum_damage"}),
            hazard=flood_depth,
            vulnerability_curves=self.var.rail_curve,
        )
        total_damages_rail = damages_rail.sum()
        print(f"damages to rail are: {total_damages_rail}")

        total_flood_damages = (
            total_damage_structure
            + total_damages_content
            + total_damages_roads
            + total_damages_rail
            + total_damages_forest
            + total_damages_agriculture
        )
        print(f"the total flood damages are: {total_flood_damages}")

        return total_flood_damages

    def water_demand(
        self,
    ) -> tuple[
        npt.NDArray[np.float32],
        npt.NDArray[np.float32],
        npt.NDArray[np.float32],
    ]:
        """Calculate the water demand per household in m3 per day.

        In the default option (see configuration), the water demand is calculated
        based on the municipal water demand per capita in the baseline year,
        the size of the household, and a water demand multiplier that varies
        by region and year.

        In the 'custom_value' option, all households are assigned the same
        water demand value specified in the configuration.

        Returns:
            Tuple containing:
                - water_demand_per_household_m3: Water demand per household in m3 per day.
                - water_efficiency_per_household: Water efficiency per household (0-1).
                    A factor of 1 means no water is wasted, while 0 means all water is wasted.
                - locations: Locations of the households (x, y coordinates).

        Raises:
            ValueError: If the water demand method in the configuration is invalid.
        """
        assert (self.var.water_efficiency_per_household == 1).all(), (
            "if not 1, code must be updated to account for water efficiency in water demand"
        )
        if self.config["water_demand"]["method"] == "default":
            # the water demand multiplier is a function of the year and region
            water_demand_multiplier_per_region = self.var.municipal_water_withdrawal_m3_per_capita_per_day_multiplier.loc[
                self.model.current_time.year
            ]
            assert (
                water_demand_multiplier_per_region.index
                == np.arange(len(water_demand_multiplier_per_region))
            ).all()
            water_demand_multiplier_per_household = (
                water_demand_multiplier_per_region.values[self.var.region_id]
            )

            # water demand is the per capita water demand in the household,
            # multiplied by the size of the household and the water demand multiplier
            # per region and year, relative to the baseline.
            self.var.water_demand_per_household_m3 = (
                self.var.municipal_water_demand_per_capita_m3_baseline
                * self.var.sizes
                * water_demand_multiplier_per_household
            ) * self.config["adjust_demand_factor"]
        elif self.config["water_demand"]["method"] == "custom_value":
            # Function to set a custom_value for household water demand. All households have the same demand.
            custom_value = self.config["water_demand"]["custom_value"]["value"]
            self.var.water_demand_per_household_m3 = np.full(
                self.var.region_id.shape, custom_value, dtype=float
            )
        else:
            raise ValueError(
                "Invalid water demand method. Configuration must be 'default' or 'custom_value'."
            )

        return (
            self.var.water_demand_per_household_m3,
            self.var.water_efficiency_per_household,
            self.var.locations.data,
        )

    def step(self) -> None:
        """Advance the households by one time step."""
        if (
            self.config["adapt"]
            and self.model.current_time.month == 1
            and self.model.current_time.day == 1
        ):
            if "flooded" not in self.buildings.columns:
                self.update_building_attributes()

            print("Thinking about adapting...")
            self.decide_household_strategy()
        self.report(locals())

    @property
    def n(self) -> int:
        """Number of households in the agent class.

        Returns:
            Number of households.
        """
        return self.var.locations.shape[0]

    @property
    def population(self) -> int:
        """Total total number of people in all households.

        Returns:
            Total population.
        """
        return self.var.sizes.data.sum()<|MERGE_RESOLUTION|>--- conflicted
+++ resolved
@@ -26,13 +26,8 @@
     FOREST,
 )
 from ..store import DynamicArray
-<<<<<<< HEAD
-from ..workflows.damage_scanner import VectorScanner
+from ..workflows.damage_scanner import VectorScanner, VectorScannerMultiCurves
 from ..workflows.io import load_array, load_table, open_zarr, to_zarr
-=======
-from ..workflows.damage_scanner import VectorScanner, VectorScannerMultiCurves
-from ..workflows.io import load_array, load_table, open_zarr
->>>>>>> c922b831
 from .decision_module import DecisionModule
 from .general import AgentBaseClass
 
@@ -1941,6 +1936,7 @@
 
         # subset building to those exposed to flooding
         buildings = buildings[buildings["flooded"]]
+
         for i, return_period in enumerate(self.return_periods):
             flood_map: xr.DataArray = self.flood_maps[return_period]
 
@@ -1974,6 +1970,74 @@
                     f"Damages adapt rp{return_period}: {round(damages_adapt[i].sum() / 1e6)} million"
                 )
         return damages_do_not_adapt, damages_adapt
+
+    def update_households_gdf(self, date_time) -> None:
+        """This function merges the global variables related to warnings to the households geodataframe for visualization purposes.
+
+        Args:
+            date_time: The forecast date time for which to update the households geodataframe.
+        """
+        household_points: gpd.GeoDataFrame = self.var.household_points.copy()
+
+        action_maps_folder: Path = self.model.output_folder / "action_maps"
+        action_maps_folder.mkdir(parents=True, exist_ok=True)
+
+        global_vars = [
+            "warning_reached",
+            "warning_level",
+            "response_probability",
+            "evacuated",
+            "recommended_measures",
+            "warning_trigger",
+            "actions_taken",
+        ]
+
+        # make sure household points and global variables have the same length
+        for global_var in global_vars:
+            global_array = getattr(self.var, global_var)
+            assert len(household_points) == global_array.shape[0], (
+                f"The size of household points and {global_var} do not match"
+            )
+
+        # add columns in the household points geodataframe
+        for name in [
+            "warning_reached",
+            "warning_level",
+            "response_probability",
+            "evacuated",
+        ]:
+            household_points[name] = getattr(self.var, name)
+
+        warning_triggers = self.var.possible_warning_triggers
+        for i, _ in enumerate(warning_triggers):
+            if warning_triggers[i] == "water_levels":
+                household_points["trig_w_levels"] = self.var.warning_trigger[:, i]
+            if warning_triggers[i] == "critical_infrastructure":
+                household_points["trig_crit_infra"] = self.var.warning_trigger[:, i]
+
+        possible_measures_to_recommend = self.var.possible_measures
+        for i, measure in enumerate(possible_measures_to_recommend):
+            if measure == "sandbags":
+                household_points["recom_sandbags"] = self.var.recommended_measures[:, i]
+            if measure == "elevate possessions":
+                household_points["recom_elev_possessions"] = (
+                    self.var.recommended_measures[:, i]
+                )
+            if measure == "evacuate":
+                household_points["recom_evacuate"] = self.var.recommended_measures[:, i]
+
+        possible_actions = self.var.possible_measures
+        for i, action in enumerate(possible_actions):
+            if action == "sandbags":
+                household_points["sandbags"] = self.var.actions_taken[:, i]
+            if action == "elevate possessions":
+                household_points["elevated_possessions"] = self.var.actions_taken[:, i]
+
+        household_points.to_parquet(
+            self.model.output_folder
+            / "action_maps"
+            / f"households_with_warning_parameters_{date_time.isoformat()}.geoparquet"
+        )
 
     def update_households_gdf(self, date_time) -> None:
         """This function merges the global variables related to warnings to the households geodataframe for visualization purposes.
