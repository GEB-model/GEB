--- conflicted
+++ resolved
@@ -26,19 +26,8 @@
 
         AgentBaseClass.__init__(self)
 
-<<<<<<< HEAD
-        water_demand, efficiency = self.update_water_demand()
-
-        self.additional_water_allocation = np.zeros_like(water_demand, dtype=np.float32)
-        self.current_water_demand = water_demand
-        self.total_water_demand = (
-            self.current_water_demand + self.additional_water_allocation
-        )
-        self.current_efficiency = efficiency
-=======
         if self.model.spinup:
             self.spinup()
->>>>>>> e3426756
 
     def spinup(self) -> None:
         self.var = self.model.store.create_bucket("agents.livestock_farmers.var")
@@ -96,14 +85,8 @@
             in self.model.livestock_water_consumption_ds.time
         ):
             water_demand, efficiency = self.update_water_demand()
-<<<<<<< HEAD
-            self.current_water_demand = water_demand
-            self.total_water_demand = self.current_water_demand
-            self.current_efficiency = efficiency
-=======
             self.var.current_water_demand = water_demand
             self.var.current_efficiency = efficiency
->>>>>>> e3426756
 
         assert (
             self.model.current_time - self.var.last_water_demand_update
@@ -111,16 +94,7 @@
             "Water demand has not been updated for over a year. "
             "Please check the livestock water demand datasets."
         )
-<<<<<<< HEAD
-        if self.model.current_time.day == 1:
-            self.total_water_demand = (
-                self.current_water_demand + self.additional_water_allocation
-            )
-
-        return self.total_water_demand, self.current_efficiency
-=======
         return self.var.current_water_demand, self.var.current_efficiency
->>>>>>> e3426756
 
     def step(self) -> None:
         """This function is run each timestep."""
