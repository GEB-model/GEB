"""Reservoir operator agents."""

from __future__ import annotations

import calendar
from typing import TYPE_CHECKING

import numpy as np
import numpy.typing as npt
import pandas as pd

from geb.store import DynamicArray
from geb.typing import ArrayBool, ArrayFloat32, ArrayFloat64, ArrayInt32

from ..hydrology.lakes_reservoirs import RESERVOIR
from .general import AgentBaseClass

if TYPE_CHECKING:
    from geb.agents import Agents
    from geb.model import GEBModel

IRRIGATION_RESERVOIR: int = 1
FLOOD_RESERVOIR: int = 2
RESERVOIR_MEMORY_YEARS: int = 20


class ReservoirOperators(AgentBaseClass):
    """This class is used to simulate the government.

    Args:
        model: The GEB model.
        agents: The class that includes all agent types (allowing easier communication between agents).
    """

    def __init__(self, model: GEBModel, agents: Agents) -> None:
        """Initialize the ReservoirOperators agent.

        Args:
            model: The GEB model instance.
            agents: The Agents instance containing all agent types.
        """
        super().__init__(model)
        self.agents: Agents = agents
        self.config = (
            self.model.config["agent_settings"]["reservoir_operators"]
            if "reservoir_operators" in self.model.config["agent_settings"]
            else {}
        )
        self.environmental_flow_requirement = 0.0
        self.water_conveyance_efficiency = 1.0

        if self.model.in_spinup:
            self.spinup()

        self.reservoir_release_factor = self.model.config["parameters"][
            "reservoir_release_factor"
        ]

    @property
    def name(self) -> str:
        """Get the name of the module."""
        return "agents.reservoir_operators"

    def spinup(self) -> None:
        """Initialize the reservoir operators during spinup."""
        water_body_data: pd.DataFrame = (
            self.model.hydrology.lakes_reservoirs.var.water_body_data[
                self.model.hydrology.lakes_reservoirs.var.water_body_data[
                    "waterbody_type"
                ]
                == 2
            ].copy()
        )

        assert (water_body_data["volume_total"] > 0).all()
        self.var.active_reservoirs = water_body_data[
            water_body_data["waterbody_type"] == RESERVOIR
        ]

        # Based on Shin et al. (2019)
        # https://agupubs.onlinelibrary.wiley.com/doi/10.1029/2018WR023025
        self.var.reservoir_M_factor: DynamicArray = DynamicArray(
            np.full_like(
                self.storage,
                self.config["reservoir_M_factor"],
                dtype=np.float64,
            )
        )

        # set the storage at the beginning of the year
        self.var.storage_year_start = self.storage.copy()

        # set all reservoirs to a capacity reduction factor of 0.85 (Hanasaki et al., 2006)
        # https://doi.org/10.1016/j.jhydrol.2005.11.011
        self.var.alpha = np.full_like(
            self.var.storage_year_start, 0.85, dtype=np.float32
        )

        total_monthly_inflow: ArrayFloat64 = (
            self.var.active_reservoirs["average_discharge"].values * 30 * 24 * 3600
        )

        # Make all reservoirs irrigation reservoirs. This could be changed in the future
        self.var.reservoir_purpose = np.full_like(
            self.storage, IRRIGATION_RESERVOIR, dtype=np.int8
        )

        # Create arrays for n year moving averages of mean total inflow and mean irrigation demand.
        self.var.multi_year_monthly_total_inflow = np.full(
            (self.storage.size, 12, RESERVOIR_MEMORY_YEARS), np.nan, dtype=np.float32
        )

        # set this hydrological year to 0 so that we can start counting
        self.var.multi_year_monthly_total_inflow[..., 0] = 0
        self.var.multi_year_monthly_total_inflow[..., 1] = total_monthly_inflow[
            :, np.newaxis
        ]

        self.var.multi_year_monthly_total_irrigation_demand_m3: ArrayFloat32 = (
            self.var.multi_year_monthly_total_inflow * 0.25
        )

        self.var.multi_year_monthly_usable_command_area_release_m3: ArrayFloat32 = (
            self.var.multi_year_monthly_total_inflow * 0.25
        )

        self.var.hydrological_year_counter: int = (
            0  # Number of hydrological years for each reservoir
        )

    def get_command_area_release(
        self, gross_irrigation_demand_m3: ArrayFloat32
    ) -> ArrayFloat64:
        """Get the command area release for the reservoirs.

        This function balances the irrigation demand, the expected future demand,
        the exected future water available, and the current the available water
        in the reservoirs.

        Uses an adapted version of the Hanasaki et al. (2006) protocol. Various
        improvements have been made based on more recent literature (cited in the functions).

        Args:
            gross_irrigation_demand_m3: The gross irrigation demand in m3.

        Returns:
            The usable command area release in m3.
        """
        assert gross_irrigation_demand_m3.size == self.storage.size

        # add the irrigation demand to the multi_year_monthly_total_irrigation_demand_m3, use the current month
        self.var.multi_year_monthly_total_irrigation_demand_m3[
            :, self.current_month_index, 0
        ] += gross_irrigation_demand_m3

        self.remaining_command_area_release: ArrayFloat64 = np.zeros_like(
            gross_irrigation_demand_m3
        )
        self.command_area_release_m3: ArrayFloat64 = np.zeros_like(
            gross_irrigation_demand_m3
        )

        # environmental release is not used for irrigation
        usable_release_m3, environmental_release_m3 = self._get_release(
            irrigation_demand_m3=gross_irrigation_demand_m3,
            daily_substeps=1,
            enforce_minimum_usable_release_m3=False,
        )

        # limit command area release to the irrigation demand
        self.command_area_release_m3 = np.minimum(
            usable_release_m3, gross_irrigation_demand_m3
        )
        self.usable_command_area_release_m3: ArrayFloat64 = (
            self.command_area_release_m3 * self.water_conveyance_efficiency
        )
        self.remaining_command_area_release = self.command_area_release_m3.copy()
        self.gross_irrigation_demand_m3: ArrayFloat64 = gross_irrigation_demand_m3

        self.var.multi_year_monthly_usable_command_area_release_m3[
            :, self.current_month_index, 0
        ] += self.usable_command_area_release_m3

        # print(
        #     "fullfillment",
        #     np.round(
        #         (self.command_area_release_m3 / self.gross_irrigation_demand_m3) * 100,
        #         decimals=1,
        #     ),
        # )

        return self.usable_command_area_release_m3

    def get_maximum_abstraction_m3_by_farmer(
        self,
        farmer_command_areas: npt.NDArray[np.float32],
        gross_irrigation_demand_m3_per_farmer: npt.NDArray[np.float32],
    ) -> npt.NDArray[np.float32]:
        """Get the maximum abstraction from reservoirs for each farmer.

        If the configuration is set to equal abstraction, the maxmimum abstraction
        per farmer is calculated based on the irrigation demand of the farmers.

        Args:
            farmer_command_areas: The command areas of the farmers in m2.
            gross_irrigation_demand_m3_per_farmer: The gross irrigation demand per farmer in m3.

        Returns:
            The maximum abstraction from reservoirs for each farmer in m3.
        """
        if self.config["equal_abstraction"] is True:
            command_area_mask: ArrayBool = farmer_command_areas != -1
            demand_per_command_area: ArrayFloat64 = np.bincount(
                farmer_command_areas[command_area_mask],
                weights=gross_irrigation_demand_m3_per_farmer[command_area_mask],
                minlength=self.model.hydrology.lakes_reservoirs.n,
            )
            command_area_release_m3: ArrayFloat64 = np.full(
                self.model.hydrology.lakes_reservoirs.n, np.nan, dtype=np.float64
            )
            command_area_release_m3[
                self.model.hydrology.lakes_reservoirs.is_reservoir
            ] = self.command_area_release_m3
            correction_factor: ArrayFloat64 = (
                command_area_release_m3 / demand_per_command_area
            )
            correction_factor_per_farmer: ArrayFloat64 = correction_factor[
                farmer_command_areas
            ]
            correction_factor_per_farmer[~command_area_mask] = np.nan
            return gross_irrigation_demand_m3_per_farmer * correction_factor_per_farmer
        else:
            return np.full_like(farmer_command_areas, np.inf, dtype=np.float32)

    def track_inflow(self, inflow_m3: npt.NDArray[np.float32]) -> None:
        """Track the inflow to the reservoirs. Is called from the routing module every time step.

        Args:
            inflow_m3: The inflow to the reservoirs in m3.
        """
        if inflow_m3.size == 0:
            return
        # add the inflow to the multi_year_monthly_total_inflow, use the current month
        self.var.multi_year_monthly_total_inflow[:, self.current_month_index, 0] += (
            inflow_m3
        )

    def release(
        self, daily_substeps: int, current_substep: int
    ) -> tuple[ArrayFloat64, ArrayFloat64]:
        """Calculate and apply the release of water from reservoirs for a given substep.

        This method determines the release for the main channel and the command area
        based on the total monthly command area release. It ensures that the total
        release matches the calculated usable and environmental flows.

        Args:
            daily_substeps: The number of substeps within a day.
            current_substep: The current substep index (0-based).

        Returns:
            A tuple containing:
                - main_channel_release: The water released into the main channel (m3).
                - command_area_release_substep: The water released for the command area (m3).
        """
        command_area_release_substep: ArrayFloat64 = (
            self.command_area_release_m3 / daily_substeps
        )

        # subtract the evaporation in this timestep from the remaining evaporation
        self.remaining_command_area_release -= command_area_release_substep

        usable_release_m3, environmental_release_m3 = self._get_release(
            irrigation_demand_m3=self.gross_irrigation_demand_m3,
            daily_substeps=daily_substeps,
            enforce_minimum_usable_release_m3=True,
        )

        # main channel release is the usable release, the environmental release
        # minus the command area release. The command area release
        # is divided by the daily timesteps to get the release per timestep.
        main_channel_release: npt.NDArray[np.float64] = (
            usable_release_m3 + environmental_release_m3 - command_area_release_substep
        )
        assert (main_channel_release >= 0).all()

        if (
            current_substep + 1 == daily_substeps and __debug__
        ):  # current_substep starts counting at 0
            np.testing.assert_allclose(
                self.remaining_command_area_release, 0, atol=1e-7
            )

        np.testing.assert_allclose(
            main_channel_release + command_area_release_substep,
            usable_release_m3 + environmental_release_m3,
            atol=1e-7,
        )

        return main_channel_release, command_area_release_substep

    def _get_release(
        self,
        irrigation_demand_m3: ArrayFloat32,
        daily_substeps: int,
        enforce_minimum_usable_release_m3: bool,
    ) -> tuple[npt.NDArray[np.float64], npt.NDArray[np.float64]]:
        """Calculate the provisional and environmental release from reservoirs.

        This internal method computes the total usable and environmental water release
        based on long-term hydrological data, current demand, and reservoir characteristics.

        Args:
            irrigation_demand_m3: The current irrigation demand for this timestep (m3).
            daily_substeps: The number of substeps within a day.
            enforce_minimum_usable_release_m3: Whether to enforce a minimum usable release,
                typically to meet command area demand.

        Returns:
            A tuple containing:
                - usable_release_m3: The calculated usable water release (m3).
                - environmental_release_m3: The calculated environmental flow release (m3).
        """
        if irrigation_demand_m3.size == 0:
            return np.zeros_like(irrigation_demand_m3, dtype=np.float64), np.zeros_like(
                irrigation_demand_m3, dtype=np.float64
            )
        days_in_month: int = calendar.monthrange(
            self.model.current_time.year, self.model.current_time.month
        )[1]

        n_monthly_substeps: int = daily_substeps * days_in_month

        month_weights: npt.NDArray[np.float32] = np.array(
            [31, 28.2425, 31, 30, 31, 30, 31, 31, 30, 31, 30, 31], dtype=np.float32
        )
        month_weights: npt.NDArray[np.float32] = np.broadcast_to(
            month_weights, (irrigation_demand_m3.shape[0], 12)
        )[..., np.newaxis].repeat(self.var.history_fill_index - 1, axis=2)

        # get the long term inflow across all time. Do not consider the current month as
        # it is not yet complete.
        long_term_monthly_inflow_m3 = np.average(
            self.var.multi_year_monthly_total_inflow[
                ..., 1 : self.var.history_fill_index
            ],
            axis=(1, 2),
            weights=month_weights,
        )

        # get the long term inflow for this month. Do not consider the current month as
        # it is not yet complete.
        long_term_monthly_inflow_this_month_m3: ArrayFloat32 = np.average(
            self.var.multi_year_monthly_total_inflow[
                :, self.current_month_index, 1 : self.var.history_fill_index
            ],
            axis=1,
        )

        long_term_monthly_irrigation_demand_m3: ArrayFloat32 = np.average(
            self.var.multi_year_monthly_total_irrigation_demand_m3[
                ..., 1 : self.var.history_fill_index
            ],
            axis=(1, 2),
            weights=month_weights,
        )

        provisional_reservoir_release_m3: ArrayFloat32 = np.full_like(
            self.storage, np.nan, dtype=np.float32
        )
        # Calculate reservoir release for each reservoir type in m3/s. Only execute if there are reservoirs of that type.
        irrigation_reservoirs = self.var.reservoir_purpose == IRRIGATION_RESERVOIR
        if np.any(irrigation_reservoirs):
            provisional_reservoir_release_m3[irrigation_reservoirs] = (
                self.get_irrigation_reservoir_release(
                    self.capacity[irrigation_reservoirs],
                    self.var.storage_year_start[irrigation_reservoirs],
                    long_term_monthly_inflow_m3[irrigation_reservoirs],
                    long_term_monthly_inflow_this_month_m3[irrigation_reservoirs],
                    irrigation_demand_m3[irrigation_reservoirs],
                    long_term_monthly_irrigation_demand_m3[irrigation_reservoirs],
                    self.var.alpha[irrigation_reservoirs],
                    n_monthly_substeps,
                )
            )

        if np.any(self.var.reservoir_purpose == FLOOD_RESERVOIR):
            raise NotImplementedError

        environmental_flow_requirement_m3: ArrayFloat32 = (
            long_term_monthly_inflow_m3
            * self.environmental_flow_requirement
            / n_monthly_substeps
        )

        assert (provisional_reservoir_release_m3 >= 0).all()
        usable_release_m3, environmental_release_m3 = self._release_corrections(
            provisional_reservoir_release_m3=provisional_reservoir_release_m3,
            storage_m3=self.storage,
            capacity_m3=self.capacity,
            minimum_usable_release_m3=self.command_area_release_m3 / daily_substeps
            if enforce_minimum_usable_release_m3
            else None,
            environmental_flow_requirement_m3=environmental_flow_requirement_m3,
            alpha=self.var.alpha,
        )
        assert (usable_release_m3 >= 0).all()
        assert (environmental_release_m3 >= 0).all()
        if enforce_minimum_usable_release_m3:
            assert (
                usable_release_m3 >= self.command_area_release_m3 / daily_substeps
            ).all()

        return usable_release_m3, environmental_release_m3

    def _release_corrections(
        self,
        provisional_reservoir_release_m3: ArrayFloat32,
        storage_m3: ArrayFloat64,
        capacity_m3: ArrayFloat64,
        minimum_usable_release_m3: ArrayFloat64 | None,
        environmental_flow_requirement_m3: ArrayFloat32,
        alpha: ArrayFloat32,
    ) -> tuple[ArrayFloat64, ArrayFloat64]:
        """Adjusts the provisional reservoir release to ensure it meets environmental flow requirements, does not exceed the reservoir capacity, and maintains a minimum usable release.

        Args:
            provisional_reservoir_release_m3: The initial calculated release from the reservoir [m3].
            storage_m3: The current storage in the reservoir [m3].
            capacity_m3: The total capacity of the reservoir [m3].
            minimum_usable_release_m3: The minimum usable release required [m3], or None.
            environmental_flow_requirement_m3: The environmental flow requirement [m3].
            alpha: The reservoir capacity reduction factor [-].

        Returns:
            A tuple containing:
                - The adjusted usable release from the reservoir [m3].
                - The environmental flow release from the reservoir [m3].

        """
        # release is at least 10% of the mean monthly inflow (environmental flow)
        reservoir_release_m3 = np.maximum(
            provisional_reservoir_release_m3, environmental_flow_requirement_m3
        )

        assert (reservoir_release_m3 >= 0).all()

        # get provisional storage given inflow and release
        provisional_storage_m3 = storage_m3 - reservoir_release_m3

        # release any over capacity
        normal_capacity = alpha * capacity_m3
        over_capacity = provisional_storage_m3 - normal_capacity
        reservoir_release_m3 = np.where(
            over_capacity > 0,
            reservoir_release_m3 + over_capacity,
            reservoir_release_m3,
        )

        assert (reservoir_release_m3 >= 0).all()

        # storage can never drop below 10% of the capacity
        # also make sure the remaining storage is enough to provide the command area release
        # and remaining evaporative demand
        minimum_storage_m3 = 0.1 * capacity_m3 + self.remaining_command_area_release
        reservoir_release_m3_ = np.where(
            provisional_storage_m3 < minimum_storage_m3,
            np.maximum(storage_m3 - minimum_storage_m3, 0),
            reservoir_release_m3,
        )

        assert (reservoir_release_m3_ >= 0).all()

        environmental_flow_release_m3 = np.minimum(
            reservoir_release_m3_, environmental_flow_requirement_m3
        )
        usable_release_m3 = reservoir_release_m3_ - environmental_flow_release_m3
        if minimum_usable_release_m3 is not None:
            # make sure the usable release is at least the command area release
            # divided by the number of daily substeps
            usable_release_m3 = np.maximum(usable_release_m3, minimum_usable_release_m3)
            assert (usable_release_m3 >= minimum_usable_release_m3).all()
        return usable_release_m3, environmental_flow_release_m3

    def get_irrigation_reservoir_release(
        self,
        capacity: ArrayFloat64,
        storage_year_start: ArrayFloat64,
        long_term_monthly_inflow_m3: ArrayFloat32,
        long_term_monthly_inflow_this_month_m3: ArrayFloat32,
        current_irrigation_demand_m3: ArrayFloat32,
        long_term_monthly_irrigation_demand_m3: ArrayFloat32,
        alpha: ArrayFloat32,
        n_monthly_substeps: int,
    ) -> ArrayFloat64:
        """Computes release from irrigation reservoirs.

        Based on:
            Based on Shin et al. (2019)
            https://doi.org/10.1029/2018WR023025
            https://github.com/gutabeshu/xanthos-wm/blob/updatev1/xanthos-wm/xanthos/reservoirs/WaterManagement.py.

        Args:
            capacity: The reservoir capacity [m3].
            storage_year_start: The storage at the beginning of the hydrological year [m3].
            long_term_monthly_inflow_m3: The long-term average inflow per month [m3].
            long_term_monthly_inflow_this_month_m3: The long-term average inflow for the current month [m3].
                e.g., if the current month is January, this is the long-term average inflow for January.
            current_irrigation_demand_m3: The current irrigation demand for this timestep [m3].
            long_term_monthly_irrigation_demand_m3: The long-term average irrigation demand per month [m3].
            alpha: The reservoir capacity reduction factor [-].
            n_monthly_substeps: The number of substeps in the current month [-].
                If the method is called for daily timesteps, this is 30 for a 30-day month.
                If the method is called with hourly timesteps, this is 30*24 for a 30-day month.

        Returns:
            The reservoir release for irrigation [m3].
        """
<<<<<<< HEAD
        # Based on Shin et al. (2019)
        # https://agupubs.onlinelibrary.wiley.com/doi/10.1029/2018WR023025
        M = self.reservoir_release_factor

        ratio_long_term_demand_to_inflow = (
=======
        ratio_long_term_demand_to_inflow: ArrayFloat32 = (
>>>>>>> 6f219586
            long_term_monthly_irrigation_demand_m3 / long_term_monthly_inflow_m3
        )  # here the units don't matter as long as they are the same
        irrigation_dominant_reservoirs: ArrayBool = (
            ratio_long_term_demand_to_inflow > 1.0 - self.var.reservoir_M_factor
        )

        provisional_release: ArrayFloat32 = np.full_like(
            capacity, np.nan, dtype=np.float32
        )

        # equation 2a in Shin et al. (2019)
        # if the irrigation demand is not dominant, this assumes there is sufficient
        # water in the reservoir to meet the demand
        long_term_inflow_irrigation_delta_m3: ArrayFloat32 = (
            long_term_monthly_inflow_m3[~irrigation_dominant_reservoirs]
            - long_term_monthly_irrigation_demand_m3[~irrigation_dominant_reservoirs]
        )
        provisional_release[~irrigation_dominant_reservoirs] = (
            long_term_inflow_irrigation_delta_m3 / n_monthly_substeps
            + current_irrigation_demand_m3[~irrigation_dominant_reservoirs]
        )

        provisional_release[irrigation_dominant_reservoirs] = (
            long_term_monthly_inflow_m3[irrigation_dominant_reservoirs]
            / n_monthly_substeps
            * (
                self.var.reservoir_M_factor[irrigation_dominant_reservoirs]
                + (1 - self.var.reservoir_M_factor[irrigation_dominant_reservoirs])
                * current_irrigation_demand_m3[irrigation_dominant_reservoirs]
                / (
                    long_term_monthly_irrigation_demand_m3[
                        irrigation_dominant_reservoirs
                    ]
                    / n_monthly_substeps
                )
            )
        )  # equation 2b in Shin et al. (2019)

        # Targeted monthly release (Shin et al., 2019)
        ratio_capacity_to_total_inflow: ArrayFloat64 = capacity / (
            long_term_monthly_inflow_m3 * 12
        )
        # R in Shin et al. (2019). "As R varies from 0 to 1, the reservoir release changes
        # from run-of-the-river flow to demand-controlled release.""
        demand_controlled_release_ratio: ArrayFloat64 = np.minimum(
            alpha * ratio_capacity_to_total_inflow, 1.0
        )

        # kᵣₗₛ [−], "the ratio between the initial storage at the
        # beginning of the operational year (S0 [L3])
        # and the long-term target storage (αC [L3])" (Shin et al., 2019)
        release_coefficient: ArrayFloat64 = storage_year_start / (alpha * capacity)

        final_release: ArrayFloat64 = (
            demand_controlled_release_ratio * release_coefficient * provisional_release
            + (1 - demand_controlled_release_ratio)
            * long_term_monthly_inflow_this_month_m3
            / n_monthly_substeps
        )
        return final_release

    # def get_flood_control_reservoir_release(
    #     self, cpa, cond_ppose, qin, S_begin_yr, mtifl, alpha
    # ):
    #     """Computes release from flood control reservoirs.

    #     cpa = reservoir capacity                                    (m^3)
    #     cond_ppose = array containing irrigation reservoir cells
    #     based on selection mask
    #     qin = inflow                                                (m^3/s)
    #     Sini = initial storage                                      (m^3)
    #     mtifl = annual mean total annual inflow                     (m^3/s)
    #     alpha = reservoir capacity reduction factor                 (dimensionless).
    #     """
    #     # flood Reservoirs
    #     # initialization
    #     Nx = len(cond_ppose)
    #     Rprovisional = np.zeros(
    #         [
    #             Nx,
    #         ]
    #     )  # Provisional Release
    #     Rflood_final = np.zeros(
    #         [
    #             Nx,
    #         ]
    #     )  # Final Release
    #     # water management
    #     mtifl_flood = mtifl[cond_ppose]  # mean flow:  m^3/s
    #     cpa_flood = cpa[cond_ppose]  # capacity:   m^3
    #     qin_flood = qin[cond_ppose]  # mean flow:  m^3/s
    #     Sbeginning_ofyear = S_begin_yr[cond_ppose]  # capacity:   m^3
    #     # Provisional Release
    #     Rprovisional = mtifl_flood.copy()
    #     # Final Release
    #     # capacity & annual total infow
    #     c = np.divide(cpa_flood, (mtifl_flood * 365 * 24 * 3600))
    #     cond1 = np.where(c >= 0.5)[0]  # c = capacity/imean >= 0.5
    #     cond2 = np.where(c < 0.5)[0]  # c = capacity/imean < 0.5
    #     # c = capacity/imean >= 0.5
    #     Krls = np.divide(Sbeginning_ofyear, (alpha * cpa_flood))
    #     Rflood_final[cond1] = np.multiply(Krls[cond1], mtifl_flood[cond1])
    #     # c = capacity/imean < 0.5
    #     temp1 = (c[cond2] / 0.5) ** 2
    #     temp2 = np.multiply(temp1, Krls[cond2])
    #     temp3 = np.multiply(temp2, Rprovisional[cond2])
    #     temp4 = np.multiply((1 - temp1), qin_flood[cond2])
    #     Rflood_final[cond2] = temp3 + temp4
    #     return Rflood_final

    def step(self) -> None:
        """Perform the monthly and yearly updates for the reservoir operators.

        This method handles the hydrological year-end logic, which includes:
        - Shifting the multi-year historical data for inflow and demand. This removes
        the oldest year and makes space for the new year. See comments below for details.
        - Resetting counters for the new hydrological year.
        - Setting the storage for the new hydrological year.

        The hydrological year is assumed to start in October. TODO: This should
        be configurable or auto-detected based on the local climate.
        """
        # operational year should start after the end of the rainy season
        # this could also maybe be determined based on the start of the irrigation season
        # thus crop calendars
        if self.model.current_time.day == 1 and self.model.current_time.month == 10:
            # in the second year, we want to discard the default data that was estimated
            # from external sources
            if self.var.hydrological_year_counter == 1:
                self.var.multi_year_monthly_total_inflow[..., 1] = np.nan
                self.var.multi_year_monthly_total_irrigation_demand_m3[..., 1] = np.nan
                self.var.multi_year_monthly_usable_command_area_release_m3[..., 1] = (
                    np.nan
                )

            # in the first year, we don't want to save the data, because we don't have a full year yet
            # so no shifting should be done
            if self.var.hydrological_year_counter > 0:
                self.var.multi_year_monthly_total_inflow[..., 1:] = (
                    self.var.multi_year_monthly_total_inflow[..., 0:-1]
                )

                self.var.multi_year_monthly_total_irrigation_demand_m3[..., 1:] = (
                    self.var.multi_year_monthly_total_irrigation_demand_m3[..., 0:-1]
                )
                self.var.multi_year_monthly_usable_command_area_release_m3[..., 1:] = (
                    self.var.multi_year_monthly_usable_command_area_release_m3[
                        ..., 0:-1
                    ]
                )

            # always reset the counters for the next year
            self.var.multi_year_monthly_total_inflow[..., 0] = 0
            self.var.multi_year_monthly_total_irrigation_demand_m3[..., 0] = 0
            self.var.multi_year_monthly_usable_command_area_release_m3[..., 0] = 0

            self.var.hydrological_year_counter += 1
            self.var.storage_year_start = self.storage.copy()

        self.var.history_fill_index = max(
            2, min(RESERVOIR_MEMORY_YEARS, self.var.hydrological_year_counter)
        )
        self.report(locals())

    @property
    def storage(self) -> ArrayFloat64:
        """Get the storage of the reservoirs in m3.

        Returns:
            An array with the storage of each reservoir (m3).
        """
        return self.model.hydrology.lakes_reservoirs.reservoir_storage

    @storage.setter
    def storage(self, value: ArrayFloat64) -> None:
        self.model.hydrology.lakes_reservoirs.reservoir_storage = value

    # @property
    # def evaporation_m3(self):
    #     return self.model.hydrology.lakes_reservoirs.potential_evaporation_per_water_body_m3_reservoir

    @property
    def capacity(self) -> ArrayFloat64:
        """Get the capacity of the reservoirs in m3.

        Returns:
            An array with the capacity of each reservoir (m3).
        """
        return self.model.hydrology.lakes_reservoirs.reservoir_capacity

    @capacity.setter
    def capacity(self, value: ArrayFloat64) -> None:
        """Set the capacity of the reservoirs in m3.

        Args:
            value: An array with the capacity of each reservoir (m3).
        """
        self.model.hydrology.lakes_reservoirs.reservoir_capacity = value

    @property
    def fill_ratio(self) -> ArrayFloat64:
        """Get the fill ratio of the reservoirs (0-1).

        Returns:
            An array with the fill ratio of each reservoir.
        """
        return self.storage / self.capacity

    @property
    def current_month_index(self) -> int:
        """Get the index of the current month.

        0-indexed.

        Returns:
            The index of the current month.
        """
        return self.model.current_time.month - 1

    @property
    def waterbody_ids(self) -> ArrayInt32:
        """Get the waterbody IDs of the reservoirs.

        Returns:
            An array with the waterbody IDs of the reservoirs.
        """
        return self.model.hydrology.lakes_reservoirs.var.waterbody_ids_original[
            self.model.hydrology.lakes_reservoirs.is_reservoir
        ]

    @property
    def yearly_usuable_release_m3(self) -> npt.NDArray[np.float32]:
        """Get the yearly usable release in m3.

        We do not use the current year, as it may not be complete yet, and
        we only use up to the history fill index, because earlier years are not
        yet run and thus contain no data.
        """
        yearly_usable_release_m3 = self.agents.reservoir_operators.var.multi_year_monthly_usable_command_area_release_m3.sum(
            axis=1
        )[:, 1 : self.agents.reservoir_operators.var.history_fill_index]
        assert not np.isnan(yearly_usable_release_m3).any()
        return yearly_usable_release_m3<|MERGE_RESOLUTION|>--- conflicted
+++ resolved
@@ -516,15 +516,7 @@
         Returns:
             The reservoir release for irrigation [m3].
         """
-<<<<<<< HEAD
-        # Based on Shin et al. (2019)
-        # https://agupubs.onlinelibrary.wiley.com/doi/10.1029/2018WR023025
-        M = self.reservoir_release_factor
-
-        ratio_long_term_demand_to_inflow = (
-=======
         ratio_long_term_demand_to_inflow: ArrayFloat32 = (
->>>>>>> 6f219586
             long_term_monthly_irrigation_demand_m3 / long_term_monthly_inflow_m3
         )  # here the units don't matter as long as they are the same
         irrigation_dominant_reservoirs: ArrayBool = (
