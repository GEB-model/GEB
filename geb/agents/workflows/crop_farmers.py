--- conflicted
+++ resolved
@@ -497,16 +497,10 @@
     wilting_point: npt.NDArray[np.float64],
     w: npt.NDArray[np.float64],
     ws: npt.NDArray[np.float64],
-<<<<<<< HEAD
-    arno_beta: npt.NDArray[np.float32],
-    saturated_hydraulic_conductivity: npt.NDArray[np.float32],
+    saturated_hydraulic_conductivity_m_per_day: npt.NDArray[np.float32],
     remaining_irrigation_limit_m3_reservoir: npt.NDArray[np.float32],
     remaining_irrigation_limit_m3_channel: npt.NDArray[np.float32],
     remaining_irrigation_limit_m3_groundwater: npt.NDArray[np.float32],
-=======
-    saturated_hydraulic_conductivity_m_per_day: npt.NDArray[np.float32],
-    remaining_irrigation_limit_m3: npt.NDArray[np.float32],
->>>>>>> 6f219586
     irrigation_limit_reset_day_index: npt.NDArray[np.int32],
     cumulative_water_deficit_m3: npt.NDArray[np.float32],
     crop_calendar: npt.NDArray[np.int32],
