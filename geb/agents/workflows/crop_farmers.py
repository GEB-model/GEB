from typing import Union

import numpy as np
from numba import njit, prange

from geb.hydrology.soil import (
    get_fraction_easily_available_soil_water,
    get_infiltration_capacity,
    get_root_ratios,
)


@njit(cache=True, inline="always")
def get_farmer_HRUs(
    field_indices: np.ndarray, field_indices_by_farmer: np.ndarray, farmer_index: int
) -> np.ndarray:
    """Gets indices of field for given farmer.

    Args:
        field_indices: This array contains the indices of all fields, ordered by farmer. In other words, if a farmer owns multiple fields, the indices of the fields are indices.
        field_indices_by_farmer: This array contains the indices where the fields of a farmer are stored in `field_indices`.
        farmer_index: Index of the farmer for which to get the field indices.

    Returns:
        field_indices_for_farmer: the indices of the fields for the given farmer.
    """
    return field_indices[
        field_indices_by_farmer[farmer_index, 0] : field_indices_by_farmer[
            farmer_index, 1
        ]
    ]


@njit(cache=True)
def farmer_command_area(
    n, field_indices, field_indices_by_farmer, reservoir_command_areas
):
    output = np.full(n, -1, dtype=np.int32)
    for farmer_i in range(n):
        farmer_fields = get_farmer_HRUs(
            field_indices, field_indices_by_farmer, farmer_i
        )
        for field in farmer_fields:
            command_area = reservoir_command_areas[field]
            if command_area != -1:
                output[farmer_i] = command_area
                break
    return output


@njit(cache=True)
def get_farmer_groundwater_depth(
    n, groundwater_depth, HRU_to_grid, field_indices, field_indices_by_farmer, cell_area
):
    groundwater_depth_by_farmer = np.full(n, np.nan, dtype=np.float32)
    for farmer_i in range(n):
        farmer_fields = get_farmer_HRUs(
            field_indices=field_indices,
            field_indices_by_farmer=field_indices_by_farmer,
            farmer_index=farmer_i,
        )
        total_cell_area = 0
        total_groundwater_depth_times_area = 0
        for field in farmer_fields:
            grid_cell = HRU_to_grid[field]
            total_cell_area += cell_area[field]
            total_groundwater_depth_times_area += (
                groundwater_depth[grid_cell] * cell_area[field]
            )
        groundwater_depth_by_farmer[farmer_i] = (
            total_groundwater_depth_times_area / total_cell_area
        )
    return groundwater_depth_by_farmer


@njit(cache=True, inline="always")
def get_deficit_between_dates(
    cumulative_water_deficit_m3: np.ndarray,
    farmer: int,
    start_index: int,
    end_index: int,
) -> np.ndarray:
    """Get the water deficit between two dates for a farmer.

    Args:
        cumulative_water_deficit_m3: Cumulative water deficit in m3 for each day of the year for each farmer.
        farmer: The index of the farmer in the cumulative water deficit.
        start_index: Start day of cumulative water deficit calculation (index-based; Jan 1 == 0).
        end_index: End day of cumulative water deficit calculation (index-based; Jan 1 == 0).

    Returns:
        Water deficit in m3 between the two dates.
    """
    if end_index == start_index:
        deficit = 0
    elif end_index > start_index:
        deficit = (
            cumulative_water_deficit_m3[farmer, end_index]
            - cumulative_water_deficit_m3[
                farmer, start_index
            ]  # current day of year is effectively starting "tommorrow" due to Python's 0-indexing
        )
    else:  # end < start
        deficit = cumulative_water_deficit_m3[farmer, -1] - (
            cumulative_water_deficit_m3[farmer, start_index]
            - cumulative_water_deficit_m3[farmer, end_index]
        )

    if deficit < 0:
        raise ValueError("Deficit must be positive or zero")
    return deficit


@njit(cache=True)
def get_future_deficit(
    farmer: int,
    day_index: int,
    cumulative_water_deficit_m3: np.ndarray,
    crop_calendar: np.ndarray,
    crop_rotation_year_index: np.ndarray,
    potential_irrigation_consumption_farmer_m3: float,
    reset_day_index=0,
):
    """Get the future water deficit for a farmer.

    Args:
        farmer: Farmer index.
        day_index: Current day index (0-indexed).
        cumulative_water_deficit_m3: Cumulative water deficit in m3 for each day of the year for each farmer.
        crop_calendar: Crop calendar for each farmer. Each row is a farmer, and each column is a crop.
            Each crop is a list of [crop_type, planting_day, growing_days, crop_year_index].
            Planting day is 0-indexed (Jan 1 == 0).
            Growing days is the number of days the crop grows.
            Crop year index is the index of the year in the crop rotation.
        crop_rotation_year_index: Crop rotation year index for each farmer.
        potential_irrigation_consumption_farmer_m3: Potential irrigation consumption in m3 for each farmer on the current day.
        reset_day_index: Day index to reset the water year (0-indexed; Jan 1 == 0). Default is 0. Deficit
            is calculated up to this day. For example, when the reset day index is 364, the
            deficit is calculated up to Dec 31. When the reset day index is 0, the deficit is
            calculated up to Jan 1. Default is 0.

    Returns:
        Future water deficit in m3 for the farmer in the growing season.
    """
    if reset_day_index >= 365 or reset_day_index < 0:
        raise ValueError("Reset day index must be lower than 365 and greater than -1")
    future_water_deficit = potential_irrigation_consumption_farmer_m3
    for crop in crop_calendar[farmer]:
        crop_type = crop[0]
        crop_year_index = crop[3]
        if crop_type != -1 and crop_year_index == crop_rotation_year_index[farmer]:
            start_day_index = crop[1]
            if start_day_index < 0 or start_day_index >= 365:
                raise ValueError("Start day must be between 0 and 364")
            growth_length = crop[2]

            relative_start_day_index = (start_day_index - reset_day_index) % 365
            relative_end_day_index = relative_start_day_index + growth_length
            relative_day_index = (day_index - reset_day_index) % 365

            if relative_end_day_index > 365:
                relative_end_day_index = 365

            if relative_start_day_index < relative_day_index:
                relative_start_day_index = relative_day_index

            if relative_start_day_index == relative_day_index:
                relative_start_day_index = (relative_start_day_index + 1) % 365

            if relative_day_index >= relative_end_day_index:
                continue
            else:
                future_water_deficit += get_deficit_between_dates(
                    cumulative_water_deficit_m3,
                    farmer,
                    (relative_start_day_index + reset_day_index) % 365,
                    (relative_end_day_index + reset_day_index) % 365,
                )

    if future_water_deficit < 0:
        raise ValueError("Future water deficit must be positive or zero")
    return future_water_deficit


@njit(cache=True)
def adjust_irrigation_to_limit(
    farmer: int,
    day_index: int,
    remaining_irrigation_limit_m3: np.ndarray,
    cumulative_water_deficit_m3: np.ndarray,
    crop_calendar: np.ndarray,
    crop_rotation_year_index: np.ndarray,
    farmer_gross_irrigation_m3: float,
    irrigation_efficiency_farmer: float,
) -> float:
    if remaining_irrigation_limit_m3[farmer] < np.float32(0):
        return np.float32(0)
    # calculate future water deficit, but also include today's irrigation consumption
    # Check whether a full year has passed
    if np.all(~np.isnan(cumulative_water_deficit_m3[farmer])):
        potential_irrigation_consumption_farmer_m3 = (
            farmer_gross_irrigation_m3 * irrigation_efficiency_farmer
        )
        future_water_deficit = get_future_deficit(
            farmer=farmer,
            day_index=day_index,
            cumulative_water_deficit_m3=cumulative_water_deficit_m3,
            crop_calendar=crop_calendar,
            crop_rotation_year_index=crop_rotation_year_index,
            potential_irrigation_consumption_farmer_m3=potential_irrigation_consumption_farmer_m3,
        )
        effective_remaining_irrigation_limit_m3 = (
            remaining_irrigation_limit_m3[farmer] * irrigation_efficiency_farmer
        )

        limit_to_deficit_ratio = (
            effective_remaining_irrigation_limit_m3 / future_water_deficit
        )
        # limit the ratio to 1 if the deficit is smaller than the limit
        limit_to_deficit_ratio = min(limit_to_deficit_ratio, 1)
    else:
        limit_to_deficit_ratio = np.float32(1)

    assert future_water_deficit > np.float32(0)
    return limit_to_deficit_ratio


@njit(cache=True)
def withdraw_channel(
    available_channel_storage_m3: np.ndarray,
    grid_cell: int,
    cell_area: np.ndarray,
    field: int,
    farmer: int,
    irrigation_water_demand_field_m: float,
    water_withdrawal_m: np.ndarray,
    remaining_irrigation_limit_m3: np.ndarray,
    channel_abstraction_m3_by_farmer: np.ndarray,
    minimum_channel_storage_m3: float = 100,
):
    # channel abstraction
    channel_abstraction_cell_m3 = min(
        max(available_channel_storage_m3[grid_cell] - minimum_channel_storage_m3, 0),
        irrigation_water_demand_field_m * cell_area[field],
    )
    assert channel_abstraction_cell_m3 >= 0
    channel_abstraction_cell_m = channel_abstraction_cell_m3 / cell_area[field]
    available_channel_storage_m3[grid_cell] -= channel_abstraction_cell_m3

    water_withdrawal_m[field] += channel_abstraction_cell_m

    if not np.isnan(remaining_irrigation_limit_m3[farmer]):
        remaining_irrigation_limit_m3[farmer] -= channel_abstraction_cell_m3

    channel_abstraction_m3_by_farmer[farmer] += channel_abstraction_cell_m3

    irrigation_water_demand_field_m -= channel_abstraction_cell_m
    irrigation_water_demand_field_m = max(irrigation_water_demand_field_m, 0)

    return irrigation_water_demand_field_m


@njit(cache=True)
def withdraw_reservoir(
    command_area: int,
    field: int,
    farmer: int,
    reservoir_abstraction_m3: np.ndarray,
    available_reservoir_storage_m3: np.ndarray,
    irrigation_water_demand_field_m: float,
    water_withdrawal_m: np.ndarray,
    remaining_irrigation_limit_m3: np.ndarray,
    reservoir_abstraction_m3_by_farmer: np.ndarray,
    maximum_abstraction_reservoir_m3_field: np.float32,
    cell_area: np.ndarray,
):
    water_demand_cell_m3 = irrigation_water_demand_field_m * cell_area[field]

    remaining_reservoir_m3 = (
        available_reservoir_storage_m3[command_area]
        - reservoir_abstraction_m3[command_area]
    )

    reservoir_abstraction_m_cell_m3 = min(
        remaining_reservoir_m3,
        water_demand_cell_m3,
        maximum_abstraction_reservoir_m3_field,
    )
    # ensure reservoir abstraction is non-negative
    reservoir_abstraction_m_cell_m3 = max(reservoir_abstraction_m_cell_m3, 0)

    reservoir_abstraction_m3[command_area] += reservoir_abstraction_m_cell_m3

    reservoir_abstraction_m_cell = reservoir_abstraction_m_cell_m3 / cell_area[field]
    water_withdrawal_m[field] += reservoir_abstraction_m_cell

    if not np.isnan(remaining_irrigation_limit_m3[farmer]):
        remaining_irrigation_limit_m3[farmer] -= reservoir_abstraction_m_cell_m3

    reservoir_abstraction_m3_by_farmer[farmer] += reservoir_abstraction_m_cell_m3

    irrigation_water_demand_field_m -= reservoir_abstraction_m_cell
    irrigation_water_demand_field_m = max(irrigation_water_demand_field_m, 0)
    return irrigation_water_demand_field_m


@njit(cache=True)
def withdraw_groundwater(
    farmer: int,
    grid_cell: int,
    field: int,
    groundwater_abstraction_m3: np.ndarray,
    available_groundwater_m3: np.ndarray,
    cell_area: np.ndarray,
    groundwater_depth: np.ndarray,
    well_depth: np.ndarray,
    irrigation_water_demand_field_m: float,
    water_withdrawal_m: np.ndarray,
    remaining_irrigation_limit_m3: np.ndarray,
    groundwater_abstraction_m3_by_farmer: np.ndarray,
):
    # groundwater irrigation
    if groundwater_depth[grid_cell] < well_depth[farmer]:
        potential_groundwater_abstraction_cell_m3 = (
            irrigation_water_demand_field_m * cell_area[field]
        )
        assert potential_groundwater_abstraction_cell_m3 >= 0

        remaining_groundwater_m3 = (
            available_groundwater_m3[grid_cell] - groundwater_abstraction_m3[grid_cell]
        )

        groundwater_abstraction_cell_m3 = min(
            potential_groundwater_abstraction_cell_m3, remaining_groundwater_m3
        )
        # ensure groundwater abstraction is non-negative
        groundwater_abstraction_cell_m3 = max(groundwater_abstraction_cell_m3, 0)

        groundwater_abstraction_m3[grid_cell] += groundwater_abstraction_cell_m3

        groundwater_abstraction_cell_m = (
            groundwater_abstraction_cell_m3 / cell_area[field]
        )

        water_withdrawal_m[field] += groundwater_abstraction_cell_m

        if not np.isnan(remaining_irrigation_limit_m3[farmer]):
            remaining_irrigation_limit_m3[farmer] -= groundwater_abstraction_cell_m3

        groundwater_abstraction_m3_by_farmer[farmer] += groundwater_abstraction_cell_m3

        irrigation_water_demand_field_m -= groundwater_abstraction_cell_m
        irrigation_water_demand_field_m = max(irrigation_water_demand_field_m, 0)
    return irrigation_water_demand_field_m


@njit(cache=True, inline="always")
def get_potential_irrigation_consumption_m(
    topwater: np.float32,
    available_infiltration: np.float32,
    potential_evapotranspiration: np.float32,
    root_depth: np.float32,
    soil_layer_height: np.float32,
    field_capacity,
    wilting_point,
    w,
    ws,
    arno_beta: np.float32,
    saturated_hydraulic_conductivity: np.float32,
    fraction_irrigated_field: np.float32,
    max_paddy_water_level_farmer,
    crop_group: np.float32,
    is_paddy: np.bool_,
    minimum_effective_root_depth: np.float32,
    depletion_factor: np.float32 = np.float32(0.5),
) -> np.float32:
    assert np.float32(0) <= fraction_irrigated_field <= np.float32(1)

    # Calculate the potential irrigation consumption for the farmer
    if is_paddy:
        # make sure all fields are paddy irrigateds
        # always irrigate to 0.05 m for paddy fields
        potential_irrigation_consumption_m = max(
            max_paddy_water_level_farmer - (topwater + available_infiltration),
            np.float32(0),
        )
    else:
        # use a minimum root depth of 25 cm, following AQUACROP recommendation
        # see: Reference manual for AquaCrop v7.1 – Chapter 3
        effective_root_depth: np.float32 = np.maximum(
            minimum_effective_root_depth, root_depth
        )
        root_ratios: npt.NDArray[np.float32] = get_root_ratios(
            effective_root_depth,
            soil_layer_height,
        )

        field_capacity_root_zone = (field_capacity * root_ratios).sum(axis=0)
        wilting_point_root_zone = (wilting_point * root_ratios).sum(axis=0)
        available_water_root_zone = (w * root_ratios).sum(axis=0)

        # calculate the total available soil water for the root zone
        # often refered to as TAW (see AquaCrop v7.1, Chapter 3)
        maximum_available_water = field_capacity_root_zone - wilting_point_root_zone

        # calculate the depletion coefficient (P_{sto}), which is the fraction of
        # total available water (TAW) at which stomata start to close
        p: np.float32 = get_fraction_easily_available_soil_water(
            crop_group, potential_evapotranspiration
        )

        readily_available_water_root_zone = maximum_available_water * p

        soil_depletion = field_capacity_root_zone - available_water_root_zone

        if soil_depletion > readily_available_water_root_zone * depletion_factor:
            potential_irrigation_consumption_m = soil_depletion
        else:
            potential_irrigation_consumption_m = np.float32(0)

        infiltration_capacity = get_infiltration_capacity(
            w=w,
            ws=ws,
            saturated_hydraulic_conductivity=saturated_hydraulic_conductivity,
        )
        potential_irrigation_consumption_m = np.minimum(
            potential_irrigation_consumption_m, infiltration_capacity
        )

    return potential_irrigation_consumption_m * fraction_irrigated_field


@njit(cache=True)
def get_gross_irrigation_demand_m3(
    day_index: int,
    n: int,
    currently_irrigated_fields: npt.NDArray[np.bool_],
    field_indices_by_farmer: npt.NDArray[np.int32],
    field_indices: npt.NDArray[np.int32],
    irrigation_efficiency: npt.NDArray[np.float32],
    fraction_irrigated_field: npt.NDArray[np.float32],
    cell_area: npt.NDArray[np.float32],
    crop_map: npt.NDArray[np.int32],
    topwater: npt.NDArray[np.float32],
    available_infiltration: npt.NDArray[np.float32],
    potential_evapotranspiration: npt.NDArray[np.float32],
    root_depth: npt.NDArray[np.float32],
    soil_layer_height: npt.NDArray[np.float32],
    field_capacity: npt.NDArray[np.float64],
    wilting_point: npt.NDArray[np.float64],
    w: npt.NDArray[np.float64],
    ws: npt.NDArray[np.float64],
    arno_beta: npt.NDArray[np.float32],
    saturated_hydraulic_conductivity: npt.NDArray[np.float32],
    remaining_irrigation_limit_m3: npt.NDArray[np.float32],
    cumulative_water_deficit_m3: npt.NDArray[np.float32],
    crop_calendar: npt.NDArray[np.int32],
    crop_group_numbers: npt.NDArray[np.float32],
    paddy_irrigated_crops: npt.NDArray[np.bool_],
    current_crop_calendar_rotation_year_index: npt.NDArray[np.int32],
    max_paddy_water_level: npt.NDArray[np.float32],
    minimum_effective_root_depth: np.float32,
) -> npt.NDArray[np.float32]:
    """This function is used to regulate the irrigation behavior of farmers. The farmers are "activated" by the given `activation_order` and each farmer can irrigate from the various water sources, given water is available and the farmers has the means to abstract water. The abstraction order is channel irrigation, reservoir irrigation, groundwater irrigation.

    Returns:
        channel_abstraction_m3_by_farmer: Channel abstraction by farmer in m3.
        reservoir_abstraction_m3_by_farmer: Revervoir abstraction by farmer in m3.
        groundwater_abstraction_m3_by_farmer: Groundwater abstraction by farmer in m3.
        water_withdrawal_m: Water withdrawal in meters.
        water_consumption_m: Water consumption in meters.
        irrigation_return_flow_m: Return flow in meters.
        irrigation_evaporation_m: Evaporated irrigation water in meters.
    """
    n_hydrological_response_units: int = cell_area.size
    gross_potential_irrigation_m3: npt.NDArray[np.float32] = np.zeros(
        n_hydrological_response_units, dtype=np.float32
    )

    # TODO: First part of this function can be parallelized
    for farmer in range(n):
        farmer_fields: npt.NDArray[np.int32] = get_farmer_HRUs(
            field_indices, field_indices_by_farmer, farmer
        )
        irrigation_efficiency_farmer: np.float32 = irrigation_efficiency[farmer]
        for field in farmer_fields:
            if not currently_irrigated_fields[field]:
                continue

            crop: np.int32 = crop_map[field]
            assert crop != -1

            consumption_m: np.float32 = get_potential_irrigation_consumption_m(
                topwater=topwater[field],
                available_infiltration=available_infiltration[field],
                potential_evapotranspiration=potential_evapotranspiration[field],
                root_depth=root_depth[field],
                soil_layer_height=soil_layer_height[:, field],
                field_capacity=field_capacity[:, field],
                wilting_point=wilting_point[:, field],
                w=w[:, field],
                ws=ws[:, field],
                arno_beta=arno_beta[field],
                saturated_hydraulic_conductivity=saturated_hydraulic_conductivity[
                    :, field
                ],
                fraction_irrigated_field=fraction_irrigated_field[farmer],
                max_paddy_water_level_farmer=max_paddy_water_level[farmer],
                crop_group=crop_group_numbers[crop],
                is_paddy=paddy_irrigated_crops[crop],
                minimum_effective_root_depth=minimum_effective_root_depth,
            )

            assert consumption_m < 1

            gross_potential_irrigation_m3[field] = (
                consumption_m * cell_area[field]
            ) / irrigation_efficiency_farmer

        # If the potential irrigation consumption is larger than 0, the farmer needs to abstract water
        # if there is no irrigation limit, no need to adjust the irrigation
        if not np.isnan(remaining_irrigation_limit_m3[farmer]):
            farmer_gross_irrigation_m3: np.float32 = gross_potential_irrigation_m3[
                farmer_fields
            ].sum()
            if farmer_gross_irrigation_m3 > 0.0:
                irrigation_correction_factor: float = adjust_irrigation_to_limit(
                    farmer=farmer,
                    day_index=day_index,
                    remaining_irrigation_limit_m3=remaining_irrigation_limit_m3,
                    cumulative_water_deficit_m3=cumulative_water_deficit_m3,
                    crop_calendar=crop_calendar,
                    crop_rotation_year_index=current_crop_calendar_rotation_year_index,
                    farmer_gross_irrigation_m3=farmer_gross_irrigation_m3,
                    irrigation_efficiency_farmer=irrigation_efficiency_farmer,
                )
                assert 0 <= irrigation_correction_factor <= 1

                gross_potential_irrigation_m3[farmer_fields] = (
                    gross_potential_irrigation_m3[farmer_fields]
                    * irrigation_correction_factor
                )

        assert (
            gross_potential_irrigation_m3[farmer_fields] / cell_area[farmer_fields]
        ).max() <= 1

    return gross_potential_irrigation_m3


@njit(cache=True)
def abstract_water(
    activation_order: np.ndarray,
    field_indices_by_farmer: np.ndarray,
    field_indices: np.ndarray,
    irrigation_efficiency: np.ndarray,
    surface_irrigated: np.ndarray,
    well_irrigated: np.ndarray,
    cell_area: np.ndarray,
    HRU_to_grid: np.ndarray,
    nearest_river_grid_cell: np.ndarray,
    crop_map: np.ndarray,
    available_channel_storage_m3: np.ndarray,
    available_groundwater_m3: np.ndarray,
    groundwater_depth: np.ndarray,
    available_reservoir_storage_m3: np.ndarray,
    maximum_abstraction_reservoir_m3_by_farmer: npt.NDArray[np.float32],
    command_area_by_farmer: np.ndarray,
    return_fraction: float,
    well_depth: float,
    remaining_irrigation_limit_m3: np.ndarray,
    gross_irrigation_demand_m3_per_field: np.ndarray,
):
    n_hydrological_response_units = cell_area.size
    water_withdrawal_m = np.zeros(n_hydrological_response_units, dtype=np.float32)
    water_consumption_m = np.zeros(n_hydrological_response_units, dtype=np.float32)

    irrigation_return_flow_m = np.zeros(n_hydrological_response_units, dtype=np.float32)
    irrigation_evaporation_m = np.zeros(n_hydrological_response_units, dtype=np.float32)

    channel_abstraction_m3_by_farmer = np.zeros(activation_order.size, dtype=np.float32)
    reservoir_abstraction_m3_by_farmer = np.zeros(
        activation_order.size, dtype=np.float32
    )
    groundwater_abstraction_m3_by_farmer = np.zeros(
        activation_order.size, dtype=np.float32
    )

    # Because the groundwater and reservoir source are much larger than the surface water
    # and taking out small amounts cannot be represented by
    # floating point numbers, we need to use a separate array that tracks
    # the groundwater abstraction for each field. This is used to
    # then remove the groundwater and reservoir abstraction from the available
    # in one go, reducing the risk of (larger) floating point errors.
    groundwater_abstraction_m3 = np.zeros_like(available_groundwater_m3)
    reservoir_abstraction_m3 = np.zeros_like(available_reservoir_storage_m3)

    for farmer in activation_order:
        farmer_fields = get_farmer_HRUs(field_indices, field_indices_by_farmer, farmer)
        potential_irrigation_consumption_m3_farmer = (
            gross_irrigation_demand_m3_per_field[farmer_fields]
        )

        if potential_irrigation_consumption_m3_farmer.sum() <= 0:
            continue

        command_area_farmer = command_area_by_farmer[farmer]

        if command_area_farmer == -1:  # -1 means no command area
            pass
        else:
            maximum_abstraction_reservoir_m3_farmer = (
                maximum_abstraction_reservoir_m3_by_farmer[farmer]
            )
            maximum_abstraction_reservoir_m3_by_field = (
                maximum_abstraction_reservoir_m3_farmer
                * potential_irrigation_consumption_m3_farmer
                / potential_irrigation_consumption_m3_farmer.sum()
            )

        # loop through all farmers fields and apply irrigation
        for field_index, field in enumerate(farmer_fields):
            grid_cell = HRU_to_grid[field]
            grid_cell_nearest = nearest_river_grid_cell[field]
            if crop_map[field] != -1:
                irrigation_water_demand_field_m = (
                    gross_irrigation_demand_m3_per_field[field] / cell_area[field]
                )
                assert 1 >= irrigation_water_demand_field_m >= 0
                if surface_irrigated[farmer]:
                    # command areas
                    if command_area_farmer != -1:  # -1 means no command area
                        irrigation_water_demand_field_m = withdraw_reservoir(
                            command_area=command_area_farmer,
                            field=field,
                            farmer=farmer,
                            reservoir_abstraction_m3=reservoir_abstraction_m3,
                            available_reservoir_storage_m3=available_reservoir_storage_m3,
                            irrigation_water_demand_field_m=irrigation_water_demand_field_m,
                            water_withdrawal_m=water_withdrawal_m,
                            remaining_irrigation_limit_m3=remaining_irrigation_limit_m3,
                            reservoir_abstraction_m3_by_farmer=reservoir_abstraction_m3_by_farmer,
                            maximum_abstraction_reservoir_m3_field=maximum_abstraction_reservoir_m3_by_field[
                                field_index
                            ],
                            cell_area=cell_area,
                        )
                        assert water_withdrawal_m[field] >= 0
                        assert irrigation_water_demand_field_m >= 0

                    irrigation_water_demand_field_m = withdraw_channel(
                        available_channel_storage_m3=available_channel_storage_m3,
                        grid_cell=grid_cell_nearest,
                        cell_area=cell_area,
                        field=field,
                        farmer=farmer,
                        water_withdrawal_m=water_withdrawal_m,
                        irrigation_water_demand_field_m=irrigation_water_demand_field_m,
                        remaining_irrigation_limit_m3=remaining_irrigation_limit_m3,
                        channel_abstraction_m3_by_farmer=channel_abstraction_m3_by_farmer,
                        minimum_channel_storage_m3=100.0,
                    )
                    assert water_withdrawal_m[field] >= 0
                    assert irrigation_water_demand_field_m >= 0

                if well_irrigated[farmer]:
                    irrigation_water_demand_field_m = withdraw_groundwater(
                        farmer=farmer,
                        field=field,
                        grid_cell=grid_cell,
                        groundwater_abstraction_m3=groundwater_abstraction_m3,
                        available_groundwater_m3=available_groundwater_m3,
                        cell_area=cell_area,
                        groundwater_depth=groundwater_depth,
                        well_depth=well_depth,
                        irrigation_water_demand_field_m=irrigation_water_demand_field_m,
                        water_withdrawal_m=water_withdrawal_m,
                        remaining_irrigation_limit_m3=remaining_irrigation_limit_m3,
                        groundwater_abstraction_m3_by_farmer=groundwater_abstraction_m3_by_farmer,
                    )
                    assert irrigation_water_demand_field_m >= 0
                    assert water_withdrawal_m[field] >= 0

                assert (
                    irrigation_water_demand_field_m >= -1e15
                )  # Make sure irrigation water demand is zero, or positive. Allow very small error.

                assert water_consumption_m[field] >= 0
                assert water_withdrawal_m[field] >= 0
                assert 1 >= return_fraction >= 0

                water_consumption_m[field] = (
                    water_withdrawal_m[field] * irrigation_efficiency[farmer]
                )
                irrigation_loss_m = (
                    water_withdrawal_m[field] - water_consumption_m[field]
                )
                assert irrigation_loss_m >= 0
                irrigation_return_flow_m[field] = irrigation_loss_m * return_fraction
                irrigation_evaporation_m[field] = (
                    irrigation_loss_m - irrigation_return_flow_m[field]
                )

    return (
        channel_abstraction_m3_by_farmer,
        reservoir_abstraction_m3_by_farmer,
        groundwater_abstraction_m3_by_farmer,
        water_withdrawal_m,
        water_consumption_m,
        irrigation_return_flow_m,
        irrigation_evaporation_m,
        reservoir_abstraction_m3,
        groundwater_abstraction_m3,
    )


@njit(cache=True)
def plant(
    n: int,
    day_index: int,
    crop_calendar: np.ndarray,
    current_crop_calendar_rotation_year_index: np.ndarray,
    crop_map: np.ndarray,
    crop_harvest_age_days: np.ndarray,
    cultivation_cost: Union[np.ndarray, int, float],
    region_ids_per_farmer: np.ndarray,
    field_indices_by_farmer: np.ndarray,
    field_indices: np.ndarray,
    field_size_per_farmer: np.ndarray,
    all_loans_annual_cost: np.ndarray,
    loan_tracker: np.ndarray,
    interest_rate: np.ndarray,
    farmers_going_out_of_business: bool,
<<<<<<< HEAD
) -> tuple[np.ndarray, np.ndarray]:
    """Determines when and what crop should be planted, by comparing the current day to the next plant day. Also sets the haverst age of the plant.
=======
) -> tuple[npt.NDArray[np.int32], npt.NDArray[np.int64]]:
    """Determines when and what crop should be planted, by comparing the current day to the next plant day. Also sets the harvest age of the plant.
>>>>>>> 598a7073

    Args:
        n: Number of farmers.
        day_index: Current day index (0-indexed; Jan 1 == 0).
        crop_calendar: Crop calendar for each farmer. Each row is a farmer, and each column is a crop.
            Each crop is a list of [crop_type, planting_day, growing_days, crop_year_index].
            Planting day is 0-indexed (Jan 1 == 0).
            Growing days is the number of days the crop grows.
            Crop year index is the index of the year in the crop rotation.
        current_crop_calendar_rotation_year_index: Current crop calendar rotation year index for each farmer.
        crop_map: Map of the currently growing crops.
        crop_harvest_age_days: Array that contains the harvest age of each field in days.
        cultivation_cost: Cultivation cost per farmer per crop in m2. If this is a single value, it is used for all farmers and crops.
        region_ids_per_farmer: Region IDs for each farmer.
            This is used to determine the cultivation cost for each farmer.
        field_indices_by_farmer: This array contains the indices where the fields of a farmer are stored in `field_indices`.
        field_indices: This array contains the indices of all fields, ordered by farmer. In other words, if a farmer owns multiple fields, the indices of the fields are indices.
        field_size_per_farmer: Field size per farmer in m2
        all_loans_annual_cost: Annual cost of all loans for each farmer and crop.
            This is a 3D array with shape (n, 1, 4), where n is the number of farmers.
            The first dimension is the farmer, the second dimension is the crop, and the third dimension is the loan type.
        loan_tracker: Loan tracker for each farmer and crop. This is a 3D array with shape (n, 1, 4).
        interest_rate: Interest rate for each farmer.
        farmers_going_out_of_business: If True, farmers are going out of business. Not implemented yet.

    Returns:
        plant: Subarray map of what crops are planted this day.
        farmers_selling_land: Indices of farmers selling land (currently always empty).
    """
    assert farmers_going_out_of_business is False, (
        "Farmers going out of business not implemented."
    )

    plant = np.full_like(crop_map, -1, dtype=np.int32)
    sell_land = np.zeros(n, dtype=np.bool_)

    planting_farmers_per_season = (crop_calendar[:, :, 1] == day_index) & (
        crop_calendar[:, :, 3]
        == current_crop_calendar_rotation_year_index[:, np.newaxis]
    )
    planting_farmers = planting_farmers_per_season.sum(axis=1)

    assert planting_farmers.max() <= 1, "Multiple crops planted on the same day"

    planting_farmers_idx = np.where(planting_farmers == 1)[0]
    if not planting_farmers_idx.size == 0:
        crop_rotation = np.argmax(
            planting_farmers_per_season[planting_farmers_idx], axis=1
        )

        assert planting_farmers_idx.size == crop_rotation.size

        for i in range(planting_farmers_idx.size):
            farmer_idx = planting_farmers_idx[i]
            farmer_crop_rotation = crop_rotation[i]

            farmer_fields = get_farmer_HRUs(
                field_indices, field_indices_by_farmer, farmer_idx
            )
            farmer_crop_data = crop_calendar[farmer_idx, farmer_crop_rotation]
            farmer_crop = farmer_crop_data[0]
            field_harvest_age = farmer_crop_data[2]

            assert farmer_crop != -1

            if isinstance(cultivation_cost, (int, float)):
                cultivation_cost_farmer = cultivation_cost
            else:
                farmer_region_id = region_ids_per_farmer[farmer_idx]
                cultivation_cost_farmer = (
                    cultivation_cost[farmer_region_id, farmer_crop]
                    * field_size_per_farmer[farmer_idx]
                )
            assert not np.isnan(cultivation_cost_farmer)

            interest_rate_farmer = interest_rate[farmer_idx]
            loan_duration = 1
            annual_cost_input_loan = cultivation_cost_farmer * (
                interest_rate_farmer
                * (1 + interest_rate_farmer) ** loan_duration
                / ((1 + interest_rate_farmer) ** loan_duration - 1)
            )
            for i in range(4):
                if all_loans_annual_cost[farmer_idx, 0, i] == 0:
                    all_loans_annual_cost[farmer_idx, 0, i] += (
                        annual_cost_input_loan  # Add the amount to the input specific loan
                    )
                    loan_tracker[farmer_idx, 0, i] = loan_duration
                    break  # Exit the loop after adding to the first zero value

            all_loans_annual_cost[farmer_idx, -1, 0] += (
                annual_cost_input_loan  # Add the amount to the total loan amount
            )

            for field in farmer_fields:
                # a crop is still growing here.
                if crop_harvest_age_days[field] != -1:
                    continue
                plant[field] = farmer_crop
                crop_harvest_age_days[field] = field_harvest_age

    farmers_selling_land = np.where(sell_land)[0]
    return plant, farmers_selling_land


@njit(cache=True)
def arrays_equal(a, b):
    for i in range(a.size):
        if a.flat[i] != b.flat[i]:
            return True if a.flat[i] != b.flat[i] else False
    return True


@njit(cache=True)
def find_matching_rows(arr, target_row):
    n_rows = arr.shape[0]
    matches = np.empty(n_rows, dtype=np.bool_)
    for i in range(n_rows):
        matches[i] = True
        for j in range(arr.shape[1]):
            if arr[i, j] != target_row[j]:
                matches[i] = False
                break
    return matches


@njit(cache=True)
def find_most_similar_index(target_series, yield_ratios, groups):
    n = groups.size
    indices = []
    for i in range(n):
        if groups[i]:
            indices.append(i)
    n_indices = len(indices)
    distances = np.empty(n_indices, dtype=yield_ratios.dtype)
    for idx in range(n_indices):
        i = indices[idx]
        diff = yield_ratios[i] - target_series
        distances[idx] = np.linalg.norm(diff)
    min_idx = 0
    min_dist = distances[0]
    for idx in range(1, n_indices):
        if distances[idx] < min_dist:
            min_dist = distances[idx]
            min_idx = idx
    return indices[min_idx]


@njit(cache=True, parallel=True)
def crop_profit_difference_njit_parallel(
    yearly_profits,
    crop_elevation_group,
    unique_crop_groups,
    group_indices,
    crop_calendar,
    unique_crop_calendars,
    p_droughts,
    past_window,
):
    """Parallelized only over unique crop groups; everything else follows your original logic exactly."""
    n_groups: int = len(unique_crop_groups)
    n_calendars: int = len(unique_crop_calendars)
    n_rotation: int = unique_crop_calendars.shape[1]

    unique_profit_gain = np.full((n_groups, n_calendars), 0.0, dtype=np.float32)
    id_to_switch_to = np.full((n_groups, n_calendars), -1, dtype=np.int32)

    # Precompute weights
    weights = np.empty(past_window, dtype=yearly_profits.dtype)
    weight_total = 0.0
    if past_window > 1:
        weight_step = (0.5 - 0.2) / (past_window - 1)
    else:
        weight_step = 0.0

    for j in range(past_window):
        w = 0.5 - j * weight_step
        weights[j] = w
        weight_total += w

    # Parallel only over groups
    for group_id in prange(n_groups):
        unique_group = unique_crop_groups[group_id]
        unique_farmer_groups = find_matching_rows(crop_elevation_group, unique_group)

        # build mask & collect candidate calendar‐indices
        candidate_idxs = np.empty(n_calendars, dtype=np.int32)
        num_cand = 0
        for i in range(n_calendars):
            match = True
            for j in range(n_rotation):
                if unique_crop_calendars[i, j] != unique_group[j]:
                    match = False
                    break
            if not match:
                candidate_idxs[num_cand] = i
                num_cand += 1

        metadata = unique_group[n_rotation:]

        # sequentially over each candidate (same order as original)
        for c in range(num_cand):
            cal_idx = candidate_idxs[c]
            unique_rotation = unique_crop_calendars[cal_idx]

            # form the “other” group key
            other_key = np.empty(unique_group.shape[0], unique_group.dtype)
            for k in range(n_rotation):
                other_key[k] = unique_rotation[k]
            for k in range(n_rotation, other_key.shape[0]):
                other_key[k] = metadata[k - n_rotation]

            unique_farmer_other = find_matching_rows(crop_elevation_group, other_key)

            if not np.any(unique_farmer_other):
                continue

            # current group weighted average
            current_sum = 0.0
            count_cur = 0
            for i in range(unique_farmer_groups.size):
                if unique_farmer_groups[i]:
                    wp = 0.0
                    for j in range(past_window):
                        wp += yearly_profits[i, j] * weights[j]
                    current_sum += wp / weight_total
                    count_cur += 1
            current_avg = current_sum / count_cur if count_cur > 0 else 0.0

            # candidate group weighted average
            cand_sum = 0.0
            count_cand = 0
            for i in range(unique_farmer_other.size):
                if unique_farmer_other[i]:
                    wp = 0.0
                    for j in range(past_window):
                        wp += yearly_profits[i, j] * weights[j]
                    cand_sum += wp / weight_total
                    count_cand += 1
            cand_avg = cand_sum / count_cand if count_cand > 0 else 0.0

            gain = cand_avg - current_avg
            if gain != gain:  # NaN check
                gain = 0.0
            else:
                id_to_switch_to[group_id, c] = find_most_similar_index(
                    gain, yearly_profits, unique_farmer_other
                )

            unique_profit_gain[group_id, c] = gain

    # Re‐index per‐farmer
    gains_adaptation = unique_profit_gain[group_indices, :]
    new_farmer_id = id_to_switch_to[group_indices, :]

    return gains_adaptation, new_farmer_id


@njit
def gev_ppf_scalar(u, c, loc, scale):
    """Scalar GEV inverse CDF."""
    if c != 0.0:
        return loc + scale * ((-np.log(u)) ** (-c) - 1.0) / c
    else:
        return loc - scale * np.log(-np.log(u))


@njit(cache=True, parallel=True)
def compute_premiums_and_best_contracts_numba(
    gev_params,
    values_history,
    losses,
    strike_vals,
    exit_vals,
    rate_vals,
    n_sims,
    seed=42,
):
    """Computes the best insurance contracts for each agent based on GEV parameters, historical SPEI data, and losses.

    For each agent, loop once over (strike, exit):
    1) Monte Carlo → expected_ratio
    2) Historical SPEI → sum_ratio_sq, sum_ratio_loss )
    3) Over all rates → compute both premium = rate * expected_ratio
                            and RMSE via quadratic form,
        tracking the (strike_idx, exit_idx, rate_idx) that minimizes RMSE.

    Returns:
        best_strike_idx : (n_agents,)  index into strike_vals
        best_exit_idx   : (n_agents,)  index into exit_vals
        best_rate_idx   : (n_agents,)  index into rate_vals
        best_rmse       : (n_agents,)  the minimal RMSE for each agent
        best_premium    : (n_agents,)  the premium corresponding to that minimal‐RMSE contract
    """
    np.random.seed(seed)
    n_agents = gev_params.shape[0]
    n_years = values_history.shape[1]
    n_strikes = strike_vals.shape[0]
    n_exits = exit_vals.shape[0]
    n_rates = rate_vals.shape[0]

    # Output arrays
    best_strike_idx = np.empty(n_agents, dtype=np.int64)
    best_exit_idx = np.empty(n_agents, dtype=np.int64)
    best_rate_idx = np.empty(n_agents, dtype=np.int64)
    best_rmse_arr = np.empty(n_agents, dtype=np.float64)
    best_prem_arr = np.empty(n_agents, dtype=np.float64)

    for agent_idx in prange(n_agents):
        shape = -gev_params[agent_idx, 0]
        loc = gev_params[agent_idx, 1]
        scale = gev_params[agent_idx, 2]

        # Precompute sum of squared losses for this agent
        loss_sq_sum = 0.0
        for yr in range(n_years):
            loss_sq_sum += losses[agent_idx, yr] ** 2

        # Initialize "best so far" placeholders
        best_rmse_val = 1e20
        best_s_idx = 0
        best_e_idx = 0
        best_r_idx = 0
        best_premium = 0.0

        # Loop once over all (strike, exit) pairs
        for strike_idx in range(n_strikes):
            strike = strike_vals[strike_idx]

            for exit_idx in range(n_exits):
                exit_threshold = exit_vals[exit_idx]
                if exit_threshold >= strike:
                    continue
                denom = strike - exit_threshold

                # Monte Carlo → expected_ratio
                expected_ratio = 0.0
                for _ in range(n_sims):
                    u = np.random.random()  # Uniform(0,1)
                    spei_val = gev_ppf_scalar(u, shape, loc, scale)
                    shortfall = strike - spei_val
                    if shortfall <= 0.0:
                        continue
                    if shortfall > denom:
                        shortfall = denom
                    expected_ratio += shortfall / denom
                expected_ratio /= n_sims

                sum_ratio_sq = 0.0
                sum_ratio_loss = 0.0
                for yr in range(n_years):
                    shortfall = strike - values_history[agent_idx, yr]
                    if shortfall <= 0.0:
                        ratio = 0.0
                    elif shortfall >= denom:
                        ratio = 1.0
                    else:
                        ratio = shortfall / denom

                    sum_ratio_sq += ratio * ratio
                    sum_ratio_loss += ratio * losses[agent_idx, yr]

                # Over all candidate rates, compute premium & RMSE via quadratic form
                for rate_idx in range(n_rates):
                    rate = rate_vals[rate_idx]
                    # RMSE’s sum of squared errors:
                    sse = (
                        (rate * rate) * sum_ratio_sq
                        - 2.0 * rate * sum_ratio_loss
                        + loss_sq_sum
                    )
                    rmse_val = np.sqrt(sse / n_years)

                    if rmse_val < best_rmse_val:
                        best_rmse_val = rmse_val
                        best_s_idx = strike_idx
                        best_e_idx = exit_idx
                        best_r_idx = rate_idx
                        best_premium = rate * expected_ratio

        # Store best‐so‐far for this agent
        best_strike_idx[agent_idx] = best_s_idx
        best_exit_idx[agent_idx] = best_e_idx
        best_rate_idx[agent_idx] = best_r_idx
        best_rmse_arr[agent_idx] = best_rmse_val
        best_prem_arr[agent_idx] = best_premium

    return (
        best_strike_idx,
        best_exit_idx,
        best_rate_idx,
        best_rmse_arr,
        best_prem_arr,
    )<|MERGE_RESOLUTION|>--- conflicted
+++ resolved
@@ -731,13 +731,8 @@
     loan_tracker: np.ndarray,
     interest_rate: np.ndarray,
     farmers_going_out_of_business: bool,
-<<<<<<< HEAD
-) -> tuple[np.ndarray, np.ndarray]:
-    """Determines when and what crop should be planted, by comparing the current day to the next plant day. Also sets the haverst age of the plant.
-=======
 ) -> tuple[npt.NDArray[np.int32], npt.NDArray[np.int64]]:
     """Determines when and what crop should be planted, by comparing the current day to the next plant day. Also sets the harvest age of the plant.
->>>>>>> 598a7073
 
     Args:
         n: Number of farmers.
