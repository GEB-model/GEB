"""This module contains the main setup for the GEB model.

Notes:
- All prices are in nominal USD (face value) for their respective years. That means that the prices are not adjusted for inflation.
"""

import inspect
import logging
import os
from contextlib import contextmanager
from datetime import date, datetime
from pathlib import Path
from typing import Any, Callable, Iterator

import geopandas as gpd
import networkx
import numpy as np
import numpy.typing as npt
import pandas as pd
import pyflwdir
import rasterio
import xarray as xr
import yaml
import zarr
from affine import Affine
from hydromt.data_catalog import DataCatalog
from rasterio.env import defenv
from shapely.geometry import Point

from geb.build.data_catalog import NewDataCatalog
from geb.build.methods import build_method
from geb.workflows.io import load_dict, to_dict
from geb.workflows.raster import clip_region, full_like, repeat_grid

from ..workflows.io import open_zarr, to_zarr
from .modules import (
    Agents,
    Crops,
    Forcing,
    GroundWater,
    Hydrography,
    LandSurface,
    Observations,
)
from .modules.hydrography import (
    create_river_raster_from_river_lines,
)

# Set environment options for robustness
GDAL_HTTP_ENV_OPTS = {
    "GDAL_HTTP_MAX_RETRY": "10",  # Number of retry attempts
    "GDAL_HTTP_RETRY_DELAY": "2",  # Delay (seconds) between retries
    "GDAL_HTTP_TIMEOUT": "30",  # Timeout in seconds
    "GDAL_CACHEMAX": 1 * 1024**3,  # 1 GB cache size
    "GDAL_MAX_BAND_COUNT": "200000",  # Increase max band count
}
defenv(**GDAL_HTTP_ENV_OPTS)

XY_CHUNKSIZE = 3000  # chunksize for xy coordinates

os.environ["AWS_NO_SIGN_REQUEST"] = "YES"


@contextmanager
def suppress_logging_warning(logger: logging.Logger) -> Iterator[None]:
    """A context manager to suppress logging warning messages temporarily.

    Args:
        logger: The logger to suppress warnings for.

    Yields:
        None

    """
    current_level: int = logger.getEffectiveLevel()
    logger.setLevel(logging.ERROR)  # Set level to ERROR to suppress WARNING messages
    try:
        yield
    finally:
        logger.setLevel(current_level)  # Restore the original logging level


def boolean_mask_to_graph(
    mask: npt.NDArray[np.bool_], connectivity: int = 4, **kwargs: npt.NDArray[Any]
) -> networkx.Graph:
    """Convert a boolean mask to an undirected NetworkX graph.

    Additional attributes can be passed as keyword arguments, which
    will be added as attributes to the nodes of the graph.

    Args:
        mask (xarray.DataArray or numpy.ndarray):
            Boolean mask where True values are nodes in the graph
        connectivity:
            4 for von Neumann neighborhood (up, down, left, right)
            8 for Moore neighborhood (includes diagonals)
        **kwargs:
            Additional attributes to be added to the nodes of the graph.
            Must be 2D arrays with the same shape as the mask.

    Returns:
        networkx.Graph:
            Undirected graph where nodes are (y,x) coordinates of True cells

    Raises:
        ValueError: If connectivity is not 4 or 8.
    """
    # check dtypes
    assert isinstance(mask, (np.ndarray))
    for item in kwargs.values():
        assert isinstance(item, (np.ndarray))

    # Create an empty undirected graph
    G = networkx.Graph()

    # Get indices of True cells
    y_indices, x_indices = np.where(mask)

    # Add all True cells as nodes
    for y, x in zip(y_indices, x_indices, strict=True):
        node_attrs = {}
        for key, array in kwargs.items():
            node_attrs[key] = array[y, x].item()
        node_attrs["yx"] = (y, x)
        G.add_node((y, x), **node_attrs)

    # Define neighbor directions for 4-connectivity
    if connectivity == 4:
        directions = [(0, 1), (1, 0), (0, -1), (-1, 0)]  # right, down, left, up
    elif connectivity == 8:  # 8-connectivity
        directions = [
            (0, 1),
            (1, 0),
            (0, -1),
            (-1, 0),  # right, down, left, up
            (1, 1),
            (1, -1),
            (-1, 1),
            (-1, -1),
        ]  # diagonals
    else:
        raise ValueError("Connectivity must be either 4 or 8.")

    # Connect neighboring cells
    for y, x in zip(y_indices, x_indices, strict=True):
        # Check each direction for a neighbor
        for dy, dx in directions:
            ny, nx = y + dy, x + dx

            # Check if neighbor is within bounds and is True
            if 0 <= ny < mask.shape[0] and 0 <= nx < mask.shape[1] and mask[ny, nx]:
                # Add an edge between current cell and neighbor
                G.add_edge((y, x), (ny, nx))

    return G


def get_river_graph(data_catalog: NewDataCatalog) -> networkx.DiGraph:
    """Create a directed graph for the river network.

    Args:
        data_catalog: Data catalog containing the MERIT basins.

    Returns:
        A directed graph where nodes are COMID values and edges point downstream.
    """
    print("Loading MERIT basins river network...")

    river_network: pd.DataFrame = (
        data_catalog.fetch("merit_basins_rivers")
        .read(columns=["COMID", "NextDownID"])
        .set_index("COMID")
    )
    assert river_network.index.name == "COMID", (
        "The index of the river network is not the COMID column"
    )

    print(f"Processing {len(river_network)} river segments...")

    # create a directed graph for the river network
    river_graph: networkx.DiGraph = networkx.DiGraph()

    # add rivers with downstream connection
    river_network_with_downstream_connection = river_network[
        river_network["NextDownID"] != 0
    ]
    print(
        f"Adding {len(river_network_with_downstream_connection)} rivers with downstream connections..."
    )

    river_network_with_downstream_connection = (
        river_network_with_downstream_connection.itertuples(index=True, name=None)
    )
    river_graph.add_edges_from(river_network_with_downstream_connection)

    river_network_without_downstream_connection = river_network[
        river_network["NextDownID"] == 0
    ]
    print(
        f"Adding {len(river_network_without_downstream_connection)} terminal rivers (outlets)..."
    )
    river_graph.add_nodes_from(river_network_without_downstream_connection.index)

    print(
        f"River graph created with {river_graph.number_of_nodes()} nodes and {river_graph.number_of_edges()} edges"
    )

    return river_graph


def get_subbasin_id_from_coordinate(
    data_catalog: NewDataCatalog, lon: float, lat: float
) -> int:
    """Find the subbasin ID for a given coordinate.

    Args:
        data_catalog: Data catalog containing the MERIT basins.
        lon: Longitude of the point.
        lat: Latitude of the point.

    Returns:
        The COMID value for the subbasin containing the point.

    Raises:
        ValueError: If the point is not in a basin or in multiple basins.
    """
    # we select the basin that contains the point. To do so
    # we use a bounding box with the point coordinates, thus
    # xmin == xmax and ymin == ymax
    # geoparquet uses < and >, not <= and >=, so we need to add
    # a small value to the coordinates to avoid missing the point
    COMID: gpd.GeoDataFrame = (
        data_catalog.fetch("merit_basins_catchments")
        .read(
            bbox=(lon - 10e-6, lat - 10e-6, lon + 10e-6, lat + 10e-6),
        )
        .set_index("COMID")
    )

    # get only the points where the point is inside the basin
    COMID = COMID[COMID.geometry.contains(Point(lon, lat))]

    if len(COMID) == 0:
        raise ValueError(
            f"The point is not in a basin. Note, that there are some holes in the MERIT basins dataset ({data_catalog.fetch('merit_basins_catchments').path}), ensure that the point is in a basin."
        )
    assert len(COMID) == 1, "The point is not in a single basin"
    # get the COMID value from the GeoDataFrame
    return COMID.index.values[0]


def get_sink_subbasin_id_for_geom(
    data_catalog: NewDataCatalog, geom: gpd.GeoDataFrame, river_graph: networkx.DiGraph
) -> list[int]:
    """Find all sink subbasins that intersect with the given geometry.

    This can be coastal basins, but also inland basins where the river
    flows out of the geometry. For example, if the geometry is a country
    boundary, all basins that intersect with the country boundary and
    have no downstream basin within the country are returned.

    Args:
        data_catalog: Data catalog containing the MERIT basins.
        geom: GeoDataFrame containing the geometry to find the sink subbasins for.
        river_graph: The river graph containing all subbasins and their connections.

    Returns:
        A list of COMID values for the sink subbasins.
    """
    subbasins = gpd.read_parquet(
        data_catalog.fetch("merit_basins_catchments").path,
        bbox=tuple([float(c) for c in geom.total_bounds]),
    ).set_index("COMID")

    subbasins = subbasins.iloc[
        subbasins.sindex.query(geom.union_all(), predicate="intersects")
    ]

    assert len(subbasins) > 0, "The geometry does not intersect with any subbasin."

    # create a subgraph containing only the selected subbasins
    region_river_graph = river_graph.subgraph(subbasins.index.tolist())

    # get all subbasins with no downstream subbasin (out degree is 0)
    # in the subgraph. These are the sink subbasins
    sink_nodes: list[int] = [
        COMID_ID
        for COMID_ID, out_degree in region_river_graph.out_degree(
            region_river_graph.nodes
        )
        if out_degree == 0
    ]

    return sink_nodes


def get_all_downstream_subbasins_in_geom(
    data_catalog: NewDataCatalog,
    geom: gpd.GeoDataFrame,
    logger: logging.Logger,
) -> list[int]:
    """Find all downstream subbasins (with NextDownID = 0) that intersect with the given geometry.

    Args:
        data_catalog: Data catalog containing the MERIT basins.
        geom: GeoDataFrame containing the geometry to find the downstream subbasins for.
        logger: Logger for progress tracking.

    Returns:
        A list of COMID values for all downstream subbasins in the geometry.
    """
    logger.info("Finding subbasins that intersect with geometry...")

    # Get all subbasins that intersect with the geometry
    subbasins = gpd.read_parquet(
        data_catalog.fetch("merit_basins_catchments").path,
        bbox=tuple([float(c) for c in geom.total_bounds]),
    ).set_index("COMID")

    subbasins = subbasins.iloc[
        subbasins.sindex.query(geom.union_all(), predicate="intersects")
    ]

    assert len(subbasins) > 0, "The geometry does not intersect with any subbasin."

    logger.info(f"Found {len(subbasins)} subbasins intersecting with geometry")
    logger.info("Loading river network data...")

    # Get river network data to find downstream basins (NextDownID = 0)
    river_network: pd.DataFrame = (
        data_catalog.fetch("merit_basins_rivers")
        .read(columns=["COMID", "NextDownID", "uparea"])
        .set_index("COMID")
    )

    logger.info("Filtering for downstream subbasins (NextDownID = 0)...")

    # Filter for subbasins that are within the geometry and are downstream (NextDownID = 0)
    intersecting_subbasins = subbasins.index.intersection(river_network.index)
    downstream_subbasins = river_network.loc[intersecting_subbasins]
    downstream_subbasins = downstream_subbasins[downstream_subbasins["NextDownID"] == 0]

    logger.info(f"Found {len(downstream_subbasins)} downstream subbasins (outlets)")

    return downstream_subbasins.index.tolist()


def get_subbasin_upstream_areas(
    data_catalog: NewDataCatalog, subbasin_ids: list[int]
) -> dict[int, float]:
    """Get upstream areas for a list of subbasins.

    Args:
        data_catalog: Data catalog containing the MERIT basins.
        subbasin_ids: List of COMID values to get upstream areas for.

    Returns:
        Dictionary mapping COMID to upstream area in km2.
    """
    # Use filters to only read the rows we need - much faster than reading all data
    river_network: pd.DataFrame = (
        data_catalog.fetch("merit_basins_rivers")
        .read(columns=["COMID", "uparea"], filters=[("COMID", "in", subbasin_ids)])
        .set_index("COMID")
    )

    # Convert to dict for faster lookup and handle missing values
    upstream_areas = river_network["uparea"].to_dict()

    # Fill in any missing subbasins with 0.0 area
    for subbasin_id in subbasin_ids:
        if subbasin_id not in upstream_areas:
            upstream_areas[subbasin_id] = 0.0

    return upstream_areas


def cluster_subbasins_by_area_and_proximity(
    data_catalog: NewDataCatalog,
    subbasin_ids: list[int],
    target_area_km2: float,  # Target cumulative upstream area per cluster in km² (e.g., Danube basin ~817,000 km²; use appropriate value for other basins)
    area_tolerance: float,
    logger: logging.Logger,
) -> list[list[int]]:
    """Cluster subbasins by following the coastline with performance optimizations.

    This function creates clusters of subbasins that:
    1. Starts from coastal basins and follow the coastline
    2. Adds nearby subbasins along the coast
    3. Uses distance thresholds for cluster growth but allow jumps between clusters (100km threshold)
    4. Moves to the globally closest unused basin when current cluster is complete

    Args:
        data_catalog: Data catalog containing the MERIT basins.
        subbasin_ids: List of downstream COMID values to cluster.
        target_area_km2: Target cumulative upstream area per cluster (default: Danube basin ~817,000 km2).
        area_tolerance: Tolerance for target area (0.3 = 30% tolerance).
        logger: Logger for progress tracking.

    Returns:
        List of clusters, where each cluster is a list of COMID values.
    """
    logger.info(f"Clustering {len(subbasin_ids)} subbasins along the coastline...")

    # Load subbasin geometries and river graph to identify coastal basins
    subbasins = gpd.read_parquet(
        data_catalog.fetch("merit_basins_catchments").path,
        filters=[("COMID", "in", subbasin_ids)],
    ).set_index("COMID")

    # Get river graph to identify coastal basins
    river_graph = get_river_graph(data_catalog)

    # Identify coastal basins (no downstream neighbors)
    coastal_basin_ids = []
    inland_basin_ids = []

    for subbasin_id in subbasin_ids:
        if len(list(river_graph.neighbors(subbasin_id))) == 0:
            coastal_basin_ids.append(subbasin_id)
        else:
            inland_basin_ids.append(subbasin_id)

    logger.info(
        f"Found {len(coastal_basin_ids)} coastal basins and {len(inland_basin_ids)} inland basins"
    )

    logger.info("Getting upstream areas...")
    upstream_areas = get_subbasin_upstream_areas(data_catalog, subbasin_ids)

    logger.info("Pre-computing spatial relationships...")

    # Pre-compute centroids for distance calculations (much faster than geometry operations)
    logger.info("Computing centroids...")
    centroids = {}
    centroid_coords = {}  # Store as (x, y) tuples for faster distance calculations

    # Create numpy arrays for vectorized distance calculations

    subbasin_list = list(subbasin_ids)
    coords_array = np.zeros((len(subbasin_list), 2))
    subbasin_to_idx = {}

    for i, subbasin_id in enumerate(subbasin_list):
        centroid = subbasins.loc[subbasin_id].geometry.centroid
        centroids[subbasin_id] = centroid
        centroid_coords[subbasin_id] = (centroid.x, centroid.y)
        coords_array[i] = [centroid.x, centroid.y]
        subbasin_to_idx[subbasin_id] = i

    # Build spatial index for fast neighbor finding
    subbasins_sindex = subbasins.sindex
    subbasin_ids_set = set(subbasin_ids)  # Convert to set for O(1) lookups

    # Lazy adjacency computation - compute touching relationships on-demand and cache
    logger.info("Setting up lazy adjacency computation...")
    adjacency_cache = {}

    # Fast distance lookup using numpy
    def fast_distance(subbasin1: int, subbasin2: int) -> float:
        """Fast distance calculation using pre-computed arrays.

        Args:
            subbasin1: COMID of the first subbasin.
            subbasin2: COMID of the second subbasin.

        Returns:
            Euclidean distance between the centroids of the two subbasins in degrees.
        """
        idx1, idx2 = subbasin_to_idx[subbasin1], subbasin_to_idx[subbasin2]
        diff = coords_array[idx1] - coords_array[idx2]
        return np.sqrt(np.sum(diff * diff))

    def find_nearest_basins(
        center_subbasin: int, candidates: set[int], max_distance: float
    ) -> list[tuple[int, float]]:
        """Find all basins within max_distance from center, sorted by distance.

        Args:
            center_subbasin: COMID of the center subbasin.
            candidates: Set of candidate COMID values to search.
            max_distance: Maximum distance (in degrees) to include.

        Returns:
            List[tuple[int, float]]: A list of tuples (COMID, distance) for candidates
            within max_distance, sorted by ascending distance.
        """
        if not candidates:
            return []

        center_idx = subbasin_to_idx[center_subbasin]
        center_coords = coords_array[center_idx]

        # Vectorized distance calculation for all candidates
        candidate_indices = [subbasin_to_idx[cid] for cid in candidates]
        candidate_coords = coords_array[candidate_indices]

        # Calculate distances using broadcasting
        diffs = candidate_coords - center_coords
        distances = np.sqrt(np.sum(diffs * diffs, axis=1))

        # Filter by distance and sort
        valid_mask = distances <= max_distance
        valid_candidates = [
            list(candidates)[i] for i in range(len(candidates)) if valid_mask[i]
        ]
        valid_distances = distances[valid_mask]

        # Sort by distance
        sorted_indices = np.argsort(valid_distances)
        return [(valid_candidates[i], valid_distances[i]) for i in sorted_indices]

    def get_adjacent_basins(subbasin_id: int) -> set[int]:
        """Get adjacent basins for a subbasin, with caching.

        Args:
            subbasin_id: The COMID of the subbasin to find adjacent basins for.

        Returns:
            Set of adjacent subbasin COMIDs.
        """
        if subbasin_id not in adjacency_cache:
            adjacent = set()
            geom = subbasins.loc[subbasin_id].geometry
            possible_matches_idx = list(subbasins_sindex.intersection(geom.bounds))

            # Only check subbasins that are in our working set
            for idx in possible_matches_idx:
                neighbor_id = subbasins.index[idx]
                if neighbor_id != subbasin_id and neighbor_id in subbasin_ids_set:
                    if geom.touches(subbasins.loc[neighbor_id].geometry):
                        adjacent.add(neighbor_id)

            adjacency_cache[subbasin_id] = adjacent

        return adjacency_cache[subbasin_id]

    # Maximum distance threshold for cluster growth (not for starting new clusters)
    MAX_CLUSTER_GROWTH_DISTANCE_DEGREES = 100.0 / 111.0  # ~100km converted to degrees

    logger.info(
        f"Using cluster growth distance threshold: {MAX_CLUSTER_GROWTH_DISTANCE_DEGREES:.2f} degrees (~100 km)"
    )
    logger.info(
        "No distance threshold for starting new clusters - allowing large jumps but then forming a new cluster"
    )

    clusters = []
    used_subbasins = set()
    remaining_basins = set(subbasin_ids)
    last_added_subbasin = None  # Track the last subbasin added to the previous cluster

    min_area_threshold = target_area_km2 * (1 - area_tolerance)
    max_area_threshold = target_area_km2 * (1 + area_tolerance)

    cluster_number = 1
    total_subbasins = len(subbasin_ids)

    while remaining_basins:
        # Calculate and display progress
        processed_subbasins = total_subbasins - len(remaining_basins)
        progress_percent = (processed_subbasins / total_subbasins) * 100
        logger.info(
            f"Progress: {processed_subbasins}/{total_subbasins} subbasins processed ({progress_percent:.1f}%)"
        )
        logger.info(f"Starting cluster {cluster_number}")

        # Find the starting basin for this cluster
        if cluster_number == 1:
            # First cluster: prefer coastal basins that haven't been used
            unused_coastal = [
                bid for bid in coastal_basin_ids if bid in remaining_basins
            ]
            if unused_coastal:
                start_basin = unused_coastal[0]
                logger.info(f"  Starting from coastal basin {start_basin}")
            else:
                # Fallback: just pick any remaining basin
                start_basin = next(iter(remaining_basins))
                logger.info(f"  Starting from arbitrary basin {start_basin}")
        else:
            # Subsequent clusters: start from basin closest to last added subbasin (vectorized)
            if last_added_subbasin is not None:
                # Use fast vectorized distance calculation
                min_distance = float("inf")
                start_basin = None

                for candidate_basin in remaining_basins:
                    distance = fast_distance(last_added_subbasin, candidate_basin)
                    if distance < min_distance:
                        min_distance = distance
                        start_basin = candidate_basin

                logger.info(
                    f"  Starting from basin {start_basin} closest to last added basin {last_added_subbasin} (distance: {min_distance:.3f} degrees)"
                )
            else:
                # Fallback: just pick any remaining basin
                start_basin = next(iter(remaining_basins))
                logger.info(f"  Starting from arbitrary basin {start_basin}")

        # Initialize cluster
        current_cluster = [start_basin]
        current_area = upstream_areas.get(start_basin, 0)
        used_subbasins.add(start_basin)
        remaining_basins.remove(start_basin)
        cluster_last_added = start_basin  # Track last added subbasin for this cluster

        logger.info(f"    Starting area: {current_area:,.0f} km²")

        # Grow cluster along coastline/proximity with distance threshold (optimized)
        while current_area < min_area_threshold and remaining_basins:
            # Get all adjacent basins for current cluster (lazy computation)
            all_adjacent_basins = set()
            for cluster_basin in current_cluster:
                adjacent_basins = get_adjacent_basins(cluster_basin)
                all_adjacent_basins.update(adjacent_basins)

            # Filter adjacent basins that are still available
            available_adjacent = all_adjacent_basins.intersection(remaining_basins)

            # Start with adjacent basins (distance 0)
            candidates = [(basin, 0.0) for basin in available_adjacent]

            # Add nearby basins within cluster growth distance threshold using vectorized search
            non_adjacent_remaining = remaining_basins - all_adjacent_basins
            if non_adjacent_remaining and current_cluster:
                # Use the most recently added basin as the search center for efficiency
                search_center = current_cluster[-1]
                nearby_basins = find_nearest_basins(
                    search_center,
                    non_adjacent_remaining,
                    MAX_CLUSTER_GROWTH_DISTANCE_DEGREES,
                )
                candidates.extend(nearby_basins)

            if not candidates:
                logger.info(
                    "    No more candidates within cluster growth distance threshold"
                )
                break

            # Sort candidates by distance (adjacent basins first, then by distance)
            candidates.sort(key=lambda x: x[1])

            # Select best candidate that doesn't exceed area threshold
            best_candidate = None
            for candidate_id, distance in candidates:
                candidate_area = upstream_areas.get(candidate_id, 0)
                if current_area + candidate_area <= max_area_threshold:
                    best_candidate = candidate_id
                    break

            # Early termination if cluster is already at minimum size and no valid candidates
            if best_candidate is None and current_area >= min_area_threshold:
                logger.info("    Cluster reached minimum area, stopping growth")
                break

            # If no candidate fits, and we're still below minimum, take the closest one
            if (
                best_candidate is None
                and current_area < min_area_threshold
                and candidates
            ):
                best_candidate = candidates[0][0]

            if best_candidate is None:
                logger.info("    No suitable candidates found")
                break

            # Add the best candidate
            candidate_area = upstream_areas.get(best_candidate, 0)
            current_cluster.append(best_candidate)
            current_area += candidate_area
            used_subbasins.add(best_candidate)
            remaining_basins.remove(best_candidate)
            cluster_last_added = best_candidate  # Update last added subbasin

            # Reduce logging frequency for large clusters (log every 10th addition for performance)
            if len(current_cluster) <= 10 or len(current_cluster) % 10 == 0:
                logger.info(
                    f"    Added basin {best_candidate} (area: {candidate_area:,.0f} km²), total: {current_area:,.0f} km² [{len(current_cluster)} basins]"
                )

        clusters.append(current_cluster)
        last_added_subbasin = cluster_last_added  # Set for next cluster starting point
        final_area = sum(upstream_areas.get(sid, 0) for sid in current_cluster)
        logger.info(
            f"  Completed cluster {cluster_number} with {len(current_cluster)} subbasins, total area: {final_area:,.0f} km²"
        )

        cluster_number += 1

    logger.info(
        f"Clustering completed! Created {len(clusters)} clusters from {len(subbasin_ids)} subbasins"
    )
    for i, cluster in enumerate(clusters):
        cluster_area = sum(upstream_areas.get(sid, 0) for sid in cluster)
        coastal_count = sum(1 for sid in cluster if sid in coastal_basin_ids)
        logger.info(
            f"  Cluster {i + 1}: {len(cluster)} subbasins ({coastal_count} coastal), {cluster_area:,.0f} km²"
        )

    return clusters


def save_clusters_to_geoparquet(
    clusters: list[list[int]],
    data_catalog: NewDataCatalog,
    output_path: str | Path,
    cluster_prefix: str = "cluster",
) -> None:
    """Save clusters to a geoparquet file with cluster IDs.

    Args:
        clusters: List of clusters, where each cluster is a list of COMID values.
        data_catalog: Data catalog containing the MERIT basins.
        output_path: Path where to save the geoparquet file.
        cluster_prefix: Prefix for cluster names.
    """
    print(f"Saving clusters to geoparquet: {output_path}")

    # Get all subbasin IDs
    all_subbasin_ids = [sid for cluster in clusters for sid in cluster]

    # Load subbasin geometries
    subbasins = gpd.read_parquet(
        data_catalog.fetch("merit_basins_catchments").path,
        filters=[("COMID", "in", all_subbasin_ids)],
    ).set_index("COMID")

    # Get upstream areas for display
    upstream_areas = get_subbasin_upstream_areas(data_catalog, all_subbasin_ids)

    # Create cluster assignments
    cluster_data = []
    for cluster_idx, cluster_subbasins in enumerate(clusters):
        cluster_id = f"{cluster_prefix}_{cluster_idx:03d}"
        cluster_area = sum(upstream_areas.get(sid, 0) for sid in cluster_subbasins)

        for subbasin_id in cluster_subbasins:
            cluster_data.append(
                {
                    "COMID": subbasin_id,
                    "cluster_id": cluster_id,
                    "cluster_number": cluster_idx,
                    "cluster_area_km2": cluster_area,
                    "subbasin_area_km2": upstream_areas.get(subbasin_id, 0),
                    "geometry": subbasins.loc[subbasin_id].geometry,
                }
            )

    # Create GeoDataFrame
    cluster_gdf = gpd.GeoDataFrame(cluster_data, crs=subbasins.crs)

    # Save to geoparquet
    cluster_gdf.to_parquet(output_path)
    print(
        f"Saved {len(cluster_data)} subbasins in {len(clusters)} clusters to {output_path}"
    )


def create_cluster_visualization_map(
    clusters: list[list[int]],
    data_catalog: NewDataCatalog,
    output_path: str | Path,
    cluster_prefix: str = "cluster",
    figsize: tuple[int, int] = (16, 12),
) -> None:
    """Create a visualization map of the clusters with satellite background.

    Args:
        clusters: List of clusters, where each cluster is a list of COMID values.
        data_catalog: Data catalog containing the MERIT basins.
        output_path: Path where to save the PNG file.
        cluster_prefix: Prefix for cluster names.
        figsize: Figure size in inches (width, height).
    """
    import contextily as ctx
    import matplotlib.pyplot as plt
    from matplotlib.patches import Patch

    print(f"Creating visualization map: {output_path}")

    # Get all subbasin IDs
    all_subbasin_ids = [sid for cluster in clusters for sid in cluster]

    # Load subbasin geometries
    subbasins = gpd.read_parquet(
        data_catalog.fetch("merit_basins_catchments").path,
        filters=[("COMID", "in", all_subbasin_ids)],
    ).set_index("COMID")

    # Create cluster assignments with colors
    cluster_data = []
    colors = plt.cm.Set3(np.linspace(0, 1, len(clusters)))  # Generate distinct colors

    for cluster_idx, cluster_subbasins in enumerate(clusters):
        cluster_id = f"{cluster_prefix}_{cluster_idx:03d}"
        color = colors[cluster_idx]

        for subbasin_id in cluster_subbasins:
            cluster_data.append(
                {
                    "COMID": subbasin_id,
                    "cluster_id": cluster_id,
                    "cluster_number": cluster_idx,
                    "color": color,
                    "geometry": subbasins.loc[subbasin_id].geometry,
                }
            )

    # Create GeoDataFrame
    cluster_gdf = gpd.GeoDataFrame(cluster_data, crs=subbasins.crs)

    # Convert to Web Mercator for contextily
    cluster_gdf_mercator = cluster_gdf.to_crs(epsg=3857)

    # Create the plot with dark background
    fig, ax = plt.subplots(1, 1, figsize=figsize, facecolor="black")
    ax.set_facecolor("black")

    # Plot each cluster with different colors and better visibility
    for cluster_idx, (cluster_id, group) in enumerate(
        cluster_gdf_mercator.groupby("cluster_id")
    ):
        group.plot(
            ax=ax,
            color=colors[cluster_idx],
            alpha=0.7,  # More opaque for better visibility
            edgecolor="white",  # White edges for contrast against dark background
            linewidth=1.5,  # Thicker lines for better visibility
            label=f"{cluster_id} ({len(group)} subbasins)",
        )

        # Add cluster labels at centroids with better visibility
        centroid = group.geometry.union_all().centroid
        ax.annotate(
            f"{cluster_idx}",
            (centroid.x, centroid.y),
            fontsize=14,  # Larger font
            fontweight="bold",
            ha="center",
            va="center",
            color="white",  # White text
            bbox=dict(
                boxstyle="round,pad=0.4",
                facecolor="black",
                alpha=0.8,
                edgecolor="white",
            ),
        )

    # Add dark satellite/terrain background
    try:
        # Try dark satellite imagery first; let contextily choose zoom automatically
        ctx.add_basemap(
            ax,
            crs=cluster_gdf_mercator.crs,  # pass CRS object instead of string
            source=ctx.providers.CartoDB.DarkMatter,  # Dark background
            alpha=0.8,  # Slightly transparent to not overpower subbasins
        )
        print("Added dark CartoDB background")
    except Exception as e3:
        print(f"Could not add any background: {e3}")
        # Set a dark gray background if all else fails
        ax.set_facecolor("#2F2F2F")

    # Customize the plot with dark theme
    ax.set_title(
        f"GEB Multi-Basin Clusters - {len(clusters)} Clusters",
        fontsize=18,
        fontweight="bold",
        color="white",  # White title text
        pad=20,
    )
    ax.set_xlabel("Longitude", fontsize=14, color="white")
    ax.set_ylabel("Latitude", fontsize=14, color="white")

    # Add legend with dark styling
    legend_elements = [
        Patch(
            facecolor=colors[i],
            alpha=0.7,
            edgecolor="white",
            linewidth=1.5,
            label=f"Cluster {i} ({len([sid for cluster in [clusters[i]] for sid in cluster])} subbasins)",
        )
        for i in range(len(clusters))
    ]
    legend = ax.legend(
        handles=legend_elements,
        loc="upper left",
        bbox_to_anchor=(1.02, 1),
        facecolor="black",  # Dark legend background
        edgecolor="white",
        labelcolor="white",  # White legend text
        fontsize=12,
    )

    # Style the legend frame
    legend.get_frame().set_alpha(0.9)

    # Remove axes ticks for cleaner look but keep white color for any remaining elements
    ax.set_xticks([])
    ax.set_yticks([])
    ax.spines["bottom"].set_color("white")
    ax.spines["top"].set_color("white")
    ax.spines["right"].set_color("white")
    ax.spines["left"].set_color("white")

    # Tight layout to prevent legend cutoff
    plt.tight_layout()

    # Save the figure with dark theme
    plt.savefig(
        output_path, dpi=300, bbox_inches="tight", facecolor="black", edgecolor="white"
    )
    plt.close()

    print(f"Saved visualization map to {output_path}")


def create_multi_basin_configs(
    clusters: list[list[int]],
    working_directory: Path,
    cluster_prefix: str = "cluster",
) -> list[Path]:
    """Create separate config files and directories for each cluster of subbasins.

    Args:
        clusters: List of clusters, where each cluster is a list of COMID values.
        working_directory: Working directory for the models (large_scale directory).
        cluster_prefix: Prefix for cluster directory names.

    Returns:
        List of paths to created cluster directories.
    """
    print(f"Creating configuration files for {len(clusters)} clusters...")

    # Create full build.yml in large_scale directory
    print("Creating build.yml in large_scale directory...")
    build_config_path = working_directory / "build.yml"
    # Read build config from geul example and automatically copy it
    geul_build_path = (
        Path(os.environ.get("GEB_PACKAGE_DIR"))
        / ".."
        / "examples"
        / "geul"
        / "build.yml"
    )

    print(f"Reading build configuration from: {geul_build_path}")

    # Copy geul build.yml content directly to large_scale build.yml
    with open(geul_build_path, "r") as src, open(build_config_path, "w") as dst:
        dst.write(src.read())

    print(f"Created build.yml in {working_directory}")

    # Create model.yml in large_scale directory that inherits from reasonable default
    print("Creating model.yml in large_scale directory...")
    model_config_path = working_directory / "model.yml"

    # Define the model configuration content with inheritance from reasonable default
    model_config_content = """inherits: "{GEB_PACKAGE_DIR}/reasonable_default_config.yml"
"""

    with open(model_config_path, "w") as f:
        f.write(model_config_content)

    print(f"Created model.yml in {working_directory}")

    cluster_directories = []

    for i, cluster in enumerate(clusters):
        print(
            f"Creating cluster {i + 1}/{len(clusters)}: {cluster_prefix}_{i:03d} ({len(cluster)} subbasins)"
        )

        # Create cluster directory and base subdirectory
        cluster_dir = working_directory / f"{cluster_prefix}_{i:03d}"
        base_dir = cluster_dir / "base"
        base_dir.mkdir(parents=True, exist_ok=True)
        cluster_directories.append(cluster_dir)

        # Create build.yml with inheritance in base folder (inherit from large_scale build.yml)
        build_config_path = base_dir / "build.yml"

        # Create the build configuration dictionary
        build_config = {"inherits": "../../build.yml"}

        with open(build_config_path, "w") as f:
            yaml.dump(build_config, f, default_flow_style=False, sort_keys=False)
        # Create model.yml with inheritance and cluster-specific subbasins in base folder
        model_config_path = base_dir / "model.yml"

        # Convert all cluster values to regular Python integers
        cluster_ints = [int(subbasin_id) for subbasin_id in cluster]

        # Create the configuration dictionary
        model_config = {
            "inherits": "../../model.yml",
            "general": {"region": {"subbasin": cluster_ints}},
        }

        with open(model_config_path, "w") as f:
            yaml.dump(model_config, f, default_flow_style=False, sort_keys=False)

        print(
            f"  Created configuration files in {base_dir.relative_to(working_directory)}"
        )

    print(
        f"Successfully created {len(clusters)} cluster configurations in {working_directory}"
    )

    return cluster_directories


def save_clusters_as_merged_geometries(
    clusters: list[list[int]],
    data_catalog: NewDataCatalog,
    river_graph: networkx.DiGraph,
    output_path: str | Path,
    cluster_prefix: str = "cluster",
    include_upstream: bool = True,
) -> None:
    """Save clusters as merged geometries - one polygon outline per cluster.

    This creates the most compact representation possible: each cluster becomes a single
    dissolved polygon geometry representing the entire basin area.

    Args:
        clusters: List of clusters, where each cluster is a list of downstream COMID values.
        data_catalog: Data catalog containing the MERIT basins.
        river_graph: River graph for finding upstream subbasins.
        output_path: Path where to save the geoparquet file.
        cluster_prefix: Prefix for cluster names.
        include_upstream: If True, include all upstream subbasins in the merged geometry.
                         If False, only merge the downstream outlet subbasins.
    """
    print(f"Creating merged cluster geometries: {output_path}")
    print(f"Include upstream basins: {include_upstream}")

    merged_cluster_data = []

    for cluster_idx, downstream_subbasins in enumerate(clusters):
        cluster_id = f"{cluster_prefix}_{cluster_idx:03d}"

        print(f"  Processing cluster {cluster_idx + 1}/{len(clusters)}: {cluster_id}")

        if include_upstream:
            # Find all upstream subbasins for this cluster
            cluster_all_subbasins = set()
            for downstream_subbasin in downstream_subbasins:
                upstream_subbasins = set(
                    networkx.ancestors(river_graph, downstream_subbasin)
                )
                upstream_subbasins.add(downstream_subbasin)
                cluster_all_subbasins.update(upstream_subbasins)

            subbasins_to_merge = list(cluster_all_subbasins)
            total_subbasins = len(subbasins_to_merge)
            upstream_count = total_subbasins - len(downstream_subbasins)

            print(
                f"    Merging {total_subbasins:,} subbasins ({len(downstream_subbasins)} outlets + {upstream_count:,} upstream)"
            )
        else:
            # Only merge downstream outlet subbasins
            subbasins_to_merge = downstream_subbasins
            total_subbasins = len(subbasins_to_merge)
            upstream_count = 0

            print(f"    Merging {total_subbasins} outlet subbasins only")

        # Load geometries for subbasins in this cluster
        cluster_geometries = gpd.read_parquet(
            data_catalog.fetch("merit_basins_catchments").path,
            filters=[("COMID", "in", subbasins_to_merge)],
        ).set_index("COMID")

        # Get upstream areas for statistics
        upstream_areas = get_subbasin_upstream_areas(data_catalog, subbasins_to_merge)
        total_area = sum(upstream_areas.get(sid, 0) for sid in subbasins_to_merge)

        # Dissolve/merge all geometries into a single polygon
        print(
            f"    Dissolving {len(cluster_geometries)} geometries into single polygon..."
        )

        # Union all geometries to create a single merged polygon
        merged_geometry = cluster_geometries.geometry.union_all()

        # Handle potential multipolygon results
        if hasattr(merged_geometry, "geoms") and len(merged_geometry.geoms) > 1:
            print(f"    Result is multipolygon with {len(merged_geometry.geoms)} parts")

        # Calculate some useful statistics
        outlet_areas = [upstream_areas.get(sid, 0) for sid in downstream_subbasins]
        avg_outlet_area = sum(outlet_areas) / len(outlet_areas) if outlet_areas else 0

        merged_cluster_data.append(
            {
                "cluster_id": cluster_id,
                "cluster_number": cluster_idx,
                "num_downstream_outlets": len(downstream_subbasins),
                "num_upstream_subbasins": upstream_count,
                "num_total_subbasins": total_subbasins,
                "total_basin_area_km2": total_area,
                "avg_outlet_area_km2": avg_outlet_area,
                "downstream_outlet_comids": ",".join(map(str, downstream_subbasins)),
                "geometry_type": merged_geometry.geom_type,
                "num_geometry_parts": len(merged_geometry.geoms)
                if hasattr(merged_geometry, "geoms")
                else 1,
                "geometry": merged_geometry,
            }
        )

        print(f"    Complete: {total_area:,.0f} km² total area")

    # Create GeoDataFrame with merged geometries
    print("Creating final GeoDataFrame with merged geometries...")
    merged_gdf = gpd.GeoDataFrame(merged_cluster_data, crs="EPSG:4326")

    # Save to geoparquet
    merged_gdf.to_parquet(output_path)

    # Calculate and print summary statistics
    total_area = merged_gdf["total_basin_area_km2"].sum()
    total_outlets = merged_gdf["num_downstream_outlets"].sum()
    total_upstream = merged_gdf["num_upstream_subbasins"].sum()
    total_subbasins = merged_gdf["num_total_subbasins"].sum()

    multipolygon_count = len(merged_gdf[merged_gdf["geometry_type"] == "MultiPolygon"])
    polygon_count = len(merged_gdf[merged_gdf["geometry_type"] == "Polygon"])

    print("\nSaved merged cluster geometries:")
    print(f"  Total clusters: {len(clusters)}")
    print(f"  Total area covered: {total_area:,.0f} km²")
    print(
        f"  Original subbasins merged: {total_subbasins:,} ({total_outlets:,} outlets + {total_upstream:,} upstream)"
    )
    print(
        f"  Geometry types: {polygon_count} polygons, {multipolygon_count} multipolygons"
    )
    print(f"  Average area per cluster: {total_area / len(clusters):,.0f} km²")

    # File size benefits
    original_subbasins = total_subbasins
    merged_records = len(clusters)
    size_reduction = original_subbasins / merged_records if merged_records > 0 else 0

    print(
        f"  Size reduction: {size_reduction:.0f}x smaller ({original_subbasins:,} → {merged_records} records)"
    )
    print(f"  File saved to: {output_path}")

    # Show individual cluster info
    print("\nCluster details:")
    for _, row in merged_gdf.iterrows():
        geom_info = f" ({row['geometry_type']}"
        if row["num_geometry_parts"] > 1:
            geom_info += f", {row['num_geometry_parts']} parts"
        geom_info += ")"

        print(
            f"  {row['cluster_id']}: {row['total_basin_area_km2']:,.0f} km², "
            f"{row['num_total_subbasins']:,} subbasins merged{geom_info}"
        )


def get_touching_subbasins(
    data_catalog: DataCatalog, subbasins: gpd.GeoDataFrame
) -> gpd.GeoDataFrame:
    """Find all subbasins that touch the given subbasins.

    Args:
        data_catalog: Data catalog containing the MERIT basins.
        subbasins: GeoDataFrame containing the subbasins to find touching subbasins for.

    Returns:
        A GeoDataFrame containing all subbasins that touch the given subbasins.
    """
    bbox = subbasins.total_bounds
    buffer: float = 0.1
    buffered_bbox = (
        bbox[0] - buffer,
        bbox[1] - buffer,
        bbox[2] + buffer,
        bbox[3] + buffer,
    )
    potentially_touching_basins = gpd.read_parquet(
        data_catalog.get_source("MERIT_Basins_cat").path,
        bbox=buffered_bbox,
        filters=[
            ("COMID", "not in", subbasins.index.tolist()),
        ],
    )
    # get all touching subbasins
    touching_subbasins = potentially_touching_basins[
        potentially_touching_basins.geometry.touches(subbasins.union_all())
    ]

    return touching_subbasins.set_index("COMID")


def get_coastline_nodes(
    coastline_graph: networkx.Graph, STUDY_AREA_OUTFLOW: int, NEARBY_OUTFLOW: int
) -> set:
    """Get all coastline nodes that are part of the coastline for the study area.

    Args:
        coastline_graph: The graph containing all coastline nodes.
        STUDY_AREA_OUTFLOW: The outflow type value for outflows within the study area.
        NEARBY_OUTFLOW: The outflow type value for outflows outside the study area, but close enough to influence the coastline.

    Returns:
        A set of all coastline nodes that are part of the coastline for the study area.
    """
    coastline_nodes = set()

    for island in networkx.connected_components(coastline_graph):
        island = coastline_graph.subgraph(island)

        # extract the outflow nodes from the island, these should be included for sure
        island_outflow_nodes_study_area = set(
            [
                node
                for node, attrs in island.nodes(data=True)
                if attrs["outflow_type"] == STUDY_AREA_OUTFLOW
            ]
        )
        island_outflow_nodes_nearby = set(
            [
                node
                for node, attrs in island.nodes(data=True)
                if attrs["outflow_type"] == NEARBY_OUTFLOW
            ]
        )

        # no outflows found, we can skip this island
        if len(island_outflow_nodes_study_area) == 0:
            continue

        # if there is only one outflow node in the study area and no nearby
        # outflow nodes, it is an island, with only this outflow node
        # so we can add all nodes to the coastline
        if (
            len(island_outflow_nodes_study_area) == 1
            and len(island_outflow_nodes_nearby) == 0
        ):
            coastline_nodes.update(island.nodes)
            continue

        for node in island.nodes:
            island.nodes[node]["neighbor_of_study_area_outflow"] = False
            island.nodes[node]["neighbor_of_nearby_outflow"] = False

        island_with_outflow_cuts = island.copy()
        for node in island_outflow_nodes_study_area:
            neighbors = island.neighbors(node)
            for neighbor in neighbors:
                island_with_outflow_cuts.nodes[neighbor][
                    "neighbor_of_study_area_outflow"
                ] = True
                island_with_outflow_cuts.nodes[neighbor]["study_area_outflow_node"] = (
                    node
                )

        for node in island_outflow_nodes_nearby:
            neighbors = island.neighbors(node)
            for neighbor in neighbors:
                island_with_outflow_cuts.nodes[neighbor][
                    "neighbor_of_nearby_outflow"
                ] = True
                island_with_outflow_cuts.nodes[neighbor]["nearby_outflow_node"] = node

        island_with_outflow_cuts.remove_nodes_from(island_outflow_nodes_study_area)
        island_with_outflow_cuts.remove_nodes_from(island_outflow_nodes_nearby)

        for coastal_segment_nodes in networkx.connected_components(
            island_with_outflow_cuts
        ):
            coastal_segment = island_with_outflow_cuts.subgraph(
                coastal_segment_nodes
            ).copy()
            assert len(coastal_segment) == coastal_segment.number_of_nodes()

            study_area_nodes = [
                (node, attr)
                for node, attr in coastal_segment.nodes(data=True)
                if attr["neighbor_of_study_area_outflow"] is True
            ]

            nearby_nodes = [
                (node, attr)
                for node, attr in coastal_segment.nodes(data=True)
                if attr["neighbor_of_nearby_outflow"] is True
            ]

            outflow_neighbor_types = [
                attrs["neighbor_type"]
                for _, attrs in coastal_segment.nodes(data=True)
                if "neighbor_type" in attrs
            ]
            assert len(outflow_neighbor_types) <= 2

            # in case the segment has both a study area outflow and a nearby outflow
            # we divide the segment in a part that is closer to the study area outflow
            # and a part that is not
            if study_area_nodes and nearby_nodes:
                assert len(study_area_nodes) == 1
                study_area_node = study_area_nodes[0]

                assert len(nearby_nodes) == 1
                nearby_node = nearby_nodes[0]

                for node in coastal_segment.nodes:
                    # find distance to the nearest outflow node. If the path
                    # to the study area node is shorter, we add the node to the
                    # coastline nodes. If the path to the nearby node is shorter,
                    # we don't add the node to the coastline nodes.
                    path_length_to_study_area_node = len(
                        networkx.shortest_path(
                            coastline_graph, source=node, target=study_area_node[0]
                        )
                    )
                    path_length_to_nearby_node = len(
                        networkx.shortest_path(
                            coastline_graph, source=node, target=nearby_node[0]
                        )
                    )

                    # In case of break even, we need to take some special steps. We
                    # only want to add the node in one of the two datasets, if we
                    # also build another model for the nearby outflow. To make this
                    # decision, we need to use parameters that behave identically
                    # for both models. Therefore we use the relative xy location
                    # of the outflow nodes.
                    if path_length_to_study_area_node == path_length_to_nearby_node:
                        study_area_outflow_node = study_area_node[1][
                            "study_area_outflow_node"
                        ]
                        nearby_outflow_node = nearby_node[1]["nearby_outflow_node"]
                        if study_area_outflow_node[0] >= nearby_outflow_node[0]:
                            if study_area_outflow_node[0] == nearby_outflow_node[0]:
                                if study_area_outflow_node[0] > nearby_outflow_node[0]:
                                    coastline_nodes.add(node)
                                else:
                                    pass
                            else:
                                coastline_nodes.add(node)
                        else:
                            pass

                    elif path_length_to_study_area_node < path_length_to_nearby_node:
                        coastline_nodes.add(node)
                    else:
                        pass

            # if the segment has only a study area outflow, we add all nodes to
            # the coastline nodes
            elif study_area_nodes:
                coastline_nodes.update(coastal_segment.nodes)
            # if the segment has only a nearby outflows, we don't add any nodes to
            # the coastline nodes
            else:
                pass

    return coastline_nodes


def create_riverine_mask(
    ldd: xr.DataArray, ldd_network: pyflwdir.FlwdirRaster, geom: gpd.GeoDataFrame
) -> xr.DataArray:
    """Create a riverine mask from the ldd and the river network.

    Args:
        ldd : The local drainage direction (ldd) data array.
        ldd_network : The flow direction raster created from the ldd data.
        geom : The geometry of the riverine basin, which is used to clip the mask.

    Returns:
        A boolean mask where True indicates riverine cells and False indicates non-riverine cells.

    """
    riverine_mask = full_like(
        ldd,
        fill_value=True,
        nodata=False,
        dtype=bool,
    ).compute()

    riverine_mask = riverine_mask.rio.clip([geom.union_all()], drop=False)

    # MERIT-Basins rivers don't always extend all the way into coastline pits.
    # To extend these rivers, we first find all downstream cells of the area
    # within the initial riverine mask. Then we find all pits within these
    # downstream cells, and set these pits to be part of the riverine mask.
    downstream_indices_of_area_in_mask = ldd_network.idxs_ds[
        riverine_mask.values.ravel()
    ]
    all_pits_in_area = ldd_network.idxs_pit
    downstream_indices_that_are_pits = np.intersect1d(
        downstream_indices_of_area_in_mask, all_pits_in_area
    )
    riverine_mask.values.ravel()[downstream_indices_that_are_pits] = True

    # because the basin mask from the source is not perfect and has some holes
    # we need to extend the riverine mask to include all cells upstream of any
    # riverine cell. This is done by creating a flow raster from the masked
    # ldd, find all the pits within the riverine mask, and then get all upstream
    # cells from these pits.
    ldd_network_masked = pyflwdir.from_array(
        ldd.values,
        ftype="d8",
        mask=riverine_mask.values,
        transform=ldd.rio.transform(recalc=True),
        latlon=True,  # hydrography is specified in latlon
    )

    # set all cells that are upstream of a pit to True
    riverine_mask.values[ldd_network.basins(idxs=ldd_network_masked.idxs_pit) > 0] = (
        True
    )

    return riverine_mask


class DelayedReader(dict):
    """A dictionary that reads data from files only when accessed.

    This is useful because some datasets are very large and reading them
    all at once would require a lot of memory. Furthermore, when updating the model
    it is usually not required to have all data in memory. This class allows to
    read data only when it is actually needed.

    When setting an item, we should not set the actual data, but the file path.
    """

    def __init__(self, reader: Any) -> None:
        """Initialize the DelayedReader with a reader function.

        Args:
            reader: A function that takes a file path and returns the data.
        """
        self.reader: Any = reader

    def __getitem__(self, key: str) -> Any:
        """Get item from the dictionary using reader.

        Args:
            key: dictionary key

        Returns:
            The data read from the file.
        """
        fp: str | Path = super().__getitem__(key)
        return self.reader(fp)

    def __setitem__(self, key: str, value: Any) -> None:
        """Set item in the dictionary using a file path that refers to the actual data.

        The file path is stored in the dictionary, not the actual data.

        Args:
            key: dictionary key
            value: file path to the data

        Raises:
            ValueError: If the value is not a string or Path.
        """
        if isinstance(value, (str, Path)):
            super().__setitem__(key, value)
        else:
            raise ValueError("Value must be a file path (str or Path).")


class GEBModel(
    Hydrography, Forcing, Crops, LandSurface, Agents, GroundWater, Observations
):
    """Main GEB model build class.

    This class contains:
    - methods to setup the model region and grid
    - all general methods for example for saving and loading data, calling methods etc.
    - subclasses all build modules, which contain methods for building specific parts of the model.
    """

    def __init__(
        self,
        logger: logging.Logger,
        root: str | None = None,
        data_catalog: str | None = None,
        epsg: int = 4326,
        data_provider: str = "default",
    ) -> None:
        """Initialize the GEB build model.

        Args:
            logger: Logger to use for logging.
            root: Root directory for the model build. If None, the current working directory is used.
            data_catalog: List of data catalogs to use. If None, the default data catalogs are used.
            epsg: EPSG code for the model grid. Default is 4326 (WGS84).
            data_provider: Data provider to use for the data catalog. Default is "default".
        """
        self.logger = logger
        self.data_catalog = DataCatalog(
            data_libs=[data_catalog], logger=self.logger, fallback_lib=None
        )

        Hydrography.__init__(self)
        Forcing.__init__(self)
        Crops.__init__(self)
        LandSurface.__init__(self)
        Agents.__init__(self)
        GroundWater.__init__(self)
        Observations.__init__(self)

        self.root = root
        self.epsg = epsg
        self.data_provider = data_provider
        self.new_data_catalog = NewDataCatalog()

        # the grid, subgrid, and region subgrids are all datasets, which should
        # have exactly matching coordinates
        self.grid = xr.Dataset()
        self.subgrid = xr.Dataset()
        self.region_subgrid = xr.Dataset()

        # all other data types are dictionaries because these entries don't
        # necessarily match the grid coordinates, shapes etc.
        self.geom: DelayedReader = DelayedReader(reader=gpd.read_parquet)
        self.table: DelayedReader = DelayedReader(reader=pd.read_parquet)
        self.array: DelayedReader = DelayedReader(zarr.load)
        self.dict: DelayedReader = DelayedReader(reader=load_dict)
        self.other: DelayedReader = DelayedReader(reader=open_zarr)

    @build_method
    def setup_region(
        self,
        region: dict,
        subgrid_factor: int,
        resolution_arcsec: int = 30,
        include_coastal_area: bool = True,
    ) -> None:
        """Creates a 2D regular grid or reads an existing grid.

        An 2D regular grid will be created from a geometry (geom_fn) or bbox. If an existing
        grid is given, then no new grid will be generated.

        Adds/Updates model layers:
        * **grid** grid mask: add grid mask to grid object

        Args:
            region: Dictionary describing region of interest, e.g.:
                * {'basin': [x, y]}

                Region must be of kind [basin, subbasin].
            subgrid_factor: GEB implements a subgrid. This parameter determines the factor by which the subgrid is smaller than the original grid.
            resolution_arcsec: Resolution of the grid in arcseconds. Must be a multiple of 3 to align with MERIT.
            include_coastal_area: Because the subbasins are delinated using a minimum upstream area small basins near the coast are not included.
                If this parameter is set to True, the coastal area will be included in the riverine mask by automatically extending the riverine mask to the coastal area,
                by finding all coastal basins between the outlets within the study area and half the distance to the nearest outlet outside the study area.
                All cells upstream of these coastal basins will be included in the riverine mask.

        Raises:
            ValueError: If region is not understood.
        """
        assert resolution_arcsec % 3 == 0, (
            "resolution_arcsec must be a multiple of 3 to align with MERIT"
        )
        assert subgrid_factor >= 2

        self.logger.info("Loading river network.")
        river_graph = get_river_graph(self.new_data_catalog)

        self.logger.info("Finding sinks in river network of requested region.")
        if "subbasin" in region:
            if isinstance(region["subbasin"], list):
                sink_subbasin_ids = region["subbasin"]
            else:
                sink_subbasin_ids = [region["subbasin"]]
        elif "outflow" in region:
            lat, lon = region["outflow"]["lat"], region["outflow"]["lon"]
            sink_subbasin_ids = [
                get_subbasin_id_from_coordinate(self.new_data_catalog, lon, lat)
            ]
        elif "geom" in region:
            regions = self.new_data_catalog.fetch(region["geom"]["source"]).read()
            regions = regions[
                regions[region["geom"]["column"]] == region["geom"]["key"]
            ]
            sink_subbasin_ids = get_sink_subbasin_id_for_geom(
                self.new_data_catalog, regions, river_graph
            )
        else:
            raise ValueError(f"Region {region} not understood.")

        self.logger.info(
            f"Found {len(sink_subbasin_ids)} sink subbasins in region {region}."
        )
        self.set_routing_subbasins(river_graph, sink_subbasin_ids)

        subbasins = self.geom["routing/subbasins"]
        subbasins_without_outflow_basin = subbasins[
            ~subbasins["is_downstream_outflow_subbasin"]
        ]

        buffer = 0.5  # buffer in degrees
        xmin, ymin, xmax, ymax = subbasins_without_outflow_basin.total_bounds
        xmin -= buffer
        ymin -= buffer
        xmax += buffer
        ymax += buffer

        ldd: xr.DataArray = self.new_data_catalog.fetch(
            "merit_hydro_dir",
            xmin=xmin,
            xmax=xmax,
            ymin=ymin,
            ymax=ymax,
        ).read()

        ldd_network = pyflwdir.from_array(
            ldd.values,
            ftype="d8",
            transform=ldd.rio.transform(recalc=True),
            latlon=True,
        )

        self.logger.info("Preparing 2D grid.")
        if "outflow" in region:
            # get basin geometry
            riverine_mask = full_like(
                ldd,
                fill_value=False,
                nodata=False,
                dtype=bool,
            )
            riverine_mask.values[ldd_network.basins(xy=(lon, lat)) > 0] = True
        elif "subbasin" in region or "geom" in region:
            geom = gpd.GeoDataFrame(
                geometry=[subbasins_without_outflow_basin.union_all()],
                crs=subbasins_without_outflow_basin.crs,
            )
            # ESPG 6933 (WGS 84 / NSIDC EASE-Grid 2.0 Global) is an equal area projection
            # while thhe shape of the polygons becomes vastly different, the area is preserved mostly.
            # usable between 86°S and 86°N.
            self.logger.info(
                f"Approximate riverine basin size: {round(geom.to_crs(epsg=6933).area.sum() / 1e6, 2)} km2"
            )

            riverine_mask = create_riverine_mask(ldd, ldd_network, geom)
            assert not riverine_mask.attrs["_FillValue"]
        else:
            raise ValueError(f"Region {region} not understood.")

        if include_coastal_area and subbasins["is_coastal_basin"].any():
            mask: xr.DataArray = self.extend_mask_to_coastal_area(
                ldd, riverine_mask, subbasins
            )
        else:
            mask: xr.DataArray = riverine_mask

        mask.attrs["_FillValue"] = None
        self.set_other(mask, name="drainage/mask")

        ldd: xr.DataArray = xr.where(
            mask,
            ldd,
            ldd.attrs["_FillValue"],
        )

        ldd_elevation: xr.DataArray = self.new_data_catalog.fetch(
            "merit_hydro_elv",
            xmin=xmin,
            xmax=xmax,
            ymin=ymin,
            ymax=ymax,
        ).read()

        assert ldd_elevation.shape == ldd.shape == mask.shape

        ldd_elevation = xr.where(
            mask,
            ldd_elevation,
            ldd_elevation.attrs["_FillValue"],
        )

        mask, ldd, ldd_elevation = clip_region(
            mask, ldd, ldd_elevation, align=30 / 60 / 60
        )
        self.set_other(ldd_elevation, name="drainage/original_d8_elevation")

        ldd: xr.DataArray = xr.where(
            mask,
            ldd,
            ldd.attrs["_FillValue"],
            keep_attrs=True,
        )
        ldd: xr.DataArray = self.set_other(
            ldd, name="drainage/original_d8_flow_directions"
        )

        self.derive_mask(ldd, ldd.rio.transform(recalc=True), resolution_arcsec)

        self.create_subgrid(subgrid_factor)

    def extend_mask_to_coastal_area(
        self,
        ldd: xr.DataArray,
        riverine_mask: xr.DataArray,
        subbasins: gpd.GeoDataFrame,
    ) -> xr.DataArray:
        """Extend the riverine mask to include coastal areas.

        This is done by finding all coastal basins between the outlets within the study area
        and half the distance to the nearest outlet outside the study area. All cells upstream of these
        coastal basins will be included in the riverine mask.

        Args:
            ldd: The local drainage direction (ldd) data array.
            riverine_mask: The initial riverine mask, which will be extended to the coastal area.
            subbasins: The subbasins used to create the initial riverine mask.

        Returns:
            The extended riverine mask.
        """
        flow_raster: pyflwdir.FlwdirRaster = pyflwdir.from_array(
            ldd.values,
            ftype="d8",
            transform=ldd.rio.transform(recalc=True),
            latlon=True,
        )

        STUDY_AREA_OUTFLOW: int = 1
        NEARBY_OUTFLOW: int = 2

        rivers: gpd.GeoDataFrame = (
            self.new_data_catalog.fetch(
                "merit_basins_rivers",
            )
            .read(
                columns=["COMID", "lengthkm", "uparea", "maxup", "geometry"],
                bbox=ldd.rio.bounds(),
            )
            .set_index("COMID")
        )

        rivers["outflow_type"] = rivers.apply(
            lambda row: STUDY_AREA_OUTFLOW
            if row.name in subbasins.index
            else NEARBY_OUTFLOW,
            axis=1,
        )

        river_raster_outflow_type = create_river_raster_from_river_lines(
            rivers, ldd, column="outflow_type"
        )
        river_raster_ID = create_river_raster_from_river_lines(rivers, ldd, index=True)
        river_raster_ID = river_raster_ID.ravel()

        downstream_indices = flow_raster.idxs_ds

        # MERIT-Basins rivers don't always extend all the way into coastline pits.
        # To extend these rivers, we first find the river (which have a river ID),
        # but have a no downstream cell.
        river_cells_with_downstream_pits = (downstream_indices != -1) & (
            river_raster_ID != -1
        )
        # For those cells, we extract the river ID, and set this river ID to the downstream cells.
        river_raster_ID[downstream_indices[river_cells_with_downstream_pits]] = (
            river_raster_ID[river_cells_with_downstream_pits]
        )
        river_raster_ID = river_raster_ID.reshape(ldd.shape)

        pits = ldd == 0
        # TODO: Filter non-coastline pits
        coastline = pits
        coastline.attrs["_FillValue"] = None

        # save coastline, for now mostly for debugging purposes
        self.set_other(coastline, name="drainage/full_coastline_in_bounding_box")

        pits = flow_raster.idxs_pit

        downstream_indices_study_area = flow_raster.idxs_ds[
            river_raster_outflow_type.ravel() == STUDY_AREA_OUTFLOW
        ]
        outflow_pits_study_area = np.intersect1d(pits, downstream_indices_study_area)

        downstream_indices_nearby = flow_raster.idxs_ds[
            river_raster_outflow_type.ravel() == NEARBY_OUTFLOW
        ]
        outflow_pits_nearby = np.intersect1d(pits, downstream_indices_nearby)

        outflows = np.full(ldd.size, -1, dtype=np.int8)
        outflows[outflow_pits_study_area] = STUDY_AREA_OUTFLOW
        outflows[outflow_pits_nearby] = NEARBY_OUTFLOW
        outflows = outflows.reshape(ldd.shape)

        outflow_da = self.full_like(
            ldd,
            fill_value=False,
            nodata=-1,
            dtype=bool,
        )
        outflow_da.values = outflows
        self.set_other(outflow_da, name="drainage/outflows")

        # first we create a graph with all coastline cells. Neighbouring cells
        # are connected. From this graph we want to select all coastline
        # cells in between river outlets. The riverine mask does not include
        # any of the coastal cells. So we first grow the riverine mask by one cell
        # and use this to set the outflow nodes in the graph.
        coastline_graph = boolean_mask_to_graph(
            coastline.values,
            connectivity=4,
            outflow_type=outflows,
            river_id=river_raster_ID,
        )
        coastline_nodes = get_coastline_nodes(
            coastline_graph,
            STUDY_AREA_OUTFLOW=STUDY_AREA_OUTFLOW,
            NEARBY_OUTFLOW=NEARBY_OUTFLOW,
        )

        # here we go from the graph back to a mask. We do this by creating a new mask
        # and setting coastline cells to true
        simulated_coastline_da = self.full_like(
            ldd,
            fill_value=False,
            nodata=None,
            dtype=bool,
        )
        simulated_coastline = np.zeros(
            ldd.shape,
            dtype=bool,
        )

        for node in coastline_nodes:
            yx = coastline_graph.nodes[node]["yx"]
            simulated_coastline[yx] = True

        simulated_coastline_da.values = simulated_coastline

        # save the connected coastline, for now mostly for debugging purposes
        self.set_other(simulated_coastline_da, name="drainage/simulated_coastline")

        # get all upstream cells from the selected coastline
        flow_raster = pyflwdir.from_array(ldd.values, ftype="d8")
        coastal_mask = (
            flow_raster.basins(idxs=np.where(simulated_coastline_da.values.ravel())[0])
            > 0
        )

        # return the combination of the riverine mask and the coastal mask
        return riverine_mask | coastal_mask

    def derive_mask(
        self,
        d8_original: xr.DataArray,
        transform: Affine,
        target_resolution_arcsec: int,
    ) -> None:
        """Derives the model grid mask from the original D8 flow directions.

        The model grid mask is derived by upscaling the original D8 flow directions
        to the model resolution using the IHU method (Iterative Hydrography Upscaling).
        The model grid mask is True for all cells that are part of the upscaled flow
        directions, and False for all other cells.

        Args:
            d8_original: The original D8 flow directions.
            transform: The affine transform of the original D8 flow directions.
            target_resolution_arcsec: The resolution of the target low resolution model grid in arcseconds.
        """
        assert d8_original.dtype == np.uint8

        d8_original_data = d8_original.values
        flow_raster = pyflwdir.from_array(
            d8_original_data,
            ftype="d8",
            transform=transform,
            latlon=True,  # hydrography is specified in latlon
            mask=d8_original_data
            != d8_original.attrs["_FillValue"],  # this mask is True within study area
        )

        # the original resolution is 3 arcseconds, thus we divide by 3
        scale_factor: int = target_resolution_arcsec // 3

        self.logger.info("Coarsening hydrography")
        # IHU = Iterative hydrography upscaling method, see https://doi.org/10.5194/hess-25-5287-2021
        flow_raster_upscaled, idxs_out = flow_raster.upscale(
            scale_factor=scale_factor,
            method="ihu",
        )
        flow_raster_upscaled.repair_loops()

        mask = xr.DataArray(
            ~flow_raster_upscaled.mask.reshape(flow_raster_upscaled.shape),
            coords={
                "y": flow_raster_upscaled.transform.f
                + flow_raster_upscaled.transform.e
                * (np.arange(flow_raster_upscaled.shape[0]) + 0.5),
                "x": flow_raster_upscaled.transform.c
                + flow_raster_upscaled.transform.a
                * (np.arange(flow_raster_upscaled.shape[1]) + 0.5),
            },
            dims=("y", "x"),
            name="mask",
            attrs={
                "_FillValue": None,
            },
        )
        self.set_grid(mask, name="mask")

        mask_geom = list(
            rasterio.features.shapes(
                mask.astype(np.uint8),
                mask=~mask,
                connectivity=8,
                transform=mask.rio.transform(recalc=True),
            ),
        )
        mask_geom = gpd.GeoDataFrame.from_features(
            [{"geometry": geom[0], "properties": {}} for geom in mask_geom],
            crs=4326,
        )

        self.set_geom(mask_geom, name="mask")

        flow_raster_idxs_ds = self.full_like(
            self.grid["mask"],
            fill_value=-1,
            nodata=-1,
            dtype=np.int32,
        )
        flow_raster_idxs_ds.name = "flow_raster_idxs_ds"
        flow_raster_idxs_ds.data = flow_raster_upscaled.idxs_ds.reshape(
            flow_raster_upscaled.shape
        )
        self.set_grid(flow_raster_idxs_ds, name="flow_raster_idxs_ds")

        idxs_out_da = self.full_like(
            self.grid["mask"],
            fill_value=-1,
            nodata=-1,
            dtype=np.int32,
        )
        idxs_out_da.name = "idxs_outflow"
        idxs_out_da.data = idxs_out
        self.set_grid(idxs_out_da, name="idxs_outflow")

    def create_subgrid(self, subgrid_factor: int) -> None:
        """Creates the model subgrid.Affine.

        The model subgrid is a higher resolution grid that is used for representing
        subgrid processes, such as different land uses within a grid cell, and
        unique agents.

        Args:
            subgrid_factor: The factor by which the subgrid is smaller than the original grid.
        """
        mask: xr.DataArray = self.grid["mask"]
        dst_transform: Affine = mask.rio.transform(recalc=True) * Affine.scale(
            1 / subgrid_factor
        )

        submask: xr.DataArray = xr.DataArray(
            data=repeat_grid(mask.data, subgrid_factor),
            coords={
                "y": dst_transform.f
                + np.arange(mask.shape[0] * subgrid_factor) * dst_transform.e,
                "x": dst_transform.c
                + np.arange(mask.shape[1] * subgrid_factor) * dst_transform.a,
            },
            attrs={"_FillValue": None},
        )

        self.set_subgrid(submask, name="mask")

    @build_method
    def set_time_range(self, start_date: date, end_date: date) -> None:
        """Sets the time range for the build model.

        This time range is used to ensure that all datasets with a time dimension
        cover at least this time range.

        Args:
            start_date: The start date of the model.
            end_date: The end date of the model.

        """
        assert start_date < end_date, "Start date must be before end date."
        self.set_dict(
            {"start_date": start_date, "end_date": end_date},
            name="model_time_range",
        )

    @property
    def start_date(self) -> datetime:
        """Gets the start date of the build model.

        All datasets with a time dimension should cover at least from this date.

        Returns:
            The start date of the model.
        """
        start_date = self.dict["model_time_range"]["start_date"]

        # TODO: This can be removed in 2026
        if isinstance(start_date, str):
            start_date = datetime.fromisoformat(start_date)
        return start_date

    @property
    def end_date(self) -> datetime:
        """Gets the end date of the build model.

        All datasets with a time dimension should cover at least until this date.

        Returns:
            The end date of the model.
        """
        end_date = self.dict["model_time_range"]["end_date"]

        # TODO: This can be removed in 2026
        if isinstance(end_date, str):
            end_date = datetime.fromisoformat(end_date)
        return end_date

    @build_method
    def set_ssp(self, ssp: str) -> None:
        """Sets the SSP name for the model.

        Args:
            ssp: The SSP name. Supported SSPs are: ssp1, ssp3, ssp5.
        """
        assert ssp in ["ssp1", "ssp3", "ssp5"], (
            f"SSP {ssp} not supported. Supported SSPs are: ssp1, ssp3, ssp5."
        )
        self.set_dict({"ssp": ssp}, name="ssp")

    @property
    def ssp(self) -> str:
        """Gets the SSP name that was set using set_ssp, or the default SSP of "ssp3".

        Returns:
            The SSP name. If no SSP was set, returns "ssp3" (middle of the road).
        """
        return self.dict["ssp"]["ssp"] if "ssp" in self.dict else "ssp3"

    @property
    def ISIMIP_ssp(self) -> str:
        """Returns the ISIMIP SSP name.

        Raises:
            ValueError: If the SSP is not supported.
        """
        if self.ssp == "ssp1":
            return "ssp126"
        elif self.ssp == "ssp3":
            return "ssp370"
        elif self.ssp == "ssp5":
            return "ssp585"
        else:
            raise ValueError(f"SSP {self.ssp} not supported.")

    def setup_coastal_water_levels(
        self,
    ) -> None:
        """Sets up coastal water level data from the GTSM dataset.

        Filters the dataset to include only stations within the model bounds,
        and ensures that the time dimension is consistent.
        """
        water_levels = self.data_catalog.get_dataset("GTSM")
        assert (
            water_levels.time.diff("time").astype(np.int64)
            == (water_levels.time[1] - water_levels.time[0]).astype(np.int64)
        ).all()
        # convert to geodataframe
        stations = gpd.GeoDataFrame(
            water_levels.stations,
            geometry=gpd.points_from_xy(
                water_levels.station_x_coordinate, water_levels.station_y_coordinate
            ),
        )
        # filter all stations within the bounds, considering a buffer
        station_ids = stations.cx[
            self.bounds[0] - 0.1 : self.bounds[2] + 0.1,
            self.bounds[1] - 0.1 : self.bounds[3] + 0.1,
        ].index.values

        water_levels = water_levels.sel(stations=station_ids)

        assert len(water_levels.stations) > 0, (
            "No stations found in the region. If no stations should be set, set include_coastal_area=False"
        )

        self.set_other(
            water_levels,
            name="waterlevels",
            time_chunksize=24 * 6,  # 10 minute data
            byteshuffle=True,
        )

    @build_method
    def setup_damage_parameters(
        self,
        parameters: dict[
            str, dict[str, dict[str, dict[str, list[tuple[float, float]] | float]]]
        ],
    ) -> None:
        """Sets up damage parameters for different hazards and asset types.

        Args:
            parameters: A nested dictionary containing damage parameters. The structure is:
                {
                    "hazard_type": {
                        "asset_type": {
                            "component": {
                                "curve": [(severity, damage_ratio), ...],
                                "maximum_damage": float
                            },
                            ...
                        },
                        ...
                    },
                    ...
                }
        """
        for hazard, hazard_parameters in parameters.items():
            for asset_type, asset_parameters in hazard_parameters.items():
                for component, asset_compontents in asset_parameters.items():
                    curve = pd.DataFrame(
                        asset_compontents["curve"], columns=["severity", "damage_ratio"]
                    )

                    self.set_table(
                        curve,
                        name=f"damage_parameters/{hazard}/{asset_type}/{component}/curve",
                    )

                    maximum_damage = {
                        "maximum_damage": asset_compontents["maximum_damage"]
                    }

                    self.set_dict(
                        maximum_damage,
                        name=f"damage_parameters/{hazard}/{asset_type}/{component}/maximum_damage",
                    )

    @build_method
    def setup_precipitation_scaling_factors_for_return_periods(
        self, risk_scaling_factors: list[tuple[float, float]]
    ) -> None:
        """Sets up precipitation scaling factors for different return periods.

        Args:
            risk_scaling_factors: A list of tuples containing the exceedance probability
                and the corresponding scaling factor.
        """
        risk_scaling_factors_df = pd.DataFrame(
            risk_scaling_factors, columns=["exceedance_probability", "scaling_factor"]
        )
        self.set_table(risk_scaling_factors_df, name="precipitation_scaling_factors")

    def set_table(self, table: pd.DataFrame, name: str, write: bool = True) -> None:
        """Set a table and save it to disk.

        Args:
            table: The table to save.
            name: The name of the table.
            write: Whether to write the table to disk. If False, the table
                is only added to the file library, but not written to disk.
        """
        fp: Path = Path("table") / (name + ".parquet")
        fp_with_root: Path = Path(self.root, fp)
        if write:
            self.logger.info(f"Writing file {fp}")

            self.files["table"][name] = fp

            fp_with_root.parent.mkdir(parents=True, exist_ok=True)
            # brotli is a bit slower but gives better compression,
            # gzip is faster to read. Higher compression levels
            # generally don't make it slower to read, therefore
            # we use the highest compression level for gzip
            table.to_parquet(
                fp_with_root, engine="pyarrow", compression="gzip", compression_level=9
            )

        self.table[name] = fp_with_root

    def set_array(self, data: npt.NDArray[Any], name: str, write: bool = True) -> None:
        """Set an array and save it to disk.

        Args:
            data: The array to save.
            name: The name of the array.
            write: Whether to write the array to disk. If False, the array
                is only added to the file library, but not written to disk.
        """
        assert isinstance(data, np.ndarray)
        fp: Path = Path("array") / (name + ".zarr")
        fp_with_root: Path = Path(self.root, fp)

        if write:
            self.logger.info(f"Writing file {fp}")
            self.files["array"][name] = fp
            fp_with_root.parent.mkdir(parents=True, exist_ok=True)
            zarr.save_array(fp_with_root, data, overwrite=True)

        self.array[name] = fp_with_root

    def set_dict(self, data: dict, name: str, write: bool = True) -> None:
        """Set a dictionary and save it to disk.

        Args:
            data: The dictionary to save.
            name: The name of the dictionary.
            write: Whether to write the dictionary to disk. If False, the dictionary
                is only added to the file library, but not written to disk.
        """
        fp: Path = Path("dict") / (name + ".yml")
        fp_with_root: Path = Path(self.root) / fp
        fp_with_root.parent.mkdir(parents=True, exist_ok=True)
        if write:
            self.logger.info(f"Writing file {fp}")

            self.files["dict"][name] = fp

            to_dict(data, fp_with_root)

        self.dict[name] = fp_with_root

    def set_geom(self, geom: gpd.GeoDataFrame, name: str, write: bool = True) -> None:
        """Set a geometry and save it to disk.

        Args:
            geom: The geometry to save.
            name: The name of the geometry.
            write: Whether to write the geometry to disk. If False, the geometry
                is only added to the file library, but not written to disk.
        """
        assert isinstance(geom, gpd.GeoDataFrame)
        fp: Path = Path("geom") / (name + ".geoparquet")
        fp_with_root: Path = self.root / fp
        if write:
            self.logger.info(f"Writing file {fp}")
            self.files["geom"][name] = fp
            fp_with_root.parent.mkdir(parents=True, exist_ok=True)
            # brotli is a bit slower but gives better compression,
            # gzip is faster to read. Higher compression levels
            # generally don't make it slower to read, therefore
            # we use the highest compression level for gzip
            geom.to_parquet(
                fp_with_root, engine="pyarrow", compression="gzip", compression_level=9
            )

        self.geom[name] = fp_with_root

    @property
    def files_path(self) -> Path:
        """Path to the files.yml file that contains the file library."""
        return Path(self.root, "files.yml")

    @property
    def progress_path(self) -> Path:
        """Path to the progress file that contains the build progress."""
        return Path(self.root, "progress.txt")

    def write_file_library(self) -> None:
        """Writes the file library to disk.

        Rather than overwriting the file library, we read the existing
        file library from disk and merge it with the new files, prioritizing
        the new files. This way, if another process has added files to the
        file library, we don't overwrite them.
        """
        file_library: dict = self.read_or_create_file_library()
        # merge file library from disk with new files, prioritizing new files
        for type_name, type_files in self.files.items():
            if type_name not in file_library:
                file_library[type_name] = type_files
            else:
                file_library[type_name].update(type_files)

        to_dict(file_library, self.files_path)

    def read_or_create_file_library(self) -> dict:
        """Reads the file library from disk.

        If the file library does not exist, an empty file library is returned, but
        with all expected categories.

        Returns:
            A dictionary with the file library.
        """
        fp: Path = Path(self.files_path)
        if not fp.exists():
            return {
                "geom": {},
                "array": {},
                "table": {},
                "dict": {},
                "grid": {},
                "subgrid": {},
                "region_subgrid": {},
                "other": {},
            }
        else:
            files = load_dict(self.files_path)

            # geoms was renamed to geom in the file library. To upgrade old models,
            # we check if "geoms" is in the files and rename it to "geom"
            # this line can be removed in august 2026 (also in geb/model.py)
            if "geoms" in files:
                files["geom"] = files.pop("geoms", {})
        return files

    def read_geom(self) -> None:
        """Reads all geometries from disk based on the file library."""
        for name, fn in self.files["geom"].items():
            self.geom[name] = Path(self.root, fn)

    def read_array(self) -> None:
        """Reads all arrays from disk based on the file library."""
        for name, fn in self.files["array"].items():
            self.array[name] = Path(self.root, fn)

    def read_table(self) -> None:
        """Reads all tables from disk based on the file library."""
        for name, fn in self.files["table"].items():
            self.table[name] = Path(self.root, fn)

    def read_dict(self) -> None:
        """Reads all dictionaries from disk based on the file library."""
        for name, fn in self.files["dict"].items():
            self.dict[name] = Path(self.root, fn)

    def read_grid(self) -> None:
        """Reads all grid data arrays from disk based on the file library."""
        # first read and set the mask. This is required.
        grid_files: dict[str, dict[str, Path]] = self.files["grid"]
        if len(grid_files) == 0:
            return
        mask: xr.DataArray = open_zarr(Path(self.root) / grid_files["mask"])
        self.set_grid(mask, name="mask", write=False)

        for name, fn in self.files["grid"].items():
            if name == "mask":  # mask already read
                continue
            data: xr.DataArray = open_zarr(Path(self.root) / fn)
            self.set_grid(data, name=name, write=False)

    def read_subgrid(self) -> None:
        """Reads all subgrid data arrays from disk based on the file library."""
        # first read and set the mask. This is required.
        subgrid_files: dict[str, dict[str, Path]] = self.files["subgrid"]
        if len(subgrid_files) == 0:
            return
        mask: xr.DataArray = open_zarr(Path(self.root) / subgrid_files["mask"])
        self.set_subgrid(mask, name="mask", write=False)
        for name, fn in self.files["subgrid"].items():
            if name == "mask":  # mask already read
                continue
            data: xr.DataArray = open_zarr(Path(self.root) / fn)
            self.set_subgrid(data, name=name, write=False)

    def read_region_subgrid(self) -> None:
        """Reads all region subgrid data arrays from disk based on the file library."""
        # first read and set the mask. This is required.
        region_subgrid_files: dict[str, dict[str, Path]] = self.files["region_subgrid"]
        if len(region_subgrid_files) == 0:
            return
        mask: xr.DataArray = open_zarr(Path(self.root) / region_subgrid_files["mask"])
        self.set_region_subgrid(mask, name="mask", write=False)
        for name, fn in self.files["region_subgrid"].items():
            if name == "mask":  # mask already read
                continue
            data: xr.DataArray = open_zarr(Path(self.root) / fn)
            self.set_region_subgrid(data, name=name, write=False)

    def read_other(self) -> None:
        """Reads all "other" data arrays from disk based on the file library."""
        for name, fn in self.files["other"].items():
            self.other[name] = Path(self.root, fn)

    def read(self) -> None:
        """Reads all data from disk based on the file library.

        Useful when continuing a build from an existing folder.
        """
        self.files = self.read_or_create_file_library()
        with suppress_logging_warning(self.logger):
            self.read_geom()
            self.read_array()
            self.read_table()
            self.read_dict()

            self.read_subgrid()
            self.read_grid()
            self.read_region_subgrid()

            self.read_other()

    def set_other(
        self,
        da: xr.DataArray,
        name: str,
        write: bool = True,
        x_chunksize: int = XY_CHUNKSIZE,
        y_chunksize: int = XY_CHUNKSIZE,
        time_chunksize: int = 1,
        *args: Any,
        **kwargs: Any,
    ) -> xr.DataArray:
        """Set a data array that does not fit into other categories.

        The data array is saved to disk as a zarr file. Unlike the other gridded
        methods, this category does not assume any specific coordinate system
        or dimension order, and does not combine multiple layers into a single dataset.

        Args:
            da: The data array to set.
            name: The name of the data array.
            write: If True, write the data array to disk. Defaults to True.
            x_chunksize: The chunk size in the x dimension for writing to zarr.
                Defaults to XY_CHUNKSIZE.
            y_chunksize: The chunk size in the y dimension for writing to zarr.
                Defaults to XY_CHUNKSIZE.
            time_chunksize: The chunk size in the time dimension for writing to zarr.
                Defaults to 1.
            *args: Additional arguments to pass to to_zarr.
            **kwargs: Additional keyword arguments to pass to to_zarr.

        Returns:
            The data array that was set. If write=True, this is the data array read from
            disk, so it is not the same object as the input data array.
        """
        assert isinstance(da, xr.DataArray)

        if write:
            self.logger.info(f"Write {name}")

            fp: Path = Path("other") / (name + ".zarr")
            self.files["other"][name] = fp

            fp_with_root: Path = Path(self.root, fp)

            da: xr.DataArray = to_zarr(
                da,
                fp_with_root,
                x_chunksize=x_chunksize,
                y_chunksize=y_chunksize,
                time_chunksize=time_chunksize,
                crs=da.rio.crs,
                *args,
                **kwargs,
            )
            self.other[name] = fp_with_root
        return self.other[name]

    def _set_grid(
        self,
        grid_name: str,
        grid: xr.Dataset,
        data: xr.DataArray,
        name: str,
        write: bool,
        x_chunksize: int = XY_CHUNKSIZE,
        y_chunksize: int = XY_CHUNKSIZE,
    ) -> xr.Dataset:
        """Add data to grid dataset.

        All layers of grid must have identical spatial coordinates.

        Args:
            grid_name: name of the grid, e.g. "grid", "subgrid", "region_subgrid"
            grid: the gridded dataset itself
            data: the data to add to the grid
            write: if True, write the data to disk
            name: the name of the layer that will be added to the grid.
            x_chunksize: the chunk size in the x dimension for writing to zarr
            y_chunksize: the chunk size in the y dimension for writing to zarr

        Returns:
            grid: the updated grid with the new layer addedå
        """
        assert isinstance(data, xr.DataArray)

        if name in grid:
            self.logger.warning(f"Replacing grid map: {name}")
            grid = grid.drop_vars(name)

        if len(grid) == 0:
            assert name == "mask", "First grid layer must be mask"
            assert data.dtype == bool
        else:
            assert np.array_equal(data.x.values, grid.x.values)
            assert np.array_equal(data.y.values, grid.y.values)

            # when updating, it is possible that the mask already exists.
            if name != "mask":
                # if the mask exists, mask the data, saving some valuable space on disk
                data_ = xr.where(
                    ~grid["mask"],
                    data,
                    data.attrs["_FillValue"] if data.dtype != bool else False,
                    keep_attrs=True,
                )
                # depending on the order of the dimensions, xr.where may change the dimension order
                # so we change it back
                data = data_.transpose(*data.dims)

        if write:
            fn = Path(grid_name) / (name + ".zarr")
            self.logger.info(f"Writing file {fn}")
            data = to_zarr(
                data,
                path=self.root / fn,
                x_chunksize=x_chunksize,
                y_chunksize=y_chunksize,
                crs=4326,
            )
            self.files[grid_name][name] = Path(grid_name) / (name + ".zarr")

        grid[name] = data
        return grid

    def set_grid(
        self, data: xr.DataArray, name: str, write: bool = True
    ) -> xr.DataArray:
        """Set a new grid layer.

        When the first layer is added to the grid, it must be the mask layer.
        This layer is used to define the spatial extent of the grid and set
        the active cells.

        Args:
            data: The data to add to the grid. Must have the same spatial coordinates
            name: The name of the layer to add to the grid.
            write: If True, write the data to disk. Defaults to True.

        Returns:
            The added grid layer. The returned layer is read from disk if write=True, so
            it is not the same object as the input data.
        """
        self._set_grid("grid", self.grid, data, write=write, name=name)
        return self.grid[name]

    def set_subgrid(
        self, data: xr.DataArray, name: str, write: bool = True
    ) -> xr.DataArray:
        """Set a new subgrid layer.

        When the first layer is added to the subgrid, it must be the mask layer.
        This layer is used to define the spatial extent of the subgrid and set
        the active cells.

        Args:
            data: The data to add to the subgrid. Must have the same spatial coordinates
                as the existing subgrid.
            name: The name of the layer to add to the subgrid.
            write: If True, write the data to disk. Defaults to True.

        Returns:
            The added subgrid layer. The returned layer is read from disk if write=True, so
            it is not the same object as the input data.
        """
        self.subgrid = self._set_grid(
            "subgrid", self.subgrid, data, write=write, name=name
        )
        return self.subgrid[name]

    def set_region_subgrid(
        self, data: xr.DataArray, name: str, write: bool = True
    ) -> xr.DataArray:
        """Set a new region subgrid layer.

        When the first layer is added to the region subgrid, it must be the mask layer.
        This layer is used to define the spatial extent of the region subgrid and set
        the active cells.

        Args:
            data: The data to add to the region subgrid. Must have the same spatial coordinates
                as the existing region subgrid.
            name: The name of the layer to add to the region subgrid.
            write: If True, write the data to disk. Defaults to True.

        Returns:
            The added region subgrid layer. The returned layer is read from disk if write=True, so
            it is not the same object as the input data.
        """
        self.region_subgrid = self._set_grid(
            "region_subgrid",
            self.region_subgrid,
            data,
            write=write,
            name=name,
        )
        return self.region_subgrid[name]

    @property
    def subgrid_factor(self) -> int:
        """The factor by which the subgrid is smaller than the original grid.

        Returns:
            The subgrid factor as an integer.
        """
        subgrid_factor: int = self.subgrid.dims["x"] // self.grid.dims["x"]
        assert subgrid_factor == self.subgrid.dims["y"] // self.grid.dims["y"]
        return subgrid_factor

    @property
    def ldd_scale_factor(self) -> int:
        """The factor by which the original D8 flow directions are higher resolution than the model grid.

        Returns:
            The scale factor as an integer.
        """
        scale_factor: int = (
            self.other["drainage/original_d8_flow_directions"].shape[0]
            // self.grid["mask"].shape[0]
        )
        assert scale_factor == (
            self.other["drainage/original_d8_flow_directions"].shape[1]
            // self.grid["mask"].shape[1]
        )
        return scale_factor

    @property
    def region(self) -> gpd.GeoDataFrame:
        """Get the region geometry.

        Returns:
            The region geometry as a GeoDataFrame.
        """
        return self.geom["mask"]

    @property
    def bounds(self) -> tuple[float, float, float, float]:
        """Get the bounds of the model grid.

        Returns:
            The bounds of the model grid as a tuple (minx, miny, maxx, maxy).
        """
        return self.grid.rio.bounds(recalc=True)

    @property
    def root(self) -> Path:
        """Get the root directory for the model.

        Returns:
            The root directory path.
        """
        return self._root

    @root.setter
    def root(self, root: Path) -> None:
        """Set the root directory for the model.

        Makes the path absolute.

        Args:
            root: The root directory path.
        """
        self._root = Path(root).absolute()

    @property
    def preprocessing_dir(self) -> Path:
        """Directory where preprocessing data is stored.

        Used for caching data.

        Returns:
            Directory path
        """
        return Path(self.root).parent / "preprocessing"

    @property
    def report_dir(self) -> Path:
        """Directory to save reports to for logging and checking.

        Returns:
            Directory path
        """
        path: Path = Path(self.root).parent / "output" / "build"
        path.mkdir(parents=True, exist_ok=True)
        return path

    def full_like(
        self,
        data: xr.DataArray,
        fill_value: int | float | bool,
        nodata: int | float | bool,
        attrs: dict | None = None,
        *args: Any,
        **kwargs: Any,
    ) -> xr.DataArray:
        """Create a DataArray full of a specified value, with the same shape and coordinates as another DataArray.

        Args:
            data: The DataArray to use as a template.
            fill_value: The value to fill the new DataArray with.
            nodata: The value to use for no data in the new DataArray.
            attrs: Optional dictionary of attributes to set on the new DataArray.
            *args: Additional positional arguments to pass to xr.full_like.
            **kwargs: Additional keyword arguments to pass to xr.full_like.

        Returns:
            A new DataArray with the same shape and coordinates as `data`, filled with `fill_value` and with `nodata` set.
        """
        return full_like(
            data=data,
            fill_value=fill_value,
            nodata=nodata,
            attrs=attrs,
            *args,
            **kwargs,
        )

    def run_method(self, method: str, *args: Any, **kwargs: Any) -> None:
        """Log method parameters before running a method.

        Args:
            method: The name of the method to run.
            *args: Positional arguments to pass to the method.
            **kwargs: Keyword arguments to pass to the method.

        """
        func: Callable = getattr(self, method)
        signature = inspect.signature(func)
        # combine user and default options
        params: dict[str, Any] = {}
        for i, (k, v) in enumerate(signature.parameters.items()):
            if k in ["args", "kwargs"]:
                if k == "args":
                    params[k] = args[i:]
                else:
                    params.update(**kwargs)
            else:
                v: Any = kwargs.get(k, v.default)
                if len(args) > i:
                    v: Any = args[i]

                params[k] = v

        # call the method
        func(*args, **kwargs)

    def run_methods(
        self,
        methods: dict[str, Any],
        validate_order: bool = True,
        record_progress: bool = False,
        continue_: bool = False,
    ) -> None:
        """Run methods in the order specified in the methods dictionary.

        Args:
            methods: A dictionary with method names as keys and their parameters as values.
            validate_order: If True, validate the order of methods using the build_method decorator.
            record_progress: If True, record progress after each method.
            continue_: Continue previous build if it was interrupted or failed.

        Raises:
            ValueError: If continuing a build and completed methods are not in the methods to run
                or if the order is incorrect.
        """
        # then loop over other methods
        # TODO: Allow validate order for custom models
        build_method.validate_methods(methods, validate_order=validate_order)
        self.files = self.read_or_create_file_library()

        if not continue_:
            # if not continuing, remove existing progress file
            self.progress_path.unlink(missing_ok=True)

        completed_methods: list[str] = (
            build_method.read_progress(self.progress_path) if continue_ else []
        )

        # check if all completed methods are in the methods to run and if order is correct
        if continue_:
            methods_to_run = list(methods.keys())
            for i, completed_method in enumerate(completed_methods):
                if completed_method not in methods_to_run:
                    raise ValueError(
                        f"Cannot continue build: completed method {completed_method} not in methods to run. Restore the method or start a new build."
                    )
                if completed_method != methods_to_run[i]:
                    raise ValueError(
                        f"Cannot continue build: completed method {completed_method} is out of order. Restore the method order or start a new build."
                    )

        for method in methods:
            if method in completed_methods:
                self.logger.info(f"Skipping already completed method: {method}")
                continue

            kwargs = {} if methods[method] is None else methods[method]
            self.run_method(method, **kwargs)
            self.write_file_library()

            if record_progress:
                build_method.record_progress(
                    self.progress_path,
                    method,
                )

        self.logger.info("Finished!")

    def build(self, region: dict, methods: dict, continue_: bool) -> None:
        """Build the model with the specified region and methods.

        Args:
            region: A dictionary defining the region to build the model for.
            methods: A dictionary with method names as keys and their parameters as values.
            continue_: Continue previous build if it was interrupted or failed.
        """
<<<<<<< HEAD
        methods: dict[str, dict[str, Any] | None] = methods or {}
=======
        methods: dict[str, dict[str, Any]] = methods or {}
        if "setup_region" not in methods:
            raise ValueError('"setup_region" must be present in methods when building a new model.')
>>>>>>> 40c4593d
        methods["setup_region"].update(region=region)

        # if not continuing, remove existing files path
        if continue_:
            self.read()
        else:
            self.files_path.unlink(missing_ok=True)

        self.run_methods(
            methods,
            validate_order=True and type(self) is GEBModel,
            record_progress=True,
            continue_=continue_,
        )

    def update(
        self,
        methods: dict,
    ) -> None:
        """This function updates an already existing model by running the specified methods.

        Args:
            methods: A dictionary with method names as keys and their parameters as values.

        Raises:
            ValueError: If "setup_region" is in methods, as this can only be called when
                building a new model.
        """
        self.read()

        methods = methods or {}

        if "setup_region" in methods:
            raise ValueError(
                '"setup_region" can only be called when starting a new model.'
            )

        self.run_methods(methods, validate_order=False and type(self) is GEBModel)

    def get_linear_indices(self, da: xr.DataArray) -> xr.DataArray:
        """Get linear indices for each cell in a 2D DataArray.

        A linear index is a single integer that represents the position of a cell in a flattened version of the array.
        For a 2D array with shape (ny, nx), the linear index of a cell at position (row, column) is calculated as:
        `linear_index = row * nx + column`.

        Args:
            da: A 2D xarray DataArray with dimensions 'y' and 'x'.

        Returns:
            A 2D xarray DataArray of the same shape as `da`, where each cell contains its linear index.
            The linear index is calculated as `row * number_of_columns + column`.

        """
        # Get the sizes of the spatial dimensions
        ny, nx = da.sizes["y"], da.sizes["x"]

        # Create an array of sequential integers from 0 to ny*nx - 1
        grid_ids = np.arange(ny * nx).reshape(ny, nx)

        # Create a DataArray with the same coordinates and dimensions as your spatial grid
        grid_id_da: xr.DataArray = xr.DataArray(
            grid_ids,
            coords={
                "y": da.coords["y"],
                "x": da.coords["x"],
            },
            dims=["y", "x"],
        )

        return grid_id_da

    def get_neighbor_cell_ids_for_linear_indices(
        self, cell_id: int, nx: int, ny: int, radius: int = 1
    ) -> list[int]:
        """Get the linear indices of the neighboring cells of a cell in a 2D grid.

        Linear indices are the indices of the cells in the flattened version of an array.
        For a 2D array with shape (ny, nx), the linear index of a cell at position (row, column)
        is calculated as:
            `linear_index = row * nx + column`.

        Args:
            cell_id: The linear index of the cell for which to find neighbors.
            nx: The number of columns in the grid.
            ny: The number of rows in the grid.
            radius: The radius around the cell to consider as neighbors. Default is 1.

        Returns:
            A list of linear indices of the neighboring cells.

        """
        row: int = cell_id // nx
        col: int = cell_id % nx

        neighbor_cell_ids: list[int] = []
        for dr in range(-radius, radius + 1):
            for dc in range(-radius, radius + 1):
                if dr == 0 and dc == 0:
                    continue  # Skip the cell itself
                r: int = row + dr
                c: int = col + dc
                if 0 <= r < ny and 0 <= c < nx:
                    neighbor_id: int = r * nx + c
                    neighbor_cell_ids.append(neighbor_id)
        return neighbor_cell_ids<|MERGE_RESOLUTION|>--- conflicted
+++ resolved
@@ -2819,21 +2819,24 @@
 
         self.logger.info("Finished!")
 
-    def build(self, region: dict, methods: dict, continue_: bool) -> None:
+    def build(
+        self, region: dict, methods: dict[str, dict[str, Any] | None], continue_: bool
+    ) -> None:
         """Build the model with the specified region and methods.
 
         Args:
             region: A dictionary defining the region to build the model for.
             methods: A dictionary with method names as keys and their parameters as values.
             continue_: Continue previous build if it was interrupted or failed.
-        """
-<<<<<<< HEAD
+
+        Raises:
+            ValueError: If "setup_region" is not in methods when building a new model.
+        """
         methods: dict[str, dict[str, Any] | None] = methods or {}
-=======
-        methods: dict[str, dict[str, Any]] = methods or {}
         if "setup_region" not in methods:
-            raise ValueError('"setup_region" must be present in methods when building a new model.')
->>>>>>> 40c4593d
+            raise ValueError(
+                '"setup_region" must be present in methods when building a new model.'
+            )
         methods["setup_region"].update(region=region)
 
         # if not continuing, remove existing files path
