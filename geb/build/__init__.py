--- conflicted
+++ resolved
@@ -327,8 +327,6 @@
     # xmin == xmax and ymin == ymax
     # geoparquet uses < and >, not <= and >=, so we need to add
     # a small value to the coordinates to avoid missing the point
-<<<<<<< HEAD
-=======
     COMID: gpd.GeoDataFrame = (
         data_catalog.fetch("merit_basins_catchments")
         .read(
@@ -336,7 +334,6 @@
         )
         .set_index("COMID")
     )
->>>>>>> 003f0bed
     COMID = gpd.read_parquet(
         data_catalog.get("merit_basins_catchments").path,
         bbox=(lon - 10e-6, lat - 10e-6, lon + 10e-6, lat + 10e-6),
