--- conflicted
+++ resolved
@@ -364,7 +364,6 @@
     return upstream_areas
 
 
-<<<<<<< HEAD
 # Fast distance lookup using numpy
 def fast_distance(
     subbasin1: int,
@@ -476,11 +475,7 @@
 
 
 def cluster_subbasins_following_coastline(
-    data_catalog: DataCatalog,
-=======
-def cluster_subbasins_by_area_and_proximity(
     data_catalog: NewDataCatalog,
->>>>>>> 0be54d72
     subbasin_ids: list[int],
     target_area_km2: float,  # Target cumulative upstream area per cluster in km² (e.g., Danube basin ~817,000 km²; use appropriate value for other basins)
     logger: logging.Logger,
@@ -684,13 +679,8 @@
                     break
 
             # Early termination if cluster is already at minimum size and no valid candidates
-<<<<<<< HEAD
             if best_candidate is None and current_area >= target_area_km2:
-                logger.info(f"Cluster reached minimum area, stopping growth")
-=======
-            if best_candidate is None and current_area >= min_area_threshold:
-                logger.info("    Cluster reached minimum area, stopping growth")
->>>>>>> 0be54d72
+                logger.info("Cluster reached minimum area, stopping growth")
                 break
 
             # If no candidate fits, and we're still below minimum, take the closest one
@@ -698,11 +688,7 @@
                 best_candidate = candidates[0][0]
 
             if best_candidate is None:
-<<<<<<< HEAD
-                logger.info(f"No suitable candidates found")
-=======
-                logger.info("    No suitable candidates found")
->>>>>>> 0be54d72
+                logger.info("No suitable candidates found")
                 break
 
             # Add the best candidate
@@ -1203,52 +1189,6 @@
     # Save to geoparquet
     merged_gdf.to_parquet(output_path)
 
-<<<<<<< HEAD
-=======
-    # Calculate and print summary statistics
-    total_area = merged_gdf["total_basin_area_km2"].sum()
-    total_outlets = merged_gdf["num_downstream_outlets"].sum()
-    total_upstream = merged_gdf["num_upstream_subbasins"].sum()
-    total_subbasins = merged_gdf["num_total_subbasins"].sum()
-
-    multipolygon_count = len(merged_gdf[merged_gdf["geometry_type"] == "MultiPolygon"])
-    polygon_count = len(merged_gdf[merged_gdf["geometry_type"] == "Polygon"])
-
-    print("\nSaved merged cluster geometries:")
-    print(f"  Total clusters: {len(clusters)}")
-    print(f"  Total area covered: {total_area:,.0f} km²")
-    print(
-        f"  Original subbasins merged: {total_subbasins:,} ({total_outlets:,} outlets + {total_upstream:,} upstream)"
-    )
-    print(
-        f"  Geometry types: {polygon_count} polygons, {multipolygon_count} multipolygons"
-    )
-    print(f"  Average area per cluster: {total_area / len(clusters):,.0f} km²")
-
-    # File size benefits
-    original_subbasins = total_subbasins
-    merged_records = len(clusters)
-    size_reduction = original_subbasins / merged_records if merged_records > 0 else 0
-
-    print(
-        f"  Size reduction: {size_reduction:.0f}x smaller ({original_subbasins:,} → {merged_records} records)"
-    )
-    print(f"  File saved to: {output_path}")
-
-    # Show individual cluster info
-    print("\nCluster details:")
-    for _, row in merged_gdf.iterrows():
-        geom_info = f" ({row['geometry_type']}"
-        if row["num_geometry_parts"] > 1:
-            geom_info += f", {row['num_geometry_parts']} parts"
-        geom_info += ")"
-
-        print(
-            f"  {row['cluster_id']}: {row['total_basin_area_km2']:,.0f} km², "
-            f"{row['num_total_subbasins']:,} subbasins merged{geom_info}"
-        )
-
->>>>>>> 0be54d72
 
 def get_touching_subbasins(
     data_catalog: DataCatalog, subbasins: gpd.GeoDataFrame
