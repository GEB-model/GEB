--- conflicted
+++ resolved
@@ -27,6 +27,73 @@
 
 from ...workflows.io import open_zarr
 from .. import GEBModel
+from ..workflows.general import repeat_grid
+
+
+# Manual replacement of certain crops
+def replace_crop(crop_calendar_per_farmer, crop_values, replaced_crop_values):
+    # Find the most common crop value among the given crop_values
+    crop_instances = crop_calendar_per_farmer[:, :, 0][
+        np.isin(crop_calendar_per_farmer[:, :, 0], crop_values)
+    ]
+
+    # if none of the crops are present, no need to replace anything
+    if crop_instances.size == 0:
+        return crop_calendar_per_farmer
+
+    crops, crop_counts = np.unique(crop_instances, return_counts=True)
+    most_common_crop = crops[np.argmax(crop_counts)]
+
+    # Determine if there are multiple cropping versions of this crop and assign it to the most common
+    new_crop_types = crop_calendar_per_farmer[
+        (crop_calendar_per_farmer[:, :, 0] == most_common_crop).any(axis=1),
+        :,
+        :,
+    ]
+    unique_rows, counts = np.unique(new_crop_types, axis=0, return_counts=True)
+    max_index = np.argmax(counts)
+    crop_replacement = unique_rows[max_index]
+
+    crop_replacement_only_crops = crop_replacement[crop_replacement[:, -1] != -1]
+    if crop_replacement_only_crops.shape[0] > 1:
+        assert (
+            np.unique(crop_replacement_only_crops[:, [1, 3]], axis=0).shape[0]
+            == crop_replacement_only_crops.shape[0]
+        )
+
+    for replaced_crop in replaced_crop_values:
+        # Check where to be replaced crop is
+        crop_mask = (crop_calendar_per_farmer[:, :, 0] == replaced_crop).any(axis=1)
+        # Replace the crop
+        crop_calendar_per_farmer[crop_mask] = crop_replacement
+
+    return crop_calendar_per_farmer
+
+
+def unify_crop_variants(crop_calendar_per_farmer, target_crop):
+    # Create a mask for all entries whose first value == target_crop
+    mask = crop_calendar_per_farmer[..., 0] == target_crop
+
+    # If the crop does not appear at all, nothing to do
+    if not np.any(mask):
+        return crop_calendar_per_farmer
+
+    # Extract only the rows/entries that match the target crop
+    crop_entries = crop_calendar_per_farmer[mask]
+
+    # Among these crop rows, find unique variants and their counts
+    # (axis=0 ensures we treat each row/entry as a unit)
+    unique_variants, variant_counts = np.unique(
+        crop_entries, axis=0, return_counts=True
+    )
+
+    # The most common variant is the unique variant with the highest count
+    most_common_variant = unique_variants[np.argmax(variant_counts)]
+
+    # Replace all the target_crop rows with the most common variant
+    crop_calendar_per_farmer[mask] = most_common_variant
+
+    return crop_calendar_per_farmer
 
 
 # Manual replacement of certain crops
@@ -1227,7 +1294,6 @@
             name="agents/farmers/crop_calendar_rotation_years",
         )
 
-<<<<<<< HEAD
     @build_method(depends_on="setup_farmer_crop_calendar")
     def adjust_crop_calendar(
         self,
@@ -1260,149 +1326,6 @@
 
         self.set_array(crop_calendar_per_farmer, name="agents/farmers/crop_calendar")
 
-    @build_method(depends_on=["setup_create_farms", "setup_cell_area"])
-    def setup_farmer_characteristics(
-        self,
-        risk_aversion_mean,
-        risk_aversion_std,
-        discount_rate_mean,
-        discount_rate_std,
-        interest_rate,
-        overwrite_bayesian_network=False,
-    ):
-        def normalize(array):
-            return (array - np.min(array)) / (np.max(array) - np.min(array))
-
-        education_levels = self.array["agents/farmers/education_level"]
-        household_head_age = self.array["agents/farmers/age_household_head"]
-
-        # Calculate intention factor based on age and education
-        # Intention factor scales negatively with age and positively with education level
-        intention_factor_raw = normalize(education_levels) - normalize(
-            household_head_age
-        )
-
-        # Adjust the intention factor to center it around a mean of 0.5
-        # The total intention of age, education and neighbor effects can scale to 1
-        intention_factor = np.interp(intention_factor_raw, [-1, 1], [0.25, 0.75])
-
-        self.set_array(intention_factor, name="agents/farmers/intention_factor")
-
-        bayesian_net_folder = Path(self.root).parent / "preprocessing" / "bayesian_net"
-        bayesian_net_folder.mkdir(exist_ok=True, parents=True)
-
-        # IHDS_survey = IHDSSurvey()
-        # IHDS_survey.parse_crops(path=Path("data") / "IHDS_I.csv")
-        # save_path = bayesian_net_folder / "IHDS.bif"
-        # if not save_path.exists() or overwrite_bayesian_network:
-        #     IHDS_survey.learn_structure()
-        #     IHDS_survey.estimate_parameters(
-        #         plot=False, save=bayesian_net_folder / "IHDS.png"
-        #     )
-        #     IHDS_survey.save(save_path)
-        # else:
-        #     IHDS_survey.read(save_path)
-
-        farmer_survey = FarmerSurvey()
-        farmer_survey.parse(path=Path("data") / "survey_results_cleaned.zip")
-        # save_path = bayesian_net_folder / "farmer_survey.bif"
-        # if not save_path.exists() or overwrite_bayesian_network:
-        #     farmer_survey.learn_structure()
-        #     farmer_survey.estimate_parameters(
-        #         plot=False, save=bayesian_net_folder / "farmer_survey.png"
-        #     )
-        #     farmer_survey.save(save_path)
-        # else:
-        #     farmer_survey.read(save_path)
-
-        farmer_survey.learn_structure()
-        farmer_survey.estimate_parameters(
-            plot=False, save=bayesian_net_folder / "farmer_survey.png"
-        )
-
-        farmer_survey.create_mapper(
-            "risk_aversion",
-            mean=risk_aversion_mean,
-            std=risk_aversion_std,
-            nan_value=-1,
-            save=bayesian_net_folder / "risk_aversion_mapper.png",
-            invert=True,
-        )
-
-        # High values (5) means very short term planning, low values (1) means very long term planning
-        farmer_survey.create_mapper(
-            "discount_rate",
-            mean=discount_rate_mean,
-            std=discount_rate_std,
-            nan_value=-1,
-            save=bayesian_net_folder / "discount_rate_mapper.png",
-            invert=True,
-        )
-
-        # n_farmers = self.array["agents/farmers/id"].size
-
-        farms = self.subgrid["agents/farmers/farms"]
-        farm_ids, farm_size_n_cells = np.unique(farms, return_counts=True)
-        farm_size_n_cells = farm_size_n_cells[farm_ids != -1]
-        farm_ids = farm_ids[farm_ids != -1]
-
-        mean_cell_size = self.subgrid["cell_area"].mean()
-        farm_size_m2 = farm_size_n_cells * mean_cell_size.compute().item()
-        farm_size_bins = farmer_survey.bin(
-            farm_size_m2 / 10_000,
-            "How large is the area you grow crops on in hectares?",
-        )
-        groups, group_inverse, group_counts = np.unique(
-            farm_size_bins, return_inverse=True, return_counts=True
-        )
-
-        # TODO: should this be float32?
-        perceived_effectivity = np.full_like(farm_size_m2, -1, dtype=np.int32)
-        risk_aversion_raw = np.full_like(farm_size_m2, -1, dtype=np.int32)
-        discount_rate_raw = np.full_like(farm_size_m2, -1, dtype=np.int32)
-
-        for group_count, (group, group_size) in enumerate(zip(groups, group_counts)):
-            group_mask = group_inverse == group_count
-
-            farmer_survey_samples = farmer_survey.sample(
-                n=group_size,
-                evidence=[group],
-                evidence_columns=["field_size"],
-                show_progress=False,
-            )
-
-            perceived_effectivity[group_mask] = farmer_survey_samples[
-                "perceived_effectivity"
-            ].values.astype(
-                int
-            )  # use array to avoid mathing on index, convert to int to make sure it is an integer
-            risk_aversion_raw[group_mask] = farmer_survey_samples[
-                "risk_aversion"
-            ].astype(int)
-            discount_rate_raw[group_mask] = farmer_survey_samples[
-                "discount_rate"
-            ].astype(int)
-
-            # IHDS_survey_samples = IHDS_survey.sample(
-            #     n=group_size,
-            #     evidence=[group],
-            #     evidence_columns=["field_size"],
-            #     show_progress=False,
-            # )
-
-        risk_aversion = np.array(
-            farmer_survey.apply_mapper("risk_aversion", risk_aversion_raw)
-        )
-        discount_rate = np.array(
-            farmer_survey.apply_mapper("discount_rate", discount_rate_raw)
-        )
-
-        self.set_array(
-            perceived_effectivity, name="agents/farmers/perceived_effectivity"
-        )
-        self.set_array(risk_aversion, name="agents/farmers/risk_aversion")
-        self.set_array(discount_rate, name="agents/farmers/discount_rate")
-=======
     # @build_method(depends_on=["setup_create_farms", "setup_cell_area"])
     # def setup_farmer_characteristics(
     #     self,
@@ -1412,7 +1335,7 @@
     #     discount_rate_std,
     #     interest_rate,
     #     overwrite_bayesian_network=False,
-    # ) -> None:
+    # ):
     #     def normalize(array):
     #         return (array - np.min(array)) / (np.max(array) - np.min(array))
 
@@ -1544,5 +1467,4 @@
     #         perceived_effectivity, name="agents/farmers/perceived_effectivity"
     #     )
     #     self.set_array(risk_aversion, name="agents/farmers/risk_aversion")
-    #     self.set_array(discount_rate, name="agents/farmers/discount_rate")
->>>>>>> 734d83bf
+    #     self.set_array(discount_rate, name="agents/farmers/discount_rate")