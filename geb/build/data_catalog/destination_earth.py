"""Data adapter for obtaining ERA5 data from the Destination Earth."""

<<<<<<< HEAD
=======
from __future__ import annotations

>>>>>>> 70cb0ffd
import base64
import os
from datetime import datetime, timedelta
from typing import Any

import numpy as np
import xarray as xr

from geb.workflows.raster import convert_nodata, interpolate_na_along_time_dim

from .base import Adapter


class DestinationEarth(Adapter):
    """Data adapter for obtaining ERA5 data from the Destination Earth."""

    def __init__(self, *args: Any, **kwargs: Any) -> None:
        """Initialize the ERA5 data adapter."""
        super().__init__(*args, **kwargs)

    def get_authentication_header(self) -> dict[str, str]:
        """Generate the authentication header for Destination Earth access.

        Returns:
            A dictionary containing the Authorization header for HTTP requests.

        Raises:
            ValueError: If the DESTINATION_EARTH_KEY environment variable is not set.
        """
        DESTINATION_EARTH_KEY: str | None = os.getenv(key="DESTINATION_EARTH_KEY")
        if DESTINATION_EARTH_KEY is None:
            print("ERROR: DESTINATION_EARTH_KEY environment variable is not set.")
            print(
                "Please set your Personal Access Token in your .env file or export it in your shell."
            )
            raise ValueError("DESTINATION_EARTH_KEY environment variable is not set.")

        auth_string: str = f"edh:{DESTINATION_EARTH_KEY}"
        # Base64 encode the "username:password" string (edh:<PAT>)
        encoded_auth: str = base64.b64encode(auth_string.encode("utf-8")).decode(
            "utf-8"
        )

        auth_headers: dict[str, str] = {"Authorization": f"Basic {encoded_auth}"}
        return auth_headers

<<<<<<< HEAD
    def fetch(self, url: str) -> "DestinationEarth":
=======
    def fetch(self, url: str) -> DestinationEarth:
>>>>>>> 70cb0ffd
        """Set the URL for the Destination Earth data source.

        Args:
            url: The URL of the Destination Earth data source.

        Returns:
            The current instance of the DestinationEarth adapter.
        """
        self.url = url
        return self

    def connect_API(
        self,
        variable: str,
        start_date: datetime,
        end_date: datetime,
        bounds: tuple[float, float, float, float],
    ) -> xr.DataArray:
        """Download ERA5 data for a specific variable and time period.

        Args:
            variable: Short name of the variable to download (e.g., "t2m"). Codes can be found here: https://codes.ecmwf.int/grib/param-db/
            start_date: start date of the time period to download
            end_date: end date of the time period to download
            bounds:  bounding box in the format (min_lon, min_lat, max_lon, max_lat)

        Returns:
            Downloaded ERA5 data as an xarray DataArray.
        """
        da: xr.DataArray = xr.open_dataset(
            self.url,
            storage_options={"headers": self.get_authentication_header()},
            chunks={},
            engine="zarr",
        )[variable].rename({"valid_time": "time", "latitude": "y", "longitude": "x"})

        da: xr.DataArray = da.drop_vars(["number", "surface", "depthBelowLandLayer"])

        buffer: float = 0.5

        # Check if region crosses the meridian (longitude=0)
        # use a slightly larger slice. The resolution is 0.1 degrees, so buffer degrees is a bit more than that (to be sure)
        if bounds[0] < 0 and bounds[2] > 0:
            # Need to handle the split across the meridian
            # Get western hemisphere part (longitude < 0)
            west_da: xr.DataArray = da.sel(
                time=slice(start_date, end_date),
                y=slice(bounds[3] + buffer, bounds[1] - buffer),
                x=slice(((bounds[0] - buffer) + 360) % 360, 360),
            )
            # Get eastern hemisphere part (longitude > 0)
            east_da: xr.DataArray = da.sel(
                time=slice(start_date, end_date),
                y=slice(bounds[3] + buffer, bounds[1] - buffer),
                x=slice(0, ((bounds[2] + buffer) + 360) % 360),
            )
            # Combine the two parts
            da: xr.DataArray = xr.concat([west_da, east_da], dim="x")
        else:
            # Regular case - doesn't cross meridian
            da: xr.DataArray = da.sel(
                time=slice(start_date, end_date),
                y=slice(bounds[3] + buffer, bounds[1] - buffer),
                x=slice(
                    ((bounds[0] - buffer) + 360) % 360,
                    ((bounds[2] + buffer) + 360) % 360,
                ),
            )

        # Reorder x to be between -180 and 180 degrees
        da: xr.DataArray = da.assign_coords(x=((da.x + 180) % 360 - 180))

        da.attrs["_FillValue"] = da.attrs["GRIB_missingValue"]
        da: xr.DataArray = convert_nodata(da, np.nan)
        return da

    def read(
        self,
        variable: str,
        start_date: datetime,
        end_date: datetime,
        bounds: tuple[float, float, float, float],
    ) -> xr.DataArray:
        """Process ERA5 data for a given variable and time period.

        Downloads the data from the Climate Data Store (CDS) if not already available,
        processes it to ensure it is in the correct format, and applies de-accumulation
        for accumulated variables and interpolation of missing values.

        Args:
            variable: short name of the variable to process (e.g., "t2m"). Codes can be found here: https://codes.ecmwf.int/grib/param-db/
            folder: folder to store the downloaded data
            start_date: start date of the time period to process
            end_date: end date of the time period to process
            bounds:  bounding box in the format (min_lon, min_lat, max_lon, max_lat)
            logger:  logger to use for logging

        Raises:
            NotImplementedError: If the step type of the data is not "accum" or "instant".

        Returns:
            xr.DataArray: Processed ERA5 data as an xarray DataArray.
        """
        da: xr.DataArray = self.connect_API(
            variable, start_date - timedelta(hours=1), end_date, bounds
        )
        # assert that time is monotonically increasing with a constant step size
        assert (
            da.time.diff("time").astype(np.int64)
            == (da.time[1] - da.time[0]).astype(np.int64)
        ).all(), "time is not monotonically increasing with a constant step size"
        if da.attrs["GRIB_stepType"] == "accum":
            da: xr.DataArray = xr.where(
                da.isel(time=slice(1, None)).time.dt.hour == 1,
                da.isel(time=slice(1, None)),
                da.diff(dim="time", n=1),
            )

        elif da.attrs["GRIB_stepType"] == "instant":
            da = da.isel(time=slice(1, None))
        else:
            raise NotImplementedError

        assert da.time.dt.hour.min().item() == 0, "time does not start at hour 0"

        # rechunk to have all data for a time step in one chunk
        da = da.chunk({"x": -1, "y": -1, "time": 24})

        da: xr.DataArray = da.rio.write_crs(4326)
        da: xr.DataArray = interpolate_na_along_time_dim(da)

        return da<|MERGE_RESOLUTION|>--- conflicted
+++ resolved
@@ -1,10 +1,7 @@
 """Data adapter for obtaining ERA5 data from the Destination Earth."""
 
-<<<<<<< HEAD
-=======
 from __future__ import annotations
 
->>>>>>> 70cb0ffd
 import base64
 import os
 from datetime import datetime, timedelta
@@ -51,11 +48,7 @@
         auth_headers: dict[str, str] = {"Authorization": f"Basic {encoded_auth}"}
         return auth_headers
 
-<<<<<<< HEAD
-    def fetch(self, url: str) -> "DestinationEarth":
-=======
     def fetch(self, url: str) -> DestinationEarth:
->>>>>>> 70cb0ffd
         """Set the URL for the Destination Earth data source.
 
         Args:
