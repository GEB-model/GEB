--- conflicted
+++ resolved
@@ -104,12 +104,8 @@
         forecast_resolution: str,
         forecast_horizon: int,
         forecast_timestep_hours: int,
-<<<<<<< HEAD
         n_ensemble_members: int,
-    ) -> "ECMWFForecasts":
-=======
     ) -> ECMWFForecasts:
->>>>>>> 70cb0ffd
         """Download ECMWF forecasts using the ECMWF web API: https://github.com/ecmwf/ecmwf-api-client.
 
         This function downloads ECMWF forecast data for a specified variable and time period
@@ -241,12 +237,6 @@
                     bounds_str  # Set bounding box area in North/West/South/East format
                 )
 
-<<<<<<< HEAD
-            if forecast_model == "probabilistic_forecast":
-                # Get the number of ensemble members from the build config
-                mars_request["number"] = (
-                    f"1/to/{n_ensemble_members}"  # Add ensemble member numbers to request
-=======
                 # retrieve steps from mars
                 mars_request: dict[
                     str, Any
@@ -271,7 +261,6 @@
                     forecast_resolution=forecast_resolution.replace("/", "-"),
                     forecast_horizon=forecast_horizon,
                     forecast_timestep_hours=forecast_timestep_hours,
->>>>>>> 70cb0ffd
                 )
 
                 if output_filename.exists():
@@ -286,7 +275,7 @@
                     model_type == "probabilistic_forecast"
                 ):  # check if ensemble forecasts are requested
                     mars_request["number"] = (
-                        "1/to/50"  # Add ensemble member numbers to request
+                        f"1/to/{n_ensemble_members}"  # Add ensemble member numbers to request
                     )
 
                 print(
