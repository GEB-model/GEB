import json
import math
from datetime import datetime

import geopandas as gpd
import numpy as np
import pandas as pd
import requests
import xarray as xr
from dateutil.relativedelta import relativedelta
from honeybees.library.raster import pixels_to_coords, sample_from_map
from tqdm import tqdm

from geb.agents.crop_farmers import (
    FIELD_EXPANSION_ADAPTATION,
    INDEX_INSURANCE_ADAPTATION,
    IRRIGATION_EFFICIENCY_ADAPTATION,
    PERSONAL_INSURANCE_ADAPTATION,
    SURFACE_IRRIGATION_EQUIPMENT,
    WELL_ADAPTATION,
)
from geb.build.methods import build_method
from geb.workflows.io import fetch_and_save, get_window

from ..workflows.conversions import (
    AQUASTAT_NAME_TO_ISO3,
    COUNTRY_NAME_TO_ISO3,
    GLOBIOM_NAME_TO_ISO3,
    SUPERWELL_NAME_TO_ISO3,
    setup_donor_countries,
)
from ..workflows.farmers import create_farms, get_farm_distribution, get_farm_locations
from ..workflows.general import clip_with_grid
from ..workflows.population import load_GLOPOP_S


class Agents:
    def __init__(self):
        pass

    @build_method(
        depends_on=[
            "set_ssp",
            "set_time_range",
            "setup_regions_and_land_use",
            "setup_household_characteristics",
        ]
    )
    def setup_water_demand(self):
        """Sets up the water demand data for GEB.

        Notes:
            This method sets up the water demand data for GEB. It retrieves the domestic, industry, and
            livestock water demand data from the specified data catalog and sets it as forcing data in the model. The domestic
            water demand and consumption data are retrieved from the 'cwatm_domestic_water_demand' dataset, while the industry
            water demand and consumption data are retrieved from the 'cwatm_industry_water_demand' dataset. The livestock water
            consumption data is retrieved from the 'cwatm_livestock_water_demand' dataset.

            The domestic water demand and consumption data are provided at a monthly time step, while the industry water demand
            and consumption data are provided at an annual time step. The livestock water consumption data is provided at a
            monthly time step, but is assumed to be constant over the year.

            The resulting water demand data is set as forcing data in the model with names of the form 'water_demand/{demand_type}'.
        """
        start_model_time = self.start_date.year
        end_model_time = self.end_date.year

        municipal_water_demand = self.data_catalog.get_dataframe(
            "AQUASTAT_municipal_withdrawal"
        )
        municipal_water_demand["ISO3"] = municipal_water_demand["Area"].map(
            AQUASTAT_NAME_TO_ISO3
        )
        municipal_water_demand = municipal_water_demand.set_index("ISO3")

        # Filter the data for the model time
        municipal_water_demand = municipal_water_demand[
            (municipal_water_demand["Year"] >= start_model_time)
            & (municipal_water_demand["Year"] <= end_model_time)
        ]

        municipal_water_demand_per_capita = np.full_like(
            self.array["agents/households/region_id"],
            np.nan,
            dtype=np.float32,
        )

        municipal_water_withdrawal_m3_per_capita_per_day_multiplier = pd.DataFrame()
        for _, region in self.geom["regions"].iterrows():
            ISO3 = region["ISO3"]
            region_id = region["region_id"]

            def load_water_demand_and_pop_data(ISO3):
                # Load the municipal water demand data for the given ISO3 code
                if ISO3 not in municipal_water_demand.index:
                    countries_with_data = municipal_water_demand.index.unique().tolist()
                    donor_countries = setup_donor_countries(self, countries_with_data)
                    ISO3 = donor_countries.get(ISO3, None)

                    self.logger.warning(
                        f"Country {region['ISO3']} not present in municipal water demand data, using donor country {ISO3}"
                    )

                municipal_water_demand_region = municipal_water_demand.loc[ISO3]
                population = municipal_water_demand_region[
                    municipal_water_demand_region["Variable"] == "Total population"
                ]
                population = population.set_index("Year")
                population = population["Value"] * 1000

                municipal_water_withdrawal = municipal_water_demand_region[
                    municipal_water_demand_region["Variable"]
                    == "Municipal water withdrawal"
                ]
                return municipal_water_withdrawal, population

            municipal_water_withdrawal, population = load_water_demand_and_pop_data(
                ISO3
            )

            if population.isna().any() or len(population) == 0:
                raise ValueError(
                    f"Missing population data for {ISO3}. Please check the population dataset."
                )
            if len(municipal_water_withdrawal) == 0:
                countries_with_water_withdrawal_data = (
                    municipal_water_demand[
                        municipal_water_demand["Variable"]
                        == "Municipal water withdrawal"
                    ]
                    .dropna(axis=0, how="any")
                    .index.unique()
                    .tolist()
                )

                donor_countries = setup_donor_countries(
                    self, countries_with_water_withdrawal_data
                )
                donor_country = donor_countries.get(ISO3, None)
                self.logger.info(
                    f"Missing municipal water withdrawal data for {ISO3}, filling with donor country {donor_country}"
                )
                municipal_water_withdrawal, population = load_water_demand_and_pop_data(
                    donor_country
                )

            assert len(municipal_water_withdrawal) > 0, (
                f"Missing municipal water withdrawal data for {ISO3}"
            )

            municipal_water_withdrawal = municipal_water_withdrawal.set_index("Year")
            municipal_water_withdrawal = municipal_water_withdrawal["Value"] * 10e9

            municipal_water_withdrawal_m3_per_capita_per_day = (
                municipal_water_withdrawal / population / 365.2425
            )

            if municipal_water_withdrawal_m3_per_capita_per_day.isna().any():
                missing_years = municipal_water_withdrawal_m3_per_capita_per_day[
                    municipal_water_withdrawal_m3_per_capita_per_day.isna()
                ].index.tolist()
                # filter out years that are not in the model time
                missing_years = [year for year in missing_years]
                # get all the countries with data for these years
                municipal_water_withdrawal_insert = municipal_water_demand[
                    municipal_water_demand["Variable"] == "Municipal water withdrawal"
                ]
                # countries wirth data for ALL the missing years
                countries_with_data = (
                    municipal_water_withdrawal_insert.loc[
                        municipal_water_withdrawal_insert["Year"].isin(missing_years)
                    ]
                    .dropna(axis=0, how="any")
                    .index.unique()
                    .tolist()
                )

                # fill the municipal water withdrawal data for missing years from donor countries
                donor_countries = setup_donor_countries(self, countries_with_data)
                donor_country = donor_countries.get(ISO3, None)
                self.logger.info(
                    f"Missing municipal water withdrawal data for {ISO3}, using donor country {donor_country}"
                )
                municipal_water_withdrawal_donor, population_donor = (
                    load_water_demand_and_pop_data(donor_country)
                )

                municipal_water_withdrawal_donor = (
                    municipal_water_withdrawal_donor.set_index("Year")
                )
                municipal_water_withdrawal_donor = (
                    municipal_water_withdrawal_donor["Value"] * 10e9
                )

                municipal_water_withdrawal_m3_per_capita_per_day_donor = (
                    municipal_water_withdrawal_donor / population_donor / 365.2425
                )

                # use the donor country data to fill the missing values
                for year in missing_years:
                    municipal_water_withdrawal_m3_per_capita_per_day.loc[year] = (
                        municipal_water_withdrawal_m3_per_capita_per_day_donor.loc[year]
                    )

            municipal_water_withdrawal_m3_per_capita_per_day = (
                municipal_water_withdrawal_m3_per_capita_per_day
            ).dropna()

            municipal_water_withdrawal_m3_per_capita_per_day: pd.DataFrame = (
                municipal_water_withdrawal_m3_per_capita_per_day.reindex(
                    list(
                        range(
                            self.start_date.year,
                            self.end_date.year + 1,
                        )
                    )
                )
                .interpolate(method="linear")
                .bfill()
            )  # interpolate also extrapolates forward with constant values

            assert municipal_water_withdrawal_m3_per_capita_per_day.max() < 10, (
                f"Too large water withdrawal data for {ISO3}"
            )

            # set baseline year for municipal water demand
            if 2000 not in municipal_water_withdrawal_m3_per_capita_per_day.index:
                # get first year with data
                first_year = municipal_water_withdrawal_m3_per_capita_per_day.index[0]
                self.logger.warning(
                    f"Missing 2000 data for {ISO3}, using first year {first_year} as baseline"
                )
                municipal_water_demand_baseline_m3_per_capita_per_day = (
                    municipal_water_withdrawal_m3_per_capita_per_day.loc[
                        first_year
                    ].item()
                )
            # use the 2000 as baseline (default)
            municipal_water_demand_baseline_m3_per_capita_per_day: pd.DataFrame = (
                municipal_water_withdrawal_m3_per_capita_per_day.loc[2000].item()
            )

            municipal_water_demand_per_capita[
                self.array["agents/households/region_id"] == region_id
            ] = municipal_water_demand_baseline_m3_per_capita_per_day

            # scale municipal water demand table to use baseline as 1.00 and scale other values
            # relatively
            municipal_water_withdrawal_m3_per_capita_per_day_multiplier[region_id] = (
                municipal_water_withdrawal_m3_per_capita_per_day
                / municipal_water_demand_baseline_m3_per_capita_per_day
            )

        # we don't want to calculate the water demand for every year,
        # so instead we use a baseline (2000 for easy reasoning), and scale
        # the other years relatively to the baseline
        self.set_table(
            municipal_water_withdrawal_m3_per_capita_per_day_multiplier,
            name="municipal_water_withdrawal_m3_per_capita_per_day_multiplier",
        )

        assert not np.isnan(municipal_water_demand_per_capita).any(), (
            "Missing municipal water demand per capita data"
        )
        self.set_array(
            municipal_water_demand_per_capita,
            name="agents/households/municipal_water_demand_per_capita_m3_baseline",
        )

        self.logger.info("Setting up other water demands")

        def set_demand(file, variable, name, ssp):
            ds_historic = xr.open_dataset(
                self.data_catalog.get_source(f"cwatm_{file}_historical_year").path,
                decode_times=False,
            ).rename({"lat": "y", "lon": "x"})
            ds_historic = ds_historic.isel(
                get_window(ds_historic.x, ds_historic.y, self.bounds, buffer=2)
            )[variable]

            ds_future = xr.open_dataset(
                self.data_catalog.get_source(f"cwatm_{file}_{ssp}_year").path,
                decode_times=False,
            ).rename({"lat": "y", "lon": "x"})
            ds_future = ds_future.isel(
                get_window(ds_future.x, ds_future.y, self.bounds, buffer=2)
            )[variable]

            ds_future = ds_future.sel(
                time=slice(ds_historic.time[-1] + 1, ds_future.time[-1])
            )

            ds = xr.concat([ds_historic, ds_future], dim="time")
            ds = ds.rio.write_crs(4326)
            # assert dataset in monotonicically increasing
            assert (ds.time.diff("time") == 1).all(), "not all years are there"

            ds["time"] = pd.date_range(
                start=datetime(1901, 1, 1)
                + relativedelta(years=int(ds.time[0].data.item())),
                periods=len(ds.time),
                freq="YS",
            )

            assert (ds.time.dt.year.diff("time") == 1).all(), "not all years are there"
            ds = ds.sel(time=slice(self.start_date, self.end_date))
            ds.attrs["_FillValue"] = np.nan
            self.set_other(ds, name=f"water_demand/{name}")

        set_demand(
            "industry_water_demand",
            "indWW",
            "industry_water_demand",
            self.ssp,
        )
        set_demand(
            "industry_water_demand",
            "indCon",
            "industry_water_consumption",
            self.ssp,
        )
        set_demand(
            "livestock_water_demand",
            "livestockConsumption",
            "livestock_water_consumption",
            "ssp2",
        )

    @build_method(depends_on=["setup_regions_and_land_use", "set_time_range"])
    def setup_economic_data(self):
        """Sets up the economic data for GEB.

        Notes:
            This method sets up the lending rates and inflation rates data for GEB. It first retrieves the
            lending rates and inflation rates data from the World Bank dataset using the `get_geodataframe` method of the
            `data_catalog` object. It then creates dictionaries to store the data for each region, with the years as the time
            dimension and the lending rates or inflation rates as the data dimension.

            The lending rates and inflation rates data are converted from percentage to rate by dividing by 100 and adding 1.
            The data is then stored in the dictionaries with the region ID as the key.

            The resulting lending rates and inflation rates data are set as forcing data in the model with names of the form
            'socioeconomics/lending_rates' and 'socioeconomics/inflation_rates', respectively.
        """
        # lending_rates = self.data_catalog.get_dataframe("wb_lending_rate")
        inflation_rates = self.data_catalog.get_dataframe("wb_inflation_rate")
        inflation_rates_country_index = inflation_rates.set_index("Country Code")
        price_ratio = self.data_catalog.get_dataframe("world_bank_price_ratio")
        LCU_per_USD = self.data_catalog.get_dataframe("wb_LCU_per_USD")

        def filter_and_rename(df, additional_cols):
            # Select columns: 'Country Name', 'Country Code', and columns containing "YR"
            columns_to_keep = additional_cols + [
                col
                for col in df.columns
                if col.isnumeric() and 1900 <= int(col) <= 3000
            ]
            filtered_df = df[columns_to_keep]
            return filtered_df

        def extract_years(df):
            # Extract years that are numerically valid between 1900 and 3000
            return [
                col
                for col in df.columns
                if col.isnumeric() and 1900 <= int(col) <= 3000
            ]

        # Assuming dataframes for PPP and LCU per USD have been initialized
        price_ratio_filtered = filter_and_rename(
            price_ratio, ["Country Name", "Country Code"]
        )
        years_price_ratio = extract_years(price_ratio_filtered)
        price_ratio_dict = {"time": years_price_ratio, "data": {}}  # price ratio

        lcu_filtered = filter_and_rename(LCU_per_USD, ["Country Name", "Country Code"])

        years_lcu = extract_years(lcu_filtered)
        lcu_dict = {"time": years_lcu, "data": {}}  # LCU per USD

        # Assume lending_rates and inflation_rates are available
        # years_lending_rates = extract_years(lending_rates)
        years_inflation_rates = extract_years(inflation_rates)

        # lending_rates_dict = {"time": years_lending_rates, "data": {}}
        inflation_rates_dict = {"time": years_inflation_rates, "data": {}}

        # Create a helper to process rates and assert single row data
        def process_rates(df, rate_cols, ISO3, convert_percent_to_ratio=False):
            filtered_data = df.loc[df["Country Code"] == ISO3, rate_cols]
            if len(filtered_data) == 0:
                return list(np.full(len(rate_cols), np.nan, dtype=np.float32))
            if convert_percent_to_ratio:
                return (filtered_data.iloc[0] / 100 + 1).tolist()
            return filtered_data.iloc[0].tolist()

        USA_inflation_rates = process_rates(
            inflation_rates,
            years_inflation_rates,
            "USA",
            convert_percent_to_ratio=True,
        )

        for _, region in self.geom["regions"].iterrows():
            region_id = str(region["region_id"])
            ISO3 = region["ISO3"]

            local_inflation_rates = process_rates(
                inflation_rates,
                years_inflation_rates,
                ISO3,
                convert_percent_to_ratio=True,
            )

            if np.isnan(local_inflation_rates).any():
                # get index of nans in local_inflation_rates
                nan_indices = np.where(np.isnan(local_inflation_rates))[0]
                nan_years = [years_inflation_rates[i] for i in nan_indices]

                countries_with_data = (
                    inflation_rates_country_index[nan_years]
                    .dropna(axis=0, how="any")
                    .index.tolist()
                )

                ## get all the donor countries for countries in the dataset
                donor_countries = setup_donor_countries(self, countries_with_data)
                donor_country = donor_countries.get(ISO3, None)

                self.logger.info(
                    f"Missing inflation rates for {ISO3}, using donor country {donor_country}"
                )
                donor_country_inflation_rates = process_rates(
                    inflation_rates,
                    years_inflation_rates,
                    donor_country,
                    convert_percent_to_ratio=True,
                )

                # Replace NaN values in local_inflation_rates with values from similar_country_average_inflation
                for idx, value in zip(nan_indices, donor_country_inflation_rates):
                    local_inflation_rates[idx] = value

            assert not np.isnan(local_inflation_rates).any(), (
                f"Missing inflation rates for {region['ISO3']}"
            )
            inflation_rates_dict["data"][region_id] = (
                np.array(local_inflation_rates) / np.array(USA_inflation_rates)
            ).tolist()

            price_ratio_dict["data"][region_id] = process_rates(
                price_ratio_filtered, years_price_ratio, region["ISO3"]
            )

            if np.all(np.isnan(price_ratio_dict["data"][region_id])):
                # check which countries are NOT fully nan
                price_ratio_filter_index = price_ratio_filtered.set_index(
                    "Country Code"
                )
                countries_with_price_ratio_data = (
                    price_ratio_filter_index[years_price_ratio]
                    .dropna(axis=0, how="all")
                    .index.unique()
                    .tolist()
                )
                donor_countries = setup_donor_countries(
                    self, countries_with_price_ratio_data
                )
                donor_country = donor_countries.get(ISO3, None)
                price_ratio_dict["data"][region_id] = process_rates(
                    price_ratio_filtered,
                    years_price_ratio,
                    donor_country,
                )

                self.logger.info(
                    f"Missing price ratio data for {ISO3}, using donor country {donor_country}"
                )

            lcu_dict["data"][region_id] = process_rates(
                lcu_filtered, years_lcu, region["ISO3"]
            )

            if np.all(np.isnan(lcu_dict["data"][region_id])):
                # check which countries are NOT fully nan
                lcu_dict_filter_index = lcu_filtered.set_index("Country Code")
                countries_with_lcu_data = (
                    lcu_dict_filter_index[years_lcu]
                    .dropna(axis=0, how="all")
                    .index.unique()
                    .tolist()
                )
                donor_countries = setup_donor_countries(self, countries_with_lcu_data)
                donor_country = donor_countries.get(ISO3, None)
                lcu_dict["data"][region_id] = process_rates(
                    lcu_filtered,
                    years_lcu,
                    donor_country,
                )

                self.logger.info(
                    f"Missing LCU (currency conversion) data for {ISO3}, using donor country {donor_country}"
                )

        for d in (
            inflation_rates_dict,
            price_ratio_dict,
            lcu_dict,
        ):
            # convert to pandas dataframe
            df = pd.DataFrame(d["data"], index=d["time"])
            df.index = df.index.astype(int)

            # re-index the inflation rates to ensure that at least all years from
            # model start to end are present. In addition, we add 10 years
            # to the beginning, since this is used in some of the model spinup.
            df = df.reindex(
                list(
                    range(
                        min(self.start_date.year - 10, df.index[0]),
                        max(self.end_date.year, df.index[-1]) + 1,
                    )
                )
            )
            # interpolate missing values in inflation rates. For extrapolation
            # linear interpolation uses the first and last value
            for column in df.columns:
                df[column] = df[column].interpolate(method="linear").bfill()

            d["time"] = df.index.astype(str).tolist()
            d["data"] = df.to_dict(orient="list")

        # lending_rates.index = lending_rates.index.astype(int)
        # extend lending rates to future
        # mean_lending_rate_since_reference_year = lending_rates.loc[
        #     reference_start_year:
        # ].mean(axis=0)
        # lending_rates = lending_rates.reindex(
        #     range(lending_rates.index.min(), project_future_until_year + 1)
        # ).fillna(mean_lending_rate_since_reference_year)

        # # convert back to dictionary
        # lending_rates_dict["time"] = lending_rates.index.astype(str).tolist()
        # lending_rates_dict["data"] = lending_rates.to_dict(orient="list")

        self.set_dict(inflation_rates_dict, name="socioeconomics/inflation_rates")
        # self.set_dict(lending_rates_dict, name="socioeconomics/lending_rates")
        self.set_dict(price_ratio_dict, name="socioeconomics/price_ratio")
        self.set_dict(lcu_dict, name="socioeconomics/LCU_per_USD")

    @build_method
    def setup_irrigation_sources(self, irrigation_sources):
        self.set_dict(irrigation_sources, name="agents/farmers/irrigation_sources")

    @build_method(depends_on=["set_time_range", "setup_economic_data"])
    def setup_irrigation_prices_by_reference_year(
        self,
        operation_surface: float,
        operation_sprinkler: float,
        operation_drip: float,
        capital_cost_surface: float,
        capital_cost_sprinkler: float,
        capital_cost_drip: float,
        reference_year: int,
    ):
        """Sets up the well prices and upkeep prices for the hydrological model based on a reference year.

        Args:
            operation_surface: The operation cost for surface irrigation in the reference year.
            operation_sprinkler: The operation cost for sprinkler irrigation in the reference year.
            operation_drip: The operation cost for drip irrigation in the reference year.
            capital_cost_surface: The capital cost for surface irrigation in the reference year.
            capital_cost_sprinkler: The capital cost for sprinkler irrigation in the reference year.
            capital_cost_drip: The capital cost for drip irrigation in the reference year.
            reference_year: The reference year for the well prices and upkeep prices.

        Notes:
            This method sets up the well prices and upkeep prices for the hydrological model based on a reference year. It first
            retrieves the inflation rates data from the `socioeconomics/inflation_rates` dictionary. It then creates dictionaries to
            store the well prices and upkeep prices for each region, with the years as the time dimension and the prices as the
            data dimension.

            The well prices and upkeep prices are calculated by applying the inflation rates to the reference year prices. The
            resulting prices are stored in the dictionaries with the region ID as the key.

            The resulting well prices and upkeep prices data are set as dictionary with names of the form
            'socioeconomics/well_prices' and 'socioeconomics/upkeep_prices_well_per_m2', respectively.
        """
        # Retrieve the inflation rates data
        inflation_rates = self.dict["socioeconomics/inflation_rates"]
        regions = list(inflation_rates["data"].keys())

        # Create a dictionary to store the various types of prices with their initial reference year values
        price_types = {
            "operation_cost_surface": operation_surface,
            "operation_cost_sprinkler": operation_sprinkler,
            "operation_cost_drip": operation_drip,
            "capital_cost_surface": capital_cost_surface,
            "capital_cost_sprinkler": capital_cost_sprinkler,
            "capital_cost_drip": capital_cost_drip,
        }

        start_year = self.start_date.year
        end_year = self.end_date.year

        # Iterate over each price type and calculate the prices across years for each region
        for price_type, initial_price in price_types.items():
            prices_dict = {"time": list(range(start_year, end_year + 1)), "data": {}}

            for region in regions:
                prices = pd.Series(index=range(start_year, end_year + 1))
                prices.loc[reference_year] = initial_price

                # Forward calculation from the reference year
                for year in range(reference_year + 1, end_year + 1):
                    prices.loc[year] = (
                        prices[year - 1]
                        * inflation_rates["data"][region][
                            inflation_rates["time"].index(str(year))
                        ]
                    )
                # Backward calculation from the reference year
                for year in range(reference_year - 1, start_year - 1, -1):
                    prices.loc[year] = (
                        prices[year + 1]
                        / inflation_rates["data"][region][
                            inflation_rates["time"].index(str(year + 1))
                        ]
                    )

                prices_dict["data"][region] = prices.tolist()

            # Set the calculated prices in the appropriate dictionary
            self.set_dict(prices_dict, name=f"socioeconomics/{price_type}")

    @build_method(depends_on=["setup_economic_data"])
    def setup_well_prices_by_reference_year_global(
        self,
        WHY_10: float,
        WHY_20: float,
        WHY_30: float,
        reference_year: int,
    ):
        """Sets up the well prices and upkeep prices for the hydrological model based on a reference year.

        Args:
            WHY_10: the price for a well in WHY_10 in the reference year.
            WHY_20: the price for a well in WHY_20 in the reference year.
            WHY_30: the price for a well in WHY_30 in the reference year.
            reference_year: The reference year for the well prices and upkeep prices.

        Notes:
            This method sets up the well prices and upkeep prices for the hydrological model based on a reference year. It first
            retrieves the inflation rates data from the `socioeconomics/inflation_rates` dictionary. It then creates dictionaries to
            store the well prices and upkeep prices for each region, with the years as the time dimension and the prices as the
            data dimension.

            The well prices and upkeep prices are calculated by applying the inflation rates to the reference year prices. The
            resulting prices are stored in the dictionaries with the region ID as the key.

            The resulting well prices and upkeep prices data are set as dictionary with names of the form
            'socioeconomics/well_prices' and 'socioeconomics/upkeep_prices_well_per_m2', respectively.
        """
        # Retrieve the inflation rates data
        inflation_rates = self.dict["socioeconomics/inflation_rates"]
        price_ratio = self.dict["socioeconomics/price_ratio"]

        # Create a dictionary to store the various types of prices with their initial reference year values
        price_types = {
            "why_10": WHY_10,
            "why_20": WHY_20,
            "why_30": WHY_30,
        }

        start_year = self.start_date.year
        end_year = self.end_date.year

        # Iterate over each price type and calculate the prices across years for each region
        for price_type, initial_price in price_types.items():
            prices_dict = {"time": list(range(start_year, end_year + 1)), "data": {}}

            for _, region in self.geom["regions"].iterrows():
                region_id = str(region["region_id"])

                prices = pd.Series(index=range(start_year, end_year + 1))
                price_ratio_region_year = price_ratio["data"][region_id][
                    price_ratio["time"].index(str(reference_year))
                ]

                prices.loc[reference_year] = price_ratio_region_year * initial_price

                # Forward calculation from the reference year
                for year in range(reference_year + 1, end_year + 1):
                    prices.loc[year] = (
                        prices[year - 1]
                        * inflation_rates["data"][region_id][
                            inflation_rates["time"].index(str(year))
                        ]
                    )

                # Backward calculation from the reference year
                for year in range(reference_year - 1, start_year - 1, -1):
                    prices.loc[year] = (
                        prices[year + 1]
                        / inflation_rates["data"][region_id][
                            inflation_rates["time"].index(str(year + 1))
                        ]
                    )

                prices_dict["data"][region_id] = prices.tolist()

            # Set the calculated prices in the appropriate dictionary
            self.set_dict(prices_dict, name=f"socioeconomics/{price_type}")

        electricity_rates = self.data_catalog.get_dataframe("gcam_electricity_rates")
        electricity_rates["ISO3"] = electricity_rates["Country"].map(
            SUPERWELL_NAME_TO_ISO3
        )
        electricity_rates = electricity_rates.set_index("ISO3")["Rate"].to_dict()

        electricity_rates_dict = {
            "time": list(range(start_year, end_year + 1)),
            "data": {},
        }

        for _, region in self.geom["regions"].iterrows():
            region_id = str(region["region_id"])
            prices = pd.Series(index=range(start_year, end_year + 1))
            country = region["ISO3"]

            # implement donors
            if country not in electricity_rates:
                countries_with_data = list(electricity_rates.keys())
                donor_countries = setup_donor_countries(self, countries_with_data)
                donor_country = donor_countries.get(country, None)
                self.logger.info(
                    f"Missing electricity rates for {region['ISO3']}, using donor country {donor_country}"
                )
                country = donor_country

            prices.loc[reference_year] = electricity_rates[
                country
            ]  # use country or donor country

            # Forward calculation from the reference year
            for year in range(reference_year + 1, end_year + 1):
                prices.loc[year] = (
                    prices[year - 1]
                    * inflation_rates["data"][region_id][
                        inflation_rates["time"].index(str(year))
                    ]
                )

            # Backward calculation from the reference year
            for year in range(reference_year - 1, start_year - 1, -1):
                prices.loc[year] = (
                    prices[year + 1]
                    / inflation_rates["data"][region_id][
                        inflation_rates["time"].index(str(year + 1))
                    ]
                )

            electricity_rates_dict["data"][region_id] = prices.tolist()

        # Set the calculated prices in the appropriate dictionary
        self.set_dict(electricity_rates_dict, name="socioeconomics/electricity_cost")

    def setup_drip_irrigation_prices_by_reference_year(
        self,
        drip_irrigation_price: float,
        reference_year: int,
        start_year: int,
        end_year: int,
    ):
        """Sets up the drip_irrigation prices and upkeep prices for the hydrological model based on a reference year.

        Args:
            drip_irrigation_price: The price of a drip_irrigation in the reference year.

            reference_year: The reference year for the drip_irrigation prices and upkeep prices.
            start_year: The start year for the drip_irrigation prices and upkeep prices.
            end_year: The end year for the drip_irrigation prices and upkeep prices.

        Notes:
            The drip_irrigation prices are calculated by applying the inflation rates to the reference year prices. The
            resulting prices are stored in the dictionaries with the region ID as the key.
        """
        # Retrieve the inflation rates data
        inflation_rates = self.dict["socioeconomics/inflation_rates"]
        regions = list(inflation_rates["data"].keys())

        # Create a dictionary to store the various types of prices with their initial reference year values
        price_types = {
            "drip_irrigation_price": drip_irrigation_price,
        }

        # Iterate over each price type and calculate the prices across years for each region
        for price_type, initial_price in price_types.items():
            prices_dict = {"time": list(range(start_year, end_year + 1)), "data": {}}

            for region in regions:
                prices = pd.Series(index=range(start_year, end_year + 1))
                prices.loc[reference_year] = initial_price

                # Forward calculation from the reference year
                for year in range(reference_year + 1, end_year + 1):
                    prices.loc[year] = (
                        prices[year - 1]
                        * inflation_rates["data"][region][
                            inflation_rates["time"].index(str(year))
                        ]
                    )
                # Backward calculation from the reference year
                for year in range(reference_year - 1, start_year - 1, -1):
                    prices.loc[year] = (
                        prices[year + 1]
                        / inflation_rates["data"][region][
                            inflation_rates["time"].index(str(year + 1))
                        ]
                    )

                prices_dict["data"][region] = prices.tolist()

            # Set the calculated prices in the appropriate dictionary
            self.set_dict(prices_dict, name=f"socioeconomics/{price_type}")

    def set_farmers_and_create_farms(self, farmers: pd.DataFrame):
        """Sets up the farmers data for GEB.

        Args:
            farmers: A DataFrame containing the farmer data.

        Notes:
            This method sets up the farmers data for GEB. It first retrieves the region data from the
            `regions` and `subgrid` grids. It then creates a `farms` grid with the same shape as the
            `region_subgrid` grid, with a value of -1 for each cell.

            For each region, the method clips the `cultivated_land` grid to the region and creates farms for the region using
            the `create_farms` function, using these farmlands as well as the dataframe of farmer agents. The resulting farms
            whose IDs correspondd to the IDs in the farmer dataframe are added to the `farms` grid for the region.

            The method then removes any farms that are outside the study area by using the `region_mask` grid. It then remaps
            the farmer IDs to a contiguous range of integers starting from 0.

            The resulting farms data is set as agents data in the model with names of the form 'agents/farmers/farms'. The
            crop names are mapped to IDs using the `crop_name_to_id` dictionary that was previously created. The resulting
            crop IDs are stored in the `season_#_crop` columns of the `farmers` DataFrame.

            If `irrigation_sources` is provided, the method sets the `irrigation_source` column of the `farmers` DataFrame to
            the corresponding IDs.

            Finally, the method sets the array data for each column of the `farmers` DataFrame as agents data in the model
            with names of the form 'agents/farmers/{column}'.
        """
        regions = self.geom["regions"]
        region_ids = self.region_subgrid["region_ids"]
        full_region_cultivated_land = self.region_subgrid[
            "landsurface/full_region_cultivated_land"
        ]

        farms = self.full_like(region_ids, fill_value=-1, nodata=-1)
        for region_id in regions["region_id"]:
            self.logger.info(f"Creating farms for region {region_id}")
            region = region_ids == region_id
            region_clip, bounds = clip_with_grid(region, region)

            cultivated_land_region = full_region_cultivated_land.isel(bounds)
            cultivated_land_region = xr.where(
                region_clip, cultivated_land_region, 0, keep_attrs=True
            )
            # TODO: Why does nodata value disappear?
            # self.dict['areamaps/region_id_mapping'][farmers['region_id']]
            farmer_region_ids = farmers["region_id"]
            farmers_region = farmers[farmer_region_ids == region_id]
            farms_region = create_farms(
                farmers_region, cultivated_land_region, farm_size_key="area_n_cells"
            )
            assert (
                farms_region.min() >= -1
            )  # -1 is nodata value, all farms should be positive
            farms[bounds] = xr.where(
                region_clip, farms_region, farms.isel(bounds), keep_attrs=True
            )
            # farms = farms.compute()  # perhaps this helps with memory issues?

        farmers = farmers.drop("area_n_cells", axis=1)

        cut_farms = np.unique(
            xr.where(
                self.region_subgrid["mask"],
                farms.copy().values,
                -1,
                keep_attrs=True,
            )
        )
        cut_farm_indices = cut_farms[cut_farms != -1]

        assert farms.min() >= -1  # -1 is nodata value, all farms should be positive
        subgrid_farms = farms.raster.clip_bbox(self.subgrid["mask"].raster.bounds)

        subgrid_farms_in_study_area = xr.where(
            np.isin(subgrid_farms, cut_farm_indices), -1, subgrid_farms, keep_attrs=True
        )
        farmers = farmers[~farmers.index.isin(cut_farm_indices)]

        remap_farmer_ids = np.full(
            farmers.index.max() + 2, -1, dtype=np.int32
        )  # +1 because 0 is also a farm, +1 because no farm is -1, set to -1 in next step
        remap_farmer_ids[farmers.index] = np.arange(len(farmers))
        subgrid_farms_in_study_area = remap_farmer_ids[
            subgrid_farms_in_study_area.values
        ]

        farmers = farmers.reset_index(drop=True)

        assert np.setdiff1d(np.unique(subgrid_farms_in_study_area), -1).size == len(
            farmers
        )
        assert farmers.iloc[-1].name == subgrid_farms_in_study_area.max()

        subgrid_farms_in_study_area_ = self.full_like(
            self.subgrid["mask"],
            fill_value=-1,
            nodata=-1,
            dtype=np.int32,
        )
        subgrid_farms_in_study_area_[:] = subgrid_farms_in_study_area

        self.set_subgrid(subgrid_farms_in_study_area_, name="agents/farmers/farms")
        self.set_array(farmers.index.values, name="agents/farmers/id")
        self.set_array(farmers["region_id"].values, name="agents/farmers/region_id")

    @build_method(depends_on=["setup_regions_and_land_use", "setup_cell_area"])
    def setup_create_farms(
        self,
        region_id_column: str = "region_id",
        country_iso3_column: str = "ISO3",
        data_source: str = "lowder",
        size_class_boundaries=None,
    ) -> None:
        """Sets up the farmers for GEB.

        This method sets up the farmers for GEB. This is a simplified method that generates an example set of agent data.
        It first calculates the number of farmers and their farm sizes for each region based on the agricultural data for
        that region based on the amount of farm land and data from a global database on farm sizes per country. It then
        randomly assigns crops, irrigation sources, household sizes, and daily incomes and consumption levels to each farmer.

        A paper that reports risk aversion values for 75 countries is this one: https://papers.ssrn.com/sol3/papers.cfm?abstract_id=2646134

        Args:
            region_id_column: The name of the column in the region database that contains the region IDs. Default is 'UID'.
            country_iso3_column: The name of the column in the region database that contains the country ISO3 codes. Default is 'ISO3'.
            data_source: The source of the farm size data. Default is 'lowder', which uses the Lowder et al. (2016) dataset.
            size_class_boundaries: The boundaries for the size classes of farms. For the Lowder et al. (2016) dataset, this must be None
                because the boundaries are defined in the dataset itself.
        """
        if data_source == "lowder":
            assert size_class_boundaries is None, (
                "size_class_boundaries must be None when using Lowder et al. (2016) dataset"
            )
            size_class_boundaries = {
                "< 1 Ha": (0, 10000),
                "1 - 2 Ha": (10000, 20000),
                "2 - 5 Ha": (20000, 50000),
                "5 - 10 Ha": (50000, 100000),
                "10 - 20 Ha": (100000, 200000),
                "20 - 50 Ha": (200000, 500000),
                "50 - 100 Ha": (500000, 1000000),
                "100 - 200 Ha": (1000000, 2000000),
                "200 - 500 Ha": (2000000, 5000000),
                "500 - 1000 Ha": (5000000, 10000000),
                "> 1000 Ha": (10000000, np.inf),
            }
        else:
            assert size_class_boundaries is not None

        cultivated_land = self.region_subgrid["landsurface/full_region_cultivated_land"]
        assert cultivated_land.dtype == bool, "Cultivated land must be boolean"
        region_ids = self.region_subgrid["region_ids"]
        cell_area = self.region_subgrid["cell_area"]

        regions_shapes = self.geom["regions"]
        if data_source == "lowder":
            assert country_iso3_column in regions_shapes.columns, (
                f"Region database must contain {country_iso3_column} column ({self.data_catalog['GADM_level1'].path})"
            )

            farm_sizes_per_region = (
                self.data_catalog.get_dataframe("lowder_farm_sizes")
                .dropna(subset=["Total"], axis=0)
                .drop(["empty", "income class"], axis=1)
            )
            farm_sizes_per_region["Country"] = farm_sizes_per_region["Country"].ffill()
            # Remove preceding and trailing white space from country names
            farm_sizes_per_region["Country"] = farm_sizes_per_region[
                "Country"
            ].str.strip()
            farm_sizes_per_region["Census Year"] = farm_sizes_per_region[
                "Country"
            ].ffill()

            farm_sizes_per_region["ISO3"] = farm_sizes_per_region["Country"].map(
                COUNTRY_NAME_TO_ISO3
            )
            assert not farm_sizes_per_region["ISO3"].isna().any(), (
                f"Found {farm_sizes_per_region['ISO3'].isna().sum()} countries without ISO3 code"
            )

            farm_countries_list = list(farm_sizes_per_region["ISO3"].unique())
            farm_size_donor_country = setup_donor_countries(self, farm_countries_list)
        else:
            # load data source
            farm_sizes_per_region = pd.read_excel(
                data_source["farm_size"], index_col=(0, 1, 2)
            )
            n_farms_per_region = pd.read_excel(
                data_source["n_farms"],
                index_col=(0, 1, 2),
            )

        all_agents = []

        self.logger.info(f"Starting processing of {len(regions_shapes)} regions")

        for i, (_, region) in enumerate(regions_shapes.iterrows()):
            UID = region[region_id_column]
            if data_source == "lowder":
                ISO3 = region[country_iso3_column]
                self.logger.info(
                    f"Processing region ({i + 1}/{len(regions_shapes)}) with ISO3 {ISO3}"
                )

                if ISO3 in farm_size_donor_country.keys():
                    ISO3 = farm_size_donor_country.get(ISO3)
                    self.logger.info(
                        f"Missing farm sizes for {region[country_iso3_column]}, using donor country {ISO3}"
                    )
            else:
                state, district, tehsil = (
                    region["state_name"],
                    region["district_n"],
                    region["sub_dist_1"],
                )
                self.logger.info(f"Processing region ({i + 1}/{len(regions_shapes)})")

            cultivated_land_region_total_cells = (
                ((region_ids == UID) & (cultivated_land)).sum().compute()
            )
            total_cultivated_land_area_lu = (
                (((region_ids == UID) & (cultivated_land)) * cell_area).sum().compute()
            )
            if (
                total_cultivated_land_area_lu == 0
            ):  # when no agricultural area, just continue as there will be no farmers. Also avoiding some division by 0 errors.
                continue

            average_subgrid_area_region = (
                cell_area.where(((region_ids == UID) & (cultivated_land)))
                .mean()
                .compute()
            )

            if data_source == "lowder":
                region_farm_sizes = farm_sizes_per_region.loc[
                    (farm_sizes_per_region["ISO3"] == ISO3)
                ].drop(["Country", "Census Year", "Total"], axis=1)
                assert len(region_farm_sizes) == 2, (
                    f"Found {len(region_farm_sizes) / 2} region_farm_sizes for {ISO3}"
                )

                # Extract holdings and agricultural area data
                region_n_holdings = (
                    region_farm_sizes.loc[
                        region_farm_sizes["Holdings/ agricultural area"] == "Holdings"
                    ]
                    .iloc[0]
                    .drop(["Holdings/ agricultural area", "ISO3"])
                    .replace("..", np.nan)
                    .astype(float)
                )
                agricultural_area_db_ha = (
                    region_farm_sizes.loc[
                        region_farm_sizes["Holdings/ agricultural area"]
                        == "Agricultural area (Ha) "
                    ]
                    .iloc[0]
                    .drop(["Holdings/ agricultural area", "ISO3"])
                    .replace("..", np.nan)
                    .astype(float)
                )

                # Calculate average sizes for each bin
                average_sizes = {}
                for bin_name in agricultural_area_db_ha.index:
                    bin_name = bin_name.strip()
                    if bin_name.startswith("<"):
                        # For '< 1 Ha', average is 0.5 Ha
                        average_size = 0.5
                    elif bin_name.startswith(">"):
                        # For '> 1000 Ha', assume average is 1500 Ha
                        average_size = 1500
                    else:
                        # For ranges like '5 - 10 Ha', calculate the midpoint
                        try:
                            min_size, max_size = bin_name.replace("Ha", "").split("-")
                            min_size = float(min_size.strip())
                            max_size = float(max_size.strip())
                            average_size = (min_size + max_size) / 2
                        except ValueError:
                            # Default average size if parsing fails
                            average_size = 1
                    average_sizes[bin_name] = average_size

                # Convert average sizes to a pandas Series
                average_sizes_series = pd.Series(average_sizes)

                # Handle cases where entries are zero or missing
                agricultural_area_db_ha_zero_or_nan = (
                    agricultural_area_db_ha.isnull() | (agricultural_area_db_ha == 0)
                )
                region_n_holdings_zero_or_nan = region_n_holdings.isnull() | (
                    region_n_holdings == 0
                )

                if agricultural_area_db_ha_zero_or_nan.all():
                    # All entries in agricultural_area_db_ha are zero or NaN
                    if not region_n_holdings_zero_or_nan.all():
                        # Calculate agricultural_area_db_ha using average sizes and region_n_holdings
                        region_n_holdings = region_n_holdings.fillna(1).replace(0, 1)
                        agricultural_area_db_ha = (
                            average_sizes_series * region_n_holdings
                        )
                    else:
                        raise ValueError(
                            "Cannot calculate agricultural_area_db_ha: both datasets are zero or missing."
                        )
                elif region_n_holdings_zero_or_nan.all():
                    # All entries in region_n_holdings are zero or NaN
                    if not agricultural_area_db_ha_zero_or_nan.all():
                        # Calculate region_n_holdings using agricultural_area_db_ha and average sizes
                        agricultural_area_db_ha = agricultural_area_db_ha.fillna(
                            1
                        ).replace(0, 1)
                        region_n_holdings = (
                            agricultural_area_db_ha / average_sizes_series
                        )
                    else:
                        raise ValueError(
                            "Cannot calculate region_n_holdings: both datasets are zero or missing."
                        )
                else:
                    # if one of the datasets has amount of holdings but agricultural area is missing: calculate agricultural area by # holdings * average size
                    agricultural_area_db_ha = agricultural_area_db_ha.fillna(
                        average_sizes_series * region_n_holdings
                    )
                    # if you have agri area but no holdings: calculate holdings by agri area / average size
                    region_n_holdings = region_n_holdings.fillna(
                        agricultural_area_db_ha / average_sizes_series
                    )

                # delete classes with no holdings
                agricultural_area_db_ha = agricultural_area_db_ha[region_n_holdings > 0]
                region_n_holdings = region_n_holdings[region_n_holdings > 0]

                def correct_farm_size_data(
                    agricultural_area_db_ha: pd.Series,
                    region_n_holdings: pd.Series,
                    size_class_boundaries: dict,
                    ISO3: str,
                    tolerance: float = 0.3,
                ) -> pd.Series:
                    """Checks if agricultural area is consistent with farm size class boundaries. If not, it corrects the data.

                    Args:
                        agricultural_area_db_ha: Agricultural area in hectares per size class.
                        region_n_holdings: Number of holdings per size class.
                        size_class_boundaries: Dictionary mapping size class names to (min, max) boundaries in m².
                        ISO3: ISO3 country code for the region.
                        tolerance: Tolerance for validation (default: 0.3 = 30%).

                    Returns:
                        Corrected agricultural area data as a pandas Series.
                    """
                    for size_class in agricultural_area_db_ha.index:
                        actual_area = agricultural_area_db_ha.loc[size_class]

                        # Get the size class boundaries for validation
                        min_size_ha, max_size_ha = size_class_boundaries[size_class]
                        # Convert from m² to ha
                        min_size_ha = min_size_ha / 10000
                        max_size_ha = (
                            max_size_ha / 10000 if max_size_ha != np.inf else np.inf
                        )

                        # Calculate expected area range based on class boundaries
                        min_expected_area = (
                            region_n_holdings.loc[size_class] * min_size_ha
                        )
                        max_expected_area = (
                            region_n_holdings.loc[size_class] * max_size_ha
                        )

                        # Check if actual area falls within reasonable bounds
                        if not (
                            min_expected_area * (1 - tolerance)
                            <= actual_area
                            <= max_expected_area * (1 + tolerance)
                        ):
                            # Correct farmsize data by adjusting to the nearest valid boundary
                            self.logger.info(
                                f"farm sizes correction for: {ISO3} - Size class '{size_class}' area ({actual_area:.2f} ha) "
                                f"outside expected range [{min_expected_area * (1 - tolerance):.2f}, "
                                f"{max_expected_area * (1 + tolerance):.2f}] ha. Correcting..."
                            )

                            corrected_area = (
                                actual_area.copy()
                            )  # Initialize with current value

                            if max_expected_area != np.inf:
                                # corrected area is average of min and max expected area
                                corrected_area = (
                                    min_expected_area + max_expected_area
                                ) / 2
                            else:
                                # If max is infinite, just set to min expected area
                                corrected_area = min_expected_area.copy()

                            self.logger.info(
                                f"corrected agri area from {actual_area:.2f} ha to {corrected_area:.2f} ha for size class '{size_class}' in {ISO3}"
                            )

                            # Apply the correction if it changed
                            if corrected_area != actual_area:
                                agricultural_area_db_ha[size_class] = corrected_area

                    return agricultural_area_db_ha

                # Validate that holdings * average farm size approximately equals agricultural area
<<<<<<< HEAD
                correct_farm_size_data(
                    agricultural_area_db_ha,
                    region_n_holdings,
                    size_class_boundaries,
                    ISO3,
                )
=======
                # validate_farm_size_data(
                #     agricultural_area_db_ha,
                #     region_n_holdings,
                #     size_class_boundaries,
                #     ISO3,
                # )
>>>>>>> cc07c8ac

                # Calculate total agricultural area in square meters
                agricultural_area_db = (
                    agricultural_area_db_ha * 10000
                )  # Convert Ha to m^2

                # Calculate region farm sizes (in m2)
                region_farm_sizes = agricultural_area_db / region_n_holdings

            else:
                region_farm_sizes = farm_sizes_per_region.loc[(state, district, tehsil)]
                region_n_holdings = n_farms_per_region.loc[(state, district, tehsil)]
                agricultural_area_db = region_farm_sizes * region_n_holdings

            total_cultivated_land_area_db = agricultural_area_db.sum()

            n_cells_per_size_class = pd.Series(0, index=region_n_holdings.index)

            for size_class in agricultural_area_db.index:
                if (
                    region_n_holdings[size_class] > 0
                ):  # if no holdings, no need to calculate
                    region_n_holdings[size_class] = region_n_holdings[size_class] * (
                        total_cultivated_land_area_lu / total_cultivated_land_area_db
                    )
                    n_cells_per_size_class.loc[size_class] = (
                        region_n_holdings[size_class]
                        * region_farm_sizes[size_class]
                        / average_subgrid_area_region
                    ).item()
                    assert not np.isnan(n_cells_per_size_class.loc[size_class])
            assert math.isclose(
                cultivated_land_region_total_cells,
                n_cells_per_size_class.sum().item(),
                abs_tol=1,
            ), (
                f"{cultivated_land_region_total_cells}, {n_cells_per_size_class.sum().item()}"
            )

            whole_cells_per_size_class = (n_cells_per_size_class // 1).astype(int)
            leftover_cells_per_size_class = n_cells_per_size_class % 1
            whole_cells = whole_cells_per_size_class.sum()
            n_missing_cells = cultivated_land_region_total_cells - whole_cells
            assert n_missing_cells <= len(agricultural_area_db)

            index = list(
                zip(
                    leftover_cells_per_size_class.index,
                    leftover_cells_per_size_class % 1,
                )
            )
            n_cells_to_add = sorted(index, key=lambda x: x[1], reverse=True)[
                : n_missing_cells.compute().item()
            ]
            whole_cells_per_size_class.loc[[p[0] for p in n_cells_to_add]] += 1

            region_agents = []
            for size_class in whole_cells_per_size_class.index:
                # if no cells for this size class, just continue
                if whole_cells_per_size_class.loc[size_class] == 0:
                    continue

                number_of_agents_size_class = round(
                    region_n_holdings[size_class].item()
                )
                # if there is agricultural land, but there are no agents rounded down, we assume there is one agent
                if (
                    number_of_agents_size_class == 0
                    and whole_cells_per_size_class[size_class] > 0
                ):
                    number_of_agents_size_class = 1

                min_size_m2, max_size_m2 = size_class_boundaries[size_class]
                if max_size_m2 in (np.inf, "inf", "infinity", "Infinity"):
                    max_size_m2 = region_farm_sizes[size_class] * 2

                min_size_cells = int(min_size_m2 / average_subgrid_area_region)
                min_size_cells = max(
                    min_size_cells, 1
                )  # farm can never be smaller than one cell
                max_size_cells = (
                    int(max_size_m2 / average_subgrid_area_region) - 1
                )  # otherwise they overlap with next size class
                mean_cells_per_agent = int(
                    region_farm_sizes[size_class] / average_subgrid_area_region
                )

                assert mean_cells_per_agent >= 1, (
                    f"Mean cells per agent must be at least 1, but got {mean_cells_per_agent}, consider increasing the number of subgrids"
                )

                if (
                    mean_cells_per_agent < min_size_cells
                    or mean_cells_per_agent > max_size_cells
                ):  # there must be an error in the data, thus assume centred
                    mean_cells_per_agent = (min_size_cells + max_size_cells) // 2

                population = pd.DataFrame(index=range(number_of_agents_size_class))

                offset = (
                    whole_cells_per_size_class[size_class]
                    - number_of_agents_size_class * mean_cells_per_agent
                )  # high offset means that there are relatively too many agents for the available agricultural area derived from the land use map (total_cultivated_land_area_lu)

                if (
                    number_of_agents_size_class * mean_cells_per_agent + offset
                    < min_size_cells * number_of_agents_size_class
                ):
                    min_size_cells = (
                        number_of_agents_size_class * mean_cells_per_agent + offset
                    ) // number_of_agents_size_class
                if (
                    number_of_agents_size_class * mean_cells_per_agent + offset
                    > max_size_cells * number_of_agents_size_class
                ):
                    max_size_cells = (
                        number_of_agents_size_class * mean_cells_per_agent + offset
                    ) // number_of_agents_size_class + 1

                n_farms_size_class, farm_sizes_size_class = get_farm_distribution(
                    number_of_agents_size_class,
                    min_size_cells,
                    max_size_cells,
                    mean_cells_per_agent,
                    offset,
                    self.logger,
                )

                assert n_farms_size_class.sum() == number_of_agents_size_class
                assert (farm_sizes_size_class >= 1).all()
                assert (
                    n_farms_size_class * farm_sizes_size_class
                ).sum() == whole_cells_per_size_class[size_class]
                farm_sizes = farm_sizes_size_class.repeat(n_farms_size_class)
                np.random.shuffle(farm_sizes)
                population["area_n_cells"] = farm_sizes
                region_agents.append(population)

                assert (
                    population["area_n_cells"].sum()
                    == whole_cells_per_size_class[size_class]
                )

            region_agents = pd.concat(region_agents, ignore_index=True)
            region_agents["region_id"] = UID
            all_agents.append(region_agents)

        farmers = pd.concat(all_agents, ignore_index=True)
        self.set_farmers_and_create_farms(farmers)

    @build_method(depends_on=["setup_regions_and_land_use"])
    def setup_household_characteristics(self, maximum_age=85, skip_countries_ISO3=[]):
        # load GDL region within model domain
        GDL_regions = self.data_catalog.get_geodataframe(
            "GDL_regions_v4",
            geom=self.region,
            variables=["GDLcode", "iso_code"],
        )
        GDL_regions = GDL_regions[
            GDL_regions["GDLcode"] != "NA"
        ]  # remove regions without GDL code

        # create list of attibutes to include (and include name to store to)
        rename = {
            "HHSIZE_CAT": "household_type",
            "AGE_HH_HEAD": "age_household_head",
            "EDUC": "education_level",
            "WEALTH_INDEX": "wealth_index",
            "RURAL": "rural",
        }
        region_results = {}

        # get age class to age (head of household) mapping
        age_class_to_age = {
            1: (0, 4),
            2: (5, 14),
            3: (15, 24),
            4: (25, 34),
            5: (35, 44),
            6: (45, 54),
            7: (55, 64),
            8: (66, maximum_age + 1),
        }

        # iterate over regions and sample agents from GLOPOP-S
        for i, (_, GDL_region) in enumerate(GDL_regions.iterrows()):
            GDL_code = GDL_region["GDLcode"]
            self.logger.info(
                f"Setting up household characteristics for {GDL_region['GDLcode']} ({i + 1}/{len(GDL_regions)})"
            )

            if GDL_region["iso_code"] in skip_countries_ISO3:
                self.logger.info(
                    f"Skipping setting up household characteristics for {GDL_region['GDLcode']}"
                )
                continue

            GLOPOP_S_region, GLOPOP_GRID_region = load_GLOPOP_S(
                self.data_catalog, GDL_code
            )

            GLOPOP_S_region = GLOPOP_S_region.rename(columns=rename)

            # get size of household
            HH_SIZE = GLOPOP_S_region["HID"].value_counts()

            # only select household heads
            GLOPOP_S_region = GLOPOP_S_region[GLOPOP_S_region["RELATE_HEAD"] == 1]

            # add household sizes to household df
            GLOPOP_S_region = GLOPOP_S_region.merge(HH_SIZE, on="HID", how="left")
            GLOPOP_S_region = GLOPOP_S_region.rename(
                columns={"count": "HHSIZE"}
            ).reset_index(drop=True)

            # clip grid to model bounds
            GLOPOP_GRID_region = GLOPOP_GRID_region.rio.clip_box(*self.bounds)

            # get unique cells in grid
            unique_grid_cells = np.unique(GLOPOP_GRID_region.values)

            # subset GLOPOP_households_region
            GLOPOP_S_region = GLOPOP_S_region[
                GLOPOP_S_region["GRID_CELL"].isin(unique_grid_cells)
            ]

            # create column WEALTH_INDEX (GLOPOP-S contains either INCOME or WEALTH data, depending on the region. Therefor we combine these.)
            GLOPOP_S_region["wealth_index"] = (
                GLOPOP_S_region["WEALTH"] + GLOPOP_S_region["INCOME"] + 1
            )

            # calculate age:
            GLOPOP_S_region["age_household_head"] = np.uint16(np.iinfo(np.uint16).max)
            for age_class in age_class_to_age:
                age_range = age_class_to_age[age_class]

                GLOPOP_S_region.loc[
                    GLOPOP_S_region["AGE"] == age_class, "age_household_head"
                ] = np.random.randint(
                    age_range[0],
                    age_range[1],
                    size=len(GLOPOP_S_region.loc[GLOPOP_S_region["AGE"] == age_class]),
                ).astype(np.uint16)
            assert not (
                GLOPOP_S_region["age_household_head"] == np.iinfo(np.uint16).max
            ).any()

            # create all households
            GLOPOP_households_region = np.unique(GLOPOP_S_region["HID"])
            n_households = GLOPOP_households_region.size

            # iterate over unique housholds and extract the variables we want
            household_characteristics = {}
            household_characteristics["size"] = np.full(
                n_households, -1, dtype=np.int32
            )

            household_characteristics["location"] = np.full(
                (n_households, 2), -1, dtype=np.float32
            )

            for column in (
                "household_type",
                "age_household_head",
                "education_level",
                "wealth_index",
                "rural",
            ):
                household_characteristics[column] = np.array(GLOPOP_S_region[column])

            household_characteristics["size"] = np.array(GLOPOP_S_region["HHSIZE"])
            # now find location of household
            # get x and y from df

            res_x, res_y = GLOPOP_GRID_region.rio.resolution()
            n = len(GLOPOP_S_region)
            x_y = np.stack(
                [
                    GLOPOP_S_region["coord_X"].astype(np.float32)
                    + (np.random.random(n).astype(np.float32) * abs(res_x))
                    - 0.5 * res_x,
                    GLOPOP_S_region["coord_Y"].astype(np.float32)
                    + (np.random.random(n).astype(np.float32) * abs(res_y))
                    - 0.5 * res_y,
                ],
                axis=1,
            )
            # round to precision of ~0.11 m for lat/lon to reduce compressed file size
            household_characteristics["location"] = np.round(x_y, 6)

            household_characteristics["region_id"] = sample_from_map(
                self.region_subgrid["region_ids"].values,
                household_characteristics["location"],
                self.region_subgrid["region_ids"].rio.transform(recalc=True).to_gdal(),
            )

            households_with_region = household_characteristics["region_id"] != -1

            for column, data in household_characteristics.items():
                # only keep households with region
                household_characteristics[column] = data[households_with_region]

            # ensure that all households have a region assigned
            assert not (household_characteristics["region_id"] == -1).any()

            region_results[GDL_code] = household_characteristics

        # concatenate all data
        for household_attribute in household_characteristics:
            data_concatenated = np.concatenate(
                [
                    region_results[GDL_code][household_attribute]
                    for GDL_code in region_results
                ]
            )

            # and store to array
            self.set_array(
                data_concatenated,
                name=f"agents/households/{household_attribute}",
            )

    @build_method(depends_on=["setup_create_farms"])
    def setup_farmer_household_characteristics(self, maximum_age=85):
        n_farmers = self.array["agents/farmers/id"].size
        farms = self.subgrid["agents/farmers/farms"]

        # get farmer locations
        vertical_index = (
            np.arange(farms.shape[0])
            .repeat(farms.shape[1])
            .reshape(farms.shape)[farms != -1]
        )
        horizontal_index = np.tile(np.arange(farms.shape[1]), farms.shape[0]).reshape(
            farms.shape
        )[farms != -1]
        farms_flattened = farms.values[farms.values != -1]

        pixels = np.zeros((n_farmers, 2), dtype=np.int32)
        pixels[:, 0] = np.round(
            np.bincount(farms_flattened, horizontal_index)
            / np.bincount(farms_flattened)
        ).astype(int)
        pixels[:, 1] = np.round(
            np.bincount(farms_flattened, vertical_index) / np.bincount(farms_flattened)
        ).astype(int)

        locations = pixels_to_coords(
            pixels + 0.5, farms.rio.transform(recalc=True).to_gdal()
        )
        locations = gpd.GeoDataFrame(
            geometry=gpd.points_from_xy(locations[:, 0], locations[:, 1]),
            crs="EPSG:4326",
        )  # convert locations to geodataframe

        # GLOPOP-S uses the GDL regions. So we need to get the GDL region for each farmer using their location
        GDL_regions = self.data_catalog.get_geodataframe(
            "GDL_regions_v4", geom=self.region, variables=["GDLcode"]
        )
        if (GDL_regions["GDLcode"] == "NA").any():
            self.logger.warning("GDL region has a 'NA', these rows will be deleted.")
            GDL_regions = GDL_regions[GDL_regions["GDLcode"] != "NA"]

        # assign GDL region to each farmer based on their location. This is a heavy operation, so we include a progress bar to monitor progress.
        self.logger.info("Assigning GDL region to each farmer based on their location.")
        chunk_size = 5000
        n_farmers = len(locations)
        chunks = []

        self.logger.info(f"Processing {n_farmers} farmers in chunks of {chunk_size}")

        for i in tqdm(range(0, n_farmers, chunk_size), desc="Processing farmer chunks"):
            chunk_locations = locations.iloc[i : i + chunk_size]
            chunk_result = gpd.sjoin_nearest(chunk_locations, GDL_regions, how="left")
            chunks.append(chunk_result)

        GDL_region_per_farmer = pd.concat(chunks, ignore_index=True)

        # ensure that each farmer has a region
        assert GDL_region_per_farmer["GDLcode"].notna().all()

        # Get list of unique GDL codes from farmer dataframe
        attributes_to_include = ["HHSIZE_CAT", "AGE", "EDUC", "WEALTH"]

        for column in attributes_to_include:
            GDL_region_per_farmer[column] = np.full(
                len(GDL_region_per_farmer), -1, dtype=np.int32
            )

        for GDL_idx, (GDL_region, farmers_GDL_region) in enumerate(
            GDL_region_per_farmer.groupby("GDLcode")
        ):
            self.logger.info(
                f"Setting up farmer household characteristics for {GDL_region} ({GDL_idx + 1}/{len(GDL_regions)})"
            )
            GLOPOP_S_region, _ = load_GLOPOP_S(self.data_catalog, GDL_region)

            # select farmers only
            GLOPOP_S_region = GLOPOP_S_region[GLOPOP_S_region["RURAL"] == 1].drop(
                "RURAL", axis=1
            )

            # shuffle GLOPOP-S data to avoid biases in that regard
            GLOPOP_S_household_IDs = GLOPOP_S_region["HID"].unique()
            np.random.shuffle(GLOPOP_S_household_IDs)  # shuffle array in-place
            GLOPOP_S_region = (
                GLOPOP_S_region.set_index("HID")
                .loc[GLOPOP_S_household_IDs]
                .reset_index()
            )

            # Select a sample of farmers from the database. Because the households were
            # shuflled there is no need to pick random households, we can just take the first n_farmers.
            # If there are not enough farmers in the region, we need to upsample the data. In this case
            # we will just take the same farmers multiple times starting from the top.
            GLOPOP_S_household_IDs = GLOPOP_S_region["HID"].values

            # first we mask out all consecutive duplicates
            mask = np.concatenate(
                ([True], GLOPOP_S_household_IDs[1:] != GLOPOP_S_household_IDs[:-1])
            )
            GLOPOP_S_household_IDs = GLOPOP_S_household_IDs[mask]

            GLOPOP_S_region_sampled = []
            if GLOPOP_S_household_IDs.size < len(farmers_GDL_region):
                n_repetitions = len(farmers_GDL_region) // GLOPOP_S_household_IDs.size
                max_household_ID = GLOPOP_S_household_IDs.max()
                for i in range(n_repetitions):
                    GLOPOP_S_region_copy = GLOPOP_S_region.copy()
                    # increase the household ID to avoid duplicate household IDs. Using (i + 1) so that the original household IDs are not changed
                    # so that they can be used in the final "topping up" below.
                    GLOPOP_S_region_copy["HID"] = GLOPOP_S_region_copy["HID"] + (
                        (i + 1) * max_household_ID
                    )
                    GLOPOP_S_region_sampled.append(GLOPOP_S_region_copy)
                requested_farmers = (
                    len(farmers_GDL_region) % GLOPOP_S_household_IDs.size
                )
            else:
                requested_farmers = len(farmers_GDL_region)

            GLOPOP_S_household_IDs = GLOPOP_S_household_IDs[:requested_farmers]
            GLOPOP_S_region_sampled.append(
                GLOPOP_S_region[GLOPOP_S_region["HID"].isin(GLOPOP_S_household_IDs)]
            )

            GLOPOP_S_region_sampled = pd.concat(
                GLOPOP_S_region_sampled, ignore_index=True
            )
            assert GLOPOP_S_region_sampled["HID"].unique().size == len(
                farmers_GDL_region
            )
            households_region = GLOPOP_S_region_sampled.groupby("HID")

            idx = GLOPOP_S_region_sampled.groupby("HID")["RELATE_HEAD"].idxmax()
            household_heads = GLOPOP_S_region_sampled.loc[idx].reset_index(drop=True)
            assert len(household_heads) == len(farmers_GDL_region)

            # # age
            # household_heads["AGE_continuous"] = np.full(
            #     len(household_heads), -1, dtype=np.int32
            # )
            age_class_to_age = {
                1: (0, 16),
                2: (16, 26),
                3: (26, 36),
                4: (36, 46),
                5: (46, 56),
                6: (56, 66),
                7: (66, maximum_age + 1),
            }  # exclusive
            for age_class, age_range in age_class_to_age.items():
                household_heads_age_class = household_heads[
                    household_heads["AGE"] == age_class
                ]
                household_heads.loc[household_heads_age_class.index, "AGE"] = (
                    np.random.randint(
                        age_range[0],
                        age_range[1],
                        size=len(household_heads_age_class),
                        dtype=GDL_region_per_farmer["AGE"].dtype,
                    )
                )
            GDL_region_per_farmer.loc[farmers_GDL_region.index, "AGE"] = (
                household_heads["AGE"].values
            )

            # education level
            GDL_region_per_farmer.loc[farmers_GDL_region.index, "EDUC"] = (
                household_heads["EDUC"].values
            )

            # household size
            household_sizes_region = households_region.size().values.astype(np.int32)
            GDL_region_per_farmer.loc[farmers_GDL_region.index, "HHSIZE_CAT"] = (
                household_sizes_region
            )

        # assert none of the household sizes are placeholder value -1
        assert (GDL_region_per_farmer["HHSIZE_CAT"] != -1).all()
        assert (GDL_region_per_farmer["AGE"] != -1).all()
        assert (GDL_region_per_farmer["EDUC"] != -1).all()

        self.set_array(
            GDL_region_per_farmer["HHSIZE_CAT"].values,
            name="agents/farmers/household_size",
        )
        self.set_array(
            GDL_region_per_farmer["AGE"].values,
            name="agents/farmers/age_household_head",
        )
        self.set_array(
            GDL_region_per_farmer["EDUC"].values,
            name="agents/farmers/education_level",
        )

    def create_preferences(self) -> pd.DataFrame:
        # Risk aversion
        preferences_country_level: pd.DataFrame = self.data_catalog.get_dataframe(
            "preferences_country",
            variables=["country", "isocode", "patience", "risktaking"],
        ).dropna()

        preferences_individual_level: pd.DataFrame = self.data_catalog.get_dataframe(
            "preferences_individual",
            variables=["country", "isocode", "patience", "risktaking"],
        ).dropna()

        def scale_to_range(x: pd.Series, new_min: float, new_max: float):
            x_min = x.min()
            x_max = x.max()
            # Avoid division by zero
            if x_max == x_min:
                return pd.Series(new_min, index=x.index)
            scaled_x = (x - x_min) / (x_max - x_min) * (new_max - new_min) + new_min
            return scaled_x

        # Create 'risktaking_losses'
        preferences_individual_level["risktaking_losses"] = scale_to_range(
            preferences_individual_level["risktaking"] * -1,
            new_min=-0.88,
            new_max=-0.02,
        )

        # Create 'risktaking_gains'
        preferences_individual_level["risktaking_gains"] = scale_to_range(
            preferences_individual_level["risktaking"] * -1,
            new_min=0.04,
            new_max=0.94,
        )

        # Create 'discount'
        preferences_individual_level["discount"] = scale_to_range(
            preferences_individual_level["patience"] * -1,
            new_min=0.15,
            new_max=0.73,
        )

        # Create 'risktaking_losses'
        preferences_country_level["risktaking_losses"] = scale_to_range(
            preferences_country_level["risktaking"] * -1,
            new_min=-0.88,
            new_max=-0.02,
        )

        # Create 'risktaking_gains'
        preferences_country_level["risktaking_gains"] = scale_to_range(
            preferences_country_level["risktaking"] * -1,
            new_min=0.04,
            new_max=0.94,
        )

        # Create 'discount'
        preferences_country_level["discount"] = scale_to_range(
            preferences_country_level["patience"] * -1,
            new_min=0.15,
            new_max=0.73,
        )

        # List of variables for which to calculate the standard deviation
        variables: list[str] = ["discount", "risktaking_gains", "risktaking_losses"]

        # Convert the variables to numeric, coercing errors to NaN to handle non-numeric entries
        for var in variables:
            preferences_individual_level[var] = pd.to_numeric(
                preferences_individual_level[var], errors="coerce"
            )

        # Group by 'isocode' and calculate the standard deviation for each variable
        std_devs = preferences_individual_level.groupby("isocode")[variables].std()

        # Add a suffix '_std' to the column names to indicate standard deviation
        std_devs = std_devs.add_suffix("_std").reset_index()

        # Merge the standard deviation data into 'preferences_country_level' on 'isocode'
        preferences_country_level = preferences_country_level.merge(
            std_devs, on="isocode", how="left"
        )

        preferences_country_level = preferences_country_level.drop(
            ["patience", "risktaking"], axis=1
        )

        return preferences_country_level

    @build_method(
        depends_on=["setup_create_farms", "setup_farmer_household_characteristics"]
    )
    def setup_farmer_characteristics(
        self,
        interest_rate=0.05,
    ):
        n_farmers = self.array["agents/farmers/id"].size

        preferences_global = self.create_preferences()
        preferences_global.rename(
            columns={
                "country": "Country",
                "isocode": "ISO3",
                "risktaking_losses": "Losses",
                "risktaking_gains": "Gains",
                "discount": "Discount",
                "discount_std": "Discount_std",
                "risktaking_losses_std": "Losses_std",
                "risktaking_gains_std": "Gains_std",
            },
            inplace=True,
        )

        GLOBIOM_regions = self.data_catalog.get_dataframe("GLOBIOM_regions_37")
        GLOBIOM_regions["ISO3"] = GLOBIOM_regions["Country"].map(GLOBIOM_NAME_TO_ISO3)
        # For my personal branch
        GLOBIOM_regions.loc[GLOBIOM_regions["Country"] == "Switzerland", "Region37"] = (
            "EU_MidWest"
        )
        assert not np.any(GLOBIOM_regions["ISO3"].isna()), "Missing ISO3 codes"

        ISO3_codes_region = self.geom["regions"]["ISO3"].unique()
        GLOBIOM_regions_region = GLOBIOM_regions[
            GLOBIOM_regions["ISO3"].isin(ISO3_codes_region)
        ]["Region37"].unique()

        ISO3_codes_GLOBIOM_region = GLOBIOM_regions[
            GLOBIOM_regions["Region37"].isin(GLOBIOM_regions_region)
        ]["ISO3"]

        self.logger.info(
            f" missing ISO3 codes in GLOBIOM regions: {set(ISO3_codes_region) - set(ISO3_codes_GLOBIOM_region)}"
        )

        donor_data = {}  # determine the donors: donors are all the countries in the GLOBIOM regions that are within our model domain(self.geoms["regions"]). Therefore, this can be a region OUTSIDE of the model domain, but within a GLOBIOM region in the model domain.
        for ISO3 in ISO3_codes_GLOBIOM_region:
            region_risk_aversion_data = preferences_global[
                preferences_global["ISO3"] == ISO3
            ]
            if region_risk_aversion_data.empty:  # country NOT in preferences dataset
                countries_with_preferences_data = (
                    preferences_global["ISO3"].unique().tolist()
                )
                donor_countries = setup_donor_countries(
                    self,
                    countries_with_preferences_data,
                    ISO3_codes_GLOBIOM_region.to_list(),
                )

                donor_country = donor_countries.get(ISO3, None)
                assert donor_country is not None, f"No donor country found for {ISO3}"

                region_risk_aversion_data = preferences_global[
                    preferences_global["ISO3"] == donor_country
                ]

                self.logger.info(
                    f"Missing risk aversion data for {ISO3}, filling with {donor_country} instead."
                )
                # ensure that the country and ISO3 represent the original country, not the donor country
                region_risk_aversion_data["Country"] = [
                    key for key, val in COUNTRY_NAME_TO_ISO3.items() if val == ISO3
                ]
                region_risk_aversion_data["ISO3"] = ISO3

            region_risk_aversion_data = region_risk_aversion_data[
                [
                    "Country",
                    "ISO3",
                    "Gains",
                    "Losses",
                    "Gains_std",
                    "Losses_std",
                    "Discount",
                    "Discount_std",
                ]
            ]
            region_risk_aversion_data.reset_index(drop=True, inplace=True)
            # Store pivoted data in dictionary with region_id as key
            donor_data[ISO3] = region_risk_aversion_data

        # Concatenate all regional data into a single DataFrame with MultiIndex
        donor_data = pd.concat(donor_data, names=["ISO3"])

        # Drop crops with no data at all for these regions
        donor_data = donor_data.dropna(axis=1, how="all")

        unique_regions = self.geom["regions"]

        data = self.donate_and_receive_crop_prices(
            donor_data, unique_regions, GLOBIOM_regions
        )

        # Map to corresponding region
        data_reset = data.reset_index(level="region_id")
        data = data_reset.set_index("region_id")
        region_ids = self.array["agents/farmers/region_id"]

        # Set gains and losses
        gains_array = pd.Series(region_ids).map(data["Gains"]).to_numpy()
        gains_std = pd.Series(region_ids).map(data["Gains_std"]).to_numpy()
        losses_array = pd.Series(region_ids).map(data["Losses"]).to_numpy()
        losses_std = pd.Series(region_ids).map(data["Losses_std"]).to_numpy()
        discount_array = pd.Series(region_ids).map(data["Discount"]).to_numpy()
        discount_std = pd.Series(region_ids).map(data["Discount_std"]).to_numpy()

        education_levels = self.array["agents/farmers/education_level"]
        age = self.array["agents/farmers/age_household_head"]

        def normalize(array):
            return (array - np.min(array)) / (np.max(array) - np.min(array))

        combined_deviation_risk_aversion = ((2 / 6) * normalize(education_levels)) + (
            (4 / 6) * normalize(age)
        )

        # Generate random noise, positively correlated with education levels and age
        # (Higher age / education level means more risk averse)
        z = np.random.normal(
            loc=0, scale=1, size=combined_deviation_risk_aversion.shape
        )

        # Initial gains_variation proportional to risk aversion
        gains_variation = combined_deviation_risk_aversion * z

        current_std = np.std(gains_variation)
        gains_variation = gains_variation * (gains_std / current_std)

        # Similarly for losses_variation
        losses_variation = combined_deviation_risk_aversion * z
        current_std_losses = np.std(losses_variation)
        losses_variation = losses_variation * (losses_std / current_std_losses)

        # Add the generated noise to the original gains and losses arrays
        gains_array_with_variation = np.clip(gains_array + gains_variation, -0.99, 0.99)
        losses_array_with_variation = np.clip(
            losses_array + losses_variation, -0.99, 0.99
        )

        # Calculate intention factor based on age and education
        # Intention factor scales negatively with age and positively with education level
        intention_factor = normalize(education_levels) - normalize(age)

        # Adjust the intention factor to center it around a mean of 0.3
        # The total intention of age, education and neighbor effects can scale to 1
        intention_factor = intention_factor * 0.333 + 0.333

        neutral_risk_aversion = np.mean(
            [gains_array_with_variation, losses_array_with_variation], axis=0
        )

        self.set_array(neutral_risk_aversion, name="agents/farmers/risk_aversion")
        self.set_array(
            gains_array_with_variation, name="agents/farmers/risk_aversion_gains"
        )
        self.set_array(
            losses_array_with_variation, name="agents/farmers/risk_aversion_losses"
        )
        self.set_array(intention_factor, name="agents/farmers/intention_factor")

        # discount rate
        discount_rate_variation_factor = ((2 / 6) * normalize(education_levels)) + (
            (4 / 6) * normalize(age)
        )
        discount_rate_variation = discount_rate_variation_factor * z * -1

        # Adjust the variations to have the desired overall standard deviation
        current_std = np.std(discount_rate_variation)
        discount_rate_variation = discount_rate_variation * (discount_std / current_std)

        # Apply the variations to the original discount rates and clip the values
        discount_rate_with_variation = np.clip(
            discount_array + discount_rate_variation, 0, 2
        )
        self.set_array(
            discount_rate_with_variation,
            name="agents/farmers/discount_rate",
        )

        interest_rate = np.full(n_farmers, interest_rate, dtype=np.float32)
        self.set_array(interest_rate, name="agents/farmers/interest_rate")

    def setup_farmer_irrigation_source(self, irrigating_farmers, year):
        fraction_sw_irrigation = "aeisw"

        fraction_sw_irrigation_data = xr.open_dataarray(
            self.data_catalog.get_source(
                f"global_irrigation_area_{fraction_sw_irrigation}",
            ).path
        )
        fraction_sw_irrigation_data = fraction_sw_irrigation_data.isel(
            band=0,
            **get_window(
                fraction_sw_irrigation_data.x,
                fraction_sw_irrigation_data.y,
                self.bounds,
                buffer=5,
            ),
        ).raster.interpolate_na()

        fraction_gw_irrigation = "aeigw"
        fraction_gw_irrigation_data = xr.open_dataarray(
            self.data_catalog.get_source(
                f"global_irrigation_area_{fraction_gw_irrigation}",
            ).path
        )
        fraction_gw_irrigation_data = fraction_gw_irrigation_data.isel(
            band=0,
            **get_window(
                fraction_gw_irrigation_data.x,
                fraction_gw_irrigation_data.y,
                self.bounds,
                buffer=5,
            ),
        ).raster.interpolate_na()

        farmer_locations = get_farm_locations(
            self.subgrid["agents/farmers/farms"], method="centroid"
        )

        # Determine which farmers are irrigating
        grid_id_da = self.get_linear_indices(fraction_sw_irrigation_data)
        ny, nx = (
            fraction_sw_irrigation_data.sizes["y"],
            fraction_sw_irrigation_data.sizes["x"],
        )

        n_cells = grid_id_da.max().item()
        n_farmers = self.array["agents/farmers/id"].size

        farmer_cells = sample_from_map(
            grid_id_da.values,
            farmer_locations,
            grid_id_da.rio.transform(recalc=True).to_gdal(),
        )
        fraction_sw_irrigation_farmers = sample_from_map(
            fraction_sw_irrigation_data.values,
            farmer_locations,
            fraction_sw_irrigation_data.rio.transform(recalc=True).to_gdal(),
        )
        fraction_gw_irrigation_farmers = sample_from_map(
            fraction_gw_irrigation_data.values,
            farmer_locations,
            fraction_gw_irrigation_data.rio.transform(recalc=True).to_gdal(),
        )

        adaptations = np.full(
            (
                n_farmers,
                max(
                    [
                        SURFACE_IRRIGATION_EQUIPMENT,
                        WELL_ADAPTATION,
                        IRRIGATION_EFFICIENCY_ADAPTATION,
                        FIELD_EXPANSION_ADAPTATION,
                        PERSONAL_INSURANCE_ADAPTATION,
                        INDEX_INSURANCE_ADAPTATION,
                    ]
                )
                + 1,
            ),
            -1,
            dtype=np.int32,
        )

        for i in range(n_cells):
            farmers_cell_mask = farmer_cells == i  # Boolean mask for farmers in cell i
            farmers_cell_indices = np.where(farmers_cell_mask)[0]  # Absolute indices

            irrigating_farmers_mask = irrigating_farmers[farmers_cell_mask]
            num_irrigating_farmers = np.sum(irrigating_farmers_mask)

            if num_irrigating_farmers > 0:
                fraction_sw = fraction_sw_irrigation_farmers[farmers_cell_mask][0]
                fraction_gw = fraction_gw_irrigation_farmers[farmers_cell_mask][0]

                # Normalize fractions
                total_fraction = fraction_sw + fraction_gw

                # Handle edge cases if there are irrigating farmers but no data on sw/gw
                if total_fraction == 0:
                    # Find neighboring cells with valid data
                    neighbor_ids = self.get_neighbor_cell_ids_for_linear_indices(
                        i, nx, ny
                    )
                    found_valid_neighbor = False

                    for neighbor_id in neighbor_ids:
                        if neighbor_id not in np.unique(farmer_cells):
                            continue

                        neighbor_mask = farmer_cells == neighbor_id
                        fraction_sw_neighbor = fraction_sw_irrigation_farmers[
                            neighbor_mask
                        ][0]
                        fraction_gw_neighbor = fraction_gw_irrigation_farmers[
                            neighbor_mask
                        ][0]
                        neighbor_total_fraction = (
                            fraction_sw_neighbor + fraction_gw_neighbor
                        )

                        if neighbor_total_fraction > 0:
                            # Found valid neighbor
                            fraction_sw = fraction_sw_neighbor
                            fraction_gw = fraction_gw_neighbor
                            total_fraction = neighbor_total_fraction

                            found_valid_neighbor = True
                            break
                    if not found_valid_neighbor:
                        # No valid neighboring cells found, handle accordingly
                        print(f"No valid data found for cell {i} and its neighbors.")
                        continue  # Skip this cell

                # Normalize fractions
                probabilities = np.array([fraction_sw, fraction_gw], dtype=np.float64)
                probabilities_sum = probabilities.sum()
                probabilities /= probabilities_sum

                # Indices of irrigating farmers in the region (absolute indices)
                farmer_indices_in_region = farmers_cell_indices[irrigating_farmers_mask]

                # Assign irrigation sources using np.random.choice
                irrigation_equipment_per_farmer = np.random.choice(
                    [SURFACE_IRRIGATION_EQUIPMENT, WELL_ADAPTATION],
                    size=len(farmer_indices_in_region),
                    p=probabilities,
                )

                adaptations[
                    farmer_indices_in_region, irrigation_equipment_per_farmer
                ] = 1

        self.set_array(adaptations, name="agents/farmers/adaptations")

    @build_method(depends_on=[])
    def setup_assets(
        self,
        feature_types: str | list[str],
        source: str = "geofabrik",
        use_cache: bool = True,
    ) -> None:
        """Get assets from OpenStreetMap (OSM) data.

        Args:
            feature_types: The types of features to download from OSM. Available feature types are 'buildings', 'rails' and 'roads'.
            source: The source of the OSM data. Options are 'geofabrik' or 'movisda'. Default is 'geofabrik'.
            use_cache: If True, the data will be cached in the preprocessing directory. Default is True.
        """
        if isinstance(feature_types, str):
            feature_types = [feature_types]

        OSM_data_dir = self.preprocessing_dir / "osm"
        OSM_data_dir.mkdir(exist_ok=True, parents=True)

        if source == "geofabrik":
            index_file = OSM_data_dir / "geofabrik_region_index.geojson"
            fetch_and_save(
                "https://download.geofabrik.de/index-v1.json",
                index_file,
                overwrite=not use_cache,
            )

            index = gpd.read_file(index_file)
            # remove Dach region as all individual regions within dach countries are also in the index
            index = index[index["id"] != "dach"]

            # find all regions that intersect with the bbox
            intersecting_regions = index[index.intersects(self.region.geometry[0])]

            def filter_regions(ID, parents):
                return ID not in parents

            intersecting_regions = intersecting_regions[
                intersecting_regions["id"].apply(
                    lambda x: filter_regions(x, intersecting_regions["parent"].tolist())
                )
            ]

            urls = (
                intersecting_regions["urls"]
                .apply(lambda x: json.loads(x)["pbf"])
                .tolist()
            )

        elif source == "movisda":
            minx, miny, maxx, maxy = self.bounds

            urls = []
            for x in range(int(minx), int(maxx) + 1):
                # Movisda seems to switch the W and E for the x coordinate
                EW_code = f"E{-x:03d}" if x < 0 else f"W{x:03d}"
                for y in range(int(miny), int(maxy) + 1):
                    NS_code = f"N{y:02d}" if y >= 0 else f"S{-y:02d}"
                    url = f"https://osm.download.movisda.io/grid/{NS_code}{EW_code}-latest.osm.pbf"

                    # some tiles do not exists because they are in the ocean. Therefore we check if they exist
                    # before adding the url
                    response = requests.head(url, allow_redirects=True)
                    if response.status_code != 404:
                        urls.append(url)

        else:
            raise ValueError(f"Unknown source {source}")

        # download all regions
        all_features = {}
        for url in tqdm(urls):
            filepath = OSM_data_dir / url.split("/")[-1]
            fetch_and_save(url, filepath, overwrite=not use_cache)
            for feature_type in feature_types:
                if feature_type not in all_features:
                    all_features[feature_type] = []

                if feature_type == "buildings":
                    features = gpd.read_file(
                        filepath,
                        mask=self.region,
                        layer="multipolygons",
                        use_arrow=True,
                    )
                    features = features[features["building"].notna()]
                elif feature_type == "rails":
                    features = gpd.read_file(
                        filepath,
                        mask=self.region,
                        layer="lines",
                        use_arrow=True,
                    )
                    features = features[
                        features["railway"].isin(
                            ["rail", "tram", "subway", "light_rail", "narrow_gauge"]
                        )
                    ]
                elif feature_type == "roads":
                    features = gpd.read_file(
                        filepath,
                        mask=self.region,
                        layer="lines",
                        use_arrow=True,
                    )
                    features = features[
                        features["highway"].isin(
                            [
                                "motorway",
                                "trunk",
                                "primary",
                                "secondary",
                                "tertiary",
                                "unclassified",
                                "residential",
                                "motorway_link",
                                "trunk_link",
                                "primary_link",
                                "secondary_link",
                                "tertiary_link",
                            ]
                        )
                    ]
                else:
                    raise ValueError(f"Unknown feature type {feature_type}")

                all_features[feature_type].append(features)

        for feature_type in feature_types:
            features = pd.concat(all_features[feature_type], ignore_index=True)
            self.set_geom(features, name=f"assets/{feature_type}")<|MERGE_RESOLUTION|>--- conflicted
+++ resolved
@@ -1237,21 +1237,14 @@
                     return agricultural_area_db_ha
 
                 # Validate that holdings * average farm size approximately equals agricultural area
-<<<<<<< HEAD
+
                 correct_farm_size_data(
                     agricultural_area_db_ha,
                     region_n_holdings,
                     size_class_boundaries,
                     ISO3,
                 )
-=======
-                # validate_farm_size_data(
-                #     agricultural_area_db_ha,
-                #     region_n_holdings,
-                #     size_class_boundaries,
-                #     ISO3,
-                # )
->>>>>>> cc07c8ac
+
 
                 # Calculate total agricultural area in square meters
                 agricultural_area_db = (
