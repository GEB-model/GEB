import json
import math
from datetime import datetime
import os
import geopandas as gpd
import numpy as np
import pandas as pd
import requests
import xarray as xr
from dateutil.relativedelta import relativedelta
from honeybees.library.raster import pixels_to_coords, sample_from_map
from tqdm import tqdm

from geb.agents.crop_farmers import (
    FIELD_EXPANSION_ADAPTATION,
    INDEX_INSURANCE_ADAPTATION,
    IRRIGATION_EFFICIENCY_ADAPTATION,
    PERSONAL_INSURANCE_ADAPTATION,
    SURFACE_IRRIGATION_EQUIPMENT,
    WELL_ADAPTATION,
)
from geb.build.methods import build_method
from geb.workflows.io import fetch_and_save, get_window

from ..workflows.conversions import (
    AQUASTAT_NAME_TO_ISO3,
    COUNTRY_NAME_TO_ISO3,
    GLOBIOM_NAME_TO_ISO3,
    SUPERWELL_NAME_TO_ISO3,
    setup_donor_countries,
)
from ..workflows.farmers import create_farms, get_farm_distribution, get_farm_locations
from ..workflows.general import (
    clip_with_grid,
)
from ..workflows.population import load_GLOPOP_S, load_GHS_OBAT


class Agents:
    def __init__(self):
        pass

    @build_method(
        depends_on=[
            "set_ssp",
            "set_time_range",
            "setup_regions_and_land_use",
            "setup_household_characteristics",
        ]
    )
    def setup_water_demand(self):
        """Sets up the water demand data for GEB.

        Notes:
            This method sets up the water demand data for GEB. It retrieves the domestic, industry, and
            livestock water demand data from the specified data catalog and sets it as forcing data in the model. The domestic
            water demand and consumption data are retrieved from the 'cwatm_domestic_water_demand' dataset, while the industry
            water demand and consumption data are retrieved from the 'cwatm_industry_water_demand' dataset. The livestock water
            consumption data is retrieved from the 'cwatm_livestock_water_demand' dataset.

            The domestic water demand and consumption data are provided at a monthly time step, while the industry water demand
            and consumption data are provided at an annual time step. The livestock water consumption data is provided at a
            monthly time step, but is assumed to be constant over the year.

            The resulting water demand data is set as forcing data in the model with names of the form 'water_demand/{demand_type}'.
        """
        self.logger.info("Setting up municipal water demands")

        start_model_time = self.start_date.year
        end_model_time = self.end_date.year

        municipal_water_demand = self.data_catalog.get_dataframe(
            "AQUASTAT_municipal_withdrawal"
        )
        municipal_water_demand["ISO3"] = municipal_water_demand["Area"].map(
            AQUASTAT_NAME_TO_ISO3
        )
        municipal_water_demand = municipal_water_demand.set_index("ISO3")

        # Filter the data for the model time
        municipal_water_demand = municipal_water_demand[
            (municipal_water_demand["Year"] >= start_model_time)
            & (municipal_water_demand["Year"] <= end_model_time)
        ]

        municipal_water_demand_per_capita = np.full_like(
            self.array["agents/households/region_id"],
            np.nan,
            dtype=np.float32,
        )

        municipal_water_withdrawal_m3_per_capita_per_day_multiplier = pd.DataFrame()
        for _, region in self.geoms["regions"].iterrows():
            ISO3 = region["ISO3"]
            region_id = region["region_id"]

            def load_water_demand_and_pop_data(ISO3):
                # Load the municipal water demand data for the given ISO3 code
                if ISO3 not in municipal_water_demand.index:
                    countries_with_data = municipal_water_demand.index.unique().tolist()
                    donor_countries = setup_donor_countries(self, countries_with_data)
                    ISO3 = donor_countries.get(ISO3, None)

                    self.logger.warning(
                        f"Country {region['ISO3']} not present in municipal water demand data, using donor country {ISO3}"
                    )

                municipal_water_demand_region = municipal_water_demand.loc[ISO3]
                population = municipal_water_demand_region[
                    municipal_water_demand_region["Variable"] == "Total population"
                ]
                population = population.set_index("Year")
                population = population["Value"] * 1000

                municipal_water_withdrawal = municipal_water_demand_region[
                    municipal_water_demand_region["Variable"]
                    == "Municipal water withdrawal"
                ]
                return municipal_water_withdrawal, population

            municipal_water_withdrawal, population = load_water_demand_and_pop_data(
                ISO3
            )

            if population.isna().any() or len(population) == 0:
                raise ValueError(
                    f"Missing population data for {ISO3}. Please check the population dataset."
                )
            if len(municipal_water_withdrawal) == 0:
                countries_with_water_withdrawal_data = (
                    municipal_water_demand[
                        municipal_water_demand["Variable"]
                        == "Municipal water withdrawal"
                    ]
                    .dropna(axis=0, how="any")
                    .index.unique()
                    .tolist()
                )

                donor_countries = setup_donor_countries(
                    self, countries_with_water_withdrawal_data
                )
                donor_country = donor_countries.get(ISO3, None)
                self.logger.info(
                    f"Missing municipal water withdrawal data for {ISO3}, filling with donor country {donor_country}"
                )
                municipal_water_withdrawal, population = load_water_demand_and_pop_data(
                    donor_country
                )

            assert len(municipal_water_withdrawal) > 0, (
                f"Missing municipal water withdrawal data for {ISO3}"
            )

            municipal_water_withdrawal = municipal_water_withdrawal.set_index("Year")
            municipal_water_withdrawal = municipal_water_withdrawal["Value"] * 10e9

            municipal_water_withdrawal_m3_per_capita_per_day = (
                municipal_water_withdrawal / population / 365.2425
            )

            if municipal_water_withdrawal_m3_per_capita_per_day.isna().any():
                missing_years = municipal_water_withdrawal_m3_per_capita_per_day[
                    municipal_water_withdrawal_m3_per_capita_per_day.isna()
                ].index.tolist()
                # filter out years that are not in the model time
                missing_years = [year for year in missing_years]
                # get all the countries with data for these years
                municipal_water_withdrawal_insert = municipal_water_demand[
                    municipal_water_demand["Variable"] == "Municipal water withdrawal"
                ]
                # countries wirth data for ALL the missing years
                countries_with_data = (
                    municipal_water_withdrawal_insert.loc[
                        municipal_water_withdrawal_insert["Year"].isin(missing_years)
                    ]
                    .dropna(axis=0, how="any")
                    .index.unique()
                    .tolist()
                )

                # fill the municipal water withdrawal data for missing years from donor countries
                donor_countries = setup_donor_countries(self, countries_with_data)
                donor_country = donor_countries.get(ISO3, None)
                self.logger.info(
                    f"Missing municipal water withdrawal data for {ISO3}, using donor country {donor_country}"
                )
                municipal_water_withdrawal_donor, population_donor = (
                    load_water_demand_and_pop_data(donor_country)
                )

                municipal_water_withdrawal_donor = (
                    municipal_water_withdrawal_donor.set_index("Year")
                )
                municipal_water_withdrawal_donor = (
                    municipal_water_withdrawal_donor["Value"] * 10e9
                )

                municipal_water_withdrawal_m3_per_capita_per_day_donor = (
                    municipal_water_withdrawal_donor / population_donor / 365.2425
                )

                # use the donor country data to fill the missing values
                for year in missing_years:
                    municipal_water_withdrawal_m3_per_capita_per_day.loc[year] = (
                        municipal_water_withdrawal_m3_per_capita_per_day_donor.loc[year]
                    )

            municipal_water_withdrawal_m3_per_capita_per_day = (
                municipal_water_withdrawal_m3_per_capita_per_day
            ).dropna()

            municipal_water_withdrawal_m3_per_capita_per_day: pd.DataFrame = (
                municipal_water_withdrawal_m3_per_capita_per_day.reindex(
                    list(
                        range(
                            self.start_date.year,
                            self.end_date.year + 1,
                        )
                    )
                )
                .interpolate(method="linear")
                .bfill()
            )  # interpolate also extrapolates forward with constant values

            assert municipal_water_withdrawal_m3_per_capita_per_day.max() < 10, (
                f"Too large water withdrawal data for {ISO3}"
            )

            # set baseline year for municipal water demand
            if 2000 not in municipal_water_withdrawal_m3_per_capita_per_day.index:
                # get first year with data
                first_year = municipal_water_withdrawal_m3_per_capita_per_day.index[0]
                self.logger.warning(
                    f"Missing 2000 data for {ISO3}, using first year {first_year} as baseline"
                )
                municipal_water_demand_baseline_m3_per_capita_per_day = (
                    municipal_water_withdrawal_m3_per_capita_per_day.loc[
                        first_year
                    ].item()
                )
            # use the 2000 as baseline (default)
            municipal_water_demand_baseline_m3_per_capita_per_day: pd.DataFrame = (
                municipal_water_withdrawal_m3_per_capita_per_day.loc[2000].item()
            )

            municipal_water_demand_per_capita[
                self.array["agents/households/region_id"] == region_id
            ] = municipal_water_demand_baseline_m3_per_capita_per_day

            # scale municipal water demand table to use baseline as 1.00 and scale other values
            # relatively
            municipal_water_withdrawal_m3_per_capita_per_day_multiplier[region_id] = (
                municipal_water_withdrawal_m3_per_capita_per_day
                / municipal_water_demand_baseline_m3_per_capita_per_day
            )

        # we don't want to calculate the water demand for every year,
        # so instead we use a baseline (2000 for easy reasoning), and scale
        # the other years relatively to the baseline
        self.set_table(
            municipal_water_withdrawal_m3_per_capita_per_day_multiplier,
            name="municipal_water_withdrawal_m3_per_capita_per_day_multiplier",
        )

        assert not np.isnan(municipal_water_demand_per_capita).any(), (
            "Missing municipal water demand per capita data"
        )
        self.set_array(
            municipal_water_demand_per_capita,
            name="agents/households/municipal_water_demand_per_capita_m3_baseline",
        )

        self.logger.info("Setting up other water demands")

        def set_demand(file, variable, name, ssp):
            ds_historic = xr.open_dataset(
                self.data_catalog.get_source(f"cwatm_{file}_historical_year").path,
                decode_times=False,
            ).rename({"lat": "y", "lon": "x"})
            ds_historic = ds_historic.isel(
                get_window(ds_historic.x, ds_historic.y, self.bounds, buffer=2)
            )[variable]

            ds_future = xr.open_dataset(
                self.data_catalog.get_source(f"cwatm_{file}_{ssp}_year").path,
                decode_times=False,
            ).rename({"lat": "y", "lon": "x"})
            ds_future = ds_future.isel(
                get_window(ds_future.x, ds_future.y, self.bounds, buffer=2)
            )[variable]

            ds_future = ds_future.sel(
                time=slice(ds_historic.time[-1] + 1, ds_future.time[-1])
            )

            ds = xr.concat([ds_historic, ds_future], dim="time")
            ds = ds.rio.write_crs(4326)
            # assert dataset in monotonicically increasing
            assert (ds.time.diff("time") == 1).all(), "not all years are there"

            ds["time"] = pd.date_range(
                start=datetime(1901, 1, 1)
                + relativedelta(years=int(ds.time[0].data.item())),
                periods=len(ds.time),
                freq="YS",
            )

            assert (ds.time.dt.year.diff("time") == 1).all(), "not all years are there"
            ds = ds.sel(time=slice(self.start_date, self.end_date))
            ds.attrs["_FillValue"] = np.nan
            self.set_other(ds, name=f"water_demand/{name}")

        set_demand(
            "industry_water_demand",
            "indWW",
            "industry_water_demand",
            self.ssp,
        )
        set_demand(
            "industry_water_demand",
            "indCon",
            "industry_water_consumption",
            self.ssp,
        )
        set_demand(
            "livestock_water_demand",
            "livestockConsumption",
            "livestock_water_consumption",
            "ssp2",
        )

    @build_method(depends_on=["setup_regions_and_land_use", "set_time_range"])
    def setup_economic_data(self):
        """Sets up the economic data for GEB.

        Notes:
        -----
        This method sets up the lending rates and inflation rates data for GEB. It first retrieves the
        lending rates and inflation rates data from the World Bank dataset using the `get_geodataframe` method of the
        `data_catalog` object. It then creates dictionaries to store the data for each region, with the years as the time
        dimension and the lending rates or inflation rates as the data dimension.

        The lending rates and inflation rates data are converted from percentage to rate by dividing by 100 and adding 1.
        The data is then stored in the dictionaries with the region ID as the key.

        The resulting lending rates and inflation rates data are set as forcing data in the model with names of the form
        'socioeconomics/lending_rates' and 'socioeconomics/inflation_rates', respectively.
        """
        self.logger.info("Setting up economic data")

        # lending_rates = self.data_catalog.get_dataframe("wb_lending_rate")
        inflation_rates = self.data_catalog.get_dataframe("wb_inflation_rate")
        inflation_rates_country_index = inflation_rates.set_index("Country Code")
        price_ratio = self.data_catalog.get_dataframe("world_bank_price_ratio")
        LCU_per_USD = self.data_catalog.get_dataframe("wb_LCU_per_USD")

        def filter_and_rename(df, additional_cols):
            # Select columns: 'Country Name', 'Country Code', and columns containing "YR"
            columns_to_keep = additional_cols + [
                col
                for col in df.columns
                if col.isnumeric() and 1900 <= int(col) <= 3000
            ]
            filtered_df = df[columns_to_keep]
            return filtered_df

        def extract_years(df):
            # Extract years that are numerically valid between 1900 and 3000
            return [
                col
                for col in df.columns
                if col.isnumeric() and 1900 <= int(col) <= 3000
            ]

        # Assuming dataframes for PPP and LCU per USD have been initialized
        price_ratio_filtered = filter_and_rename(
            price_ratio, ["Country Name", "Country Code"]
        )
        years_price_ratio = extract_years(price_ratio_filtered)
        price_ratio_dict = {"time": years_price_ratio, "data": {}}  # price ratio

        lcu_filtered = filter_and_rename(LCU_per_USD, ["Country Name", "Country Code"])
        years_lcu = extract_years(lcu_filtered)
        lcu_dict = {"time": years_lcu, "data": {}}  # LCU per USD

        # Assume lending_rates and inflation_rates are available
        # years_lending_rates = extract_years(lending_rates)
        years_inflation_rates = extract_years(inflation_rates)

        # lending_rates_dict = {"time": years_lending_rates, "data": {}}
        inflation_rates_dict = {"time": years_inflation_rates, "data": {}}

        # Create a helper to process rates and assert single row data
        def process_rates(df, rate_cols, ISO3, convert_percent_to_ratio=False):
            filtered_data = df.loc[df["Country Code"] == ISO3, rate_cols]
            if len(filtered_data) == 0:
                return list(np.full(len(rate_cols), np.nan, dtype=np.float32))
            if convert_percent_to_ratio:
                return (filtered_data.iloc[0] / 100 + 1).tolist()
            return filtered_data.iloc[0].tolist()

        USA_inflation_rates = process_rates(
            inflation_rates,
            years_inflation_rates,
            "USA",
            convert_percent_to_ratio=True,
        )

        for _, region in self.geoms["regions"].iterrows():
            region_id = str(region["region_id"])
            ISO3 = region["ISO3"]

            local_inflation_rates = process_rates(
                inflation_rates,
                years_inflation_rates,
                ISO3,
                convert_percent_to_ratio=True,
            )

            if np.isnan(local_inflation_rates).any():
                # get index of nans in local_inflation_rates
                nan_indices = np.where(np.isnan(local_inflation_rates))[0]
                nan_years = [years_inflation_rates[i] for i in nan_indices]

                countries_with_data = (
                    inflation_rates_country_index[nan_years]
                    .dropna(axis=0, how="any")
                    .index.tolist()
                )

                ## get all the donor countries for countries in the dataset
                donor_countries = setup_donor_countries(self, countries_with_data)
                donor_country = donor_countries.get(ISO3, None)

                self.logger.info(
                    f"Missing inflation rates for {ISO3}, using donor country {donor_country}"
                )
                donor_country_inflation_rates = process_rates(
                    inflation_rates,
                    years_inflation_rates,
                    donor_country,
                    convert_percent_to_ratio=True,
                )

                # Replace NaN values in local_inflation_rates with values from similar_country_average_inflation
                for idx, value in zip(nan_indices, donor_country_inflation_rates):
                    local_inflation_rates[idx] = value

            assert not np.isnan(local_inflation_rates).any(), (
                f"Missing inflation rates for {region['ISO3']}"
            )
            inflation_rates_dict["data"][region_id] = (
                np.array(local_inflation_rates) / np.array(USA_inflation_rates)
            ).tolist()

            price_ratio_dict["data"][region_id] = process_rates(
                price_ratio_filtered, years_price_ratio, region["ISO3"]
            )

            if np.all(np.isnan(price_ratio_dict["data"][region_id])):
                # check which countries are NOT fully nan
                price_ratio_filter_index = price_ratio_filtered.set_index(
                    "Country Code"
                )
                countries_with_price_ratio_data = (
                    price_ratio_filter_index[years_price_ratio]
                    .dropna(axis=0, how="all")
                    .index.unique()
                    .tolist()
                )
                donor_countries = setup_donor_countries(
                    self, countries_with_price_ratio_data
                )
                donor_country = donor_countries.get(ISO3, None)
                price_ratio_dict["data"][region_id] = process_rates(
                    price_ratio_filtered,
                    years_price_ratio,
                    donor_country,
                )

                self.logger.info(
                    f"Missing price ratio data for {ISO3}, using donor country {donor_country}"
                )

            lcu_dict["data"][region_id] = process_rates(
                lcu_filtered, years_lcu, region["ISO3"]
            )

        for d in (
            inflation_rates_dict,
            price_ratio_dict,
            lcu_dict,
        ):
            # convert to pandas dataframe
            df = pd.DataFrame(d["data"], index=d["time"])
            df.index = df.index.astype(int)

            # re-index the inflation rates to ensure that at least all years from
            # model start to end are present. In addition, we add 10 years
            # to the beginning, since this is used in some of the model spinup.
            df = df.reindex(
                list(
                    range(
                        min(self.start_date.year - 10, df.index[0]),
                        max(self.end_date.year, df.index[-1]) + 1,
                    )
                )
            )
            # interpolate missing values in inflation rates. For extrapolation
            # linear interpolation uses the first and last value
            for column in df.columns:
                df[column] = df[column].interpolate(method="linear").bfill()

            d["time"] = df.index.astype(str).tolist()
            d["data"] = df.to_dict(orient="list")

        # lending_rates.index = lending_rates.index.astype(int)
        # extend lending rates to future
        # mean_lending_rate_since_reference_year = lending_rates.loc[
        #     reference_start_year:
        # ].mean(axis=0)
        # lending_rates = lending_rates.reindex(
        #     range(lending_rates.index.min(), project_future_until_year + 1)
        # ).fillna(mean_lending_rate_since_reference_year)

        # # convert back to dictionary
        # lending_rates_dict["time"] = lending_rates.index.astype(str).tolist()
        # lending_rates_dict["data"] = lending_rates.to_dict(orient="list")

        self.set_dict(inflation_rates_dict, name="socioeconomics/inflation_rates")
        # self.set_dict(lending_rates_dict, name="socioeconomics/lending_rates")
        self.set_dict(price_ratio_dict, name="socioeconomics/price_ratio")
        self.set_dict(lcu_dict, name="socioeconomics/LCU_per_USD")

    @build_method
    def setup_irrigation_sources(self, irrigation_sources):
        self.set_dict(irrigation_sources, name="agents/farmers/irrigation_sources")

    @build_method(depends_on=["set_time_range", "setup_economic_data"])
    def setup_irrigation_prices_by_reference_year(
        self,
        operation_surface: float,
        operation_sprinkler: float,
        operation_drip: float,
        capital_cost_surface: float,
        capital_cost_sprinkler: float,
        capital_cost_drip: float,
        reference_year: int,
        start_year: int,
        end_year: int,
    ):
        """Sets up the well prices and upkeep prices for the hydrological model based on a reference year.

        Parameters
        ----------
        well_price : float
            The price of a well in the reference year.
        upkeep_price_per_m2 : float
            The upkeep price per square meter of a well in the reference year.
        reference_year : int
            The reference year for the well prices and upkeep prices.
        start_year : int
            The start year for the well prices and upkeep prices.
        end_year : int
            The end year for the well prices and upkeep prices.

        Notes:
        -----
        This method sets up the well prices and upkeep prices for the hydrological model based on a reference year. It first
        retrieves the inflation rates data from the `socioeconomics/inflation_rates` dictionary. It then creates dictionaries to
        store the well prices and upkeep prices for each region, with the years as the time dimension and the prices as the
        data dimension.

        The well prices and upkeep prices are calculated by applying the inflation rates to the reference year prices. The
        resulting prices are stored in the dictionaries with the region ID as the key.

        The resulting well prices and upkeep prices data are set as dictionary with names of the form
        'socioeconomics/well_prices' and 'socioeconomics/upkeep_prices_well_per_m2', respectively.
        """
        self.logger.info("Setting up well prices by reference year")

        # Retrieve the inflation rates data
        inflation_rates = self.dict["socioeconomics/inflation_rates"]
        regions = list(inflation_rates["data"].keys())

        # Create a dictionary to store the various types of prices with their initial reference year values
        price_types = {
            "operation_cost_surface": operation_surface,
            "operation_cost_sprinkler": operation_sprinkler,
            "operation_cost_drip": operation_drip,
            "capital_cost_surface": capital_cost_surface,
            "capital_cost_sprinkler": capital_cost_sprinkler,
            "capital_cost_drip": capital_cost_drip,
        }

        # Iterate over each price type and calculate the prices across years for each region
        for price_type, initial_price in price_types.items():
            prices_dict = {"time": list(range(start_year, end_year + 1)), "data": {}}

            for region in regions:
                prices = pd.Series(index=range(start_year, end_year + 1))
                prices.loc[reference_year] = initial_price

                # Forward calculation from the reference year
                for year in range(reference_year + 1, end_year + 1):
                    prices.loc[year] = (
                        prices[year - 1]
                        * inflation_rates["data"][region][
                            inflation_rates["time"].index(str(year))
                        ]
                    )
                # Backward calculation from the reference year
                for year in range(reference_year - 1, start_year - 1, -1):
                    prices.loc[year] = (
                        prices[year + 1]
                        / inflation_rates["data"][region][
                            inflation_rates["time"].index(str(year + 1))
                        ]
                    )

                prices_dict["data"][region] = prices.tolist()

            # Set the calculated prices in the appropriate dictionary
            self.set_dict(prices_dict, name=f"socioeconomics/{price_type}")

    @build_method(depends_on=["setup_economic_data"])
    def setup_well_prices_by_reference_year_global(
        self,
        WHY_10: float,
        WHY_20: float,
        WHY_30: float,
        reference_year: int,
    ):
        """Sets up the well prices and upkeep prices for the hydrological model based on a reference year.

        Parameters
        ----------
        well_price : float
            The price of a well in the reference year.
        upkeep_price_per_m2 : float
            The upkeep price per square meter of a well in the reference year.
        reference_year : int
            The reference year for the well prices and upkeep prices.

        Notes:
        -----
        This method sets up the well prices and upkeep prices for the hydrological model based on a reference year. It first
        retrieves the inflation rates data from the `socioeconomics/inflation_rates` dictionary. It then creates dictionaries to
        store the well prices and upkeep prices for each region, with the years as the time dimension and the prices as the
        data dimension.

        The well prices and upkeep prices are calculated by applying the inflation rates to the reference year prices. The
        resulting prices are stored in the dictionaries with the region ID as the key.

        The resulting well prices and upkeep prices data are set as dictionary with names of the form
        'socioeconomics/well_prices' and 'socioeconomics/upkeep_prices_well_per_m2', respectively.
        """
        self.logger.info("Setting up well prices by reference year")

        # Retrieve the inflation rates data
        inflation_rates = self.dict["socioeconomics/inflation_rates"]
        price_ratio = self.dict["socioeconomics/price_ratio"]

        # Create a dictionary to store the various types of prices with their initial reference year values
        price_types = {
            "why_10": WHY_10,
            "why_20": WHY_20,
            "why_30": WHY_30,
        }

        start_year = self.start_date.year
        end_year = self.end_date.year

        # Iterate over each price type and calculate the prices across years for each region
        for price_type, initial_price in price_types.items():
            prices_dict = {"time": list(range(start_year, end_year + 1)), "data": {}}

            for _, region in self.geoms["regions"].iterrows():
                region_id = str(region["region_id"])

                prices = pd.Series(index=range(start_year, end_year + 1))
                price_ratio_region_year = price_ratio["data"][region_id][
                    price_ratio["time"].index(str(reference_year))
                ]

                prices.loc[reference_year] = price_ratio_region_year * initial_price

                # Forward calculation from the reference year
                for year in range(reference_year + 1, end_year + 1):
                    prices.loc[year] = (
                        prices[year - 1]
                        * inflation_rates["data"][region_id][
                            inflation_rates["time"].index(str(year))
                        ]
                    )

                # Backward calculation from the reference year
                for year in range(reference_year - 1, start_year - 1, -1):
                    prices.loc[year] = (
                        prices[year + 1]
                        / inflation_rates["data"][region_id][
                            inflation_rates["time"].index(str(year + 1))
                        ]
                    )

                prices_dict["data"][region_id] = prices.tolist()

            # Set the calculated prices in the appropriate dictionary
            self.set_dict(prices_dict, name=f"socioeconomics/{price_type}")

        electricity_rates = self.data_catalog.get_dataframe("gcam_electricity_rates")
        electricity_rates["ISO3"] = electricity_rates["Country"].map(
            SUPERWELL_NAME_TO_ISO3
        )
        electricity_rates = electricity_rates.set_index("ISO3")["Rate"].to_dict()

        electricity_rates_dict = {
            "time": list(range(start_year, end_year + 1)),
            "data": {},
        }

        for _, region in self.geoms["regions"].iterrows():
            region_id = str(region["region_id"])
            prices = pd.Series(index=range(start_year, end_year + 1))
            country = region["ISO3"]

            # implement donors
            if country not in electricity_rates:
                countries_with_data = list(electricity_rates.keys())
                donor_countries = setup_donor_countries(self, countries_with_data)
                donor_country = donor_countries.get(country, None)
                self.logger.info(
                    f"Missing electricity rates for {region['ISO3']}, using donor country {donor_country}"
                )
                country = donor_country

            prices.loc[reference_year] = electricity_rates[
                country
            ]  # use country or donor country

            # Forward calculation from the reference year
            for year in range(reference_year + 1, end_year + 1):
                prices.loc[year] = (
                    prices[year - 1]
                    * inflation_rates["data"][region_id][
                        inflation_rates["time"].index(str(year))
                    ]
                )

            # Backward calculation from the reference year
            for year in range(reference_year - 1, start_year - 1, -1):
                prices.loc[year] = (
                    prices[year + 1]
                    / inflation_rates["data"][region_id][
                        inflation_rates["time"].index(str(year + 1))
                    ]
                )

            electricity_rates_dict["data"][region_id] = prices.tolist()

        # Set the calculated prices in the appropriate dictionary
        self.set_dict(electricity_rates_dict, name="socioeconomics/electricity_cost")

    def setup_drip_irrigation_prices_by_reference_year(
        self,
        drip_irrigation_price: float,
        reference_year: int,
        start_year: int,
        end_year: int,
    ):
        """Sets up the drip_irrigation prices and upkeep prices for the hydrological model based on a reference year.

        Parameters
        ----------
        drip_irrigation_price : float
            The price of a drip_irrigation in the reference year.

        reference_year : int
            The reference year for the drip_irrigation prices and upkeep prices.
        start_year : int
            The start year for the drip_irrigation prices and upkeep prices.
        end_year : int
            The end year for the drip_irrigation prices and upkeep prices.

        Notes:
        -----
        The drip_irrigation prices are calculated by applying the inflation rates to the reference year prices. The
        resulting prices are stored in the dictionaries with the region ID as the key.

        """
        self.logger.info("Setting up well prices by reference year")

        # Retrieve the inflation rates data
        inflation_rates = self.dict["socioeconomics/inflation_rates"]
        regions = list(inflation_rates["data"].keys())

        # Create a dictionary to store the various types of prices with their initial reference year values
        price_types = {
            "drip_irrigation_price": drip_irrigation_price,
        }

        # Iterate over each price type and calculate the prices across years for each region
        for price_type, initial_price in price_types.items():
            prices_dict = {"time": list(range(start_year, end_year + 1)), "data": {}}

            for region in regions:
                prices = pd.Series(index=range(start_year, end_year + 1))
                prices.loc[reference_year] = initial_price

                # Forward calculation from the reference year
                for year in range(reference_year + 1, end_year + 1):
                    prices.loc[year] = (
                        prices[year - 1]
                        * inflation_rates["data"][region][
                            inflation_rates["time"].index(str(year))
                        ]
                    )
                # Backward calculation from the reference year
                for year in range(reference_year - 1, start_year - 1, -1):
                    prices.loc[year] = (
                        prices[year + 1]
                        / inflation_rates["data"][region][
                            inflation_rates["time"].index(str(year + 1))
                        ]
                    )

                prices_dict["data"][region] = prices.tolist()

            # Set the calculated prices in the appropriate dictionary
            self.set_dict(prices_dict, name=f"socioeconomics/{price_type}")

    def setup_farmers(self, farmers):
        """Sets up the farmers data for GEB.

        Parameters
        ----------
        farmers : pandas.DataFrame
            A DataFrame containing the farmer data.
        irrigation_sources : dict, optional
            A dictionary mapping irrigation source names to IDs.
        n_seasons : int, optional
            The number of seasons to simulate.

        Notes:
        -----
        This method sets up the farmers data for GEB. It first retrieves the region data from the
        `regions` and `subgrid` grids. It then creates a `farms` grid with the same shape as the
        `region_subgrid` grid, with a value of -1 for each cell.

        For each region, the method clips the `cultivated_land` grid to the region and creates farms for the region using
        the `create_farms` function, using these farmlands as well as the dataframe of farmer agents. The resulting farms
        whose IDs correspondd to the IDs in the farmer dataframe are added to the `farms` grid for the region.

        The method then removes any farms that are outside the study area by using the `region_mask` grid. It then remaps
        the farmer IDs to a contiguous range of integers starting from 0.

        The resulting farms data is set as agents data in the model with names of the form 'agents/farmers/farms'. The
        crop names are mapped to IDs using the `crop_name_to_id` dictionary that was previously created. The resulting
        crop IDs are stored in the `season_#_crop` columns of the `farmers` DataFrame.

        If `irrigation_sources` is provided, the method sets the `irrigation_source` column of the `farmers` DataFrame to
        the corresponding IDs.

        Finally, the method sets the array data for each column of the `farmers` DataFrame as agents data in the model
        with names of the form 'agents/farmers/{column}'.
        """
        regions = self.geoms["regions"]
        region_ids = self.region_subgrid["region_ids"]
        full_region_cultivated_land = self.region_subgrid[
            "landsurface/full_region_cultivated_land"
        ]

        farms = self.full_like(region_ids, fill_value=-1, nodata=-1)
        for region_id in regions["region_id"]:
            self.logger.info(f"Creating farms for region {region_id}")
            region = region_ids == region_id
            region_clip, bounds = clip_with_grid(region, region)

            cultivated_land_region = full_region_cultivated_land.isel(bounds)
            cultivated_land_region = xr.where(
                region_clip, cultivated_land_region, 0, keep_attrs=True
            )
            # TODO: Why does nodata value disappear?
            # self.dict['areamaps/region_id_mapping'][farmers['region_id']]
            farmer_region_ids = farmers["region_id"]
            farmers_region = farmers[farmer_region_ids == region_id]
            farms_region = create_farms(
                farmers_region, cultivated_land_region, farm_size_key="area_n_cells"
            )
            assert (
                farms_region.min() >= -1
            )  # -1 is nodata value, all farms should be positive
            farms[bounds] = xr.where(
                region_clip, farms_region, farms.isel(bounds), keep_attrs=True
            )
            # farms = farms.compute()  # perhaps this helps with memory issues?

        farmers = farmers.drop("area_n_cells", axis=1)

        cut_farms = np.unique(
            xr.where(
                self.region_subgrid["mask"],
                farms.copy().values,
                -1,
                keep_attrs=True,
            )
        )
        cut_farm_indices = cut_farms[cut_farms != -1]

        assert farms.min() >= -1  # -1 is nodata value, all farms should be positive
        subgrid_farms = farms.raster.clip_bbox(self.subgrid["mask"].raster.bounds)

        subgrid_farms_in_study_area = xr.where(
            np.isin(subgrid_farms, cut_farm_indices), -1, subgrid_farms, keep_attrs=True
        )
        farmers = farmers[~farmers.index.isin(cut_farm_indices)]

        remap_farmer_ids = np.full(
            farmers.index.max() + 2, -1, dtype=np.int32
        )  # +1 because 0 is also a farm, +1 because no farm is -1, set to -1 in next step
        remap_farmer_ids[farmers.index] = np.arange(len(farmers))
        subgrid_farms_in_study_area = remap_farmer_ids[
            subgrid_farms_in_study_area.values
        ]

        farmers = farmers.reset_index(drop=True)

        assert np.setdiff1d(np.unique(subgrid_farms_in_study_area), -1).size == len(
            farmers
        )
        assert farmers.iloc[-1].name == subgrid_farms_in_study_area.max()

        subgrid_farms_in_study_area_ = self.full_like(
            self.subgrid["mask"],
            fill_value=-1,
            nodata=-1,
            dtype=np.int32,
        )
        subgrid_farms_in_study_area_[:] = subgrid_farms_in_study_area

        self.set_subgrid(subgrid_farms_in_study_area_, name="agents/farmers/farms")
        self.set_array(farmers.index.values, name="agents/farmers/id")
        self.set_array(farmers["region_id"].values, name="agents/farmers/region_id")

    def setup_farmers_from_csv(self, path=None):
        """Sets up the farmers data for GEB from a CSV file.

        Parameters
        ----------
        path : str
            The path to the CSV file containing the farmer data.

        Notes:
        -----
        This method sets up the farmers data for GEB from a CSV file. It first reads the farmer data from
        the CSV file using the `pandas.read_csv` method.

        See the `setup_farmers` method for more information on how the farmer data is set up in the model.
        """
        if path is None:
            path = self.preprocessing_dir / "agents" / "farmers" / "farmers.csv"
        farmers = pd.read_csv(path, index_col=0)
        self.setup_farmers(farmers)

    @build_method(depends_on=["setup_regions_and_land_use", "setup_cell_area"])
    def setup_create_farms(
        self,
        region_id_column="region_id",
        country_iso3_column="ISO3",
        data_source="lowder",
        size_class_boundaries=None,
    ):
        """Sets up the farmers for GEB.

        Parameters
        ----------
        region_id_column : str, optional
            The name of the column in the region database that contains the region IDs. Default is 'UID'.
        country_iso3_column : str, optional
            The name of the column in the region database that contains the country ISO3 codes. Default is 'ISO3'.
        farm_size_donor_countries : dict, optional
            Dictionary with key, value pairs of ISO3 codes. The value-country is used as donor for the key-country.
            Default is None.


        Notes:
        -----
        This method sets up the farmers for GEB. This is a simplified method that generates an example set of agent data.
        It first calculates the number of farmers and their farm sizes for each region based on the agricultural data for
        that region based on the amount of farm land and data from a global database on farm sizes per country. It then
        randomly assigns crops, irrigation sources, household sizes, and daily incomes and consumption levels to each farmer.

        A paper that reports risk aversion values for 75 countries is this one: https://papers.ssrn.com/sol3/papers.cfm?abstract_id=2646134
        """
        if data_source == "lowder":
            size_class_boundaries = {
                "< 1 Ha": (0, 10000),
                "1 - 2 Ha": (10000, 20000),
                "2 - 5 Ha": (20000, 50000),
                "5 - 10 Ha": (50000, 100000),
                "10 - 20 Ha": (100000, 200000),
                "20 - 50 Ha": (200000, 500000),
                "50 - 100 Ha": (500000, 1000000),
                "100 - 200 Ha": (1000000, 2000000),
                "200 - 500 Ha": (2000000, 5000000),
                "500 - 1000 Ha": (5000000, 10000000),
                "> 1000 Ha": (10000000, np.inf),
            }
        else:
            assert size_class_boundaries is not None

        cultivated_land = self.region_subgrid["landsurface/full_region_cultivated_land"]
        assert cultivated_land.dtype == bool, "Cultivated land must be boolean"
        region_ids = self.region_subgrid["region_ids"]
        cell_area = self.region_subgrid["cell_area"]

        regions_shapes = self.geoms["regions"]
        if data_source == "lowder":
            assert country_iso3_column in regions_shapes.columns, (
                f"Region database must contain {country_iso3_column} column ({self.data_catalog['GADM_level1'].path})"
            )

            farm_sizes_per_region = (
                self.data_catalog.get_dataframe("lowder_farm_sizes")
                .dropna(subset=["Total"], axis=0)
                .drop(["empty", "income class"], axis=1)
            )
            farm_sizes_per_region["Country"] = farm_sizes_per_region["Country"].ffill()
            # Remove preceding and trailing white space from country names
            farm_sizes_per_region["Country"] = farm_sizes_per_region[
                "Country"
            ].str.strip()
            farm_sizes_per_region["Census Year"] = farm_sizes_per_region[
                "Country"
            ].ffill()

            farm_sizes_per_region["ISO3"] = farm_sizes_per_region["Country"].map(
                COUNTRY_NAME_TO_ISO3
            )
            assert not farm_sizes_per_region["ISO3"].isna().any(), (
                f"Found {farm_sizes_per_region['ISO3'].isna().sum()} countries without ISO3 code"
            )
        else:
            # load data source
            farm_sizes_per_region = pd.read_excel(
                data_source["farm_size"], index_col=(0, 1, 2)
            )
            n_farms_per_region = pd.read_excel(
                data_source["n_farms"],
                index_col=(0, 1, 2),
            )

        all_agents = []

        self.logger.info(f"Starting processing of {len(regions_shapes)} regions")

        farm_countries_list = list(farm_sizes_per_region["ISO3"].unique())
        farm_size_donor_country = setup_donor_countries(self, farm_countries_list)

        for i, (_, region) in enumerate(regions_shapes.iterrows()):
            UID = region[region_id_column]
            if data_source == "lowder":
                ISO3 = region[country_iso3_column]
                self.logger.info(
                    f"Processing region ({i + 1}/{len(regions_shapes)}) with ISO3 {ISO3}"
                )

                if ISO3 in farm_size_donor_country.keys():
                    ISO3 = farm_size_donor_country.get(ISO3)
                    self.logger.info(
                        f"Missing farm sizes for {region[country_iso3_column]}, using donor country {ISO3}"
                    )
            else:
                state, district, tehsil = (
                    region["state_name"],
                    region["district_n"],
                    region["sub_dist_1"],
                )
                self.logger.info(f"Processing region ({i + 1}/{len(regions_shapes)})")

            cultivated_land_region_total_cells = (
                ((region_ids == UID) & (cultivated_land)).sum().compute()
            )
            total_cultivated_land_area_lu = (
                (((region_ids == UID) & (cultivated_land)) * cell_area).sum().compute()
            )
            if (
                total_cultivated_land_area_lu == 0
            ):  # when no agricultural area, just continue as there will be no farmers. Also avoiding some division by 0 errors.
                continue

            average_subgrid_area_region = (
                cell_area.where(((region_ids == UID) & (cultivated_land)))
                .mean()
                .compute()
            )

            if data_source == "lowder":
                region_farm_sizes = farm_sizes_per_region.loc[
                    (farm_sizes_per_region["ISO3"] == ISO3)
                ].drop(["Country", "Census Year", "Total"], axis=1)
                assert len(region_farm_sizes) == 2, (
                    f"Found {len(region_farm_sizes) / 2} region_farm_sizes for {ISO3}"
                )

                # Extract holdings and agricultural area data
                region_n_holdings = (
                    region_farm_sizes.loc[
                        region_farm_sizes["Holdings/ agricultural area"] == "Holdings"
                    ]
                    .iloc[0]
                    .drop(["Holdings/ agricultural area", "ISO3"])
                    .replace("..", np.nan)
                    .astype(float)
                )
                agricultural_area_db_ha = (
                    region_farm_sizes.loc[
                        region_farm_sizes["Holdings/ agricultural area"]
                        == "Agricultural area (Ha) "
                    ]
                    .iloc[0]
                    .drop(["Holdings/ agricultural area", "ISO3"])
                    .replace("..", np.nan)
                    .astype(float)
                )

                # Calculate average sizes for each bin
                average_sizes = {}
                for bin_name in agricultural_area_db_ha.index:
                    bin_name = bin_name.strip()
                    if bin_name.startswith("<"):
                        # For '< 1 Ha', average is 0.5 Ha
                        average_size = 0.5
                    elif bin_name.startswith(">"):
                        # For '> 1000 Ha', assume average is 1500 Ha
                        average_size = 1500
                    else:
                        # For ranges like '5 - 10 Ha', calculate the midpoint
                        try:
                            min_size, max_size = bin_name.replace("Ha", "").split("-")
                            min_size = float(min_size.strip())
                            max_size = float(max_size.strip())
                            average_size = (min_size + max_size) / 2
                        except ValueError:
                            # Default average size if parsing fails
                            average_size = 1
                    average_sizes[bin_name] = average_size

                # Convert average sizes to a pandas Series
                average_sizes_series = pd.Series(average_sizes)

                # Handle cases where entries are zero or missing
                agricultural_area_db_ha_zero_or_nan = (
                    agricultural_area_db_ha.isnull() | (agricultural_area_db_ha == 0)
                )
                region_n_holdings_zero_or_nan = region_n_holdings.isnull() | (
                    region_n_holdings == 0
                )

                if agricultural_area_db_ha_zero_or_nan.all():
                    # All entries in agricultural_area_db_ha are zero or NaN
                    if not region_n_holdings_zero_or_nan.all():
                        # Calculate agricultural_area_db_ha using average sizes and region_n_holdings
                        region_n_holdings = region_n_holdings.fillna(1).replace(0, 1)
                        agricultural_area_db_ha = (
                            average_sizes_series * region_n_holdings
                        )
                    else:
                        raise ValueError(
                            "Cannot calculate agricultural_area_db_ha: both datasets are zero or missing."
                        )
                elif region_n_holdings_zero_or_nan.all():
                    # All entries in region_n_holdings are zero or NaN
                    if not agricultural_area_db_ha_zero_or_nan.all():
                        # Calculate region_n_holdings using agricultural_area_db_ha and average sizes
                        agricultural_area_db_ha = agricultural_area_db_ha.fillna(
                            1
                        ).replace(0, 1)
                        region_n_holdings = (
                            agricultural_area_db_ha / average_sizes_series
                        )
                    else:
                        raise ValueError(
                            "Cannot calculate region_n_holdings: both datasets are zero or missing."
                        )
                else:
                    # Replace zeros and NaNs in both datasets to avoid division by zero
                    region_n_holdings = region_n_holdings.fillna(1).replace(0, 1)
                    agricultural_area_db_ha = agricultural_area_db_ha.fillna(1).replace(
                        0, 1
                    )

                # Calculate total agricultural area in square meters
                agricultural_area_db = (
                    agricultural_area_db_ha * 10000
                )  # Convert Ha to m^2

                # Calculate region farm sizes
                region_farm_sizes = agricultural_area_db / region_n_holdings

            else:
                region_farm_sizes = farm_sizes_per_region.loc[(state, district, tehsil)]
                region_n_holdings = n_farms_per_region.loc[(state, district, tehsil)]
                agricultural_area_db = region_farm_sizes * region_n_holdings

            total_cultivated_land_area_db = agricultural_area_db.sum()

            n_cells_per_size_class = pd.Series(0, index=region_n_holdings.index)

            for size_class in agricultural_area_db.index:
                if (
                    region_n_holdings[size_class] > 0
                ):  # if no holdings, no need to calculate
                    region_n_holdings[size_class] = region_n_holdings[size_class] * (
                        total_cultivated_land_area_lu / total_cultivated_land_area_db
                    )
                    n_cells_per_size_class.loc[size_class] = (
                        region_n_holdings[size_class]
                        * region_farm_sizes[size_class]
                        / average_subgrid_area_region
                    ).item()
                    assert not np.isnan(n_cells_per_size_class.loc[size_class])
            assert math.isclose(
                cultivated_land_region_total_cells,
                n_cells_per_size_class.sum().item(),
                abs_tol=1,
            ), (
                f"{cultivated_land_region_total_cells}, {n_cells_per_size_class.sum().item()}"
            )

            whole_cells_per_size_class = (n_cells_per_size_class // 1).astype(int)
            leftover_cells_per_size_class = n_cells_per_size_class % 1
            whole_cells = whole_cells_per_size_class.sum()
            n_missing_cells = cultivated_land_region_total_cells - whole_cells
            assert n_missing_cells <= len(agricultural_area_db)

            index = list(
                zip(
                    leftover_cells_per_size_class.index,
                    leftover_cells_per_size_class % 1,
                )
            )
            n_cells_to_add = sorted(index, key=lambda x: x[1], reverse=True)[
                : n_missing_cells.compute().item()
            ]
            whole_cells_per_size_class.loc[[p[0] for p in n_cells_to_add]] += 1

            region_agents = []
            for size_class in whole_cells_per_size_class.index:
                # if no cells for this size class, just continue
                if whole_cells_per_size_class.loc[size_class] == 0:
                    continue

                number_of_agents_size_class = round(
                    region_n_holdings[size_class].item()
                )
                # if there is agricultural land, but there are no agents rounded down, we assume there is one agent
                if (
                    number_of_agents_size_class == 0
                    and whole_cells_per_size_class[size_class] > 0
                ):
                    number_of_agents_size_class = 1

                min_size_m2, max_size_m2 = size_class_boundaries[size_class]
                if max_size_m2 in (np.inf, "inf", "infinity", "Infinity"):
                    max_size_m2 = region_farm_sizes[size_class] * 2

                min_size_cells = int(min_size_m2 / average_subgrid_area_region)
                min_size_cells = max(
                    min_size_cells, 1
                )  # farm can never be smaller than one cell
                max_size_cells = (
                    int(max_size_m2 / average_subgrid_area_region) - 1
                )  # otherwise they overlap with next size class
                mean_cells_per_agent = int(
                    region_farm_sizes[size_class] / average_subgrid_area_region
                )

                assert mean_cells_per_agent >= 1, (
                    f"Mean cells per agent must be at least 1, but got {mean_cells_per_agent}, consider increasing the number of subgrids"
                )

                if (
                    mean_cells_per_agent < min_size_cells
                    or mean_cells_per_agent > max_size_cells
                ):  # there must be an error in the data, thus assume centred
                    mean_cells_per_agent = (min_size_cells + max_size_cells) // 2

                population = pd.DataFrame(index=range(number_of_agents_size_class))

                offset = (
                    whole_cells_per_size_class[size_class]
                    - number_of_agents_size_class * mean_cells_per_agent
                )

                if (
                    number_of_agents_size_class * mean_cells_per_agent + offset
                    < min_size_cells * number_of_agents_size_class
                ):
                    min_size_cells = (
                        number_of_agents_size_class * mean_cells_per_agent + offset
                    ) // number_of_agents_size_class
                if (
                    number_of_agents_size_class * mean_cells_per_agent + offset
                    > max_size_cells * number_of_agents_size_class
                ):
                    max_size_cells = (
                        number_of_agents_size_class * mean_cells_per_agent + offset
                    ) // number_of_agents_size_class + 1

                n_farms_size_class, farm_sizes_size_class = get_farm_distribution(
                    number_of_agents_size_class,
                    min_size_cells,
                    max_size_cells,
                    mean_cells_per_agent,
                    offset,
                    self.logger,
                )
                assert n_farms_size_class.sum() == number_of_agents_size_class
                assert (farm_sizes_size_class >= 1).all()
                assert (
                    n_farms_size_class * farm_sizes_size_class
                ).sum() == whole_cells_per_size_class[size_class]
                farm_sizes = farm_sizes_size_class.repeat(n_farms_size_class)
                np.random.shuffle(farm_sizes)
                population["area_n_cells"] = farm_sizes
                region_agents.append(population)

                assert (
                    population["area_n_cells"].sum()
                    == whole_cells_per_size_class[size_class]
                )

            region_agents = pd.concat(region_agents, ignore_index=True)
            region_agents["region_id"] = UID
            all_agents.append(region_agents)

        farmers = pd.concat(all_agents, ignore_index=True)
        self.setup_farmers(farmers)

<<<<<<< HEAD
    @build_method(depends_on=["setup_regions_and_land_use"])
=======
    @build_method
    def setup_buildings_obat(self):
        GDL_regions = self.data_catalog.get_geodataframe(
            "GDL_regions_v4",
            geom=self.region,
            variables=["GDLcode", "iso_code"],
        )
        GDL_regions = GDL_regions[
            GDL_regions["GDLcode"] != "NA"
        ]  # remove regions without GDL code

        buildings_df = pd.DataFrame()

        # load GHS_OBAT and Overture buildings for countries in model
        for _, (_, GDL_region) in enumerate(GDL_regions.iterrows()):
            iso_code = GDL_region["iso_code"]
            ghs_obat = load_GHS_OBAT(self.data_catalog, iso_code)

            _, GLOPOP_GRID_region = load_GLOPOP_S(
                self.data_catalog, GDL_region["GDLcode"]
            )
            GLOPOP_GRID_region = GLOPOP_GRID_region.rio.clip_box(*self.bounds)
            res_x, res_y = GLOPOP_GRID_region.rio.resolution()
            # find objects in GHS_OBAT for each cell in GLOPOP_GRID_region

            # Convert the grid into bounding boxes
            xmin = GLOPOP_GRID_region.x.values
            ymax = GLOPOP_GRID_region.y.values
            xmax = xmin + res_x
            ymin = ymax + res_y

            # ghs_obat coordinates
            lons = ghs_obat["lon"]
            lats = ghs_obat["lat"]

            # Initialize a list to hold the matching indices for each cell
            all_buildings_idx = []
            grid_idx = 0
            # Vectorized spatial filtering
            for i in range(xmin.size):
                for j in range(ymin.size):
                    mask = (
                        (lons > xmin[i])
                        & (lons < xmax[i])
                        & (lats < ymax[j])
                        & (lats > ymin[j])
                    )
                    buildings_idx = np.where(mask)[0]
                    all_buildings_idx.append(buildings_idx)
                    grid_idx += 1
                    if buildings_idx.size > 0:
                        building_gdl = ghs_obat.iloc[buildings_idx]
                        building_gdl["grid_idx"] = GLOPOP_GRID_region.values[0][j, i]
                        buildings_df = pd.concat([buildings_df, building_gdl])

            gdl_name = GDL_region["GDLcode"]
            os.makedirs(
                "preprocessing/buildings", exist_ok=True
            )  # get rid of this later
            buildings_df.to_csv(f"preprocessing/buildings/buildings_{gdl_name}.csv")

    @build_method
    def setup_buildings(self):
        GDL_regions = self.data_catalog.get_geodataframe(
            "GDL_regions_v4", geom=self.region, variables=["GDLcode", "iso_code"]
        )
        GDL_regions = GDL_regions[GDL_regions["GDLcode"] != "NA"]

        fp_buildings = self.files["geoms"]["assets/buildings"]
        buildings = gpd.read_parquet(f"{self.root}/{fp_buildings}")[
            ["osm_id", "osm_way_id", "geometry"]
        ]

        # Vectorized centroid extraction
        centroids = buildings.geometry.centroid
        buildings["lon"] = centroids.x
        buildings["lat"] = centroids.y

        for _, GDL_region in GDL_regions.iterrows():
            _, GLOPOP_GRID_region = load_GLOPOP_S(
                self.data_catalog, GDL_region["GDLcode"]
            )
            GLOPOP_GRID_region = GLOPOP_GRID_region.rio.clip_box(*self.bounds)

            # subset buildings to those within the GLOPOP_GRID_region
            buildings_gdl = buildings.cx[
                GLOPOP_GRID_region.x.min() : GLOPOP_GRID_region.x.max(),
                GLOPOP_GRID_region.y.min() : GLOPOP_GRID_region.y.max(),
            ]

            # Vectorized assignment of grid cells
            cells = GLOPOP_GRID_region.sel(
                x=xr.DataArray(buildings_gdl["lon"].values, dims="points"),
                y=xr.DataArray(buildings_gdl["lat"].values, dims="points"),
                method="nearest",
            )

            buildings_gdl["grid_idx"] = cells.values[0]
            # drop buildings without grid_idx
            buildings_gdl = buildings_gdl[buildings_gdl["grid_idx"] != 0]

            gdl_name = GDL_region["GDLcode"]
            os.makedirs("preprocessing/buildings", exist_ok=True)
            buildings_gdl.to_csv(f"preprocessing/buildings/buildings_{gdl_name}.csv")

    @build_method
>>>>>>> fc751397
    def setup_household_characteristics(self, maximum_age=85, skip_countries_ISO3=[]):
        # load GDL region within model domain
        GDL_regions = self.data_catalog.get_geodataframe(
            "GDL_regions_v4",
            geom=self.region,
            variables=["GDLcode", "iso_code"],
        )
        GDL_regions = GDL_regions[
            GDL_regions["GDLcode"] != "NA"
        ]  # remove regions without GDL code

        # create list of attibutes to include (and include name to store to)
        rename = {
            "HHSIZE_CAT": "household_type",
            "AGE_HH_HEAD": "age_household_head",
            "EDUC": "education_level",
            "WEALTH_INDEX": "wealth_index",
            "RURAL": "rural",
        }
        region_results = {}

        # get age class to age (head of household) mapping
        age_class_to_age = {
            1: (0, 4),
            2: (5, 14),
            3: (15, 24),
            4: (25, 34),
            5: (35, 44),
            6: (45, 54),
            7: (55, 64),
            8: (66, maximum_age + 1),
        }

        allocated_agents = pd.DataFrame()
        households_not_allocated = 0

        # iterate over regions and sample agents from GLOPOP-S
        for i, (_, GDL_region) in enumerate(GDL_regions.iterrows()):
            GDL_code = GDL_region["GDLcode"]
            self.logger.info(
                f"Setting up household characteristics for {GDL_region['GDLcode']} ({i + 1}/{len(GDL_regions)})"
            )

            if GDL_region["iso_code"] in skip_countries_ISO3:
                self.logger.info(
                    f"Skipping setting up household characteristics for {GDL_region['GDLcode']}"
                )
                continue

            # load building database with grid idx
            ghs_obat_buildings = pd.read_csv(
                f"preprocessing/buildings/buildings_{GDL_code}.csv"
            )

            GLOPOP_S_region, GLOPOP_GRID_region = load_GLOPOP_S(
                self.data_catalog, GDL_code
            )

            GLOPOP_S_region = GLOPOP_S_region.rename(columns=rename)

            # get size of household
            HH_SIZE = GLOPOP_S_region["HID"].value_counts()

            # only select household heads
            GLOPOP_S_region = GLOPOP_S_region[GLOPOP_S_region["RELATE_HEAD"] == 1]

            # add household sizes to household df
            GLOPOP_S_region = GLOPOP_S_region.merge(HH_SIZE, on="HID", how="left")
            GLOPOP_S_region = GLOPOP_S_region.rename(
                columns={"count": "HHSIZE"}
            ).reset_index(drop=True)

            # clip grid to model bounds
            GLOPOP_GRID_region = GLOPOP_GRID_region.rio.clip_box(*self.bounds)

            # get unique cells in grid
            unique_grid_cells = np.unique(GLOPOP_GRID_region.values)

            # subset GLOPOP_households_region
            GLOPOP_S_region = GLOPOP_S_region[
                GLOPOP_S_region["GRID_CELL"].isin(unique_grid_cells)
            ]

            # create column WEALTH_INDEX (GLOPOP-S contains either INCOME or WEALTH data, depending on the region. Therefor we combine these.)
            GLOPOP_S_region["wealth_index"] = (
                GLOPOP_S_region["WEALTH"] + GLOPOP_S_region["INCOME"] + 1
            )

            # calculate age:
            GLOPOP_S_region["age_household_head"] = np.uint16(np.iinfo(np.uint16).max)
            for age_class in age_class_to_age:
                age_range = age_class_to_age[age_class]

                GLOPOP_S_region.loc[
                    GLOPOP_S_region["AGE"] == age_class, "age_household_head"
                ] = np.random.randint(
                    age_range[0],
                    age_range[1],
                    size=len(GLOPOP_S_region.loc[GLOPOP_S_region["AGE"] == age_class]),
                ).astype(np.uint16)
            assert not (
                GLOPOP_S_region["age_household_head"] == np.iinfo(np.uint16).max
            ).any()

            # create all households
            GLOPOP_households_region = np.unique(GLOPOP_S_region["HID"])
            n_households = GLOPOP_households_region.size
            grid_cells_GLOPOP_region = np.array(GLOPOP_S_region["GRID_CELL"])
            n_agents_allocated = 0
            # for grid_cell in unique_grid_cells:
            for grid_cell in unique_grid_cells:
                if grid_cell in grid_cells_GLOPOP_region:
                    agents_in_grid_cell = GLOPOP_S_region[
                        GLOPOP_S_region["GRID_CELL"] == grid_cell
                    ]
                    buildings_grid_cell = ghs_obat_buildings[
                        ghs_obat_buildings["grid_idx"] == grid_cell
                    ]
                    n_agents_in_cell = len(agents_in_grid_cell)
                    n_buildings_in_cell = len(buildings_grid_cell)

                    # if there are less households in the grid than buildings,
                    # we assure that each building gets at least one household. To do this, sample households
                    # without replacement from the grid cell and allocate them to buildings.
                    if n_agents_in_cell < n_buildings_in_cell:
                        upsampled_agents_in_cell = agents_in_grid_cell.sample(
                            n_buildings_in_cell,
                            replace=True,
                        )
                        agents_in_grid_cell = upsampled_agents_in_cell

                        building_id = np.random.choice(
                            np.arange(n_buildings_in_cell),
                            n_buildings_in_cell,
                            replace=False,
                        )
                        agents_allocated_to_building = agents_in_grid_cell
                        lat_agents = np.array(buildings_grid_cell["lat"])[building_id]
                        lon_agents = np.array(buildings_grid_cell["lon"])[building_id]
                        agents_allocated_to_building["coord_Y"] = lat_agents
                        agents_allocated_to_building["coord_X"] = lon_agents
                        agents_allocated_to_building["osm_id"] = np.array(
                            buildings_grid_cell["osm_id"]
                        )[building_id]
                        agents_allocated_to_building["osm_way_id"] = np.array(
                            buildings_grid_cell["osm_way_id"]
                        )[building_id]

                        allocated_agents = pd.concat(
                            [allocated_agents, agents_allocated_to_building]
                        )
                        n_agents_allocated += len(agents_allocated_to_building)
                    # if there are more households than buildings, allocate households to buildings
                    elif (
                        n_agents_in_cell >= n_buildings_in_cell
                        and n_buildings_in_cell > 0
                    ):
                        # first put a household in each building
                        households_to_put_in_building = np.random.choice(
                            np.arange(n_buildings_in_cell),
                            n_buildings_in_cell,
                            replace=False,
                        )
                        building_id = np.random.choice(
                            np.arange(n_buildings_in_cell),
                            n_buildings_in_cell,
                            replace=False,
                        )
                        agents_allocated_to_building = agents_in_grid_cell.iloc[
                            households_to_put_in_building
                        ]
                        lat_agents = np.array(buildings_grid_cell["lat"])[building_id]
                        lon_agents = np.array(buildings_grid_cell["lon"])[building_id]
                        agents_allocated_to_building["coord_Y"] = lat_agents
                        agents_allocated_to_building["coord_X"] = lon_agents
                        agents_allocated_to_building["osm_id"] = np.array(
                            buildings_grid_cell["osm_id"]
                        )[building_id]
                        agents_allocated_to_building["osm_way_id"] = np.array(
                            buildings_grid_cell["osm_way_id"]
                        )[building_id]

                        allocated_agents = pd.concat(
                            [allocated_agents, agents_allocated_to_building]
                        )
                        assert len(agents_allocated_to_building) == n_buildings_in_cell
                        n_agents_allocated += len(agents_allocated_to_building)

                        # now allocate the rest of the households to buildings
                        indices_to_allocate = np.setdiff1d(
                            np.arange(n_agents_in_cell),
                            households_to_put_in_building,
                        )
                        if len(indices_to_allocate) > 0:
                            building_id = np.random.choice(
                                np.arange(n_buildings_in_cell),
                                len(indices_to_allocate),
                                replace=True,
                            )
                            agents_allocated_to_building = agents_in_grid_cell.iloc[
                                indices_to_allocate
                            ]
                            lat_agents = np.array(buildings_grid_cell["lat"])[
                                building_id
                            ]
                            lon_agents = np.array(buildings_grid_cell["lon"])[
                                building_id
                            ]
                            agents_allocated_to_building["coord_Y"] = lat_agents
                            agents_allocated_to_building["coord_X"] = lon_agents
                            agents_allocated_to_building["osm_id"] = np.array(
                                buildings_grid_cell["osm_id"]
                            )[building_id]
                            agents_allocated_to_building["osm_way_id"] = np.array(
                                buildings_grid_cell["osm_way_id"]
                            )[building_id]

                            allocated_agents = pd.concat(
                                [allocated_agents, agents_allocated_to_building]
                            )
                            n_agents_allocated += len(agents_allocated_to_building)
                        else:
                            agents_allocated_to_building = pd.DataFrame()
                            n_agents_allocated += len(agents_allocated_to_building)
                            households_not_allocated += n_agents_in_cell

                    elif n_buildings_in_cell == 0:
                        agents_allocated_to_building = pd.DataFrame()
                        n_agents_allocated += len(agents_allocated_to_building)
                        households_not_allocated += n_agents_in_cell
                    else:
                        raise ValueError("Weird")
                    # assert n_agents_allocated < len(GLOPOP_households_region)
            # iterate over unique housholds and extract the variables we want
            household_characteristics = {}
            household_characteristics["size"] = np.full(
                n_households, -1, dtype=np.int32
            )

            household_characteristics["location"] = np.full(
                (n_households, 2), -1, dtype=np.float32
            )

            for column in (
                "household_type",
                "age_household_head",
                "education_level",
                "wealth_index",
                "rural",
                "osm_id",
                "osm_way_id",
                # "building_id"
            ):
                household_characteristics[column] = np.array(allocated_agents[column])

            household_characteristics["size"] = np.array(allocated_agents["HHSIZE"])

            # now find location of household
            # get x and y from df
            x_y = np.stack(
                [
                    allocated_agents["coord_X"].astype(np.float32),
                    allocated_agents["coord_Y"].astype(np.float32),
                ],
                axis=1,
            )
            # round to precision of ~0.11 m for lat/lon to reduce compressed file size
            household_characteristics["location"] = np.round(x_y, 6)

            household_characteristics["region_id"] = sample_from_map(
                self.region_subgrid["region_ids"].values,
                household_characteristics["location"],
                self.region_subgrid["region_ids"].rio.transform(recalc=True).to_gdal(),
            )

            households_with_region = household_characteristics["region_id"] != -1

            for column, data in household_characteristics.items():
                # only keep households with region
                household_characteristics[column] = data[households_with_region]

            # ensure that all households have a region assigned
            assert not (household_characteristics["region_id"] == -1).any()

            region_results[GDL_code] = household_characteristics

        # concatenate all data
        for household_attribute in household_characteristics:
            data_concatenated = np.concatenate(
                [
                    region_results[GDL_code][household_attribute]
                    for GDL_code in region_results
                ]
            )

            # and store to array
            self.set_array(
                data_concatenated,
                name=f"agents/households/{household_attribute}",
            )

    @build_method(depends_on=["setup_create_farms"])
    def setup_farmer_household_characteristics(self, maximum_age=85):
        n_farmers = self.array["agents/farmers/id"].size
        farms = self.subgrid["agents/farmers/farms"]

        # get farmer locations
        vertical_index = (
            np.arange(farms.shape[0])
            .repeat(farms.shape[1])
            .reshape(farms.shape)[farms != -1]
        )
        horizontal_index = np.tile(np.arange(farms.shape[1]), farms.shape[0]).reshape(
            farms.shape
        )[farms != -1]
        farms_flattened = farms.values[farms.values != -1]

        pixels = np.zeros((n_farmers, 2), dtype=np.int32)
        pixels[:, 0] = np.round(
            np.bincount(farms_flattened, horizontal_index)
            / np.bincount(farms_flattened)
        ).astype(int)
        pixels[:, 1] = np.round(
            np.bincount(farms_flattened, vertical_index) / np.bincount(farms_flattened)
        ).astype(int)

        locations = pixels_to_coords(
            pixels + 0.5, farms.rio.transform(recalc=True).to_gdal()
        )
        locations = gpd.GeoDataFrame(
            geometry=gpd.points_from_xy(locations[:, 0], locations[:, 1]),
            crs="EPSG:4326",
        )  # convert locations to geodataframe

        # GLOPOP-S uses the GDL regions. So we need to get the GDL region for each farmer using their location
        GDL_regions = self.data_catalog.get_geodataframe(
            "GDL_regions_v4", geom=self.region, variables=["GDLcode"]
        )
        if (GDL_regions["GDLcode"] == "NA").any():
            self.logger.warning("GDL region has a 'NA', these rows will be deleted.")
            GDL_regions = GDL_regions[GDL_regions["GDLcode"] != "NA"]

        GDL_region_per_farmer = gpd.sjoin_nearest(locations, GDL_regions, how="left")

        # ensure that each farmer has a region
        assert GDL_region_per_farmer["GDLcode"].notna().all()

        # Get list of unique GDL codes from farmer dataframe
        attributes_to_include = ["HHSIZE_CAT", "AGE", "EDUC", "WEALTH"]

        for column in attributes_to_include:
            GDL_region_per_farmer[column] = np.full(
                len(GDL_region_per_farmer), -1, dtype=np.int32
            )

        for GDL_idx, (GDL_region, farmers_GDL_region) in enumerate(
            GDL_region_per_farmer.groupby("GDLcode")
        ):
            self.logger.info(
                f"Setting up farmer household characteristics for {GDL_region} ({GDL_idx + 1}/{len(GDL_regions)})"
            )
            GLOPOP_S_region, _ = load_GLOPOP_S(self.data_catalog, GDL_region)

            # select farmers only
            GLOPOP_S_region = GLOPOP_S_region[GLOPOP_S_region["RURAL"] == 1].drop(
                "RURAL", axis=1
            )

            # shuffle GLOPOP-S data to avoid biases in that regard
            GLOPOP_S_household_IDs = GLOPOP_S_region["HID"].unique()
            np.random.shuffle(GLOPOP_S_household_IDs)  # shuffle array in-place
            GLOPOP_S_region = (
                GLOPOP_S_region.set_index("HID")
                .loc[GLOPOP_S_household_IDs]
                .reset_index()
            )

            # Select a sample of farmers from the database. Because the households were
            # shuflled there is no need to pick random households, we can just take the first n_farmers.
            # If there are not enough farmers in the region, we need to upsample the data. In this case
            # we will just take the same farmers multiple times starting from the top.
            GLOPOP_S_household_IDs = GLOPOP_S_region["HID"].values

            # first we mask out all consecutive duplicates
            mask = np.concatenate(
                ([True], GLOPOP_S_household_IDs[1:] != GLOPOP_S_household_IDs[:-1])
            )
            GLOPOP_S_household_IDs = GLOPOP_S_household_IDs[mask]

            GLOPOP_S_region_sampled = []
            if GLOPOP_S_household_IDs.size < len(farmers_GDL_region):
                n_repetitions = len(farmers_GDL_region) // GLOPOP_S_household_IDs.size
                max_household_ID = GLOPOP_S_household_IDs.max()
                for i in range(n_repetitions):
                    GLOPOP_S_region_copy = GLOPOP_S_region.copy()
                    # increase the household ID to avoid duplicate household IDs. Using (i + 1) so that the original household IDs are not changed
                    # so that they can be used in the final "topping up" below.
                    GLOPOP_S_region_copy["HID"] = GLOPOP_S_region_copy["HID"] + (
                        (i + 1) * max_household_ID
                    )
                    GLOPOP_S_region_sampled.append(GLOPOP_S_region_copy)
                requested_farmers = (
                    len(farmers_GDL_region) % GLOPOP_S_household_IDs.size
                )
            else:
                requested_farmers = len(farmers_GDL_region)

            GLOPOP_S_household_IDs = GLOPOP_S_household_IDs[:requested_farmers]
            GLOPOP_S_region_sampled.append(
                GLOPOP_S_region[GLOPOP_S_region["HID"].isin(GLOPOP_S_household_IDs)]
            )

            GLOPOP_S_region_sampled = pd.concat(
                GLOPOP_S_region_sampled, ignore_index=True
            )
            assert GLOPOP_S_region_sampled["HID"].unique().size == len(
                farmers_GDL_region
            )

            households_region = GLOPOP_S_region_sampled.groupby("HID")
            # select only household heads
            household_heads = households_region.apply(
                lambda x: x[x["RELATE_HEAD"] == 1]
            )
            assert len(household_heads) == len(farmers_GDL_region)

            # # age
            # household_heads["AGE_continuous"] = np.full(
            #     len(household_heads), -1, dtype=np.int32
            # )
            age_class_to_age = {
                1: (0, 16),
                2: (16, 26),
                3: (26, 36),
                4: (36, 46),
                5: (46, 56),
                6: (56, 66),
                7: (66, maximum_age + 1),
            }  # exclusive
            for age_class, age_range in age_class_to_age.items():
                household_heads_age_class = household_heads[
                    household_heads["AGE"] == age_class
                ]
                household_heads.loc[household_heads_age_class.index, "AGE"] = (
                    np.random.randint(
                        age_range[0],
                        age_range[1],
                        size=len(household_heads_age_class),
                        dtype=GDL_region_per_farmer["AGE"].dtype,
                    )
                )
            GDL_region_per_farmer.loc[farmers_GDL_region.index, "AGE"] = (
                household_heads["AGE"].values
            )

            # education level
            GDL_region_per_farmer.loc[farmers_GDL_region.index, "EDUC"] = (
                household_heads["EDUC"].values
            )

            # household size
            household_sizes_region = households_region.size().values.astype(np.int32)
            GDL_region_per_farmer.loc[farmers_GDL_region.index, "HHSIZE_CAT"] = (
                household_sizes_region
            )

        # assert none of the household sizes are placeholder value -1
        assert (GDL_region_per_farmer["HHSIZE_CAT"] != -1).all()
        assert (GDL_region_per_farmer["AGE"] != -1).all()
        assert (GDL_region_per_farmer["EDUC"] != -1).all()

        self.set_array(
            GDL_region_per_farmer["HHSIZE_CAT"].values,
            name="agents/farmers/household_size",
        )
        self.set_array(
            GDL_region_per_farmer["AGE"].values,
            name="agents/farmers/age_household_head",
        )
        self.set_array(
            GDL_region_per_farmer["EDUC"].values,
            name="agents/farmers/education_level",
        )

    def create_preferences(self) -> pd.DataFrame:
        # Risk aversion
        preferences_country_level: pd.DataFrame = self.data_catalog.get_dataframe(
            "preferences_country",
            variables=["country", "isocode", "patience", "risktaking"],
        ).dropna()

        preferences_individual_level: pd.DataFrame = self.data_catalog.get_dataframe(
            "preferences_individual",
            variables=["country", "isocode", "patience", "risktaking"],
        ).dropna()

        def scale_to_range(x: pd.Series, new_min: float, new_max: float):
            x_min = x.min()
            x_max = x.max()
            # Avoid division by zero
            if x_max == x_min:
                return pd.Series(new_min, index=x.index)
            scaled_x = (x - x_min) / (x_max - x_min) * (new_max - new_min) + new_min
            return scaled_x

        # Create 'risktaking_losses'
        preferences_individual_level["risktaking_losses"] = scale_to_range(
            preferences_individual_level["risktaking"] * -1,
            new_min=-0.88,
            new_max=-0.02,
        )

        # Create 'risktaking_gains'
        preferences_individual_level["risktaking_gains"] = scale_to_range(
            preferences_individual_level["risktaking"] * -1,
            new_min=0.04,
            new_max=0.94,
        )

        # Create 'discount'
        preferences_individual_level["discount"] = scale_to_range(
            preferences_individual_level["patience"] * -1,
            new_min=0.15,
            new_max=0.73,
        )

        # Create 'risktaking_losses'
        preferences_country_level["risktaking_losses"] = scale_to_range(
            preferences_country_level["risktaking"] * -1,
            new_min=-0.88,
            new_max=-0.02,
        )

        # Create 'risktaking_gains'
        preferences_country_level["risktaking_gains"] = scale_to_range(
            preferences_country_level["risktaking"] * -1,
            new_min=0.04,
            new_max=0.94,
        )

        # Create 'discount'
        preferences_country_level["discount"] = scale_to_range(
            preferences_country_level["patience"] * -1,
            new_min=0.15,
            new_max=0.73,
        )

        # List of variables for which to calculate the standard deviation
        variables: list[str] = ["discount", "risktaking_gains", "risktaking_losses"]

        # Convert the variables to numeric, coercing errors to NaN to handle non-numeric entries
        for var in variables:
            preferences_individual_level[var] = pd.to_numeric(
                preferences_individual_level[var], errors="coerce"
            )

        # Group by 'isocode' and calculate the standard deviation for each variable
        std_devs = preferences_individual_level.groupby("isocode")[variables].std()

        # Add a suffix '_std' to the column names to indicate standard deviation
        std_devs = std_devs.add_suffix("_std").reset_index()

        # Merge the standard deviation data into 'preferences_country_level' on 'isocode'
        preferences_country_level = preferences_country_level.merge(
            std_devs, on="isocode", how="left"
        )

        preferences_country_level = preferences_country_level.drop(
            ["patience", "risktaking"], axis=1
        )

        return preferences_country_level

    @build_method(
        depends_on=["setup_create_farms", "setup_farmer_household_characteristics"]
    )
    def setup_farmer_characteristics(
        self,
        interest_rate=0.05,
    ):
        n_farmers = self.array["agents/farmers/id"].size

        preferences_global = self.create_preferences()
        preferences_global.rename(
            columns={
                "country": "Country",
                "isocode": "ISO3",
                "risktaking_losses": "Losses",
                "risktaking_gains": "Gains",
                "discount": "Discount",
                "discount_std": "Discount_std",
                "risktaking_losses_std": "Losses_std",
                "risktaking_gains_std": "Gains_std",
            },
            inplace=True,
        )

        GLOBIOM_regions = self.data_catalog.get_dataframe("GLOBIOM_regions_37")
        GLOBIOM_regions["ISO3"] = GLOBIOM_regions["Country"].map(GLOBIOM_NAME_TO_ISO3)
        # For my personal branch
        GLOBIOM_regions.loc[GLOBIOM_regions["Country"] == "Switzerland", "Region37"] = (
            "EU_MidWest"
        )
        assert not np.any(GLOBIOM_regions["ISO3"].isna()), "Missing ISO3 codes"

        ISO3_codes_region = self.geoms["regions"]["ISO3"].unique()
        GLOBIOM_regions_region = GLOBIOM_regions[
            GLOBIOM_regions["ISO3"].isin(ISO3_codes_region)
        ]["Region37"].unique()
        ISO3_codes_GLOBIOM_region = GLOBIOM_regions[
            GLOBIOM_regions["Region37"].isin(GLOBIOM_regions_region)
        ]["ISO3"]

        donor_data = {}
        for ISO3 in ISO3_codes_GLOBIOM_region:
            region_risk_aversion_data = preferences_global[
                preferences_global["ISO3"] == ISO3
            ]
            if region_risk_aversion_data.empty:
                countries_with_preferences_data = (
                    preferences_global["ISO3"].unique().tolist()
                )
                donor_countries = setup_donor_countries(
                    self,
                    countries_with_preferences_data,
                    ISO3_codes_GLOBIOM_region.to_list(),
                )

                donor_country = donor_countries.get(ISO3, None)
                assert donor_country is not None, f"No donor country found for {ISO3}"

                region_risk_aversion_data = preferences_global[
                    preferences_global["ISO3"] == donor_country
                ]

                self.logger.info(
                    f"Missing risk aversion data for {ISO3}, filling with {donor_country} instead."
                )
                # ensure that the country and ISO3 represent the original country, not the donor country
                region_risk_aversion_data["Country"] = [
                    key for key, val in COUNTRY_NAME_TO_ISO3.items() if val == ISO3
                ]
                region_risk_aversion_data["ISO3"] = ISO3

            region_risk_aversion_data = region_risk_aversion_data[
                [
                    "Country",
                    "ISO3",
                    "Gains",
                    "Losses",
                    "Gains_std",
                    "Losses_std",
                    "Discount",
                    "Discount_std",
                ]
            ]
            region_risk_aversion_data.reset_index(drop=True, inplace=True)
            # Store pivoted data in dictionary with region_id as key
            donor_data[ISO3] = region_risk_aversion_data

        # Concatenate all regional data into a single DataFrame with MultiIndex
        donor_data = pd.concat(donor_data, names=["ISO3"])

        # Drop crops with no data at all for these regions
        donor_data = donor_data.dropna(axis=1, how="all")

        unique_regions = self.geoms["regions"]

        data = self.donate_and_receive_crop_prices(
            donor_data, unique_regions, GLOBIOM_regions
        )

        # Map to corresponding region
        data_reset = data.reset_index(level="region_id")
        data = data_reset.set_index("region_id")
        region_ids = self.array["agents/farmers/region_id"]

        # Set gains and losses
        gains_array = pd.Series(region_ids).map(data["Gains"]).to_numpy()
        gains_std = pd.Series(region_ids).map(data["Gains_std"]).to_numpy()
        losses_array = pd.Series(region_ids).map(data["Losses"]).to_numpy()
        losses_std = pd.Series(region_ids).map(data["Losses_std"]).to_numpy()
        discount_array = pd.Series(region_ids).map(data["Discount"]).to_numpy()
        discount_std = pd.Series(region_ids).map(data["Discount_std"]).to_numpy()

        education_levels = self.array["agents/farmers/education_level"]
        age = self.array["agents/farmers/age_household_head"]

        def normalize(array):
            return (array - np.min(array)) / (np.max(array) - np.min(array))

        combined_deviation_risk_aversion = ((2 / 6) * normalize(education_levels)) + (
            (4 / 6) * normalize(age)
        )

        # Generate random noise, positively correlated with education levels and age
        # (Higher age / education level means more risk averse)
        z = np.random.normal(
            loc=0, scale=1, size=combined_deviation_risk_aversion.shape
        )

        # Initial gains_variation proportional to risk aversion
        gains_variation = combined_deviation_risk_aversion * z

        current_std = np.std(gains_variation)
        gains_variation = gains_variation * (gains_std / current_std)

        # Similarly for losses_variation
        losses_variation = combined_deviation_risk_aversion * z
        current_std_losses = np.std(losses_variation)
        losses_variation = losses_variation * (losses_std / current_std_losses)

        # Add the generated noise to the original gains and losses arrays
        gains_array_with_variation = np.clip(gains_array + gains_variation, -0.99, 0.99)
        losses_array_with_variation = np.clip(
            losses_array + losses_variation, -0.99, 0.99
        )

        # Calculate intention factor based on age and education
        # Intention factor scales negatively with age and positively with education level
        intention_factor = normalize(education_levels) - normalize(age)

        # Adjust the intention factor to center it around a mean of 0.3
        # The total intention of age, education and neighbor effects can scale to 1
        intention_factor = intention_factor * 0.333 + 0.333

        neutral_risk_aversion = np.mean(
            [gains_array_with_variation, losses_array_with_variation], axis=0
        )

        self.set_array(neutral_risk_aversion, name="agents/farmers/risk_aversion")
        self.set_array(
            gains_array_with_variation, name="agents/farmers/risk_aversion_gains"
        )
        self.set_array(
            losses_array_with_variation, name="agents/farmers/risk_aversion_losses"
        )
        self.set_array(intention_factor, name="agents/farmers/intention_factor")

        # discount rate
        discount_rate_variation_factor = ((2 / 6) * normalize(education_levels)) + (
            (4 / 6) * normalize(age)
        )
        discount_rate_variation = discount_rate_variation_factor * z * -1

        # Adjust the variations to have the desired overall standard deviation
        current_std = np.std(discount_rate_variation)
        discount_rate_variation = discount_rate_variation * (discount_std / current_std)

        # Apply the variations to the original discount rates and clip the values
        discount_rate_with_variation = np.clip(
            discount_array + discount_rate_variation, 0, 2
        )
        self.set_array(
            discount_rate_with_variation,
            name="agents/farmers/discount_rate",
        )

        interest_rate = np.full(n_farmers, interest_rate, dtype=np.float32)
        self.set_array(interest_rate, name="agents/farmers/interest_rate")

    def setup_farmer_irrigation_source(self, irrigating_farmers, year):
        fraction_sw_irrigation = "aeisw"

        fraction_sw_irrigation_data = xr.open_dataarray(
            self.data_catalog.get_source(
                f"global_irrigation_area_{fraction_sw_irrigation}",
            ).path
        )
        fraction_sw_irrigation_data = fraction_sw_irrigation_data.isel(
            band=0,
            **get_window(
                fraction_sw_irrigation_data.x,
                fraction_sw_irrigation_data.y,
                self.bounds,
                buffer=5,
            ),
        ).raster.interpolate_na()

        fraction_gw_irrigation = "aeigw"
        fraction_gw_irrigation_data = xr.open_dataarray(
            self.data_catalog.get_source(
                f"global_irrigation_area_{fraction_gw_irrigation}",
            ).path
        )
        fraction_gw_irrigation_data = fraction_gw_irrigation_data.isel(
            band=0,
            **get_window(
                fraction_gw_irrigation_data.x,
                fraction_gw_irrigation_data.y,
                self.bounds,
                buffer=5,
            ),
        ).raster.interpolate_na()

        farmer_locations = get_farm_locations(
            self.subgrid["agents/farmers/farms"], method="centroid"
        )

        # Determine which farmers are irrigating
        grid_id_da = self.get_linear_indices(fraction_sw_irrigation_data)
        ny, nx = (
            fraction_sw_irrigation_data.sizes["y"],
            fraction_sw_irrigation_data.sizes["x"],
        )

        n_cells = grid_id_da.max().item()
        n_farmers = self.array["agents/farmers/id"].size

        farmer_cells = sample_from_map(
            grid_id_da.values,
            farmer_locations,
            grid_id_da.rio.transform(recalc=True).to_gdal(),
        )
        fraction_sw_irrigation_farmers = sample_from_map(
            fraction_sw_irrigation_data.values,
            farmer_locations,
            fraction_sw_irrigation_data.rio.transform(recalc=True).to_gdal(),
        )
        fraction_gw_irrigation_farmers = sample_from_map(
            fraction_gw_irrigation_data.values,
            farmer_locations,
            fraction_gw_irrigation_data.rio.transform(recalc=True).to_gdal(),
        )

        adaptations = np.full(
            (
                n_farmers,
                max(
                    [
                        SURFACE_IRRIGATION_EQUIPMENT,
                        WELL_ADAPTATION,
                        IRRIGATION_EFFICIENCY_ADAPTATION,
                        FIELD_EXPANSION_ADAPTATION,
                        PERSONAL_INSURANCE_ADAPTATION,
                        INDEX_INSURANCE_ADAPTATION,
                    ]
                )
                + 1,
            ),
            -1,
            dtype=np.int32,
        )

        for i in range(n_cells):
            farmers_cell_mask = farmer_cells == i  # Boolean mask for farmers in cell i
            farmers_cell_indices = np.where(farmers_cell_mask)[0]  # Absolute indices

            irrigating_farmers_mask = irrigating_farmers[farmers_cell_mask]
            num_irrigating_farmers = np.sum(irrigating_farmers_mask)

            if num_irrigating_farmers > 0:
                fraction_sw = fraction_sw_irrigation_farmers[farmers_cell_mask][0]
                fraction_gw = fraction_gw_irrigation_farmers[farmers_cell_mask][0]

                # Normalize fractions
                total_fraction = fraction_sw + fraction_gw

                # Handle edge cases if there are irrigating farmers but no data on sw/gw
                if total_fraction == 0:
                    # Find neighboring cells with valid data
                    neighbor_ids = self.get_neighbor_cell_ids_for_linear_indices(
                        i, nx, ny
                    )
                    found_valid_neighbor = False

                    for neighbor_id in neighbor_ids:
                        if neighbor_id not in np.unique(farmer_cells):
                            continue

                        neighbor_mask = farmer_cells == neighbor_id
                        fraction_sw_neighbor = fraction_sw_irrigation_farmers[
                            neighbor_mask
                        ][0]
                        fraction_gw_neighbor = fraction_gw_irrigation_farmers[
                            neighbor_mask
                        ][0]
                        neighbor_total_fraction = (
                            fraction_sw_neighbor + fraction_gw_neighbor
                        )

                        if neighbor_total_fraction > 0:
                            # Found valid neighbor
                            fraction_sw = fraction_sw_neighbor
                            fraction_gw = fraction_gw_neighbor
                            total_fraction = neighbor_total_fraction

                            found_valid_neighbor = True
                            break
                    if not found_valid_neighbor:
                        # No valid neighboring cells found, handle accordingly
                        print(f"No valid data found for cell {i} and its neighbors.")
                        continue  # Skip this cell

                # Normalize fractions
                probabilities = np.array([fraction_sw, fraction_gw], dtype=np.float64)
                probabilities_sum = probabilities.sum()
                probabilities /= probabilities_sum

                # Indices of irrigating farmers in the region (absolute indices)
                farmer_indices_in_region = farmers_cell_indices[irrigating_farmers_mask]

                # Assign irrigation sources using np.random.choice
                irrigation_equipment_per_farmer = np.random.choice(
                    [SURFACE_IRRIGATION_EQUIPMENT, WELL_ADAPTATION],
                    size=len(farmer_indices_in_region),
                    p=probabilities,
                )

                adaptations[
                    farmer_indices_in_region, irrigation_equipment_per_farmer
                ] = 1

        self.set_array(adaptations, name="agents/farmers/adaptations")

    @build_method(depends_on=[])
    def setup_assets(self, feature_types, source="geofabrik", overwrite=False):
        """Get assets from OpenStreetMap (OSM) data.

        Parameters
        ----------
        feature_types : str or list of str
            The types of features to download from OSM. Available feature types are 'buildings', 'rails' and 'roads'.
        source : str, optional
            The source of the OSM data. Options are 'geofabrik' or 'movisda'. Default is 'geofabrik'.
        overwrite : bool, optional
            Whether to overwrite existing files. Default is False.
        """
        if isinstance(feature_types, str):
            feature_types = [feature_types]

        OSM_data_dir = self.preprocessing_dir / "osm"
        OSM_data_dir.mkdir(exist_ok=True, parents=True)

        if source == "geofabrik":
            index_file = OSM_data_dir / "geofabrik_region_index.geojson"
            fetch_and_save(
                "https://download.geofabrik.de/index-v1.json",
                index_file,
                overwrite=overwrite,
            )

            index = gpd.read_file(index_file)
            # remove Dach region as all individual regions within dach countries are also in the index
            index = index[index["id"] != "dach"]

            # find all regions that intersect with the bbox
            intersecting_regions = index[index.intersects(self.region.geometry[0])]

            def filter_regions(ID, parents):
                return ID not in parents

            intersecting_regions = intersecting_regions[
                intersecting_regions["id"].apply(
                    lambda x: filter_regions(x, intersecting_regions["parent"].tolist())
                )
            ]

            urls = (
                intersecting_regions["urls"]
                .apply(lambda x: json.loads(x)["pbf"])
                .tolist()
            )

        elif source == "movisda":
            minx, miny, maxx, maxy = self.bounds

            urls = []
            for x in range(int(minx), int(maxx) + 1):
                # Movisda seems to switch the W and E for the x coordinate
                EW_code = f"E{-x:03d}" if x < 0 else f"W{x:03d}"
                for y in range(int(miny), int(maxy) + 1):
                    NS_code = f"N{y:02d}" if y >= 0 else f"S{-y:02d}"
                    url = f"https://osm.download.movisda.io/grid/{NS_code}{EW_code}-latest.osm.pbf"

                    # some tiles do not exists because they are in the ocean. Therefore we check if they exist
                    # before adding the url
                    response = requests.head(url, allow_redirects=True)
                    if response.status_code != 404:
                        urls.append(url)

        else:
            raise ValueError(f"Unknown source {source}")

        # download all regions
        all_features = {}
        for url in tqdm(urls):
            filepath = OSM_data_dir / url.split("/")[-1]
            fetch_and_save(url, filepath, overwrite=overwrite)
            for feature_type in feature_types:
                if feature_type not in all_features:
                    all_features[feature_type] = []

                if feature_type == "buildings":
                    features = gpd.read_file(
                        filepath,
                        mask=self.region,
                        layer="multipolygons",
                        use_arrow=True,
                    )
                    features = features[features["building"].notna()]
                elif feature_type == "rails":
                    features = gpd.read_file(
                        filepath,
                        mask=self.region,
                        layer="lines",
                        use_arrow=True,
                    )
                    features = features[
                        features["railway"].isin(
                            ["rail", "tram", "subway", "light_rail", "narrow_gauge"]
                        )
                    ]
                elif feature_type == "roads":
                    features = gpd.read_file(
                        filepath,
                        mask=self.region,
                        layer="lines",
                        use_arrow=True,
                    )
                    features = features[
                        features["highway"].isin(
                            [
                                "motorway",
                                "trunk",
                                "primary",
                                "secondary",
                                "tertiary",
                                "unclassified",
                                "residential",
                                "motorway_link",
                                "trunk_link",
                                "primary_link",
                                "secondary_link",
                                "tertiary_link",
                            ]
                        )
                    ]
                else:
                    raise ValueError(f"Unknown feature type {feature_type}")

                all_features[feature_type].append(features)

        for feature_type in feature_types:
            features = pd.concat(all_features[feature_type], ignore_index=True)
            self.set_geoms(features, name=f"assets/{feature_type}")<|MERGE_RESOLUTION|>--- conflicted
+++ resolved
@@ -1339,10 +1339,7 @@
         farmers = pd.concat(all_agents, ignore_index=True)
         self.setup_farmers(farmers)
 
-<<<<<<< HEAD
     @build_method(depends_on=["setup_regions_and_land_use"])
-=======
-    @build_method
     def setup_buildings_obat(self):
         GDL_regions = self.data_catalog.get_geodataframe(
             "GDL_regions_v4",
@@ -1448,7 +1445,6 @@
             buildings_gdl.to_csv(f"preprocessing/buildings/buildings_{gdl_name}.csv")
 
     @build_method
->>>>>>> fc751397
     def setup_household_characteristics(self, maximum_age=85, skip_countries_ISO3=[]):
         # load GDL region within model domain
         GDL_regions = self.data_catalog.get_geodataframe(
