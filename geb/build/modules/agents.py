--- conflicted
+++ resolved
@@ -1180,9 +1180,7 @@
         farmers = pd.concat(all_agents, ignore_index=True)
         self.setup_farmers(farmers)
 
-<<<<<<< HEAD
     @build_method
-=======
     def setup_buildings_obat(self):
         GDL_regions = self.data_catalog.get_geodataframe(
             "GDL_regions_v4",
@@ -1311,7 +1309,6 @@
                 f"preprocessing/buildings/test_buildings_{gdl_name}.csv"
             )
 
->>>>>>> 60586e45
     def setup_household_characteristics(self, maximum_age=85, skip_countries_ISO3=[]):
         # load GDL region within model domain
         GDL_regions = self.data_catalog.get_geodataframe(
