--- conflicted
+++ resolved
@@ -280,45 +280,6 @@
 
     def download_isimip(
         self,
-<<<<<<< HEAD
-        product,
-        variable,
-        forcing,
-        start_date=None,
-        end_date=None,
-        simulation_round="ISIMIP3a",
-        climate_scenario="obsclim",
-        resolution=None,
-        buffer=0,
-    ):
-        """Downloads ISIMIP climate data for GEB.
-
-        Parameters
-        ----------
-        product : str
-            The name of the ISIMIP product to download.
-        variable : str
-            The name of the climate variable to download.
-        forcing : str
-            The name of the climate forcing to download.
-        start_date : date, optional
-            The start date of the data. Default is None.
-        end_date : date, optional
-            The end date of the data. Default is None.
-        resolution : str, optional
-            The resolution of the data to download. Default is None.
-        buffer : int, optional
-            The buffer size in degrees to add to the bounding box of the data to download. Default is 0.
-
-        Returns:
-        -------
-        xr.Dataset
-            The downloaded climate data as an xarray dataset.
-
-        Notes:
-        -----
-        This method downloads ISIMIP climate data for GEB. It first retrieves the dataset
-=======
         product: str,
         variable: str,
         forcing: str | None = None,
@@ -332,7 +293,6 @@
         """This method downloads ISIMIP climate data for GEB.
 
         It first retrieves the dataset
->>>>>>> 546d41e9
         metadata from the ISIMIP repository using the specified `product`, `variable`, `forcing`, and `resolution`
         parameters. It then downloads the data files that match the specified `start_date` and `end_date` parameters, and
         extracts them to the specified `download_path` directory.
@@ -1330,31 +1290,6 @@
     ):
         """Sets up the forcing data for GEB.
 
-<<<<<<< HEAD
-        Parameters
-        ----------
-        data_source : str, optional
-            The data source to use for the forcing data. Default is 'isimip'.
-
-        Notes:
-        -----
-        This method sets up the forcing data for GEB. It first downloads the high-resolution variables
-        (precipitation, surface solar radiation, air temperature, maximum air temperature, and minimum air temperature) from
-        the ISIMIP dataset for the specified time period. The data is downloaded using the `setup_30arcsec_variables_isimip`
-        method.
-
-        The method then sets up the relative humidity, longwave radiation, pressure, and wind data for the model. The
-        relative humidity data is downloaded from the ISIMIP dataset using the `setup_hurs_isimip_30arcsec` method. The longwave radiation
-        data is calculated using the air temperature and relative humidity data and the `calculate_longwave` function. The
-        pressure data is downloaded from the ISIMIP dataset using the `setup_pressure_isimip_30arcsec` method. The wind data is downloaded
-        from the ISIMIP dataset using the `setup_wind_isimip_30arcsec` method. All these data are first downscaled to the model grid.
-
-        The resulting forcing data is set as forcing data in the model with names of the form 'forcing/{variable_name}'.
-        """
-        if data_source == "isimip":
-            self.setup_forcing_ISIMIP(resolution_arcsec, forcing, ssp)
-        elif data_source == "era5":
-=======
         Args:
             resolution_arcsec : The resolution of the data in arcseconds. Supported values are 30 and 1800.
             data_source : The data source to use for the forcing data. Can be ERA5 or ISIMIP. Default is 'era5'.
@@ -1378,22 +1313,12 @@
         if data_source == "ISIMIP":
             self.setup_forcing_ISIMIP(resolution_arcsec, forcing_name)
         elif data_source == "ERA5":
->>>>>>> 546d41e9
             self.setup_forcing_era5()
         elif data_source == "CMIP":
             raise NotImplementedError("CMIP forcing data is not yet supported")
         else:
             raise ValueError(f"Unknown data source: {data_source}")
 
-<<<<<<< HEAD
-    def setup_1800arcsec_variables_isimip(
-        self,
-        forcing: str,
-        variables: List[str],
-        ssp: str,
-    ):
-        """Sets up the high-resolution climate variables for GEB.
-=======
     def construct_ISIMIP_variable(
         self, variable_name: str, forcing: str | None, ssp: str
     ) -> xr.DataArray:
@@ -1413,7 +1338,6 @@
                 buffer=1,
             )
             da_list.append(da)
->>>>>>> 546d41e9
 
         if (
             (
@@ -1453,17 +1377,9 @@
             )
             da_list.append(da)
 
-<<<<<<< HEAD
-        Notes:
-        -----
-        This method sets up the high-resolution climate variables for GEB. It downloads the specified
-        climate variables from the ISIMIP dataset for the specified time period. The data is downloaded using the
-        `download_isimip` method.
-=======
         da: xr.DataArray = xr.concat(
             da_list, dim="time", combine_attrs="drop_conflicts", compat="equals"
         )  # all values and dimensions must be the same
->>>>>>> 546d41e9
 
         step_size: np.int64 = (da.time[1] - da.time[0]).astype(np.int64)
 
@@ -1587,21 +1503,9 @@
             data from the ISIMIP dataset for the specified time period using the `download_isimip` method. The data is downloaded
             at a 30 arcsec resolution.
 
-<<<<<<< HEAD
-        Notes:
-        -----
-        This method sets up the relative humidity data for GEB. It first downloads the relative humidity
-        data from the ISIMIP dataset for the specified time period using the `download_isimip` method. The data is downloaded
-        at a 30 arcsec resolution.
-
-        The method then downloads the monthly CHELSA-BIOCLIM+ relative humidity data at 30 arcsec resolution from the data
-        catalog. The data is downloaded for each month in the specified time period and is clipped to the bounding box of
-        the downloaded relative humidity data using the `clip_bbox` method of the `raster` object.
-=======
             The method then downloads the monthly CHELSA-BIOCLIM+ relative humidity data at 30 arcsec resolution from the data
             catalog. The data is downloaded for each month in the specified time period and is clipped to the bounding box of
             the downloaded relative humidity data using the `clip_bbox` method of the `raster` object.
->>>>>>> 546d41e9
 
             The original ISIMIP data is then downscaled using the monthly CHELSA-BIOCLIM+ data. The downscaling method is adapted
             from https://github.com/johanna-malle/w5e5_downscale, which was licenced under GNU General Public License v3.0.
@@ -1713,23 +1617,10 @@
     def setup_longwave_isimip_30arcsec(self):
         """Sets up the longwave radiation data for GEB.
 
-<<<<<<< HEAD
-        Parameters
-        ----------
-        folder: str
-            The folder to save the forcing data in.
-
-        Notes:
-        -----
-        This method sets up the longwave radiation data for GEB. It first downloads the relative humidity,
-        air temperature, and downward longwave radiation data from the ISIMIP dataset for the specified time period using the
-        `download_isimip` method. The data is downloaded at a 30 arcsec resolution.
-=======
         Notes:
             This method sets up the longwave radiation data for GEB. It first downloads the relative humidity,
             air temperature, and downward longwave radiation data from the ISIMIP dataset for the specified time period using the
             `download_isimip` method. The data is downloaded at a 30 arcsec resolution.
->>>>>>> 546d41e9
 
             The method then regrids the downloaded data to the target grid using the `xe.Regridder` method. It calculates the
             saturation vapor pressure, water vapor pressure, clear-sky emissivity, all-sky emissivity, and cloud-based component
@@ -1884,22 +1775,9 @@
         self.set_ps(pressure_30_min_regridded_corr)
 
     def setup_wind_isimip_30arcsec(self):
-<<<<<<< HEAD
-        """Sets up the wind data for GEB.
-
-        Parameters
-        ----------
-        folder: str
-            The folder to save the forcing data in.
-
-        Notes:
-        -----
-        This method sets up the wind data for GEB. It first downloads the global wind atlas data and
-=======
         """This method sets up the wind data for GEB.
 
         It first downloads the global wind atlas data and
->>>>>>> 546d41e9
         regrids it to the target grid using the `xe.Regridder` method. It then downloads the 30-minute average wind data
         from the ISIMIP dataset for the specified time period and regrids it to the target grid using the `xe.Regridder`
         method.
@@ -1979,16 +1857,10 @@
         calibration_period_start: date = date(1981, 1, 1),
         calibration_period_end: date = date(2010, 1, 1),
         window_months: int = 12,
-<<<<<<< HEAD
-    ):
-        """Sets up the Standardized Precipitation Evapotranspiration Index (SPEI). Note that
-        due to the sliding window, the SPEI data will be shorter than the original data. When
-=======
     ) -> None:
         """Sets up the Standardized Precipitation Evapotranspiration Index (SPEI).
 
         Note that due to the sliding window, the SPEI data will be shorter than the original data. When
->>>>>>> 546d41e9
         a sliding window of 12 months is used, the SPEI data will be shorter by 11 months.
 
         Also sets up the Generalized Extreme Value (GEV) parameters for the SPEI data, being
@@ -2170,7 +2042,6 @@
         elevation_forcing_fp: Path = (
             self.preprocessing_dir / "climate" / forcing_name / "DEM_forcing.zarr"
         )
-<<<<<<< HEAD
         elevation_grid_fp = self.preprocessing_dir / "climate" / "DEM.zarr"
 
         if elevation_forcing_fp.exists() and elevation_grid_fp.exists():
@@ -2205,47 +2076,11 @@
             print("done resample")
 
             elevation_forcing = to_zarr(
-=======
-        elevation_grid_fp: Path = self.preprocessing_dir / "climate" / "DEM.zarr"
-        if elevation_forcing_fp.exists() and elevation_grid_fp.exists():
-            elevation_forcing: xr.DataArray = open_zarr(elevation_forcing_fp)
-            elevation_grid: xr.DataArray = open_zarr(elevation_grid_fp)
-        else:
-            elevation: xr.DataArray = xr.open_dataarray(
-                self.data_catalog.get_source("fabdem").path
-            )
-            elevation: xr.DataArray = (
-                elevation.isel(
-                    band=0,
-                    **get_window(
-                        elevation.x, elevation.y, forcing_grid.rio.bounds(), buffer=500
-                    ),
-                )
-                .raster.mask_nodata()
-                .fillna(0)
-                .chunk({"x": 2000, "y": 2000})
-            )
-            elevation_forcing: xr.DataArray = resample_chunked(
-                elevation,
-                forcing_grid.isel(time=0).chunk({"x": 10, "y": 10}),
-                method="bilinear",
-            )
-            elevation_forcing: xr.DataArray = to_zarr(
->>>>>>> 546d41e9
                 elevation_forcing,
                 elevation_forcing_fp,
                 crs=4326,
             )
-<<<<<<< HEAD
             print("start resample chunked")
-=======
-            elevation_grid: xr.DataArray = resample_chunked(
-                elevation, grid.chunk({"x": 50, "y": 50}), method="bilinear"
-            )
-            elevation_grid: xr.DataArray = to_zarr(
-                elevation_grid, elevation_grid_fp, crs=4326
-            )
->>>>>>> 546d41e9
 
             elevation_grid = resample_like(elevation, grid, method="conservative")
             elevation_grid = to_zarr(
