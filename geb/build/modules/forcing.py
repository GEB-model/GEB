import os
import tempfile
import time
import zipfile
from calendar import monthrange
from datetime import date, datetime, timedelta
from pathlib import Path
from typing import Any, List
from urllib.parse import urlparse

import matplotlib.pyplot as plt
import numpy as np
import pandas as pd
import requests
import rioxarray as rxr
import xarray as xr
import xclim.indices as xci
from dateutil.relativedelta import relativedelta
from isimip_client.client import ISIMIPClient
from numcodecs.zarr3 import FixedScaleOffset
from tqdm import tqdm

from geb.workflows.io import get_window

from ...workflows.io import calculate_scaling, open_zarr, to_zarr
from ..workflows.general import (
    interpolate_na_along_time_dim,
    resample_chunked,
    resample_like,
)


def reproject_and_apply_lapse_rate_temperature(
    T, elevation_forcing, elevation_target, lapse_rate=-0.0065
) -> xr.DataArray:
    assert (T.x.values == elevation_forcing.x.values).all()
    assert (T.y.values == elevation_forcing.y.values).all()
    t_at_sea_level = T - elevation_forcing * lapse_rate
    t_at_sea_level_reprojected = resample_like(
        t_at_sea_level, elevation_target, method="conservative"
    )
    T_grid = t_at_sea_level_reprojected + lapse_rate * elevation_target
    T_grid.name = T.name
    T_grid.attrs = T.attrs
    return T_grid


def get_pressure_correction_factor(DEM, g, Mo, lapse_rate):
    return (288.15 / (288.15 + lapse_rate * DEM)) ** (g * Mo / (8.3144621 * lapse_rate))


def reproject_and_apply_lapse_rate_pressure(
    pressure,
    elevation_forcing,
    elevation_target,
    g=9.80665,
    Mo=0.0289644,
    lapse_rate=-0.0065,
) -> xr.DataArray:
    """Pressure correction based on elevation lapse_rate.

    Parameters
    ----------
    dem_model : xarray.DataArray
        DataArray with high res lat/lon axis and elevation data
    g : float, default 9.80665
        gravitational constant [m s-2]

    Mo : float, default 0.0289644
        molecular weight of gas [kg / mol]
    lapse_rate : float, deafult -0.0065
        lapse rate of temperature [C m-1]

    Returns
    -------
    press_fact : xarray.DataArray
        pressure correction factor
    """

    assert (pressure.x.values == elevation_forcing.x.values).all()
    assert (pressure.y.values == elevation_forcing.y.values).all
    pressure_at_sea_level = pressure / get_pressure_correction_factor(
        elevation_forcing, g, Mo, lapse_rate
    )  # divide by pressure factor to get pressure at sea level
    pressure_at_sea_level_reprojected = resample_like(
        pressure_at_sea_level, elevation_target, method="conservative"
    )
    pressure_grid = (
        pressure_at_sea_level_reprojected
        * get_pressure_correction_factor(elevation_target, g, Mo, lapse_rate)
    )  # multiply by pressure factor to get pressure at DEM grid, corrected for elevation
    pressure_grid.name = pressure.name
    pressure_grid.attrs = pressure.attrs

    return pressure_grid


def download_ERA5(folder, variable, start_date, end_date, bounds, logger):
    output_fn = folder / f"{variable}.zarr"
    if output_fn.exists():
        da = open_zarr(output_fn)
    else:
        folder.mkdir(parents=True, exist_ok=True)
        da = xr.open_dataset(
            "https://data.earthdatahub.destine.eu/era5/reanalysis-era5-land-no-antartica-v0.zarr",
            storage_options={"client_kwargs": {"trust_env": True}},
            chunks={},
            engine="zarr",
        )[variable].rename({"valid_time": "time", "latitude": "y", "longitude": "x"})

        da = da.drop_vars(["number", "surface", "depthBelowLandLayer"])

        buffer = 0.5

        # Check if region crosses the meridian (longitude=0)
        # use a slightly larger slice. The resolution is 0.1 degrees, so buffer degrees is a bit more than that (to be sure)
        if bounds[0] < 0 and bounds[2] > 0:
            # Need to handle the split across the meridian
            # Get western hemisphere part (longitude < 0)
            west_da = da.sel(
                time=slice(start_date, end_date),
                y=slice(bounds[3] + buffer, bounds[1] - buffer),
                x=slice(((bounds[0] - buffer) + 360) % 360, 360),
            )
            # Get eastern hemisphere part (longitude > 0)
            east_da = da.sel(
                time=slice(start_date, end_date),
                y=slice(bounds[3] + buffer, bounds[1] - buffer),
                x=slice(0, ((bounds[2] + buffer) + 360) % 360),
            )
            # Combine the two parts
            da = xr.concat([west_da, east_da], dim="x")
        else:
            # Regular case - doesn't cross meridian
            da = da.sel(
                time=slice(start_date, end_date),
                y=slice(bounds[3] + buffer, bounds[1] - buffer),
                x=slice(
                    ((bounds[0] - buffer) + 360) % 360,
                    ((bounds[2] + buffer) + 360) % 360,
                ),
            )

        # Reorder x to be between -180 and 180 degrees
        da = da.assign_coords(x=((da.x + 180) % 360 - 180))

        logger.info(f"Downloading ERA5 {variable} to {output_fn}")
        da.attrs["_FillValue"] = da.attrs["GRIB_missingValue"]
        da = da.raster.mask_nodata()
        da = to_zarr(
            da,
            output_fn,
            time_chunksize=get_chunk_size(da, target=1e7),
            crs=4326,
        )
    return da


def process_ERA5(variable, folder, start_date, end_date, bounds, logger):
    da = download_ERA5(folder, variable, start_date, end_date, bounds, logger)
    # assert that time is monotonically increasing with a constant step size
    assert (
        da.time.diff("time").astype(np.int64)
        == (da.time[1] - da.time[0]).astype(np.int64)
    ).all(), "time is not monotonically increasing with a constant step size"
    if da.attrs["GRIB_stepType"] == "accum":
        da = xr.where(
            da.isel(time=slice(1, None)).time.dt.hour == 1,
            da.isel(time=slice(1, None)),
            da.diff(dim="time", n=1),
        )

    elif da.attrs["GRIB_stepType"] == "instant":
        da = da
    else:
        raise NotImplementedError

    da = da.rio.set_crs(4326)
    da.raster.set_crs(4326)
    da = interpolate_na_along_time_dim(da)

    return da


def plot_timeline(da, data, name, ax):
    ax.plot(data.time, data)
    ax.set_xlabel("Time")
    if "units" in da.attrs:
        ax.set_ylabel(da.attrs["units"])
    ax.set_xlim(data.time[0], data.time[-1])
    ax.set_ylim(data.min(), data.max() * 1.1)
    ax.set_title(name)


def get_chunk_size(da, target: float | int = 1e8) -> int:
    return int(target / (da.dtype.itemsize * da.x.size * da.y.size))


class Forcing:
    def __init__(self):
        pass

    def download_isimip(
        self,
        product: str,
        variable: str,
        forcing: str,
        start_date: date | None = None,
        end_date: date | None = None,
        simulation_round: str = "ISIMIP3a",
        climate_scenario: str = "obsclim",
        resolution: str | None = None,
        buffer: int = 0,
    ) -> xr.Dataset:
        """
        This method downloads ISIMIP climate data for GEB. It first retrieves the dataset
        metadata from the ISIMIP repository using the specified `product`, `variable`, `forcing`, and `resolution`
        parameters. It then downloads the data files that match the specified `start_date` and `end_date` parameters, and
        extracts them to the specified `download_path` directory.

        The resulting climate data is returned as an xarray dataset. The dataset is assigned the coordinate reference system
        EPSG:4326, and the spatial dimensions are set to 'lon' and 'lat'.

        Args:
            product: The name of the ISIMIP product to download.
            variable: The name of the climate variable to download.
            forcing: The name of the climate forcing to download.
            start_date: The start date of the data. Default is None.
            end_date: The end date of the data. Default is None.
            resolution: The resolution of the data to download. Default is None.
            buffer: The buffer size in degrees to add to the bounding box of the data to download. Default is 0.

        Returns:
            The downloaded climate data as an xarray dataset.
        """
        # if start_date is specified, end_date must be specified as well
        assert (start_date is None) == (end_date is None)

        client = ISIMIPClient()
        download_path = self.preprocessing_dir / "climate" / forcing / variable
        download_path.mkdir(parents=True, exist_ok=True)

        # Code to get data from disk rather than server.
        parse_files = []
        for file in os.listdir(download_path):
            if file.endswith(".nc"):
                fp = download_path / file
                parse_files.append(fp)

        # get the dataset metadata from the ISIMIP repository
        response = client.datasets(
            simulation_round=simulation_round,
            product=product,
            climate_forcing=forcing,
            climate_scenario=climate_scenario,
            climate_variable=variable,
            resolution=resolution,
        )
        assert len(response["results"]) == 1
        dataset = response["results"][0]
        files = dataset["files"]

        xmin, ymin, xmax, ymax = self.bounds
        xmin -= buffer
        ymin -= buffer
        xmax += buffer
        ymax += buffer

        if variable == "orog":
            assert len(files) == 1
            filename = files[
                0
            ][
                "name"
            ]  # global should be included due to error in ISIMIP API .replace('_global', '')
            parse_files = [filename]
            if not (download_path / filename).exists():
                download_files = [files[0]["path"]]
            else:
                download_files = []

        else:
            assert start_date is not None and end_date is not None
            download_files = []
            parse_files = []
            for file in files:
                name = file["name"]
                assert name.endswith(".nc")
                splitted_filename = name.split("_")
                date = splitted_filename[-1].split(".")[0]
                if "-" in date:
                    file_start_date, file_end_date = date.split("-")
                    file_start_date = datetime.strptime(
                        file_start_date, "%Y%m%d"
                    ).date()
                    file_end_date = datetime.strptime(file_end_date, "%Y%m%d").date()
                elif len(date) == 6:
                    file_start_date = datetime.strptime(date, "%Y%m").date()
                    file_end_date = (
                        file_start_date
                        + relativedelta(months=1)
                        - relativedelta(days=1)
                    )
                elif len(date) == 4:  # is year
                    assert splitted_filename[-2].isdigit()
                    file_start_date = datetime.strptime(
                        splitted_filename[-2], "%Y"
                    ).date()
                    file_end_date = datetime.strptime(date, "%Y").date()
                else:
                    raise ValueError(f"could not parse date {date} from file {name}")

                if not (
                    file_end_date < file_start_date or file_start_date > file_end_date
                ):
                    parse_files.append(file["name"].replace("_global", ""))
                    if not (
                        download_path / file["name"].replace("_global", "")
                    ).exists():
                        download_files.append(file["path"])

        if download_files:
            self.logger.info(f"Requesting download of {len(download_files)} files")
            while True:
                try:
                    response = client.cutout(download_files, [ymin, ymax, xmin, xmax])
                except requests.exceptions.HTTPError:
                    self.logger.warning(
                        "HTTPError, could not download files, retrying in 60 seconds"
                    )
                else:
                    if response["status"] == "finished":
                        break
                    elif response["status"] == "started":
                        self.logger.info(
                            f"{response['meta']['created_files']}/{response['meta']['total_files']} files prepared on ISIMIP server for {variable}, waiting 60 seconds before retrying"
                        )
                    elif response["status"] == "queued":
                        self.logger.info(
                            f"Data preparation queued for {variable} on ISIMIP server, waiting 60 seconds before retrying"
                        )
                    elif response["status"] == "failed":
                        self.logger.info(
                            "ISIMIP internal server error, waiting 60 seconds before retrying"
                        )
                    else:
                        raise ValueError(
                            f"Could not download files: {response['status']}"
                        )
                time.sleep(60)
            self.logger.info(f"Starting download of files for {variable}")
            # download the file when it is ready
            client.download(
                response["file_url"], path=download_path, validate=False, extract=False
            )
            self.logger.info(f"Download finished for {variable}")
            # remove zip file
            zip_file = download_path / Path(
                urlparse(response["file_url"]).path.split("/")[-1]
            )
            # make sure the file exists
            assert zip_file.exists()
            # Open the zip file
            with zipfile.ZipFile(zip_file, "r") as zip_ref:
                # Get a list of all the files in the zip file
                file_list = [f for f in zip_ref.namelist() if f.endswith(".nc")]
                # Extract each file one by one
                for i, file_name in enumerate(file_list):
                    # Rename the file
                    bounds_str = ""
                    if isinstance(ymin, float):
                        bounds_str += f"_lat{ymin}"
                    else:
                        bounds_str += f"_lat{ymin:.1f}"
                    if isinstance(ymax, float):
                        bounds_str += f"to{ymax}"
                    else:
                        bounds_str += f"to{ymax:.1f}"
                    if isinstance(xmin, float):
                        bounds_str += f"lon{xmin}"
                    else:
                        bounds_str += f"lon{xmin:.1f}"
                    if isinstance(xmax, float):
                        bounds_str += f"to{xmax}"
                    else:
                        bounds_str += f"to{xmax:.1f}"
                    assert bounds_str in file_name
                    new_file_name = file_name.replace(bounds_str, "")
                    zip_ref.getinfo(file_name).filename = new_file_name
                    # Extract the file
                    if os.name == "nt":
                        max_file_path_length = 260
                    else:
                        max_file_path_length = os.pathconf("/", "PC_PATH_MAX")
                    assert (
                        len(str(download_path / new_file_name)) <= max_file_path_length
                    ), (
                        f"File path too long: {download_path / zip_ref.getinfo(file_name).filename}"
                    )
                    zip_ref.extract(file_name, path=download_path)
            # remove zip file
            (
                download_path / Path(urlparse(response["file_url"]).path.split("/")[-1])
            ).unlink()

        datasets: list[xr.Dataset] = [
            xr.open_dataset(download_path / file, chunks={}) for file in parse_files
        ]
        for dataset in datasets:
            assert "lat" in dataset.coords and "lon" in dataset.coords

        # make sure y is decreasing rather than increasing
        datasets: list[xr.Dataset] = [
            (
                dataset.reindex(lat=dataset.lat[::-1])
                if dataset.lat[0] < dataset.lat[-1]
                else dataset
            )
            for dataset in datasets
        ]

        reference = datasets[0]
        for dataset in datasets:
            # make sure all datasets have more or less the same coordinates
            assert np.isclose(
                dataset.coords["lat"].values,
                reference["lat"].values,
                atol=abs(datasets[0].rio.resolution()[1] / 50),
                rtol=0,
            ).all()
            assert np.isclose(
                dataset.coords["lon"].values,
                reference["lon"].values,
                atol=abs(datasets[0].rio.resolution()[0] / 50),
                rtol=0,
            ).all()

        datasets: list[xr.Dataset] = [
            ds.assign_coords(lon=reference["lon"].values, lat=reference["lat"].values)
            for ds in datasets
        ]
        if len(datasets) > 1:
            ds: xr.Dataset = xr.concat(datasets, dim="time")
        else:
            ds: xr.Dataset = datasets[0]

        if start_date is not None:
            ds = ds.sel(time=slice(start_date, end_date))
            # assert that time is monotonically increasing with a constant step size
            assert (
                ds.time.diff("time").astype(np.int64)
                == (ds.time[1] - ds.time[0]).astype(np.int64)
            ).all()

        ds.raster.set_spatial_dims(x_dim="lon", y_dim="lat")
        assert not ds.lat.attrs, "lat already has attributes"
        assert not ds.lon.attrs, "lon already has attributes"
        ds.lat.attrs = {
            "long_name": "latitude of grid cell center",
            "units": "degrees_north",
        }
        ds.lon.attrs = {
            "long_name": "longitude of grid cell center",
            "units": "degrees_east",
        }
        ds.raster.set_crs(4326)

        ds: xr.Dataset = ds.rename({"lon": "x", "lat": "y"})

        # check whether data is for noon or midnight. If noon, subtract 12 hours from time coordinate to align with other datasets
        if hasattr(ds, "time") and pd.to_datetime(ds.time[0].values).hour == 12:
            # subtract 12 hours from time coordinate
            self.logger.warning(
                "Subtracting 12 hours from time coordinate to align climate datasets"
            )
            ds: xr.Dataset = ds.assign_coords(time=ds.time - np.timedelta64(12, "h"))
        return ds

    def plot_forcing(self, da, name):
        fig, axes = plt.subplots(4, 1, figsize=(20, 10), gridspec_kw={"hspace": 0.5})

        mask = self.grid["mask"]
        data = ((da * ~mask).sum(dim=("y", "x")) / (~mask).sum()).compute()
        assert not np.isnan(data.values).any(), "data contains NaN values"

        # plot entire timeline on the first axis
        plot_timeline(da, data, name, axes[0])

        # plot the first three years on separate axes
        for i in range(0, 3):
            year = data.time[0].dt.year + i
            year_data = data.sel(time=data.time.dt.year == year)
            if year_data.size > 0:
                plot_timeline(
                    da,
                    data.sel(time=da.time.dt.year == year),
                    f"{name} - {year.item()}",
                    axes[i + 1],
                )

        fp = self.report_dir / (name + "_timeline.png")
        fp.parent.mkdir(parents=True, exist_ok=True)
        plt.savefig(fp)

        fp = self.report_dir / (name + ".png")
        fp.parent.mkdir(parents=True, exist_ok=True)
        plt.savefig(fp)

<<<<<<< HEAD
=======
        plt.close(fig)

        spatial_data = da.mean(dim="time").compute()

        spatial_data.plot()

        plt.title(name)
        plt.xlabel("Longitude")
        plt.ylabel("Latitude")

        spatial_fp = self.report_dir / (name + "_spatial.png")
        plt.savefig(spatial_fp)

        plt.close()

>>>>>>> 1eb822c3
    def set_xy_attrs(self, da: xr.DataArray) -> None:
        """Set CF-compliant attributes for the x and y coordinates of a DataArray."""
        da.x.attrs = {"long_name": "longitude", "units": "degrees_east"}
        da.y.attrs = {"long_name": "latitude", "units": "degrees_north"}

    def set_pr_hourly(self, da: xr.DataArray, *args, **kwargs) -> xr.DataArray:
        name: str = "climate/pr_hourly"
        da.attrs = {
            "standard_name": "precipitation_flux",
            "long_name": "Precipitation",
            "units": "kg m-2 s-1",
            "_FillValue": np.nan,
        }
        self.set_xy_attrs(da)

        offset = 0

        # maximum rainfall in one hour was 304.8 mm in 1956 in Holt, Missouri, USA
        # https://www.guinnessworldrecords.com/world-records/737965-greatest-rainfall-in-one-hour
        # we take a wide margin of 500 mm/h
        max_value = 500 / 3600  # convert to kg/m2/s
        precision = 0.01 / 3600  # 0.01 mm in kg/m2/s

        scaling_factor, out_dtype = calculate_scaling(
            0, max_value, offset=offset, precision=precision
        )

        filters: list = [
            FixedScaleOffset(
                offset=offset,
                scale=scaling_factor,
                dtype=da.dtype,
                astype=out_dtype,
            ),
        ]

        da = self.set_other(
            da,
            name=name,
            *args,
            **kwargs,
            time_chunksize=7 * 24,
            filters=filters,
        )
        return da

    def set_pr(self, da: xr.DataArray, *args, **kwargs) -> xr.DataArray:
        name: str = "climate/pr"
        da.attrs = {
            "standard_name": "precipitation_flux",
            "long_name": "Precipitation",
            "units": "kg m-2 s-1",
            "_FillValue": np.nan,
        }
        self.set_xy_attrs(da)

        # maximum rainfall in one hour was 304.8 mm in 1956 in Holt, Missouri, USA
        # https://www.guinnessworldrecords.com/world-records/737965-greatest-rainfall-in-one-hour
        # we take a wide margin of 500 mm/h
        # this function is currently daily, so the hourly value should be save
        max_value = 500 / 3600  # convert to kg/m2/s
        precision = 0.01 / 3600  # 0.01 mm in kg/m2/s

        offset = 0
        scaling_factor, out_dtype = calculate_scaling(
            0, max_value, offset=offset, precision=precision
        )
        filters: list = [
            FixedScaleOffset(
                offset=offset,
                scale=scaling_factor,
                dtype=da.dtype,
                astype=out_dtype,
            ),
        ]

        da = self._mask_forcing(da, value=-offset)
        da = self.set_other(
            da,
            name=name,
            *args,
            **kwargs,
            filters=filters,
            time_chunks_per_shard=get_chunk_size(da),
        )
        self.plot_forcing(da, name)
        return da

    def set_rsds(self, da: xr.DataArray, *args, **kwargs) -> xr.DataArray:
        name: str = "climate/rsds"
        da.attrs = {
            "standard_name": "surface_downwelling_shortwave_flux_in_air",
            "long_name": "Surface Downwelling Shortwave Radiation",
            "units": "W m-2",
            "_FillValue": np.nan,
        }
        self.set_xy_attrs(da)

        offset = -250
        scaling_factor, out_dtype = calculate_scaling(
            0, 1361, offset=offset, precision=0.1
        )
        filters: list = [
            FixedScaleOffset(
                offset=offset,
                scale=scaling_factor,
                dtype=da.dtype,
                astype=out_dtype,
            ),
        ]

        da = self._mask_forcing(da, value=-offset)
        da = self.set_other(
            da,
            name=name,
            *args,
            **kwargs,
            filters=filters,
            time_chunks_per_shard=get_chunk_size(da),
        )
        self.plot_forcing(da, name)
        return da

    def set_rlds(self, da: xr.DataArray, *args, **kwargs) -> xr.DataArray:
        name: str = "climate/rlds"
        da.attrs = {
            "standard_name": "surface_downwelling_longwave_flux_in_air",
            "long_name": "Surface Downwelling Longwave Radiation",
            "units": "W m-2",
            "_FillValue": np.nan,
        }
        self.set_xy_attrs(da)

        offset = -250
        scaling_factor, out_dtype = calculate_scaling(
            0, 1361, offset=offset, precision=0.1
        )
        filters: list = [
            FixedScaleOffset(
                offset=offset,
                scale=scaling_factor,
                dtype=da.dtype,
                astype=out_dtype,
            ),
        ]

        da = self._mask_forcing(da, value=-offset)
        da = self.set_other(
            da,
            name=name,
            *args,
            **kwargs,
            filters=filters,
            time_chunks_per_shard=get_chunk_size(da),
        )
        self.plot_forcing(da, name)
        return da

    def set_tas(self, da: xr.DataArray, *args, **kwargs) -> xr.DataArray:
        name: str = "climate/tas"
        da.attrs = {
            "standard_name": "air_temperature",
            "long_name": "Near-Surface Air Temperature",
            "units": "K",
            "_FillValue": np.nan,
        }
        self.set_xy_attrs(da)

        K_to_C = 273.15
        offset = -15 - K_to_C  # average temperature on earth
        scaling_factor, out_dtype = calculate_scaling(
            -100 + K_to_C, 60 + K_to_C, offset=offset, precision=0.1
        )

        filters: list = [
            FixedScaleOffset(
                offset=offset,
                scale=scaling_factor,
                dtype=da.dtype,
                astype=out_dtype,
            ),
        ]

        da = self._mask_forcing(da, value=-offset)
        da = self.set_other(
            da,
            name=name,
            *args,
            **kwargs,
            byteshuffle=True,
            filters=filters,
            time_chunks_per_shard=get_chunk_size(da),
        )

        self.plot_forcing(da, name)
        return da

    def set_tasmax(self, da: xr.DataArray, *args, **kwargs) -> xr.DataArray:
        name: str = "climate/tasmax"
        da.attrs = {
            "standard_name": "air_temperature",
            "long_name": "Daily Maximum Near-Surface Air Temperature",
            "units": "K",
            "_FillValue": np.nan,
        }
        self.set_xy_attrs(da)

        K_to_C = 273.15
        offset = -15 - K_to_C  # average temperature on earth
        scaling_factor, out_dtype = calculate_scaling(
            -100 + K_to_C, 60 + K_to_C, offset=offset, precision=0.1
        )

        filters: list = [
            FixedScaleOffset(
                offset=offset,
                scale=scaling_factor,
                dtype=da.dtype,
                astype=out_dtype,
            ),
        ]

        da = self._mask_forcing(da, value=-offset)
        da = self.set_other(
            da,
            name=name,
            *args,
            **kwargs,
            byteshuffle=True,
            filters=filters,
            time_chunks_per_shard=get_chunk_size(da),
        )
        self.plot_forcing(da, name)
        return da

    def set_tasmin(self, da: xr.DataArray, *args, **kwargs) -> xr.DataArray:
        name: str = "climate/tasmin"
        da.attrs = {
            "standard_name": "air_temperature",
            "long_name": "Daily Minimum Near-Surface Air Temperature",
            "units": "K",
            "_FillValue": np.nan,
        }
        self.set_xy_attrs(da)

        K_to_C = 273.15
        offset = -15 - K_to_C  # average temperature on earth
        scaling_factor, out_dtype = calculate_scaling(
            -100 + K_to_C, 60 + K_to_C, offset=offset, precision=0.1
        )

        filters: list = [
            FixedScaleOffset(
                offset=offset,
                scale=scaling_factor,
                dtype=da.dtype,
                astype=out_dtype,
            ),
        ]

        da = self._mask_forcing(da, value=-offset)
        da = self.set_other(
            da,
            name=name,
            *args,
            **kwargs,
            byteshuffle=True,
            filters=filters,
            time_chunks_per_shard=get_chunk_size(da),
        )
        self.plot_forcing(da, name)
        return da

    def set_hurs(self, da: xr.DataArray, *args, **kwargs) -> xr.DataArray:
        name: str = "climate/hurs"
        da.attrs = {
            "standard_name": "relative_humidity",
            "long_name": "Near-Surface Relative Humidity",
            "units": "%",
            "_FillValue": np.nan,
        }
        self.set_xy_attrs(da)

        offset = -50
        scaling_factor, out_dtype = calculate_scaling(
            0, 100, offset=offset, precision=0.1
        )

        filters: list = [
            FixedScaleOffset(
                offset=offset,
                scale=scaling_factor,
                dtype=da.dtype,
                astype=out_dtype,
            ),
        ]

        da = self._mask_forcing(da, value=-offset)
        da = self.set_other(
            da,
            name=name,
            *args,
            **kwargs,
            byteshuffle=True,
            filters=filters,
            time_chunks_per_shard=get_chunk_size(da),
        )
        self.plot_forcing(da, name)
        return da

    def _mask_forcing(self, da, value):
        da_ = xr.where(~self.grid["mask"], da, value, keep_attrs=True)
        da_ = da_.rio.write_crs(da.rio.crs)
        da = da_.transpose(*da.dims)
        return da

    def set_ps(self, da: xr.DataArray, *args, **kwargs) -> xr.DataArray:
        name: str = "climate/ps"
        da.attrs = {
            "standard_name": "surface_air_pressure",
            "long_name": "Surface Air Pressure",
            "units": "Pa",
            "_FillValue": np.nan,
        }
        self.set_xy_attrs(da)

        offset = -100_000
        scaling_factor, out_dtype = calculate_scaling(
            30_000, 120_000, offset=offset, precision=10
        )

        filters: list = [
            FixedScaleOffset(
                offset=offset,
                scale=scaling_factor,
                dtype=da.dtype,
                astype=out_dtype,
            ),
        ]

        da = self._mask_forcing(da, value=-offset)
        da = self.set_other(
            da,
            name=name,
            *args,
            **kwargs,
            byteshuffle=True,
            filters=filters,
            time_chunks_per_shard=get_chunk_size(da),
        )
        self.plot_forcing(da, name)
        return da

    def set_sfcwind(self, da: xr.DataArray, *args, **kwargs) -> xr.DataArray:
        name: str = "climate/sfcwind"
        da.attrs = {
            "standard_name": "wind_speed",
            "long_name": "Near-Surface Wind Speed",
            "units": "m s-1",
            "_FillValue": np.nan,
        }
        self.set_xy_attrs(da)

        offset = 0
        scaling_factor, out_dtype = calculate_scaling(
            0, 120, offset=offset, precision=0.1
        )
        filters: list = [
            FixedScaleOffset(
                offset=offset,
                scale=scaling_factor,
                dtype=da.dtype,
                astype=out_dtype,
            ),
        ]

        da = self._mask_forcing(da, value=-offset)
        da = self.set_other(
            da,
            name=name,
            *args,
            **kwargs,
            byteshuffle=True,
            filters=filters,
            time_chunks_per_shard=get_chunk_size(da),
        )
        self.plot_forcing(da, name)
        return da

    def set_SPEI(self, da: xr.DataArray, *args, **kwargs) -> xr.DataArray:
        name: str = "climate/SPEI"
        da.attrs = {
            "units": "-",
            "long_name": "Standard Precipitation Evapotranspiration Index",
            "name": "spei",
            "_FillValue": np.nan,
        }
        self.set_xy_attrs(da)

        # this range corresponds to probabilities of lower than 0.001 and higher than 0.999
        # which should be considered non-significant
        min_SPEI = -3.09
        max_SPEI = 3.09
        da = da.clip(min=min_SPEI, max=max_SPEI)

        offset = 0
        scaling_factor, out_dtype = calculate_scaling(
            min_SPEI, max_SPEI, offset=offset, precision=0.001
        )

        filters: list = [
            FixedScaleOffset(
                offset=offset,
                scale=scaling_factor,
                dtype=da.dtype,
                astype=out_dtype,
            ),
        ]

        da = self._mask_forcing(da, value=-offset)
        da = self.set_other(
            da,
            name=name,
            *args,
            **kwargs,
            byteshuffle=True,
            filters=filters,
            time_chunks_per_shard=get_chunk_size(da),
        )
        self.plot_forcing(da, name)
        return da

    def setup_forcing_era5(self):
        target = self.grid["mask"]
        target.raster.set_crs(4326)

        download_args: dict[str, Any] = {
            "folder": self.preprocessing_dir / "climate" / "ERA5",
            "start_date": self.start_date
            - relativedelta(
                years=1
            ),  # include one year before the start date for SPEI calculation
            "end_date": self.end_date,
            "bounds": target.raster.bounds,
            "logger": self.logger,
        }

        pr_hourly = process_ERA5(
            "tp",  # total_precipitation
            **download_args,
        )
        elevation_forcing, elevation_target = self.get_elevation_forcing_and_grid(
            self.grid["mask"], pr_hourly, forcing_type="ERA5"
        )

        pr_hourly = pr_hourly * (1000 / 3600)  # convert from m/hr to kg/m2/s

        # ensure no negative values for precipitation, which may arise due to float precision
        pr_hourly = xr.where(pr_hourly > 0, pr_hourly, 0, keep_attrs=True)
        pr_hourly = self.set_pr_hourly(pr_hourly)  # weekly chunk size

        pr = pr_hourly.resample(time="D").mean()  # get daily mean
        pr = resample_like(pr, target, method="conservative")
        pr = self.set_pr(pr)

        hourly_tas = process_ERA5("t2m", **download_args)

        tas_avg = hourly_tas.resample(time="D").mean()
        tas_avg = reproject_and_apply_lapse_rate_temperature(
            tas_avg, elevation_forcing, elevation_target
        )
        self.set_tas(tas_avg)

        tasmax = hourly_tas.resample(time="D").max()
        tasmax = reproject_and_apply_lapse_rate_temperature(
            tasmax, elevation_forcing, elevation_target
        )
        self.set_tasmax(tasmax)

        tasmin = hourly_tas.resample(time="D").min()
        tasmin = reproject_and_apply_lapse_rate_temperature(
            tasmin, elevation_forcing, elevation_target
        )
        self.set_tasmin(tasmin)

        hourly_dew_point_tas = process_ERA5(
            "d2m",
            **download_args,
        )
        dew_point_tas = hourly_dew_point_tas.resample(time="D").mean()
        dew_point_tas = reproject_and_apply_lapse_rate_temperature(
            dew_point_tas, elevation_forcing, elevation_target
        )

        water_vapour_pressure = 0.6108 * np.exp(
            17.27 * (dew_point_tas - 273.15) / (237.3 + (dew_point_tas - 273.15))
        )  # calculate water vapour pressure (kPa)
        saturation_vapour_pressure = 0.6108 * np.exp(
            17.27 * (tas_avg - 273.15) / (237.3 + (tas_avg - 273.15))
        )

        assert water_vapour_pressure.shape == saturation_vapour_pressure.shape
        relative_humidity = (water_vapour_pressure / saturation_vapour_pressure) * 100
        self.set_hurs(relative_humidity)

        hourly_rsds = process_ERA5(
            "ssrd",  # surface_solar_radiation_downwards
            **download_args,
        )
        rsds = hourly_rsds.resample(time="D").sum() / (
            24 * 3600
        )  # get daily sum and convert from J/m2 to W/m2

        rsds = resample_like(rsds, target, method="conservative")
        self.set_rsds(rsds)

        hourly_rlds = process_ERA5(
            "strd",  # surface_thermal_radiation_downwards
            **download_args,
        )
        rlds = hourly_rlds.resample(time="D").sum() / (24 * 3600)
        rlds = resample_like(rlds, target, method="conservative")
        self.set_rlds(rlds)

        pressure = process_ERA5("sp", **download_args)
        pressure = reproject_and_apply_lapse_rate_pressure(
            pressure, elevation_forcing, elevation_target
        )
        pressure = pressure.resample(time="D").mean()
        self.set_ps(pressure)

        u_wind = process_ERA5(
            "u10",
            **download_args,
        )
        u_wind = u_wind.resample(time="D").mean()

        v_wind = process_ERA5(
            "v10",
            **download_args,
        )
        v_wind = v_wind.resample(time="D").mean()
        wind_speed = np.sqrt(u_wind**2 + v_wind**2)
        wind_speed = resample_like(wind_speed, target, method="conservative")
        self.set_sfcwind(wind_speed)

    def setup_forcing_ISIMIP(
        self, resolution_arcsec: int, forcing: str, ssp: str
    ) -> None:
        """
        Sets up the forcing data for GEB using ISIMIP data.

        Parameters
        ----------
        resolution_arcsec : int
            The resolution of the data in arcseconds. Supported values are 30 and 1800.
        forcing : str
            The forcing data to use. Supported values are 'chelsa-w5e5' for 30 arcsec resolution
            and ipsl-cm6a-lr, gfdl-esm4, mpi-esm1-2-hr, mri-esm2-0, and mri-esm2-0 for 1800 arcsec resolution.
        ssp: str
            The Shared Socioeconomic Pathway (SSP) scenario to use. Supported values are ssp126, ssp370, and ssp585.
        """
        if resolution_arcsec == 30:
            assert forcing == "chelsa-w5e5", (
                "Only chelsa-w5e5 is supported for 30 arcsec resolution"
            )
            # download source data from ISIMIP
            self.logger.info("setting up forcing data")
            high_res_variables: list = ["pr", "rsds", "tas", "tasmax", "tasmin"]
            self.setup_30arcsec_variables_isimip(high_res_variables)
            self.logger.info("setting up relative humidity...")
            self.setup_hurs_isimip_30arcsec()
            self.logger.info("setting up longwave radiation...")
            self.setup_longwave_isimip_30arcsec()
            self.logger.info("setting up pressure...")
            self.setup_pressure_isimip_30arcsec()
            self.logger.info("setting up wind...")
            self.setup_wind_isimip_30arcsec()
        elif resolution_arcsec == 1800:
            variables = [
                "pr",
                "rsds",
                "tas",
                "tasmax",
                "tasmin",
                "hurs",
                "rlds",
                "ps",
                "sfcwind",
            ]
            self.setup_1800arcsec_variables_isimip(forcing, variables, ssp=ssp)
        else:
            raise ValueError(
                "Only 30 arcsec and 1800 arcsec resolution is supported for ISIMIP data"
            )

    def setup_forcing(
        self,
        data_source: str,
        resolution_arcsec,
        forcing,
        ssp: None | str = None,
    ):
        """
        Sets up the forcing data for GEB.

        Parameters
        ----------
        data_source : str, optional
            The data source to use for the forcing data. Default is 'isimip'.

        Notes
        -----
        This method sets up the forcing data for GEB. It first downloads the high-resolution variables
        (precipitation, surface solar radiation, air temperature, maximum air temperature, and minimum air temperature) from
        the ISIMIP dataset for the specified time period.

        The method then sets up the relative humidity, longwave radiation, pressure, and wind data for the model. The
        relative humidity data is downloaded from the ISIMIP dataset using the `setup_hurs_isimip_30arcsec` method. The longwave radiation
        data is calculated using the air temperature and relative humidity data and the `calculate_longwave` function. The
        pressure data is downloaded from the ISIMIP dataset using the `setup_pressure_isimip_30arcsec` method. The wind data is downloaded
        from the ISIMIP dataset using the `setup_wind_isimip_30arcsec` method. All these data are first downscaled to the model grid.

        The resulting forcing data is set as forcing data in the model with names of the form 'forcing/{variable_name}'.
        """
        if data_source == "isimip":
            assert ssp is not None, "ssp must be specified for ISIMIP data"
            self.setup_forcing_ISIMIP(resolution_arcsec, forcing, ssp)
        elif data_source == "era5":
            self.setup_forcing_era5()
        elif data_source == "cmip":
            raise NotImplementedError("CMIP forcing data is not yet supported")
        else:
            raise ValueError(f"Unknown data source: {data_source}")

    def setup_1800arcsec_variables_isimip(
        self,
        forcing: str,
        variables: List[str],
        ssp: str,
    ):
        """
        Sets up the high-resolution climate variables for GEB.

        Parameters
        ----------
        variables : list of str
            The list of climate variables to set up.
        folder: str
            The folder to save the forcing data in.

        Notes
        -----
        This method sets up the high-resolution climate variables for GEB. It downloads the specified
        climate variables from the ISIMIP dataset for the specified time period. The data is downloaded using the
        `download_isimip` method.

        The method renames the longitude and latitude dimensions of the downloaded data to 'x' and 'y', respectively. It
        then clips the data to the bounding box of the model grid using the `clip_bbox` method of the `raster` object.

        The resulting climate variables are set as forcing data in the model with names of the form 'climate/{variable_name}'.
        """

        def download_variable(variable_name, forcing, ssp):
            self.logger.info(f"Setting up {variable_name}...")
            first_year_future_climate: int = 2015
            da_list: list = []
            if ssp == "picontrol":
                ds = self.download_isimip(
                    product="InputData",
                    simulation_round="ISIMIP3b",
                    climate_scenario=ssp,
                    variable=variable_name,
                    forcing=forcing,
                    resolution=None,
                    buffer=1,
                )
                var.append(ds[variable_name].raster.clip_bbox(ds.raster.bounds))

            if (
                (
                    self.end_date.year < first_year_future_climate
                    or self.start_date.year < first_year_future_climate
                )
                and ssp != "picontrol"
            ):  # isimip cutoff date between historic and future climate
                ds: xr.Dataset = self.download_isimip(
                    product="InputData",
                    simulation_round="ISIMIP3b",
                    climate_scenario="historical",
                    variable=variable_name,
                    start_date=self.start_date,
                    end_date=self.end_date,
                    forcing=forcing,
                    resolution=None,
                    buffer=1,
                )
                da_list.append(ds[variable_name].raster.clip_bbox(ds.raster.bounds))
            if (
                self.start_date.year >= first_year_future_climate
                or self.end_date.year >= first_year_future_climate
            ) and ssp != "picontrol":
                assert ssp is not None, "ssp must be specified for future climate"
                assert ssp != "historical", "historical scenarios run until 2014"
                ds: xr.Dataset = self.download_isimip(
                    product="InputData",
                    simulation_round="ISIMIP3b",
                    climate_scenario=ssp,
                    variable=variable_name,
                    start_date=self.start_date,
                    end_date=self.end_date,
                    forcing=forcing,
                    resolution=None,
                    buffer=1,
                )
                da_list.append(ds[variable_name].raster.clip_bbox(ds.raster.bounds))

            var: xr.DataArray = xr.concat(
                da_list, dim="time", combine_attrs="drop_conflicts", compat="equals"
            )  # all values and dimensions must be the same

            # assert that time is monotonically increasing with a constant step size
            assert (
                var.time.diff("time").astype(np.int64)
                == (var.time[1] - var.time[0]).astype(np.int64)
            ).all(), "time is not monotonically increasing with a constant step size"

            if variable_name in ("tas", "tasmin", "tasmax", "ps"):
                elevation_forcing, elevation_grid = self.get_elevation_forcing_and_grid(
                    self.grid["mask"], var, forcing_type="ISIMIP"
                )

                if variable_name in ("tas", "tasmin", "tasmax"):
                    var: xr.DataArray = reproject_and_apply_lapse_rate_temperature(
                        var, elevation_forcing, elevation_grid
                    )
                elif variable_name == "ps":
                    var: xr.DataArray = reproject_and_apply_lapse_rate_pressure(
                        var, elevation_forcing, elevation_grid
                    )
                else:
                    raise ValueError
            else:
                target: xr.DataArray = self.grid["mask"]
                var: xr.DataArray = resample_like(
                    var, target, method="conservative"
                )  # resample to the model grid
            var.attrs["_FillValue"] = np.nan
            self.logger.info(f"Completed {variable_name}")

            getattr(self, f"set_{variable_name}")(var)

        for variable in variables:
            download_variable(variable, forcing, ssp)

    def setup_30arcsec_variables_isimip(self, variables: List[str]):
        """
        Sets up the high-resolution climate variables for GEB.

        Parameters
        ----------
        variables : list of str
            The list of climate variables to set up.
        folder: str
            The folder to save the forcing data in.

        Notes
        -----
        This method sets up the high-resolution climate variables for GEB. It downloads the specified
        climate variables from the ISIMIP dataset for the specified time period. The data is downloaded using the
        `download_isimip` method.

        The method renames the longitude and latitude dimensions of the downloaded data to 'x' and 'y', respectively. It
        then clips the data to the bounding box of the model grid using the `clip_bbox` method of the `raster` object.

        The resulting climate variables are set as forcing data in the model with names of the form 'climate/{variable_name}'.
        """

        def download_variable(variable):
            self.logger.info(f"Setting up {variable}...")
            ds: xr.Dataset = self.download_isimip(
                product="InputData",
                variable=variable,
                start_date=self.start_date,
                end_date=self.end_date,
                forcing="chelsa-w5e5",
                resolution="30arcsec",
            )
<<<<<<< HEAD
            ds: xr.Dataset = ds.rename({"lon": "x", "lat": "y"})
=======
>>>>>>> 1eb822c3
            var: xr.DataArray = ds[variable].raster.clip_bbox(ds.raster.bounds)
            # TODO: Due to the offset of the MERIT grid, the snapping to the MERIT grid is not perfect
            # and thus the snapping needs to consider quite a large tollerance. We can consider interpolating
            # or this may be fixed when the we go to HydroBASINS v2
            var: xr.DataArray = self.snap_to_grid(
                var, self.grid, relative_tollerance=0.07
            )
            var.attrs["_FillValue"] = np.nan
            self.logger.info(f"Completed {variable}")
            getattr(self, f"set_{variable}")(var)

        for variable in variables:
            download_variable(variable)

    def setup_hurs_isimip_30arcsec(self):
        """
        Sets up the relative humidity data for GEB.

        Parameters
        ----------
        folder: str
            The folder to save the forcing data in.

        Notes
        -----
        This method sets up the relative humidity data for GEB. It first downloads the relative humidity
        data from the ISIMIP dataset for the specified time period using the `download_isimip` method. The data is downloaded
        at a 30 arcsec resolution.

        The method then downloads the monthly CHELSA-BIOCLIM+ relative humidity data at 30 arcsec resolution from the data
        catalog. The data is downloaded for each month in the specified time period and is clipped to the bounding box of
        the downloaded relative humidity data using the `clip_bbox` method of the `raster` object.

        The original ISIMIP data is then downscaled using the monthly CHELSA-BIOCLIM+ data. The downscaling method is adapted
        from https://github.com/johanna-malle/w5e5_downscale, which was licenced under GNU General Public License v3.0.

        The resulting relative humidity data is set as forcing data in the model with names of the form 'climate/hurs'.
        """
        hurs_30_min: xr.DataArray = self.download_isimip(
            product="SecondaryInputData",
            variable="hurs",
            start_date=self.start_date,
            end_date=self.end_date,
            forcing="w5e5v2.0",
            buffer=1,
        )["hurs"]  # some buffer to avoid edge effects / errors in ISIMIP API

        # just taking the years to simplify things
        start_year: int = self.start_date.year
        end_year: int = self.end_date.year

        chelsa_folder: Path = (
            self.preprocessing_dir / "climate" / "chelsa-bioclim+" / "hurs"
        )
        chelsa_folder.mkdir(parents=True, exist_ok=True)

        self.logger.info(
            "Downloading/reading monthly CHELSA-BIOCLIM+ hurs data at 30 arcsec resolution"
        )
        hurs_ds_30sec: list[xr.DataArray] = []
        hurs_time: list[str] = []
        for year in tqdm(range(start_year, end_year + 1)):
            for month in range(1, 13):
                fp: Path = chelsa_folder / f"hurs_{year}_{month:02d}.zarr"
                if not fp.exists():
                    url: str = self.data_catalog.get_source(
                        f"CHELSA-BIOCLIM+_monthly_hurs_{month:02d}_{year}"
                    ).path
                    hurs: xr.DataArray = rxr.open_rasterio(
                        url,
                    ).isel(band=0)
                    hurs: xr.DataArray = hurs.isel(
                        get_window(hurs.x, hurs.y, hurs_30_min.raster.bounds, buffer=1)
                    )

                    hurs: xr.DataArray = to_zarr(hurs, fp, crs=4326, progress=False)
                else:
                    hurs: xr.DataArray = open_zarr(fp)
                hurs_ds_30sec.append(hurs)
                hurs_time.append(f"{year}-{month:02d}")

        hurs_ds_30sec: xr.DataArray = xr.concat(hurs_ds_30sec, dim="time")
        hurs_ds_30sec["time"] = pd.date_range(hurs_time[0], hurs_time[-1], freq="MS")

        hurs_output: xr.DataArray = self.full_like(
            self.other["climate/tas"], fill_value=np.nan, nodata=np.nan
        )
        hurs_ds_30sec.raster.set_crs(4326)

        for year in tqdm(range(start_year, end_year + 1)):
            for month in range(1, 13):
                start_month = datetime(year, month, 1)
                end_month = datetime(year, month, monthrange(year, month)[1])

                w5e5_30min_sel = hurs_30_min.sel(time=slice(start_month, end_month))
                w5e5_regridded = resample_like(
                    w5e5_30min_sel, hurs_ds_30sec, method="conservative"
                )
                w5e5_regridded = w5e5_regridded * 0.01  # convert to fraction

                w5e5_regridded_mean = w5e5_regridded.mean(
                    dim="time"
                )  # get monthly mean
                w5e5_regridded_tr = np.log(
                    w5e5_regridded / (1 - w5e5_regridded)
                )  # assume beta distribuation => logit transform
                w5e5_regridded_mean_tr = np.log(
                    w5e5_regridded_mean / (1 - w5e5_regridded_mean)
                )  # logit transform

                chelsa = (
                    hurs_ds_30sec.sel(time=start_month) * 0.0001
                )  # convert to fraction

                chelsa_tr = np.log(
                    chelsa / (1 - chelsa)
                )  # assume beta distribuation => logit transform

                difference = chelsa_tr - w5e5_regridded_mean_tr

                # apply difference to w5e5
                w5e5_regridded_tr_corr = w5e5_regridded_tr + difference
                w5e5_regridded_corr = (
                    1 / (1 + np.exp(-w5e5_regridded_tr_corr))
                ) * 100  # back transform
                w5e5_regridded_corr.raster.set_crs(4326)
                w5e5_regridded_corr_clipped = w5e5_regridded_corr.raster.clip_bbox(
                    hurs_output.raster.bounds
                )

                hurs_output.loc[dict(time=slice(start_month, end_month))] = (
                    self.snap_to_grid(
                        w5e5_regridded_corr_clipped,
                        hurs_output,
                        relative_tollerance=0.07,
                    )
                )

        self.set_hurs(hurs_output)

    def setup_longwave_isimip_30arcsec(self):
        """
        Sets up the longwave radiation data for GEB.

        Parameters
        ----------
        folder: str
            The folder to save the forcing data in.

        Notes
        -----
        This method sets up the longwave radiation data for GEB. It first downloads the relative humidity,
        air temperature, and downward longwave radiation data from the ISIMIP dataset for the specified time period using the
        `download_isimip` method. The data is downloaded at a 30 arcsec resolution.

        The method then regrids the downloaded data to the target grid using the `xe.Regridder` method. It calculates the
        saturation vapor pressure, water vapor pressure, clear-sky emissivity, all-sky emissivity, and cloud-based component
        of emissivity for the coarse and fine grids. It then downscales the longwave radiation data for the fine grid using
        the calculated all-sky emissivity and Stefan-Boltzmann constant. The downscaling method is adapted
        from https://github.com/johanna-malle/w5e5_downscale, which was licenced under GNU General Public License v3.0.

        The resulting longwave radiation data is set as forcing data in the model with names of the form 'climate/rlds'.
        """
        x1 = 0.43
        x2 = 5.7
        sbc = 5.67e-8  # stefan boltzman constant [Js−1 m−2 K−4]

        es0 = 6.11  # reference saturation vapour pressure  [hPa]
        T0 = 273.15
        lv = 2.5e6  # latent heat of vaporization of water
        Rv = 461.5  # gas constant for water vapour [J K kg-1]

        hurs_coarse = self.download_isimip(
            product="SecondaryInputData",
            variable="hurs",
            start_date=self.start_date,
            end_date=self.end_date,
            forcing="w5e5v2.0",
            buffer=1,
        ).hurs  # some buffer to avoid edge effects / errors in ISIMIP API
        tas_coarse = self.download_isimip(
            product="SecondaryInputData",
            variable="tas",
            start_date=self.start_date,
            end_date=self.end_date,
            forcing="w5e5v2.0",
            buffer=1,
        ).tas  # some buffer to avoid edge effects / errors in ISIMIP API
        rlds_coarse = self.download_isimip(
            product="SecondaryInputData",
            variable="rlds",
            start_date=self.start_date,
            end_date=self.end_date,
            forcing="w5e5v2.0",
            buffer=1,
        ).rlds  # some buffer to avoid edge effects / errors in ISIMIP API

        target = self.other["climate/hurs"]
        target.raster.set_crs(4326)

        hurs_coarse_regridded = resample_like(
            hurs_coarse, target, method="conservative"
        )

        tas_coarse_regridded = resample_like(tas_coarse, target, method="conservative")
        rlds_coarse_regridded = resample_like(
            rlds_coarse, target, method="conservative"
        )

        hurs_fine = self.other["climate/hurs"]
        tas_fine = self.other["climate/tas"]

        # now ready for calculation:
        es_coarse = es0 * np.exp(
            (lv / Rv) * (1 / T0 - 1 / tas_coarse_regridded)
        )  # saturation vapor pressure
        pV_coarse = (
            hurs_coarse_regridded * es_coarse
        ) / 100  # water vapor pressure [hPa]

        es_fine = es0 * np.exp((lv / Rv) * (1 / T0 - 1 / tas_fine))
        pV_fine = (hurs_fine * es_fine) / 100  # water vapour pressure [hPa]

        e_cl_coarse = 0.23 + x1 * ((pV_coarse * 100) / tas_coarse_regridded) ** (1 / x2)
        # e_cl_coarse == clear-sky emissivity w5e5 (pV needs to be in Pa not hPa, hence *100)
        e_cl_fine = 0.23 + x1 * ((pV_fine * 100) / tas_fine) ** (1 / x2)
        # e_cl_fine == clear-sky emissivity target grid (pV needs to be in Pa not hPa, hence *100)

        e_as_coarse = rlds_coarse_regridded / (
            sbc * tas_coarse_regridded**4
        )  # all-sky emissivity w5e5
        e_as_coarse = xr.where(
            e_as_coarse < 1, e_as_coarse, 1
        )  # constrain all-sky emissivity to max 1
        delta_e = e_as_coarse - e_cl_coarse  # cloud-based component of emissivity w5e5

        e_as_fine = e_cl_fine + delta_e
        e_as_fine = xr.where(
            e_as_fine < 1, e_as_fine, 1
        )  # constrain all-sky emissivity to max 1
        lw_fine = (
            e_as_fine * sbc * tas_fine**4
        )  # downscaled lwr! assume cloud e is the same

        lw_fine = self.snap_to_grid(lw_fine, self.grid, relative_tollerance=0.07)
        self.set_rlds(lw_fine)

    def setup_pressure_isimip_30arcsec(self):
        """
        Sets up the surface pressure data for GEB.

        Parameters
        ----------
        folder: str
            The folder to save the forcing data in.

        Notes
        -----
        This method sets up the surface pressure data for GEB. It then downloads
        the orography data and surface pressure data from the ISIMIP dataset for the specified time period using the
        `download_isimip` method. The data is downloaded at a 30 arcsec resolution.

        The method then regrids the orography and surface pressure data to the target grid using the `xe.Regridder` method.
        It corrects the surface pressure data for orography using the gravitational acceleration, molar mass of
        dry air, universal gas constant, and sea level standard temperature. The downscaling method is adapted
        from https://github.com/johanna-malle/w5e5_downscale, which was licenced under GNU General Public License v3.0.

        The resulting surface pressure data is set as forcing data in the model with names of the form 'climate/ps'.
        """
        g = 9.80665  # gravitational acceleration [m/s2]
        M = 0.02896968  # molar mass of dry air [kg/mol]
        r0 = 8.314462618  # universal gas constant [J/(mol·K)]
        T0 = 288.16  # Sea level standard temperature  [K]

        pressure_30_min = self.download_isimip(
            product="SecondaryInputData",
            variable="psl",  # pressure at sea level
            start_date=self.start_date,
            end_date=self.end_date,
            forcing="w5e5v2.0",
            buffer=1,
        ).psl  # some buffer to avoid edge effects / errors in ISIMIP API

        target = self.other["climate/hurs"]
        target.raster.set_crs(4326)

        orography = self.download_isimip(
            product="InputData", variable="orog", forcing="chelsa-w5e5", buffer=1
        ).orog  # some buffer to avoid edge effects / errors in ISIMIP API
        # TODO: This can perhaps be a clipped version of the orography data
        orography = resample_like(orography, target, method="bilinear")

        # pressure at sea level, so we can do bilinear interpolation before
        # applying the correction for orography
        pressure_30_min_regridded = resample_like(
            pressure_30_min, target, method="conservative"
        )

        pressure_30_min_regridded_corr = pressure_30_min_regridded * np.exp(
            -(g * orography * M) / (T0 * r0)
        )

        self.set_ps(pressure_30_min_regridded_corr)

    def setup_wind_isimip_30arcsec(self):
        """
        This method sets up the wind data for GEB. It first downloads the global wind atlas data and
        regrids it to the target grid using the `xe.Regridder` method. It then downloads the 30-minute average wind data
        from the ISIMIP dataset for the specified time period and regrids it to the target grid using the `xe.Regridder`
        method.

        The method then creates a diff layer by assuming that wind follows a Weibull distribution and taking the log
        transform of the wind data. It then subtracts the log-transformed 30-minute average wind data from the
        log-transformed global wind atlas data to create the diff layer.

        The method then downloads the wind data from the ISIMIP dataset for the specified time period and regrids it to the
        target grid using the `xe.Regridder` method. It applies the diff layer to the log-transformed wind data and then
        exponentiates the result to obtain the corrected wind data. The downscaling method is adapted
        from https://github.com/johanna-malle/w5e5_downscale, which was licenced under GNU General Public License v3.0.

        The resulting wind data is set as forcing data in the model with names of the form 'climate/wind'.

        Currently the global wind atlas database is offline, so the correction is removed
        """
        global_wind_atlas = self.data_catalog.get_rasterdataset(
            "global_wind_atlas", bbox=self.grid.raster.bounds, buffer=10
        )
        target = self.grid["mask"]
        target.raster.set_crs(4326)

        global_wind_atlas_regridded = resample_like(
            global_wind_atlas, target, method="conservative"
        )

        wind_30_min_avg = self.download_isimip(
            product="SecondaryInputData",
            variable="sfcwind",
            start_date=date(2008, 1, 1),
            end_date=date(2017, 12, 31),
            forcing="w5e5v2.0",
            buffer=1,
        ).sfcWind.mean(
            dim="time"
        )  # some buffer to avoid edge effects / errors in ISIMIP API

        wind_30_min_avg_regridded = resample_like(
            wind_30_min_avg, target, method="conservative"
        )

        # create diff layer:
        # assume wind follows weibull distribution => do log transform
        wind_30_min_avg_regridded_log = np.log(wind_30_min_avg_regridded)

        global_wind_atlas_regridded_log = np.log(global_wind_atlas_regridded)

        diff_layer = (
            global_wind_atlas_regridded_log - wind_30_min_avg_regridded_log
        )  # to be added to log-transformed daily

        wind_30_min = self.download_isimip(
            product="SecondaryInputData",
            variable="sfcwind",
            start_date=self.start_date,
            end_date=self.end_date,
            forcing="w5e5v2.0",
            buffer=1,
        ).sfcWind  # some buffer to avoid edge effects / errors in ISIMIP API

        wind_30min_regridded = resample_like(wind_30_min, target, method="conservative")
        wind_30min_regridded_log = np.log(wind_30min_regridded)

        wind_30min_regridded_log_corr = wind_30min_regridded_log + diff_layer
        wind_30min_regridded_corr = np.exp(wind_30min_regridded_log_corr)

        wind_output_clipped = wind_30min_regridded_corr.raster.clip_bbox(
            self.grid.raster.bounds
        )

        wind_output_clipped = self.snap_to_grid(wind_output_clipped, self.grid)
        self.set_sfcwind(wind_output_clipped)

    def setup_SPEI(
        self,
        calibration_period_start: date = date(1981, 1, 1),
        calibration_period_end: date = date(2010, 1, 1),
        window_months: int = 12,
    ) -> None:
        """
        Sets up the Standardized Precipitation Evapotranspiration Index (SPEI). Note that
        due to the sliding window, the SPEI data will be shorter than the original data. When
        a sliding window of 12 months is used, the SPEI data will be shorter by 11 months.

        Also sets up the Generalized Extreme Value (GEV) parameters for the SPEI data, being
        the c shape (ξ), loc location (μ), and scale (σ) parameters.

        The chunks for the climate data are optimized for reading the data in xy-direction. However,
        for the SPEI calculation, the data is needs to be read in time direction. Therefore, we
        create an intermediate temporary file of the water balance wher chunks are in an intermediate
        size between the xy and time chunks.

        Args:
            calibration_period_start: The start time of the reSPEI data in ISO 8601 format (YYYY-MM-DD).
            calibration_period_end: The end time of the SPEI data in ISO 8601 format (YYYY-MM-DD). Endtime is exclusive.
            window_months: The window size in months for the SPEI calculation. Default is 12 months.
        """
        self.logger.info("setting up SPEI...")

        assert window_months <= 12, (
            "window_months must be less than or equal to 12 (otherwise we run out of climate data)"
        )
        assert window_months >= 1, (
            "window_months must be greater than or equal to 1 (otherwise we have no sliding window)"
        )

        # assert input data have the same coordinates
        assert np.array_equal(
            self.other["climate/pr"].x, self.other["climate/tasmin"].x
        )
        assert np.array_equal(
            self.other["climate/pr"].x, self.other["climate/tasmax"].x
        )
        assert np.array_equal(
            self.other["climate/pr"].y, self.other["climate/tasmin"].y
        )
        assert np.array_equal(
            self.other["climate/pr"].y, self.other["climate/tasmax"].y
        )
        if not self.other[
            "climate/pr"
        ].time.min().dt.date <= calibration_period_start and self.other[
            "climate/pr"
        ].time.max().dt.date >= calibration_period_end - timedelta(days=1):
            forcing_start_date = self.other["climate/pr"].time.min().dt.date.item()
            forcing_end_date = self.other["climate/pr"].time.max().dt.date.item()
            raise AssertionError(
                f"water data does not cover the entire calibration period, forcing data covers from {forcing_start_date} to {forcing_end_date}, "
                f"while requested calibration period is from {calibration_period_start} to {calibration_period_end}"
            )

        pet = xci.potential_evapotranspiration(
            tasmin=self.other["climate/tasmin"],
            tasmax=self.other["climate/tasmax"],
            # hurs=self.other["climate/hurs"],
            # rsds=self.other["climate/rsds"],
            # rlds=self.other["climate/rlds"],
            # rsus=self.full_like(
            #     self.other["climate/rsds"],
            #     fill_value=0,
            #     nodata=np.nan,
            #     attrs=self.other["climate/rsds"].attrs,
            # ),
            # rlus=self.full_like(
            #     self.other["climate/rsds"],
            #     fill_value=0,
            #     nodata=np.nan,
            #     attrs=self.other["climate/rsds"].attrs,
            # ),
            # sfcWind=self.other["climate/sfcwind"],
            method="BR65",
        ).astype(np.float32)

        # Compute the potential evapotranspiration
        water_budget = xci.water_budget(pr=self.other["climate/pr"], evspsblpot=pet)

        water_budget = water_budget.resample(time="MS").mean(keep_attrs=True)
        water_budget.attrs["_FillValue"] = np.nan

        temp_xy_chunk_size = 50

        with tempfile.TemporaryDirectory() as tmp_water_budget_folder:
            tmp_water_budget_file = (
                Path(tmp_water_budget_folder) / "tmp_water_budget_file.zarr"
            )
            self.logger.info("Exporting temporary water budget to zarr")
            water_budget = to_zarr(
                water_budget,
                tmp_water_budget_file,
                crs=4326,
                x_chunksize=temp_xy_chunk_size,
                y_chunksize=temp_xy_chunk_size,
                time_chunksize=50,
                time_chunks_per_shard=None,
            ).chunk({"time": -1})  # for the SPEI calculation time must not be chunked

            # We set freq to None, so that the input frequency is used (no recalculating)
            # this means that we can calculate SPEI much more efficiently, as it is not
            # rechunked in the xclim package

            # The log-logistic distribution used in SPEI has three parameters: scale, shape, and location.
            # In practice, fixing the location (floc) to 0 simplifies the fitting process and often
            # provides satisfactory results.The fitting is then effectively done with two parameters,
            # also reducing the risk of overfitting, especially with limited data.
            # When empirical data suggest that the climatic water balance values are significantly shifted,
            # a non-zero floc may better fit the distribution. However, this is not typical in routine applications.
            SPEI = xci.standardized_precipitation_evapotranspiration_index(
                wb=water_budget,
                cal_start=calibration_period_start.strftime("%Y-%m-%d"),
                cal_end=calibration_period_end.strftime("%Y-%m-%d"),
                freq=None,
                window=window_months,
                dist="fisk",  # log-logistic distribution
                method="APP",  # approximative method
                fitkwargs={
                    "floc": water_budget.min().compute().item()
                },  # location parameter, assures that the distribution is always positive
            ).astype(np.float32)

            # remove all nan values as a result of the sliding window
            SPEI: xr.DataArray = SPEI.isel(time=slice(window_months - 1, None))

            with tempfile.TemporaryDirectory() as tmp_spei_folder:
                tmp_spei_file = Path(tmp_spei_folder) / "tmp_spei_file.zarr"
                self.logger.info("Calculating SPEI and exporting to temporary file...")
                SPEI.attrs = {
                    "_FillValue": np.nan,
                }
                SPEI = to_zarr(
                    SPEI,
                    tmp_spei_file,
                    x_chunksize=temp_xy_chunk_size,
                    y_chunksize=temp_xy_chunk_size,
                    time_chunksize=10,
                    time_chunks_per_shard=None,
                    crs=4326,
                )

                self.set_SPEI(SPEI)

                self.logger.info("calculating GEV parameters...")

                # Group the data by year and find the maximum monthly sum for each year
                SPEI_yearly_min = SPEI.groupby("time.year").min(dim="time", skipna=True)
                SPEI_yearly_min = SPEI_yearly_min.dropna(dim="year")
                SPEI_yearly_min = (
                    SPEI_yearly_min.rename({"year": "time"})
                    .chunk({"time": -1})
                    .compute()
                )

                GEV = xci.stats.fit(SPEI_yearly_min, dist="genextreme").compute()

                self.set_grid(
                    GEV.sel(dparams="c").astype(np.float32), name="climate/gev_c"
                )
                self.set_grid(
                    GEV.sel(dparams="loc").astype(np.float32), name="climate/gev_loc"
                )
                self.set_grid(
                    GEV.sel(dparams="scale").astype(np.float32),
                    name="climate/gev_scale",
                )

    def get_elevation_forcing_and_grid(
        self, grid, forcing_grid, forcing_type
    ) -> tuple[xr.DataArray, xr.DataArray]:
        # we also need to process the elevation data for the grid, because the
        # elevation data that is available in the model is masked to the grid
        elevation_forcing_fp = (
            self.preprocessing_dir / "climate" / forcing_type / "DEM_forcing.zarr"
        )
        elevation_grid_fp = self.preprocessing_dir / "climate" / "DEM.zarr"
        if elevation_forcing_fp.exists() and elevation_grid_fp.exists():
            elevation_forcing = open_zarr(elevation_forcing_fp)
            elevation_grid = open_zarr(elevation_grid_fp)
        else:
            elevation = xr.open_dataarray(self.data_catalog.get_source("fabdem").path)
            elevation = (
                elevation.isel(
                    band=0,
                    **get_window(
                        elevation.x, elevation.y, forcing_grid.rio.bounds(), buffer=500
                    ),
                )
                .raster.mask_nodata()
                .fillna(0)
                .chunk({"x": 2000, "y": 2000})
            )
            elevation_forcing = resample_chunked(
                elevation,
                forcing_grid.isel(time=0).chunk({"x": 10, "y": 10}),
                method="bilinear",
            )
            elevation_forcing = to_zarr(
                elevation_forcing,
                elevation_forcing_fp,
                crs=4326,
            )
            elevation_grid = resample_chunked(
                elevation, grid.chunk({"x": 50, "y": 50}), method="bilinear"
            )
            elevation_grid = to_zarr(elevation_grid, elevation_grid_fp, crs=4326)

        return elevation_forcing.chunk({"x": -1, "y": -1}), elevation_grid.chunk(
            {"x": -1, "y": -1}
        )<|MERGE_RESOLUTION|>--- conflicted
+++ resolved
@@ -506,8 +506,6 @@
         fp.parent.mkdir(parents=True, exist_ok=True)
         plt.savefig(fp)
 
-<<<<<<< HEAD
-=======
         plt.close(fig)
 
         spatial_data = da.mean(dim="time").compute()
@@ -523,7 +521,6 @@
 
         plt.close()
 
->>>>>>> 1eb822c3
     def set_xy_attrs(self, da: xr.DataArray) -> None:
         """Set CF-compliant attributes for the x and y coordinates of a DataArray."""
         da.x.attrs = {"long_name": "longitude", "units": "degrees_east"}
@@ -1312,10 +1309,6 @@
                 forcing="chelsa-w5e5",
                 resolution="30arcsec",
             )
-<<<<<<< HEAD
-            ds: xr.Dataset = ds.rename({"lon": "x", "lat": "y"})
-=======
->>>>>>> 1eb822c3
             var: xr.DataArray = ds[variable].raster.clip_bbox(ds.raster.bounds)
             # TODO: Due to the offset of the MERIT grid, the snapping to the MERIT grid is not perfect
             # and thus the snapping needs to consider quite a large tollerance. We can consider interpolating
