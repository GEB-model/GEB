--- conflicted
+++ resolved
@@ -1123,14 +1123,12 @@
         da.y.attrs = {"long_name": "latitude", "units": "degrees_north"}
 
     def set_pr_hourly(
-<<<<<<< HEAD
-        self, da: xr.DataArray, name: str = "climate/pr_hourly", *args, **kwargs
+        self,
+        da: xr.DataArray,
+        name: str = "climate/pr_hourly",
+        *args: Any,
+        **kwargs: Any,
     ) -> xr.DataArray:
-=======
-        self, da: xr.DataArray, *args: Any, **kwargs: Any
-    ) -> xr.DataArray:
-        name: str = "climate/pr_hourly"
->>>>>>> bf42a041
         da.attrs = {
             "standard_name": "precipitation_flux",
             "long_name": "Precipitation",
@@ -1175,14 +1173,9 @@
 
         return da
 
-<<<<<<< HEAD
     def set_pr(
-        self, da: xr.DataArray, name: str = "climate/pr", *args, **kwargs
+        self, da: xr.DataArray, name: str = "climate/pr", *args: Any, **kwargs: Any
     ) -> xr.DataArray:
-=======
-    def set_pr(self, da: xr.DataArray, *args: Any, **kwargs: Any) -> xr.DataArray:
-        name: str = "climate/pr"
->>>>>>> bf42a041
         da.attrs = {
             "standard_name": "precipitation_flux",
             "long_name": "Precipitation",
@@ -1223,14 +1216,9 @@
         self._plot_data(da, name)
         return da
 
-<<<<<<< HEAD
     def set_rsds(
         self, da: xr.DataArray, name: str = "climate/rsds", *args, **kwargs
     ) -> xr.DataArray:
-=======
-    def set_rsds(self, da: xr.DataArray, *args: Any, **kwargs: Any) -> xr.DataArray:
-        name: str = "climate/rsds"
->>>>>>> bf42a041
         da.attrs = {
             "standard_name": "surface_downwelling_shortwave_flux_in_air",
             "long_name": "Surface Downwelling Shortwave Radiation",
@@ -1264,14 +1252,9 @@
         self._plot_data(da, name)
         return da
 
-<<<<<<< HEAD
     def set_rlds(
         self, da: xr.DataArray, name: str = "climate/rlds", *args, **kwargs
     ) -> xr.DataArray:
-=======
-    def set_rlds(self, da: xr.DataArray, *args: Any, **kwargs: Any) -> xr.DataArray:
-        name: str = "climate/rlds"
->>>>>>> bf42a041
         da.attrs = {
             "standard_name": "surface_downwelling_longwave_flux_in_air",
             "long_name": "Surface Downwelling Longwave Radiation",
@@ -1305,14 +1288,9 @@
         self._plot_data(da, name)
         return da
 
-<<<<<<< HEAD
     def set_tas(
         self, da: xr.DataArray, name: str = "climate/tas", *args, **kwargs
     ) -> xr.DataArray:
-=======
-    def set_tas(self, da: xr.DataArray, *args: Any, **kwargs: Any) -> xr.DataArray:
-        name: str = "climate/tas"
->>>>>>> bf42a041
         da.attrs = {
             "standard_name": "air_temperature",
             "long_name": "Near-Surface Air Temperature",
@@ -1350,14 +1328,9 @@
         self._plot_data(da, name)
         return da
 
-<<<<<<< HEAD
     def set_tasmax(
         self, da: xr.DataArray, name: str = "climate/tasmax", *args, **kwargs
     ) -> xr.DataArray:
-=======
-    def set_tasmax(self, da: xr.DataArray, *args: Any, **kwargs: Any) -> xr.DataArray:
-        name: str = "climate/tasmax"
->>>>>>> bf42a041
         da.attrs = {
             "standard_name": "air_temperature",
             "long_name": "Daily Maximum Near-Surface Air Temperature",
@@ -1394,14 +1367,9 @@
         self._plot_data(da, name)
         return da
 
-<<<<<<< HEAD
     def set_tasmin(
         self, da: xr.DataArray, name: str = "climate/tasmin", *args, **kwargs
     ) -> xr.DataArray:
-=======
-    def set_tasmin(self, da: xr.DataArray, *args: Any, **kwargs: Any) -> xr.DataArray:
-        name: str = "climate/tasmin"
->>>>>>> bf42a041
         da.attrs = {
             "standard_name": "air_temperature",
             "long_name": "Daily Minimum Near-Surface Air Temperature",
@@ -1438,14 +1406,9 @@
         self._plot_data(da, name)
         return da
 
-<<<<<<< HEAD
     def set_hurs(
         self, da: xr.DataArray, name: str = "climate/hurs", *args, **kwargs
     ) -> xr.DataArray:
-=======
-    def set_hurs(self, da: xr.DataArray, *args: Any, **kwargs: Any) -> xr.DataArray:
-        name: str = "climate/hurs"
->>>>>>> bf42a041
         da.attrs = {
             "standard_name": "relative_humidity",
             "long_name": "Near-Surface Relative Humidity",
@@ -1497,14 +1460,9 @@
         da: xr.DataArray = da_.transpose(*da.dims)
         return da
 
-<<<<<<< HEAD
     def set_ps(
         self, da: xr.DataArray, name: str = "climate/ps", *args, **kwargs
     ) -> xr.DataArray:
-=======
-    def set_ps(self, da: xr.DataArray, *args: Any, **kwargs: Any) -> xr.DataArray:
-        name: str = "climate/ps"
->>>>>>> bf42a041
         da.attrs = {
             "standard_name": "surface_air_pressure",
             "long_name": "Surface Air Pressure",
@@ -1540,14 +1498,9 @@
         self._plot_data(da, name)
         return da
 
-<<<<<<< HEAD
     def set_sfcwind(
         self, da: xr.DataArray, name: str = "climate/sfcwind", *args, **kwargs
     ) -> xr.DataArray:
-=======
-    def set_sfcwind(self, da: xr.DataArray, *args: Any, **kwargs: Any) -> xr.DataArray:
-        name: str = "climate/sfcwind"
->>>>>>> bf42a041
         da.attrs = {
             "standard_name": "wind_speed",
             "long_name": "Near-Surface Wind Speed",
@@ -1582,14 +1535,9 @@
         self._plot_data(da, name)
         return da
 
-<<<<<<< HEAD
     def set_SPEI(
         self, da: xr.DataArray, name: str = "climate/SPEI", *args, **kwargs
     ) -> xr.DataArray:
-=======
-    def set_SPEI(self, da: xr.DataArray, *args: Any, **kwargs: Any) -> xr.DataArray:
-        name: str = "climate/SPEI"
->>>>>>> bf42a041
         da.attrs = {
             "units": "-",
             "long_name": "Standard Precipitation Evapotranspiration Index",
@@ -1764,8 +1712,6 @@
         wind_speed = resample_like(wind_speed, target, method="conservative")
         self.set_sfcwind(wind_speed)
 
-<<<<<<< HEAD
-=======
     def setup_forcing_ISIMIP(self, resolution_arcsec: int, model: str) -> None:
         """Sets up the forcing data for GEB using ISIMIP data.
 
@@ -1820,7 +1766,6 @@
                 "Only 30 arcsec and 1800 arcsec resolution is supported for ISIMIP data"
             )
 
->>>>>>> bf42a041
     @build_method(depends_on=["set_ssp", "set_time_range"])
     def setup_forcing(
         self,
