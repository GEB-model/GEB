--- conflicted
+++ resolved
@@ -303,24 +303,6 @@
         percentile=percentiles
     )
 
-<<<<<<< HEAD
-    Returns:
-        Downloaded ERA5 data as an xarray DataArray.
-    """
-    output_fn = folder / f"{variable}.zarr"
-    if output_fn.exists():
-        # print("outputfn exists. its here:")
-        # print(output_fn)
-        da: xr.DataArray = open_zarr(output_fn)
-
-        # check if entire time range is available. If available, return the cached data
-        # otherwise, slice the data to the requested time range and return it
-        if start_date >= pd.to_datetime(
-            da.time[0].values
-        ) and end_date <= pd.to_datetime(da.time[-1].values):
-            logger.debug(
-                f"Using cached ERA5 {variable} data from {output_fn} for time range {start_date} to {end_date}"
-=======
     # Add metadata
     ensemble_percentiles_xr.attrs.update(
         {
@@ -357,7 +339,6 @@
                     [0.9, 0.3, 0.0, 1.0],  # Red-orange
                     [0.8, 0.2, 0.0, 1.0],  # Dark red-orange
                 ]
->>>>>>> 578e724b
             )
             custom_colors = np.vstack(
                 [light_blue.reshape(1, -1), viridis_colors, orange_colors]
@@ -454,27 +435,6 @@
             else:
                 ax.set_xlabel("")
 
-<<<<<<< HEAD
-    Returns:
-        xr.DataArray: Processed ERA5 data as an xarray DataArray.
-    """
-    # print(f"for download - start time: {start_date}")
-    # print(f"for download - end time: {end_date}")
-
-    da: xr.DataArray = download_ERA5(
-        folder, variable, start_date, end_date, bounds, logger
-    )
-    # assert that time is monotonically increasing with a constant step size
-    assert (
-        da.time.diff("time").astype(np.int64)
-        == (da.time[1] - da.time[0]).astype(np.int64)
-    ).all(), "time is not monotonically increasing with a constant step size"
-    if da.attrs["GRIB_stepType"] == "accum":
-        da: xr.DataArray = xr.where(
-            da.isel(time=slice(1, None)).time.dt.hour == 1,
-            da.isel(time=slice(1, None)),
-            da.diff(dim="time", n=1),
-=======
             if j == 0:
                 ax.set_ylabel("Latitude", fontsize=12)
             else:
@@ -482,7 +442,6 @@
 
         cbar = fig.colorbar(
             im, ax=axes, orientation="vertical", fraction=0.4, pad=0.01, shrink=0.8
->>>>>>> 578e724b
         )
         cbar.set_label(f"{ylabel}", fontsize=12)
 
@@ -1050,28 +1009,7 @@
         return da
 
     def setup_forcing_ERA5(self) -> None:
-<<<<<<< HEAD
-        target = self.grid["mask"]
-        target.raster.set_crs(4326)
-        # print(f"starting date is: {self.start_date}")
-        download_args: dict[str, Any] = {
-            "folder": self.preprocessing_dir / "climate" / "ERA5",
-            "start_date": self.start_date
-            - relativedelta(
-                years=1
-            ),  # include one year before the start date for SPEI calculation
-            "end_date": self.end_date,
-            "bounds": target.raster.bounds,
-            "logger": self.logger,
-        }
-
-        pr_hourly = process_ERA5(
-            "tp",  # total_precipitation
-            **download_args,
-        )
-=======
         """Sets up the ERA5 forcing data for GEB.
->>>>>>> 578e724b
 
         Sets:
             The resulting forcing data is set as forcing data in the model with names of the form 'forcing/{variable_name}'.
