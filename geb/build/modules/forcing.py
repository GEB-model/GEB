import tempfile
from datetime import date, timedelta
from functools import partial
from pathlib import Path
from typing import Any

import cartopy.crs as ccrs
import cartopy.feature as cfeature
import ecmwfapi
import matplotlib.pyplot as plt
import numpy as np
import xarray as xr
import xclim.indices as xci
from dateutil.relativedelta import relativedelta
from zarr.codecs.numcodecs import FixedScaleOffset

from geb.build.data_catalog.base import Adapter
from geb.build.methods import build_method
from geb.workflows.io import get_window

from ...workflows.io import calculate_scaling, to_zarr
from ..workflows.general import (
    resample_like,
)


<<<<<<< HEAD
=======
def reproject_and_apply_lapse_rate_temperature(
    T, elevation_forcing, elevation_target, lapse_rate=-0.0065
) -> xr.DataArray:
    assert (T.x.values == elevation_forcing.x.values).all()
    assert (T.y.values == elevation_forcing.y.values).all()

    t_at_sea_level = T - elevation_forcing * lapse_rate
    t_at_sea_level_reprojected = resample_like(
        t_at_sea_level, elevation_target, method="conservative"
    )

    T_grid = t_at_sea_level_reprojected + lapse_rate * elevation_target
    T_grid.name = T.name
    T_grid.attrs = T.attrs
    return T_grid


def get_pressure_correction_factor(DEM, g, Mo, lapse_rate):
    return (288.15 / (288.15 + lapse_rate * DEM)) ** (g * Mo / (8.3144621 * lapse_rate))


def reproject_and_apply_lapse_rate_pressure(
    pressure: xr.DataArray,
    elevation_forcing: xr.DataArray,
    elevation_target: xr.DataArray,
    g: float = 9.80665,
    Mo: float = 0.0289644,
    lapse_rate: float = -0.0065,
) -> xr.DataArray:
    """Pressure correction based on elevation lapse_rate.

    Args:
        pressure: Pressure data to reproject and apply lapse rate to [Pa].
        elevation_forcing: Elevation data for the forcing grid [m].
        elevation_target: Elevation data for the target grid [m].
        g: gravitational constant [m s-2]
        Mo: molecular weight of gas [kg / mol]
        lapse_rate: lapse rate of temperature [C m-1]

    Returns:
        press_fact : xarray.DataArray
            pressure correction factor
    """
    assert (pressure.x.values == elevation_forcing.x.values).all()
    assert (pressure.y.values == elevation_forcing.y.values).all
    pressure_at_sea_level = pressure / get_pressure_correction_factor(
        elevation_forcing, g, Mo, lapse_rate
    )  # divide by pressure factor to get pressure at sea level
    pressure_at_sea_level_reprojected = resample_like(
        pressure_at_sea_level, elevation_target, method="conservative"
    )
    pressure_grid = (
        pressure_at_sea_level_reprojected
        * get_pressure_correction_factor(elevation_target, g, Mo, lapse_rate)
    )  # multiply by pressure factor to get pressure at DEM grid, corrected for elevation
    pressure_grid.name = pressure.name
    pressure_grid.attrs = pressure.attrs

    return pressure_grid


def download_ERA5(
    folder: Path,
    variable: str,
    start_date: datetime,
    end_date: datetime,
    bounds: tuple[float, float, float, float],
    logger: logging.Logger,
) -> xr.DataArray:
    """Download ERA5 data for a specific variable and time period and save it as a zarr file.

    If the data is already downloaded, it will be opened from the local zarr file.

    Args:
        folder: Folder to store the downloaded data
        variable: Short name of the variable to download (e.g., "t2m"). Codes can be found here: https://codes.ecmwf.int/grib/param-db/
        start_date: Start date of the time period to download
        end_date: End date of the time period to download
        bounds: Bounding box in the format (min_lon, min_lat, max_lon, max_lat)
        logger: Logger to use for logging

    Returns:
        da: Downloaded ERA5 data as an xarray DataArray.
    """
    output_fn = folder / f"{variable}.zarr"
    if output_fn.exists():
        da: xr.DataArray = open_zarr(output_fn)

        # check if entire time range is available. If available, return the cached data
        # otherwise, slice the data to the requested time range and return it
        if start_date >= pd.to_datetime(
            da.time[0].values
        ) and end_date <= pd.to_datetime(da.time[-1].values):
            logger.debug(
                f"Using cached ERA5 {variable} data from {output_fn} for time range {start_date} to {end_date}"
            )
            da: xr.DataArray = da.sel(
                time=slice(start_date, end_date),
            )
            return da
        else:
            # remove the existing zarr folder
            logger.debug(
                f"Removing existing zarr folder {output_fn} as it does not contain the requested time range"
            )
            shutil.rmtree(output_fn)

    folder.mkdir(parents=True, exist_ok=True)
    da: xr.DataArray = xr.open_dataset(
        "https://data.earthdatahub.destine.eu/era5/reanalysis-era5-land-no-antartica-v0.zarr",
        storage_options={"client_kwargs": {"trust_env": True}},
        chunks={},
        engine="zarr",
    )[variable].rename({"valid_time": "time", "latitude": "y", "longitude": "x"})

    da: xr.DataArray = da.drop_vars(["number", "surface", "depthBelowLandLayer"])

    buffer: float = 0.5

    # Check if region crosses the meridian (longitude=0)
    # use a slightly larger slice. The resolution is 0.1 degrees, so buffer degrees is a bit more than that (to be sure)
    if bounds[0] < 0 and bounds[2] > 0:
        # Need to handle the split across the meridian
        # Get western hemisphere part (longitude < 0)
        west_da: xr.DataArray = da.sel(
            time=slice(start_date, end_date),
            y=slice(bounds[3] + buffer, bounds[1] - buffer),
            x=slice(((bounds[0] - buffer) + 360) % 360, 360),
        )
        # Get eastern hemisphere part (longitude > 0)
        east_da: xr.DataArray = da.sel(
            time=slice(start_date, end_date),
            y=slice(bounds[3] + buffer, bounds[1] - buffer),
            x=slice(0, ((bounds[2] + buffer) + 360) % 360),
        )
        # Combine the two parts
        da: xr.DataArray = xr.concat([west_da, east_da], dim="x")
    else:
        # Regular case - doesn't cross meridian
        da: xr.DataArray = da.sel(
            time=slice(start_date, end_date),
            y=slice(bounds[3] + buffer, bounds[1] - buffer),
            x=slice(
                ((bounds[0] - buffer) + 360) % 360,
                ((bounds[2] + buffer) + 360) % 360,
            ),
        )

    # Reorder x to be between -180 and 180 degrees
    da: xr.DataArray = da.assign_coords(x=((da.x + 180) % 360 - 180))

    logger.info(f"Downloading ERA5 {variable} to {output_fn}")
    da.attrs["_FillValue"] = da.attrs["GRIB_missingValue"]
    da: xr.DataArray = da.raster.mask_nodata()
    da: xr.DataArray = to_zarr(
        da,
        output_fn,
        time_chunksize=get_chunk_size(da, target=1e7),
        crs=4326,
    )
    return da


def process_ERA5(
    variable: str,
    folder: Path,
    start_date: datetime,
    end_date: datetime,
    bounds: tuple[float, float, float, float],
    logger: logging.Logger,
) -> xr.DataArray:
    """Process ERA5 data for a given variable and time period.

    Downloads the data from the Climate Data Store (CDS) if not already available,
    processes it to ensure it is in the correct format, and applies de-accumulation
    for accumulated variables and interpolation of missing values.

    Args:
        variable: short name of the variable to process (e.g., "t2m"). Codes can be found here: https://codes.ecmwf.int/grib/param-db/
        folder: folder to store the downloaded data
        start_date: start date of the time period to process
        end_date: end date of the time period to process
        bounds:  bounding box in the format (min_lon, min_lat, max_lon, max_lat)
        logger:  logger to use for logging

    Raises:
        NotImplementedError: If the step type of the data is not "accum" or "instant".

    Returns:
        da: Processed ERA5 data as an xarray DataArray.
    """
    da: xr.DataArray = download_ERA5(
        folder, variable, start_date, end_date, bounds, logger
    )
    # assert that time is monotonically increasing with a constant step size
    assert (
        da.time.diff("time").astype(np.int64)
        == (da.time[1] - da.time[0]).astype(np.int64)
    ).all(), "time is not monotonically increasing with a constant step size"
    if da.attrs["GRIB_stepType"] == "accum":
        da: xr.DataArray = xr.where(
            da.isel(time=slice(1, None)).time.dt.hour == 1,
            da.isel(time=slice(1, None)),
            da.diff(dim="time", n=1),
        )

    elif da.attrs["GRIB_stepType"] == "instant":
        pass
    else:
        raise NotImplementedError

    da: xr.DataArray = da.rio.write_crs(4326)
    da.raster.set_crs(4326)
    da: xr.DataArray = interpolate_na_along_time_dim(da)

    return da


def generate_forecast_steps(forecast_date: datetime) -> str:
    """Generate ECMWF forecast step string based on the forecast date.

    ECMWF does not have a consistent 1h timestep for the entire operational archive. Asking hourly data to the server when it does not excist, will result in an error.
    Therefore, we need to adjust the requested steps based on the available data, which is different before and after 2016-11-23:
    - Before 2016-11-23: 3-hourly steps from 0-144h, 6-hourly steps from 144-360h
    - From 2016-11-23 onwards: hourly steps from 0-90h, 3-hourly steps from 90-144h, 6-hourly steps from 144-360h

    Args:
        forecast_date: The forecast initialization date and time.

    Returns:
        ECMWF MARS step string in the format "0/3/6/9/..." with actual step hours.

    Notes:
        Returns step hours as required by ECMWF MARS API.
    """
    cutoff_date = date(
        2016, 11, 23
    )  # cutoff date for the change in forecast step availability
    steps = []  # list to hold the forecast steps

    if (
        forecast_date.date() < cutoff_date
    ):  # Before 2016-11-23: 3-hourly from 0-144h, 6-hourly from 144-360h
        steps.extend(range(0, 145, 3))  # 0, 3, 6, 9, ..., 144 (3-hourly)
        steps.extend(range(150, 241, 6))  # 150, 156, 162, ..., 360 (6-hourly from 144h)
    else:  # From 2016-11-23: hourly from 0-90h, 3-hourly from 90-144h, 6-hourly from 144-360h
        steps.extend(range(0, 91))  # 0, 1, 2, 3, ..., 90 (hourly)
        steps.extend(range(93, 145, 3))  # 93, 96, 99, ..., 144 (3-hourly from 90h)
        steps.extend(range(150, 241, 6))  # 150, 156, 162, ..., 360 (6-hourly from 144h)

    return "/".join(str(step) for step in steps)  # return step string for MARS request


def download_forecasts_ECMWF(
    self,
    forecast_variables: list[float],
    preprocessing_folder: Path,
    bounds: tuple[float, float, float, float],
    forecast_start: date | datetime,
    forecast_end: date | datetime,
    forecast_model: str,
    forecast_resolution: float,
    forecast_horizon: int,
    forecast_timestep: int,
) -> None:
    """Download ECMWF forecasts using the ECMWF web API: https://github.com/ecmwf/ecmwf-api-client.

    This function downloads ECMWF forecast data for a specified variable and time period
    from the MARS archive using the ECMWF API. It handles the download and processing of both
    deterministic (cf) and ensemble (pf) forecasts returning them as an xarray DataArray.

    This function requires the ECMWF_API_KEY to be set in the environment variables. You can do this by adding it to your .env file.

    Your API key: https://api.ecmwf.int/v1/key/
    MARS data archive: https://apps.ecmwf.int/mars-catalogue/
    Extra Documentation: https://confluence.ecmwf.int/display/UDOC/MARS+content

    Args:
        self: The class instance.
        forecast_variables: List of ECMWF parameter codes to download (see ECMWF documentation).
        preprocessing_folder: Path to the folder where downloaded forecast files will be stored.
        bounds: The bounding box in the format (min_lon, min_lat, max_lon, max_lat).
        forecast_start: The forecast initialization time (date or datetime).
        forecast_end: The forecast end time (date or datetime).
        forecast_model: The ECMWF forecast model to use (e.g., "pf" or "cf").
        forecast_resolution: The spatial resolution of the forecast data (degrees).
        forecast_horizon: The forecast horizon in hours.
        forecast_timestep: The forecast timestep in hours.

    Raises:
        ImportError: If ECMWF_API_KEY is not found in environment variables.
        ValueError: If forecast dates are before 2010-01-01.
    """
    self.logger.info(
        f"Downloading forecast variables {forecast_variables}"
    )  # Log the forecast variables being downloaded

    preprocessing_folder.mkdir(
        parents=True, exist_ok=True
    )  # Create the directory structure if it doesn't exist

    if (
        "ECMWF_API_KEY" not in os.environ
    ):  # Check if ECMWF API key is available in environment
        raise ImportError(
            "ECMWF_API_KEY not found in environment variables. Please set it to your ECMWF API key in .env file. See https://github.com/ecmwf/ecmwf-api-client"
        )
    server = ecmwfapi.ECMWFService("mars")  # Initialize ECMWF MARS service connection

    fc_area_buffer: float = 1  # spatial buffer around the forecasts
    bounds = (  # Add buffer to bounding box coordinates
        bounds[0] - fc_area_buffer,
        bounds[1] - fc_area_buffer,
        bounds[2] + fc_area_buffer,
        bounds[3] + fc_area_buffer,
    )
    bounds_str: str = f"{bounds[3]}/{bounds[0]}/{bounds[1]}/{bounds[2]}"  # setup bounds -- > bounds should be in North/West/South/East format for MARS

    forecast_date_list = pd.date_range(
        forecast_start, forecast_end, freq="24H"
    )  # Generate list of forecast dates at 24-hour intervals

    earliest_allowed_date = date(2010, 1, 1)  # Set earliest allowed forecast date
    for forecast_date in forecast_date_list:  # Loop through all forecast dates
        if (
            forecast_date.date() < earliest_allowed_date
        ):  # Check if date is before allowed range
            raise ValueError(
                f"Forecast date {forecast_date.date()} is before 2010-01-01. "
                "For historical data before 2010, please use hindcast data instead."
            )

    for (
        forecast_date
    ) in forecast_date_list:  # Loop through each forecast date to download
        print(forecast_date)  # Print the current forecast date being processed

        forecast_datetime_str = forecast_date.strftime(
            "%Y%m%dT%H%M%S"
        )  # Format datetime as string for filename
        forecast_date_str = forecast_date.strftime(
            "%Y-%m-%d"
        )  # Format date as string for MARS request

        # Process MARS request parameters
        mars_class: str = "od"  # operational data class
        mars_expver: str = "1"  # operational version number
        mars_levtype: str = "sfc"  # surface level data type
        mars_param: str = "/".join(
            str(var) for var in forecast_variables
        )  # Join parameter codes with "/" separator
        if forecast_timestep == 1:  # Check if hourly timestep is requested
            mars_step: str = generate_forecast_steps(
                forecast_date
            )  # Generate forecast steps based on date using helper function
        elif forecast_timestep >= 6:  # Check if 6+ hourly timestep is requested
            mars_step: str = f"0/to/{forecast_horizon}/BY/{forecast_timestep}"  # Create step string for multi-hour intervals
        else:
            raise ValueError(
                f"Forecast timestep {forecast_timestep} is not supported. Please use 1 or >=6."
            )
        mars_stream: str = "enfo"  # Ensemble forecast stream
        mars_time: str = forecast_date.strftime(
            "%H"
        )  # Extract hour from forecast date for initialization time
        mars_type: str = (
            "pf" if forecast_model == "pf" else "cf"
        )  # Set forecast type: perturbed forecasts (pf) or control forecast (cf)
        mars_grid: str = str(
            forecast_resolution
        )  # Convert spatial resolution to string
        mars_area: str = (
            bounds_str  # Set bounding box area in North/West/South/East format
        )
        # download only necessary dates
        missing_dates = [  # Create list of dates that don't have downloaded files yet
            date
            for date in forecast_date_list
            if not (preprocessing_folder / f"{forecast_datetime_str}.grb").exists()
        ]
        if missing_dates:  # Check if any files are missing
            print(
                f"Missing forecast files for dates: {missing_dates}"
            )  # Log missing dates
        else:
            print(
                f"All forecast files for variable {forecast_variables} are already downloaded in {preprocessing_folder}, skipping download."
            )  # Log that all files already exist
            continue  # Skip to next forecast date

        # retrieve steps from mars
        mars_request: dict[
            str, Any
        ] = {  # Build MARS request dictionary with all parameters
            "class": mars_class,
            "date": forecast_date_str,
            "expver": mars_expver,
            "levtype": mars_levtype,
            "param": mars_param,
            "step": mars_step,
            "stream": mars_stream,
            "time": mars_time,
            "type": mars_type,
            "grid": mars_grid,
            "area": mars_area,
        }

        if forecast_model == "pf":  # check if ensemble forecasts are requested
            mars_request["number"] = "1/to/50"  # Add ensemble member numbers to request
            output_filename: Path = (
                preprocessing_folder / f"ENS_{forecast_datetime_str}.grb"
            )  # Create output file path with .grb extension
        else:
            output_filename: Path = (
                preprocessing_folder / f"CTRL_{forecast_datetime_str}.grb"
            )  # Create output file path with .grb extension

        print(
            f"Requesting data from ECMWF MARS server.. {mars_request}"
        )  # Log the MARS request parameters

        server.execute(  # Execute the MARS request to download data
            mars_request,
            output_filename,
        )  # start the download


def process_forecast_ECMWF(
    self,
    preprocessing_folder: Path,
    bounds: tuple[float, float, float, float],
    forecast_issue_date: date | datetime,
) -> None | xr.Dataset:
    """Process downloaded ECMWF forecast data.

    We process forecasts for each initialization time separately. The forecast file can contain all variables needed for GEB, or only rainfall (if only_rainfall is True in build.yml).

    Args:
        self: The class instance.
        preprocessing_folder: Path to the folder containing the downloaded ECMWF forecast data.
        bounds: The bounding box in the format (min_lon, min_lat, max_lon,
                max_lat).
        forecast_issue_date: The forecast initialization time (date or datetime).

    Returns:
        da: processed ECMWF forecast data as an xarray Dataset.

    """
    self.logger.info(
        f"Processing ECMWF forecasts from {preprocessing_folder}"
    )  # Log the processing folder path

    # create variable folder path
    variable_folder = (
        preprocessing_folder  # Set the folder path containing forecast files
    )
    file = (
        variable_folder / f"{forecast_issue_date.strftime('%Y%m%dT%H%M%S')}.grb"
    )  # Create full file path using formatted date

    self.logger.info(
        f"Processing forecast file: {file.name}"
    )  # Log the filename being processed

    da: xr.Dataset = xr.open_dataset(  # Open GRIB file as xarray Dataset
        file,
        engine="cfgrib",  # Use cfgrib engine for GRIB files
    ).rename(
        {"latitude": "y", "longitude": "x", "number": "member"}
    )  # Rename dimensions to standard names

    # experimental! add control forecast if available
    ctrl_file = (
        variable_folder / f"CTRL_{forecast_issue_date.strftime('%Y%m%dT%H%M%S')}.grb"
    )
    if ctrl_file.exists():
        ctrl_da: xr.Dataset = xr.open_dataset(
            ctrl_file,
            engine="cfgrib",
        ).rename(
            {"latitude": "y", "longitude": "x", "number": "member"}
        )  # Rename dimensions to standard names

        da = xr.concat(
            [da, ctrl_da], dim="member"
        )  # add control forecast as an extra member

    # ensure all the timesteps are hourly
    if not (
        da.step.diff("step").astype(np.int64) == 3600 * 1e9
    ).all():  # Check if all time differences are exactly 1 hour (3600 seconds in nanoseconds)
        # print all the unique timesteps in the time dimension
        print(
            f"Timesteps in the forecast are not hourly, resampling to hourly. Found timesteps: {np.unique(da.step.diff('step').astype(np.int64) / 1e9 / 3600)} hours"
        )  # Log the current timesteps found in the data

        da = da.resample(step="1H").interpolate(
            "linear"
        )  # Resample to hourly timesteps using linear interpolation
        # convert back to float32
        da = da.astype(np.float32)  # Convert data type back to float32 to save memory
    else:
        print(
            "All timesteps are already hourly, no need to resample"
        )  # Log that resampling is not needed

    da["tp"] = da["tp"] * 1000  # Convert precipitation from meters to millimeters
    da["tp"] = da["tp"] / 3600  # Convert precipitation from mm/hr to mm/s
    da["tp"] = da["tp"].diff(
        dim="step", n=1, label="lower"
    )  # De-accumulate precipitation by taking differences between consecutive time steps
    if (
        len(list(da.data_vars)) > 1
    ):  # Check if there are multiple variables (more than just precipitation)
        da["ssrd"] = da["ssrd"].diff(
            dim="step", n=1, label="lower"
        )  # De-accumulate shortwave radiation
        da["ssrd"] = (
            da["ssrd"] / 3600
        )  # Convert shortwave radiation from J/m2 to W/m2 by dividing by 3600 seconds
        da["strd"] = da["strd"].diff(
            dim="step", n=1, label="lower"
        )  # De-accumulate longwave radiation
        da["strd"] = (
            da["strd"] / 3600
        )  # Convert from J/m2 to W/m2 by dividing by 3600 seconds

    da = da.assign_coords(
        valid_time=da.time + da.step
    )  # Create valid_time coordinate by adding forecast initialization time to forecast step
    da = da.swap_dims(
        {"step": "valid_time"}
    )  # Swap step dimension with valid_time to make valid_time the main time dimension
    da = da.drop_vars(
        ["time", "step", "surface"]
    )  # Remove unnecessary coordinate variables
    da = da.rename(
        {"valid_time": "time"}
    )  # Rename valid_time back to time for consistency

    buffer: float = 1  # Set spatial buffer in degrees

    # Check if region crosses the meridian (longitude=0)
    # use a slightly larger slice. The resolution is 0.1 degrees, so buffer degrees is a bit more than that (to be sure)
    if (
        bounds[0] < 0 and bounds[2] > 0
    ):  # Check if bounding box crosses the 0-degree meridian
        # Need to handle the split across the meridian
        # Get western hemisphere part (longitude < 0)
        west_da: xr.DataArray = da.sel(  # Select western hemisphere data
            y=slice(
                bounds[3] + buffer, bounds[1] - buffer
            ),  # Latitude slice (note: reversed for GRIB convention)
            x=slice(
                ((bounds[0] - buffer) + 360) % 360, 360
            ),  # Longitude slice for western part
        )
        # Get eastern hemisphere part (longitude > 0)
        east_da: xr.DataArray = da.sel(  # Select eastern hemisphere data
            y=slice(bounds[3] + buffer, bounds[1] - buffer),  # Same latitude slice
            x=slice(
                0, ((bounds[2] + buffer) + 360) % 360
            ),  # Longitude slice for eastern part
        )
        # Combine the two parts
        da: xr.DataArray = xr.concat(
            [west_da, east_da], dim="x"
        )  # Concatenate western and eastern parts along longitude dimension
    else:
        # Regular case - doesn't cross meridian
        if (
            da.x.min() >= 0 and da.x.max() <= 360
        ):  # Check if longitude coordinates are in 0-360 format (probably GRIB2 files)
            da: xr.DataArray = da.sel(  # Select data using 0-360 longitude format
                y=slice(bounds[3] + buffer, bounds[1] - buffer),  # Latitude slice
                x=slice(
                    ((bounds[0] - buffer) + 360)
                    % 360,  # Convert min longitude to 0-360 format
                    ((bounds[2] + buffer) + 360)
                    % 360,  # Convert max longitude to 0-360 format
                ),
            )
        else:  # Longitude coordinates are in -180 to 180 format (probably GRIB1 files)
            da: xr.DataArray = da.sel(  # Select data using -180 to 180 longitude format
                y=slice(bounds[3] + buffer, bounds[1] - buffer),  # Latitude slice
                x=slice(
                    bounds[0] - buffer, bounds[2] + buffer
                ),  # Longitude slice with buffer
            )

    # Reorder x to be between -180 and 180 degrees
    da: xr.DataArray = da.assign_coords(
        x=((da.x + 180) % 360 - 180)
    )  # Convert longitude coordinates to -180 to 180 format
    da.attrs["_FillValue"] = np.nan  # Set fill value attribute for missing data
    da: xr.DataArray = (
        da.raster.mask_nodata()
    )  # Mask no-data values using raster accessor

    # assert that time is monotonically increasing with a constant step size
    assert (
        da.time.diff("time").astype(np.int64)
        == (da.time[1] - da.time[0]).astype(np.int64)
    ).all(), (
        "time is not monotonically increasing with a constant step size"
    )  # Validate that time dimension is properly ordered with constant intervals

    da = da.rio.write_crs(4326)  # Set coordinate reference system to WGS84 (EPSG:4326)
    da.raster.set_crs(4326)  # Also set CRS using raster accessor

    # make sure forecasts are in same grid as original data
    forcing_da = xr.open_dataarray(  # Open existing forcing data to get target grid
        "input" + "/" + self.files["other"]["climate/pr_hourly"]
    )

    da = da.interp(  # Interpolate forecast data to match the target grid
        x=forcing_da.x,  # Target longitude coordinates
        y=forcing_da.y,  # Target latitude coordinates
        method="linear",  # Use linear interpolation
    )
    # convert back to float32
    da = da.astype(np.float32)  # Convert back to float32 to save memory

    # Handling of nan values and interpolation
    for variable_name in da.data_vars:  # Loop through all variables in the dataset
        variable_data: xr.DataArray = da[variable_name]  # Get data for current variable
        nan_percentage: float = float(
            variable_data.isnull().mean().compute().item()
            * 100  # Calculate percentage of NaN values
        )
        assert nan_percentage < 5, (  # Assert that less than 5% of data is missing
            f"More than 5% of the data is missing for variable '{variable_name}' "
            f"({nan_percentage:.2f}% missing) after regridding. Check the area and try to "
            "increase the buffer around the forecasts (fc_area_buffer), as probably not "
            "the whole area is downloaded"
        )
        # fill the nan values using interpolate_na_along_time_dim and interpolate_na in space
        if nan_percentage > 0:  # Check if there are any NaN values to fill
            self.logger.warning(
                f"Found {nan_percentage:.2f}% missing values for variable '{variable_name}' after regridding. Interpolating missing values."
            )  # Log warning about missing values
            da = da.interpolate_na(
                dim=["y", "x"], method="nearest"
            )  # Interpolate NaN values spatially using nearest neighbor
            da = da.interpolate_na(
                dim=["time"], method="nearest"
            )  # Interpolate NaN values temporally using nearest neighbor

            # fill nans in last timesteps (due to de-accumulation) with mean of recent known values
            recent_mean: xr.DataArray = (  # Calculate mean of recent time steps for gap filling
                da[variable_name]
                .isel(
                    time=slice(-25, -1)
                )  # Select last 25 time steps (excluding the very last one)
                .mean(
                    dim="time", skipna=True, keep_attrs=True
                )  # Calculate mean, skipping NaN values
            )
            # Fill any remaining NaNs with the recent mean
            da[variable_name] = da[variable_name].fillna(
                recent_mean
            )  # Fill remaining NaN values with calculated mean

            nan_percentage_after: float = float(
                da[variable_name].isnull().mean().compute().item()
                * 100  # Check percentage of NaN values after interpolation
            )
            assert (
                nan_percentage_after == 0
            ), (  # Assert that all NaN values have been filled
                f"Failed to interpolate all missing values for variable '{variable_name}'. "
                f"{nan_percentage_after:.2f}% missing values remain."
            )

    return da


def plot_forcing(self, da, name) -> None:
    """Plot forcing data with a temporal (timeline) plot and a spatial plot.

    Args:
        self: The class instance.
        da: The xarray DataArray containing the forcing data. Must have dimensions 'time',
        name: The name of the variable being plotted, used for titles and filenames.
    """
    fig, axes = plt.subplots(
        4, 1, figsize=(20, 10), gridspec_kw={"hspace": 0.5}
    )  # Create 4 subplots stacked vertically

    mask = self.grid["mask"]  # get the GEB grid
    data = (
        (da * ~mask).sum(dim=("y", "x")) / (~mask).sum()
    ).compute()  # Area-weighted average
    assert not np.isnan(data.values).any(), (
        "data contains NaN values"
    )  # ensure no NaNs in data

    plot_timeline(da, data, name, axes[0])  # Plot the entire timeline on the first axis

    for i in range(0, 3):  # plot the first three years on separate axes
        year = data.time[0].dt.year + i  # get the year to plot
        year_data = data.sel(
            time=data.time.dt.year == year
        )  # select data for that year
        if year_data.size > 0:  # only plot if there is data for that year
            plot_timeline(
                da,  # original data
                data.sel(time=da.time.dt.year == year),  # data for that year
                f"{name} - {year.item()}",  # title
                axes[i + 1],  # axis to plot on
            )

    fp = self.report_dir / (
        name + "_timeline.png"
    )  # file path for saving the timeline plot
    fp.parent.mkdir(parents=True, exist_ok=True)  # ensure directory exists
    plt.savefig(fp)  # save the timeline plot
    plt.close(fig)  # close the figure to free memory

    spatial_data = da.mean(dim="time")  # mean over time for spatial plot

    spatial_data.plot()  # plot the spatial data

    plt.title(name)  # title
    plt.xlabel("Longitude")  # x-axis label
    plt.ylabel("Latitude")  # y-axis label

    spatial_fp: Path = self.report_dir / (
        name + "_spatial.png"
    )  # file path for saving the spatial plot
    plt.savefig(spatial_fp)  # save the spatial plot
    plt.close()  # close the plot to free memory


def plot_forecasts(self, da: xr.DataArray, name: str) -> None:
    """Plot forecast data with a temporal (timeline) plot and a spatial plot.

    Handles only ensemble forecasts for now. Makes a spatial plot for every single ensemble member.

    Args:
        self: The class instance.
        da: The xarray DataArray containing the forecast data. Must have dimensions 'time', 'y', 'x', and 'member'.
        name: The name of the variable being plotted, used for titles and filenames.

    Returns: None

    """
    # pre-processing of plotting data
    mask = self.grid["mask"]  # get the GEB grid
    da_plot = da.copy()  # make a copy to avoid modifying the original data
    # Convert data to mm/hour if it's precipitation
    if "pr" in name.lower() and "kg m-2 s-1" in da_plot.attrs.get("units", ""):
        da_plot = da_plot * 3600  # convert to mm/hour
        ylabel = "mm/hour"  # set y-axis label
    else:
        da_plot = da_plot.copy()  # no conversion
        ylabel = da_plot.attrs.get("units", "")

    if "pr_hourly" in da_plot.name:
        da_plot = da_plot.interp(
            x=mask.x,
            y=mask.y,  # interp to GEB grid, if necessary
            method="linear",
        )
    n_members: int = da.sizes["member"]  # number of ensemble members

    # Timeline plot
    fig, ax_time = plt.subplots(1, 1, figsize=(12, 9))  # Create temporal plot

    colors = plt.cm.viridis(np.linspace(0, 1, n_members))  # Distinct colors for members

    spatial_average = (
        (da_plot * ~mask).sum(dim=("y", "x")) / (~mask).sum()
    ).compute()  # Area-weighted average (only over the catchment area)

    ensemble_data = []  # Store ensemble member data
    for i, member in enumerate(spatial_average.member):  # Iterate over ensemble members
        member_avg = spatial_average.sel(member=member)  # Select member data
        ensemble_data.append(member_avg)  # Collect for ensemble mean

        ax_time.plot(  # plot member line
            member_avg.time,
            member_avg,
            color=colors[i],
            alpha=0.7,
            linewidth=1.2,
            label=f"Member {member.values}",
        )

    # Calculate ensemble mean and add to plot
    ensemble_mean = sum(ensemble_data) / len(ensemble_data)  # ensemble mean
    ax_time.plot(
        ensemble_mean.time,
        ensemble_mean,
        "k-",
        linewidth=3,
        label="Ensemble Mean",
    )  # plot ensemble mean
    ax_time.legend(
        bbox_to_anchor=(0.5, -0.2), loc="center", ncol=5, fontsize=8
    )  # legend
    ax_time.set_xlabel("Time")  # x-axis label
    ax_time.set_ylabel(ylabel)  # y-axis label
    ax_time.set_title(f"{name} - Ensemble Forecast Timeline")  # title
    ax_time.grid(True, alpha=0.3)  # light grid

    fp = self.report_dir / (name + "_ensemble_timeline.png")  # File path
    fp.parent.mkdir(parents=True, exist_ok=True)  # ensure directory exists
    plt.tight_layout()  # tight layout
    plt.savefig(fp, dpi=300, bbox_inches="tight")  # save figure
    plt.close(fig)  # close figure to free memory

    # Spatial plot (max over time))
    n_cols = min(6, n_members)  # Changed from 4 to 6 columns
    n_rows = (n_members + n_cols - 1) // n_cols  # Calculate rows needed

    # Create figure with cartopy projection
    fig, axes = plt.subplots(
        n_rows,
        n_cols,
        figsize=(5 * n_cols, 4 * n_rows),
        subplot_kw={"projection": ccrs.PlateCarree()},
    )  # Create subplots with cartopy projection
    plt.subplots_adjust(
        hspace=0.2, wspace=0.2, bottom=0.05, left=0.05, right=0.85
    )  # Tighter spacing

    custom_cmap = plt.cm.Blues  # Use simple Blues colormap
    da_plot_max_over_time = da_plot.max(dim="time")  # max over time for color scale
    for i, member in enumerate(
        da_plot_max_over_time.member
    ):  # Iterate over ensemble members
        ax = axes.flatten()[i]  # Select subplot
        spatial_data = da_plot_max_over_time.sel(member=member)  # Select member data
        if "pr" in name.lower() and "kg m-2 s-1" in da_plot_max_over_time.attrs.get(
            "units", ""
        ):  # Convert spatial data to mm/hour if it's precipitation
            cbar_label = "mm/hour"  # units for colorbar
            vmin = 0  # minimum value for color scale
            vmax = 30  # maximum value for color scale, set to 30 mm/hour for better visualization
        else:
            cbar_label = da_plot_max_over_time.attrs.get(
                "units", ""
            )  # units for colorbar
            vmin = np.min(
                ensemble_data
            )  # min/max over all members for consistent color scale
            vmax = np.max(
                ensemble_data
            )  # min/max over all members for consistent color scale

        im = ax.pcolormesh(  # Plot spatial data
            spatial_data.x,
            spatial_data.y,
            spatial_data,
            cmap=custom_cmap,  # Use custom colormap
            vmin=vmin,
            vmax=vmax,
            shading="auto",
        )
        ax.set_title(f"Member {member.values}")  # Title for each subplot
        ax.set_xlabel("Longitude")  # Longitude label
        ax.set_ylabel("Latitude")  # Latitude label
        ax.set_title(f"Member {member.values}")  # Title for each subplot
        ax.set_xlabel("Longitude")  # Longitude label
        ax.set_ylabel("Latitude")  # Latitude label
        # gridlines
        gl = ax.gridlines(
            draw_labels=True, linewidth=0.2, color="gray", alpha=0.5
        )  # changed linewidth from 0.5 to 0.2
        gl.top_labels = False  # Remove top labels
        gl.right_labels = False  # Remove right labels
        gl.xlabel_style = {"size": 8}  # smaller font size
        gl.ylabel_style = {"size": 8}  # smaller font size
        # add coastlines and borders
        ax.add_feature(
            cfeature.COASTLINE, linewidth=0.5, color="black"
        )  # add coastlines
        ax.add_feature(
            cfeature.BORDERS, linewidth=0.5, color="gray"
        )  # add country borders

        # Add region shapefile boundary with thick line
        self.geom["mask"].boundary.plot(
            ax=ax, color="red", linewidth=3, transform=ccrs.PlateCarree()
        )

    fig.subplots_adjust(right=0.85)  # make space for colorbar
    cbar_ax = fig.add_axes((0.87, 0.15, 0.03, 0.7))  # (left, bottom, width, height)
    cbar = fig.colorbar(  # add colorbar
        im,
        cax=cbar_ax,
    )
    cbar.set_label(cbar_label)  # label for colorbar
    fig.suptitle(
        f"{name} - Ensemble Spatial Distribution (Max over Time)"
    )  # Overall title
    spatial_fp: Path = self.report_dir / (name + "_ensemble_spatial.png")  # File path
    plt.savefig(spatial_fp, dpi=300, bbox_inches="tight")  # Save figure
    plt.close(fig)  # Close figure to free memory


def _plot_data(self, da: xr.DataArray, name: str) -> None:
    """Plot data using appropriate method based on data type.

    Uses plot_forecasts if 'forecast' is in the name, otherwise uses plot_forcing.

    Args:
        self: The class instance.
        da: Data to plot.
        name: Name for the plots and file outputs.
    """
    if "forecast" in name.lower():
        plot_forecasts(self, da, name)  # plot forecasts
    else:
        plot_forcing(self, da, name)  # plot historical forcing data


>>>>>>> b77c840b
def plot_timeline(
    da: xr.DataArray, data: xr.DataArray, name: str, ax: plt.Axes
) -> None:
    """Plot a timeline of the data.

    Args:
        da: the original xarray DataArray containing the data to plot.
        data: the data to plot, should be a 1D xarray DataArray with a time dimension.
        name: the name of the data, used for the plot title.
        ax: the matplotlib axes to plot on.
    """
    ax.plot(data.time, data)
    ax.set_xlabel("Time")
    if "units" in da.attrs:
        ax.set_ylabel(da.attrs["units"])
    ax.set_xlim(data.time[0], data.time[-1])
    ax.set_ylim(data.min(), data.max() * 1.1)
    significant_digits: int = 6
    ax.set_title(
        f"{name} - mean: {data.mean().item():.{significant_digits}f} - min: {data.min().item():.{significant_digits}f} - max: {data.max().item():.{significant_digits}f}"
    )


def get_chunk_size(da, target: float | int = 1e8) -> int:
    """Calculate the optimal chunk size for the given xarray DataArray based on the target size.

    Args:
        da: The xarray DataArray for which to calculate the chunk size.
        target: The target size in bytes. Default is 1e8 (100 MB).

    Returns:
        The calculated chunk size in bytes.
    """
    return int(target / (da.dtype.itemsize * da.x.size * da.y.size))


class Forcing:
    """Contains methods to download and process climate forcing data for GEB."""

    def __init__(self) -> None:
        pass

<<<<<<< HEAD
    def plot_forcing(self, da, name) -> None:
        fig, axes = plt.subplots(4, 1, figsize=(20, 10), gridspec_kw={"hspace": 0.5})

        mask = self.grid["mask"]
        data = ((da * ~mask).sum(dim=("y", "x")) / (~mask).sum()).compute()
        assert not np.isnan(data.values).any(), "data contains NaN values"

        # plot entire timeline on the first axis
        plot_timeline(da, data, name, axes[0])

        # plot the first three years on separate axes
        for i in range(0, 3):
            year = data.time[0].dt.year + i
            year_data = data.sel(time=data.time.dt.year == year)
            if year_data.size > 0:
                plot_timeline(
                    da,
                    data.sel(time=da.time.dt.year == year),
                    f"{name} - {year.item()}",
                    axes[i + 1],
                )

        fp = self.report_dir / (name + "_timeline.png")
        fp.parent.mkdir(parents=True, exist_ok=True)
        plt.savefig(fp)

        plt.close(fig)

        spatial_data = da.mean(dim="time").compute()

        spatial_data.plot()

        plt.title(name)
        plt.xlabel("Longitude")
        plt.ylabel("Latitude")

        spatial_fp: Path = self.report_dir / (name + "_spatial.png")
        plt.savefig(spatial_fp)

        plt.close()
=======
    def download_isimip(
        self,
        product: str,
        variable: str,
        forcing: str | None = None,
        start_date: date | datetime | None = None,
        end_date: date | datetime | None = None,
        simulation_round: str = "ISIMIP3a",
        climate_scenario: str = "obsclim",
        resolution: str | None = None,
        buffer: int = 0,
    ) -> xr.DataArray:
        """This method downloads ISIMIP climate data for GEB.

        It first retrieves the dataset
        metadata from the ISIMIP repository using the specified `product`, `variable`, `forcing`, and `resolution`
        parameters. It then downloads the data files that match the specified `start_date` and `end_date` parameters, and
        extracts them to the specified `download_path` directory.

        The resulting climate data is returned as an xarray dataset. The dataset is assigned the coordinate reference system
        EPSG:4326, and the spatial dimensions are set to 'lon' and 'lat'.

        Args:
            product: The name of the ISIMIP product to download.
            variable: The name of the climate variable to download.
            forcing: The name of the climate forcing to download.
            start_date: The start date of the data. Default is None.
            end_date: The end date of the data. Default is None.
            simulation_round: The ISIMIP simulation round to download data for. Default is "ISIMIP3a".
            climate_scenario: The climate scenario to download data for. Default is "obsclim".
            resolution: The resolution of the data to download. Default is None.
            buffer: The buffer size in degrees to add to the bounding box of the data to download. Default is 0.

        Returns:
            The downloaded climate data as an xarray dataset.

        Raises:
            ValueError: If no files are found for the specified variable in the ISIMIP dataset.
            ValueError: If the parse_files does not all end with either .nc or .txt.
            ValueError: If an unknown file type is encountered in the ISIMIP dataset.
            RuntimeError: If the ISIMIP server returns an unknown status during file download.
        """
        # if start_date is specified, end_date must be specified as well
        assert (start_date is None) == (end_date is None)

        if isinstance(start_date, datetime):
            start_date: date = start_date.date()
        if isinstance(end_date, datetime):
            end_date: date = end_date.date()

        client: ISIMIPClient = ISIMIPClient()
        download_path: Path = self.preprocessing_dir / "climate"
        if forcing is not None:
            download_path: Path = download_path / forcing
        download_path: Path = download_path / variable
        download_path.mkdir(parents=True, exist_ok=True)

        # Code to get data from disk rather than server.
        parse_files = []
        for file in os.listdir(download_path):
            if file.endswith(".nc"):
                fp = download_path / file
                parse_files.append(fp)

        # get the dataset metadata from the ISIMIP repository
        response = client.datasets(
            simulation_round=simulation_round,
            product=product,
            climate_forcing=forcing,
            climate_scenario=climate_scenario,
            climate_variable=variable,
            resolution=resolution,
        )
        assert len(response["results"]) == 1
        dataset = response["results"][0]
        files = dataset["files"]

        xmin, ymin, xmax, ymax = self.bounds
        xmin -= buffer
        ymin -= buffer
        xmax += buffer
        ymax += buffer

        if variable == "orog":
            assert len(files) == 1
            filename = files[
                0
            ][
                "name"
            ]  # global should be included due to error in ISIMIP API .replace('_global', '')
            parse_files = [filename]
            if not (download_path / filename).exists():
                download_files = [files[0]["path"]]
            else:
                download_files = []

        else:
            assert start_date is not None and end_date is not None
            download_files = []
            parse_files = []
            for file in files:
                name: str = file["name"]
                if name.endswith(".nc"):
                    splitted_filename = name.split("_")
                    dt = splitted_filename[-1].split(".")[0]
                    if "-" in dt:
                        file_start_date, file_end_date = date.split("-")
                        file_start_date = datetime.strptime(
                            file_start_date, "%Y%m%d"
                        ).date()
                        file_end_date = datetime.strptime(
                            file_end_date, "%Y%m%d"
                        ).date()
                    elif len(dt) == 6:
                        file_start_date = datetime.strptime(dt, "%Y%m").date()
                        file_end_date = (
                            file_start_date
                            + relativedelta(months=1)
                            - relativedelta(days=1)
                        )
                    elif len(dt) == 4:  # is year
                        assert splitted_filename[-2].isdigit()
                        file_start_date = datetime.strptime(
                            splitted_filename[-2], "%Y"
                        ).date()
                        file_end_date = date(int(dt), 12, 31)
                    else:
                        raise ValueError(f"could not parse date {dt} from file {name}")

                    if not (file_end_date < start_date or file_start_date > end_date):
                        parse_files.append(file["name"].replace("_global", ""))
                        if not (
                            download_path / file["name"].replace("_global", "")
                        ).exists():
                            download_files.append(file["path"])
                elif name.endswith(".txt"):
                    parse_files.append(name)
                    if not (download_path / name).exists():
                        download_files.append(file["path"])
                else:
                    raise ValueError(f"Unknown file type {name} in ISIMIP dataset")

        if not parse_files:
            raise ValueError(
                f"No files found for variable {variable} in ISIMIP dataset {dataset['id']}"
            )

        all_nc = all(str(f).endswith(".nc") for f in parse_files)
        all_txt = all(str(f).endswith(".txt") for f in parse_files)
        assert all_nc or all_txt, "All parse_files must end with either .nc or .txt"
        if all_txt:
            assert len(parse_files) == 1, "Only one .txt file is expected"

        if download_files:
            self.logger.info(f"Requesting download of {len(download_files)} files")
            if all_nc:
                while True:
                    try:
                        response = client.cutout(
                            download_files, [ymin, ymax, xmin, xmax]
                        )
                    except requests.exceptions.HTTPError:
                        self.logger.warning(
                            "HTTPError, could not download files, retrying in 60 seconds"
                        )
                    else:
                        if response["status"] == "finished":
                            break
                        elif response["status"] == "started":
                            self.logger.info(
                                f"{response['meta']['created_files']}/{response['meta']['total_files']} files prepared on ISIMIP server for {variable}, waiting 60 seconds before retrying"
                            )
                        elif response["status"] == "queued":
                            self.logger.info(
                                f"Data preparation queued for {variable} on ISIMIP server, waiting 60 seconds before retrying"
                            )
                        elif response["status"] == "failed":
                            self.logger.info(
                                "ISIMIP internal server error, waiting 60 seconds before retrying"
                            )
                        else:
                            raise RuntimeError(
                                f"Could not download files: {response['status']}"
                            )
                    time.sleep(60)

                self.logger.info(f"Starting download of files for {variable}")
                # download the file when it is ready
                client.download(
                    response["file_url"],
                    path=download_path,
                    validate=False,
                    extract=False,
                )

                self.logger.info(f"Download finished for {variable}")
                # remove zip file
                zip_file = download_path / Path(
                    urlparse(response["file_url"]).path.split("/")[-1]
                )
                # make sure the file exists
                assert zip_file.exists()
                # Open the zip file
                with zipfile.ZipFile(zip_file, "r") as zip_ref:
                    # Get a list of all the files in the zip file
                    file_list = [f for f in zip_ref.namelist() if f.endswith(".nc")]
                    # Extract each file one by one
                    for i, file_name in enumerate(file_list):
                        # Rename the file
                        bounds_str = ""
                        if isinstance(ymin, float):
                            bounds_str += f"_lat{ymin}"
                        else:
                            bounds_str += f"_lat{ymin:.1f}"
                        if isinstance(ymax, float):
                            bounds_str += f"to{ymax}"
                        else:
                            bounds_str += f"to{ymax:.1f}"
                        if isinstance(xmin, float):
                            bounds_str += f"lon{xmin}"
                        else:
                            bounds_str += f"lon{xmin:.1f}"
                        if isinstance(xmax, float):
                            bounds_str += f"to{xmax}"
                        else:
                            bounds_str += f"to{xmax:.1f}"
                        assert bounds_str in file_name
                        new_file_name = file_name.replace(bounds_str, "")
                        zip_ref.getinfo(file_name).filename = new_file_name
                        # Extract the file
                        if os.name == "nt":
                            max_file_path_length = 260
                        else:
                            max_file_path_length = os.pathconf("/", "PC_PATH_MAX")
                        assert (
                            len(str(download_path / new_file_name))
                            <= max_file_path_length
                        ), (
                            f"File path too long: {download_path / zip_ref.getinfo(file_name).filename}"
                        )
                        zip_ref.extract(file_name, path=download_path)
                # remove zip file
                (
                    download_path
                    / Path(urlparse(response["file_url"]).path.split("/")[-1])
                ).unlink()

            else:
                client.download(
                    "https://files.isimip.org/" + download_files[0],
                    path=download_path,
                )

        if all_nc:
            datasets: list[xr.Dataset] = [
                xr.open_dataset(download_path / file, chunks={}) for file in parse_files
            ]
            for dataset in datasets:
                assert "lat" in dataset.coords and "lon" in dataset.coords

            # make sure y is decreasing rather than increasing
            datasets: list[xr.Dataset] = [
                (
                    dataset.reindex(lat=dataset.lat[::-1])
                    if dataset.lat[0] < dataset.lat[-1]
                    else dataset
                )
                for dataset in datasets
            ]

            reference = datasets[0]
            for dataset in datasets:
                # make sure all datasets have more or less the same coordinates
                assert np.isclose(
                    dataset.coords["lat"].values,
                    reference["lat"].values,
                    atol=abs(datasets[0].rio.resolution()[1] / 50),
                    rtol=0,
                ).all()
                assert np.isclose(
                    dataset.coords["lon"].values,
                    reference["lon"].values,
                    atol=abs(datasets[0].rio.resolution()[0] / 50),
                    rtol=0,
                ).all()

            datasets: list[xr.Dataset] = [
                ds.assign_coords(
                    lon=reference["lon"].values, lat=reference["lat"].values
                )
                for ds in datasets
            ]
            if len(datasets) > 1:
                ds: xr.Dataset = xr.concat(datasets, dim="time")
            else:
                ds: xr.Dataset = datasets[0]

            if start_date is not None:
                ds = ds.sel(time=slice(start_date, end_date))
                # assert that time is monotonically increasing with a constant step size
                assert (
                    ds.time.diff("time").astype(np.int64)
                    == (ds.time[1] - ds.time[0]).astype(np.int64)
                ).all()

            ds.raster.set_spatial_dims(x_dim="lon", y_dim="lat")
            assert not ds.lat.attrs, "lat already has attributes"
            assert not ds.lon.attrs, "lon already has attributes"
            ds.lat.attrs = {
                "long_name": "latitude of grid cell center",
                "units": "degrees_north",
            }
            ds.lon.attrs = {
                "long_name": "longitude of grid cell center",
                "units": "degrees_east",
            }
            ds.raster.set_crs(4326)

            ds: xr.Dataset = ds.rename({"lon": "x", "lat": "y"})

            # check whether data is for noon or midnight. If noon, subtract 12 hours from time coordinate to align with other datasets
            if hasattr(ds, "time") and pd.to_datetime(ds.time[0].values).hour == 12:
                # subtract 12 hours from time coordinate
                self.logger.warning(
                    "Subtracting 12 hours from time coordinate to align climate datasets"
                )
                ds: xr.Dataset = ds.assign_coords(
                    time=ds.time - np.timedelta64(12, "h")
                )
            return ds[variable]

        elif all_txt:
            assert len(parse_files) == 1, "Only one .txt file is expected"
            df = pd.read_csv(
                download_path / parse_files[0], sep=r"\s+", names=["year", variable]
            ).set_index("year")
            df = df[(df.index >= start_date.year) & (df.index <= end_date.year)]
            assert len(df.columns) == 1, "Only one column expected in .txt file"
            # convert df to xarray DataArray
            da = xr.DataArray(
                df[variable].values,
                coords={
                    "time": pd.date_range(
                        start=f"{df.index[0]}-01-01",
                        end=f"{df.index[-1]}-12-31",
                        freq="YS",
                    )
                },
                dims=["time"],
            )
            return da
        else:
            raise ValueError(
                "All parse_files must end with either .nc or .txt, but got: "
                f"{parse_files}"
            )
>>>>>>> b77c840b

    def set_xy_attrs(self, da: xr.DataArray) -> None:
        """Set CF-compliant attributes for the x and y coordinates of a DataArray."""
        da.x.attrs = {"long_name": "longitude", "units": "degrees_east"}
        da.y.attrs = {"long_name": "latitude", "units": "degrees_north"}

<<<<<<< HEAD
    def set_pr(self, da: xr.DataArray, *args: Any, **kwargs: Any) -> xr.DataArray:
        name: str = "climate/pr"
=======
    def set_pr_hourly(
        self,
        da: xr.DataArray,
        name: str = "climate/pr_hourly",
        *args: Any,
        **kwargs: Any,
    ) -> xr.DataArray:
        da.attrs = {
            "standard_name": "precipitation_flux",
            "long_name": "Precipitation",
            "units": "kg m-2 s-1",
            "_FillValue": np.nan,
        }
        self.set_xy_attrs(da)

        offset = 0

        # maximum rainfall in one hour was 304.8 mm in 1956 in Holt, Missouri, USA
        # https://www.guinnessworldrecords.com/world-records/737965-greatest-rainfall-in-one-hour
        # we take a wide margin of 500 mm/h
        max_value = 500 / 3600  # convert to kg/m2/s
        precision = 0.01 / 3600  # 0.01 mm in kg/m2/s

        scaling_factor, in_dtype, out_dtype = calculate_scaling(
            da, 0, max_value, offset=offset, precision=precision
        )

        filters: list = [
            FixedScaleOffset(
                offset=offset,
                scale=scaling_factor,
                dtype=in_dtype,
                astype=out_dtype,
            ),
        ]

        da = self.set_other(
            da,
            name=name,
            *args,
            **kwargs,
            time_chunksize=7 * 24,
            filters=filters,
        )

        # plot data (only forecasts)
        if "forecast" in name.lower():
            _plot_data(self, da, name)

        return da

    def set_pr(
        self, da: xr.DataArray, name: str = "climate/pr", *args: Any, **kwargs: Any
    ) -> xr.DataArray:
>>>>>>> b77c840b
        da.attrs = {
            "standard_name": "precipitation_flux",
            "long_name": "Precipitation",
            "units": "kg m-2 s-1",
            "_FillValue": np.nan,
        }
        self.set_xy_attrs(da)

        # maximum rainfall in one hour was 304.8 mm in 1956 in Holt, Missouri, USA
        # https://www.guinnessworldrecords.com/world-records/737965-greatest-rainfall-in-one-hour
        # we take a wide margin of 500 mm/h
        # this function is currently daily, so the hourly value should be save
        max_value: float = 500 / 3600  # convert to kg/m2/s
        precision: float = 0.01 / 3600  # 0.01 mm in kg/m2/s

        offset: int = 0
        scaling_factor, in_dtype, out_dtype = calculate_scaling(
            da, 0, max_value, offset=offset, precision=precision
        )
        filters: list = [
            FixedScaleOffset(
                offset=offset,
                scale=scaling_factor,
                dtype=in_dtype,
                astype=out_dtype,
            ),
        ]

        da: xr.DataArray = self.set_other(
            da,
            name=name,
            *args,
            **kwargs,
            filters=filters,
            time_chunks_per_shard=get_chunk_size(da) // 24,
            time_chunksize=24,
        )
        _plot_data(self, da, name)
        return da

    def set_rsds(
        self, da: xr.DataArray, name: str = "climate/rsds", *args: Any, **kwargs: Any
    ) -> xr.DataArray:
        da.attrs = {
            "standard_name": "surface_downwelling_shortwave_flux_in_air",
            "long_name": "Surface Downwelling Shortwave Radiation",
            "units": "W m-2",
            "_FillValue": np.nan,
        }
        self.set_xy_attrs(da)

        offset = 0
        scaling_factor, in_dtype, out_dtype = calculate_scaling(
            da, 0, 1361, offset=offset, precision=0.1
        )
        filters: list = [
            FixedScaleOffset(
                offset=offset,
                scale=scaling_factor,
                dtype=in_dtype,
                astype=out_dtype,
            ),
        ]

        da: xr.DataArray = self.set_other(
            da,
            name=name,
            *args,
            **kwargs,
            filters=filters,
            time_chunks_per_shard=get_chunk_size(da) // 24,
            time_chunksize=24,
        )
        _plot_data(self, da, name)
        return da

    def set_rlds(
        self, da: xr.DataArray, name: str = "climate/rlds", *args: Any, **kwargs: Any
    ) -> xr.DataArray:
        da.attrs = {
            "standard_name": "surface_downwelling_longwave_flux_in_air",
            "long_name": "Surface Downwelling Longwave Radiation",
            "units": "W m-2",
            "_FillValue": np.nan,
        }
        self.set_xy_attrs(da)

        offset = 0
        scaling_factor, in_dtype, out_dtype = calculate_scaling(
            da, 0, 1361, offset=offset, precision=0.1
        )
        filters: list = [
            FixedScaleOffset(
                offset=offset,
                scale=scaling_factor,
                dtype=in_dtype,
                astype=out_dtype,
            ),
        ]

        da: xr.DataArray = self.set_other(
            da,
            name=name,
            *args,
            **kwargs,
            filters=filters,
            time_chunks_per_shard=get_chunk_size(da) // 24,
            time_chunksize=24,
        )
        _plot_data(self, da, name)
        return da

    def set_tas(
        self, da: xr.DataArray, name: str = "climate/tas", *args: Any, **kwargs: Any
    ) -> xr.DataArray:
        da.attrs = {
            "standard_name": "air_temperature",
            "long_name": "Near-Surface Air Temperature",
            "units": "K",
            "_FillValue": np.nan,
        }
        self.set_xy_attrs(da)

        K_to_C = 273.15
        offset = -15 - K_to_C  # average temperature on earth
        scaling_factor, in_dtype, out_dtype = calculate_scaling(
            da, -100 + K_to_C, 60 + K_to_C, offset=offset, precision=0.1
        )

        filters: list = [
            FixedScaleOffset(
                offset=offset,
                scale=scaling_factor,
                dtype=in_dtype,
                astype=out_dtype,
            ),
        ]

        da: xr.DataArray = self.set_other(
            da,
            name=name,
            *args,
            **kwargs,
            byteshuffle=True,
            filters=filters,
<<<<<<< HEAD
            time_chunks_per_shard=get_chunk_size(da) // 24,
            time_chunksize=24,
        )

        self.plot_forcing(da, name)
        return da

    def set_dewpoint_tas(
        self, da: xr.DataArray, *args: Any, **kwargs: Any
    ) -> xr.DataArray:
        name: str = "climate/dewpoint_tas"
=======
            time_chunks_per_shard=get_chunk_size(da),
        )

        _plot_data(self, da, name)
        return da

    def set_tasmax(
        self, da: xr.DataArray, name: str = "climate/tasmax", *args: Any, **kwargs: Any
    ) -> xr.DataArray:
        da.attrs = {
            "standard_name": "air_temperature",
            "long_name": "Daily Maximum Near-Surface Air Temperature",
            "units": "K",
            "_FillValue": np.nan,
        }
        self.set_xy_attrs(da)

        K_to_C = 273.15
        offset = -15 - K_to_C  # average temperature on earth
        scaling_factor, in_dtype, out_dtype = calculate_scaling(
            da, -100 + K_to_C, 60 + K_to_C, offset=offset, precision=0.1
        )

        filters: list = [
            FixedScaleOffset(
                offset=offset,
                scale=scaling_factor,
                dtype=in_dtype,
                astype=out_dtype,
            ),
        ]

        da = self._mask_forcing(da, value=-offset)
        da = self.set_other(
            da,
            name=name,
            *args,
            **kwargs,
            byteshuffle=True,
            filters=filters,
            time_chunks_per_shard=get_chunk_size(da),
        )
        _plot_data(self, da, name)
        return da

    def set_tasmin(
        self, da: xr.DataArray, name: str = "climate/tasmin", *args: Any, **kwargs: Any
    ) -> xr.DataArray:
>>>>>>> b77c840b
        da.attrs = {
            "standard_name": "air_temperature_dow_point",
            "long_name": "Hourly Near-Surface Dewpoint Temperature",
            "units": "K",
            "_FillValue": np.nan,
        }
        self.set_xy_attrs(da)

        K_to_C: float = 273.15
        offset: float = -15 - K_to_C  # average temperature on earth
        scaling_factor, in_dtype, out_dtype = calculate_scaling(
            da, -100 + K_to_C, 60 + K_to_C, offset=offset, precision=0.1
        )

        filters: list = [
            FixedScaleOffset(
                offset=offset,
                scale=scaling_factor,
                dtype=in_dtype,
                astype=out_dtype,
            ),
        ]

<<<<<<< HEAD
        da: xr.DataArray = self.set_other(
=======
        da = self._mask_forcing(da, value=-offset)
        da = self.set_other(
            da,
            name=name,
            *args,
            **kwargs,
            byteshuffle=True,
            filters=filters,
            time_chunks_per_shard=get_chunk_size(da),
        )
        _plot_data(self, da, name)
        return da

    def set_hurs(
        self, da: xr.DataArray, name: str = "climate/hurs", *args: Any, **kwargs: Any
    ) -> xr.DataArray:
        da.attrs = {
            "standard_name": "relative_humidity",
            "long_name": "Near-Surface Relative Humidity",
            "units": "%",
            "_FillValue": np.nan,
        }
        self.set_xy_attrs(da)

        offset = -50
        scaling_factor, in_dtype, out_dtype = calculate_scaling(
            da, 0, 100, offset=offset, precision=0.1
        )

        filters: list = [
            FixedScaleOffset(
                offset=offset,
                scale=scaling_factor,
                dtype=in_dtype,
                astype=out_dtype,
            ),
        ]

        da = self._mask_forcing(da, value=-offset)
        da = self.set_other(
>>>>>>> b77c840b
            da,
            name=name,
            *args,
            **kwargs,
            byteshuffle=True,
            filters=filters,
            time_chunks_per_shard=get_chunk_size(da) // 24,
            time_chunksize=24,
        )
        _plot_data(self, da, name)
        return da

<<<<<<< HEAD
    def set_ps(self, da: xr.DataArray, *args: Any, **kwargs: Any) -> xr.DataArray:
        name: str = "climate/ps"
=======
    def _mask_forcing(self, da: xr.DataArray, value: int | float) -> xr.DataArray:
        """Mask the forcing data where the grid mask is False.

        Args:
            da: DataArray to mask.
            value: Value to use for masking where the grid mask is False.

        Returns:
            DataArray with replaced values with the same dimensions as the input DataArray.
        """
        da_: xr.DataArray = xr.where(~self.grid["mask"], da, value, keep_attrs=True)
        da_: xr.DataArray = da_.rio.write_crs(da.rio.crs)
        # restore the original dimensions order which can be changed by the mask operation
        da: xr.DataArray = da_.transpose(*da.dims)
        return da

    def set_ps(
        self, da: xr.DataArray, name: str = "climate/ps", *args: Any, **kwargs: Any
    ) -> xr.DataArray:
>>>>>>> b77c840b
        da.attrs = {
            "standard_name": "surface_air_pressure",
            "long_name": "Surface Air Pressure",
            "units": "Pa",
            "_FillValue": np.nan,
        }
        self.set_xy_attrs(da)

        offset: int = -100_000
        scaling_factor, in_dtype, out_dtype = calculate_scaling(
            da, 30_000, 120_000, offset=offset, precision=10
        )

        filters: list = [
            FixedScaleOffset(
                offset=offset,
                scale=scaling_factor,
                dtype=in_dtype,
                astype=out_dtype,
            ),
        ]

        da: xr.DataArray = self.set_other(
            da,
            name=name,
            *args,
            **kwargs,
            byteshuffle=True,
            filters=filters,
            time_chunks_per_shard=get_chunk_size(da) // 24,
            time_chunksize=24,
        )
        _plot_data(self, da, name)
        return da

<<<<<<< HEAD
    def set_wind(
        self, da: xr.DataArray, direction: str, *args: Any, **kwargs: Any
    ) -> xr.DataArray:
        name: str = f"climate/wind_{direction}10m"
=======
    def set_sfcwind(
        self, da: xr.DataArray, name: str = "climate/sfcwind", *args: Any, **kwargs: Any
    ) -> xr.DataArray:
>>>>>>> b77c840b
        da.attrs = {
            "standard_name": "wind_speed",
            "long_name": "Near-Surface Wind Speed",
            "units": "m s-1",
            "_FillValue": np.nan,
        }
        self.set_xy_attrs(da)

        offset = 0
        scaling_factor, in_dtype, out_dtype = calculate_scaling(
            da, 0, 120, offset=offset, precision=0.1
        )
        filters: list = [
            FixedScaleOffset(
                offset=offset,
                scale=scaling_factor,
                dtype=in_dtype,
                astype=out_dtype,
            ),
        ]

        da: xr.DataArray = self.set_other(
            da,
            name=name,
            *args,
            **kwargs,
            byteshuffle=True,
            filters=filters,
            time_chunks_per_shard=get_chunk_size(da) // 24,
            time_chunksize=24,
        )
        _plot_data(self, da, name)
        return da

    def set_SPEI(
        self, da: xr.DataArray, name: str = "climate/SPEI", *args: Any, **kwargs: Any
    ) -> xr.DataArray:
        da.attrs = {
            "units": "-",
            "long_name": "Standard Precipitation Evapotranspiration Index",
            "name": "spei",
            "_FillValue": np.nan,
        }
        self.set_xy_attrs(da)

        # this range corresponds to probabilities of lower than 0.001 and higher than 0.999
        # which should be considered non-significant
        min_SPEI = -3.09
        max_SPEI = 3.09
        da = da.clip(min=min_SPEI, max=max_SPEI)

        offset = 0
        scaling_factor, in_dtype, out_dtype = calculate_scaling(
            da, min_SPEI, max_SPEI, offset=offset, precision=0.001
        )

        filters: list = [
            FixedScaleOffset(
                offset=offset,
                scale=scaling_factor,
                dtype=in_dtype,
                astype=out_dtype,
            ),
        ]

        da: xr.DataArray = self.set_other(
            da,
            name=name,
            *args,
            **kwargs,
            byteshuffle=True,
            filters=filters,
            time_chunks_per_shard=get_chunk_size(da),
        )
        _plot_data(self, da, name)
        return da

    def setup_forcing_ERA5(self) -> None:
        era5_store: Adapter = self.new_data_catalog.fetch("era5")
        era5_loader: partial = partial(
            era5_store.read,
            start_date=self.start_date - relativedelta(years=1),
            end_date=self.end_date,
            bounds=self.grid["mask"].raster.bounds,
        )

        pr_hourly: xr.DataArray = era5_loader(variable="tp")
        pr_hourly: xr.DataArray = pr_hourly * (
            1000 / 3600
        )  # convert from m/hr to kg/m2/s

        # ensure no negative values for precipitation, which may arise due to float precision
        pr_hourly: xr.DataArray = xr.where(pr_hourly > 0, pr_hourly, 0, keep_attrs=True)
        pr_hourly: xr.DataArray = self.set_pr(pr_hourly)

        hourly_tas: xr.DataArray = era5_loader("t2m")
        self.set_tas(hourly_tas)

        hourly_dew_point_tas: xr.DataArray = era5_loader("d2m")
        self.set_dewpoint_tas(hourly_dew_point_tas)

        hourly_rsds: xr.DataArray = era5_loader("ssrd") / (
            24 * 3600  # convert from J/m2 to W/m2
        )  # surface_solar_radiation_downwards
        self.set_rsds(hourly_rsds)

        hourly_rlds: xr.DataArray = era5_loader(
            "strd"
        ) / (  # surface_thermal_radiation_downwards
            24 * 3600
        )  # convert from J/m2 to W/m2
        self.set_rlds(hourly_rlds)

        pressure: xr.DataArray = era5_loader("sp")
        self.set_ps(pressure)

        u_wind: xr.DataArray = era5_loader("u10")
        self.set_wind(u_wind, direction="u")

        v_wind: xr.DataArray = era5_loader("v10")
        self.set_wind(v_wind, direction="v")

        elevation_grid = self.get_elevation_forcing_and_grid(pr_hourly)

    @build_method(depends_on=["set_ssp", "set_time_range"])
    def setup_forcing(
        self,
        forcing: str = "ERA5",
        resolution_arcsec: int | None = None,
        model: str | None = None,
    ) -> None:
        """Sets up the forcing data for GEB.

        Args:
            forcing: The data source to use for the forcing data. Can be ERA5 or ISIMIP. Default is 'era5'.
            resolution_arcsec: The resolution of the data in arcseconds. Only used for ISIMIP. Supported values are 30 and 1800.
            model: The name of the forcing data to use within the dataset. Only required for ISIMIP data.
                For ISIMIP, this can be 'chelsa-w5e5' for 30 arcsec resolution
                or 'ipsl-cm6a-lr', 'gfdl-esm4', 'mpi-esm1-2-hr', 'mri-esm2-0', or 'mri-esm2-0' for 1800 arcsec resolution.

        Notes:
            This method sets up the forcing data for GEB. It first downloads the high-resolution variables
            (precipitation, surface solar radiation, air temperature, maximum air temperature, and minimum air temperature) from
            the ISIMIP dataset for the specified time period.

            The method then sets up the relative humidity, longwave radiation, pressure, and wind data for the model. The
            relative humidity data is downloaded from the ISIMIP dataset using the `setup_hurs_isimip_30arcsec` method. The longwave radiation
            data is calculated using the air temperature and relative humidity data and the `calculate_longwave` function. The
            pressure data is downloaded from the ISIMIP dataset using the `setup_pressure_isimip_30arcsec` method. The wind data is downloaded
            from the ISIMIP dataset using the `setup_wind_isimip_30arcsec` method. All these data are first downscaled to the model grid.

            The resulting forcing data is set as forcing data in the model with names of the form 'forcing/{variable_name}'.

        Raises:
            ValueError: If an unknown data source is specified.
        """
        if forcing == "ISIMIP":
            raise NotImplementedError(
                "ISIMIP forcing is not supported anymore. We switched fully to hourly forcing data."
            )
        elif forcing == "ERA5":
            assert resolution_arcsec is None, (
                "resolution_arcsec must be None for ERA5 forcing data"
            )
            assert model is None, "model must be None for ERA5 forcing data"
            self.setup_forcing_ERA5()
        elif forcing == "CMIP":
            raise NotImplementedError("CMIP forcing data is not yet supported")
        else:
            raise ValueError(
                f"Unknown data source: {forcing}, supported are 'ISIMIP' and 'ERA5'"
            )

    @build_method(depends_on=["setup_forcing"])
    def setup_SPEI(
        self,
        calibration_period_start: date = date(1981, 1, 1),
        calibration_period_end: date = date(2010, 1, 1),
        window_months: int = 12,
    ) -> None:
        """Sets up the Standardized Precipitation Evapotranspiration Index (SPEI).

        Note that due to the sliding window, the SPEI data will be shorter than the original data. When
        a sliding window of 12 months is used, the SPEI data will be shorter by 11 months.

        Also sets up the Generalized Extreme Value (GEV) parameters for the SPEI data, being
        the c shape (ξ), loc location (μ), and scale (σ) parameters.

        The chunks for the climate data are optimized for reading the data in xy-direction. However,
        for the SPEI calculation, the data is needs to be read in time direction. Therefore, we
        create an intermediate temporary file of the water balance wher chunks are in an intermediate
        size between the xy and time chunks.

        Args:
            calibration_period_start: The start time of the reSPEI data in ISO 8601 format (YYYY-MM-DD).
            calibration_period_end: The end time of the SPEI data in ISO 8601 format (YYYY-MM-DD). Endtime is exclusive.
            window_months: The window size in months for the SPEI calculation. Default is 12 months.

        Raises:
            ValueError: If the input data do not have the same coordinates.
        """
        assert window_months <= 12, (
            "window_months must be less than or equal to 12 (otherwise we run out of climate data)"
        )
        assert window_months >= 1, (
            "window_months must be greater than or equal to 1 (otherwise we have no sliding window)"
        )

        # assert input data have the same coordinates
        assert np.array_equal(
            self.other["climate/pr"].x, self.other["climate/tasmin"].x
        )
        assert np.array_equal(
            self.other["climate/pr"].x, self.other["climate/tasmax"].x
        )
        assert np.array_equal(
            self.other["climate/pr"].y, self.other["climate/tasmin"].y
        )
        assert np.array_equal(
            self.other["climate/pr"].y, self.other["climate/tasmax"].y
        )
        if not self.other[
            "climate/pr"
        ].time.min().dt.date <= calibration_period_start and self.other[
            "climate/pr"
        ].time.max().dt.date >= calibration_period_end - timedelta(days=1):
            forcing_start_date = self.other["climate/pr"].time.min().dt.date.item()
            forcing_end_date = self.other["climate/pr"].time.max().dt.date.item()
            raise ValueError(
                f"water data does not cover the entire calibration period, forcing data covers from {forcing_start_date} to {forcing_end_date}, "
                f"while requested calibration period is from {calibration_period_start} to {calibration_period_end}"
            )

        pet = xci.potential_evapotranspiration(
            tasmin=self.other["climate/tasmin"],
            tasmax=self.other["climate/tasmax"],
            # hurs=self.other["climate/hurs"],
            # rsds=self.other["climate/rsds"],
            # rlds=self.other["climate/rlds"],
            # rsus=self.full_like(
            #     self.other["climate/rsds"],
            #     fill_value=0,
            #     nodata=np.nan,
            #     attrs=self.other["climate/rsds"].attrs,
            # ),
            # rlus=self.full_like(
            #     self.other["climate/rsds"],
            #     fill_value=0,
            #     nodata=np.nan,
            #     attrs=self.other["climate/rsds"].attrs,
            # ),
            # sfcWind=self.other["climate/sfcwind"],
            method="BR65",
        ).astype(np.float32)

        # Compute the potential evapotranspiration
        water_budget = xci.water_budget(pr=self.other["climate/pr"], evspsblpot=pet)

        water_budget = water_budget.resample(time="MS").mean(keep_attrs=True)
        water_budget.attrs["_FillValue"] = np.nan

        temp_xy_chunk_size = 50

        with tempfile.TemporaryDirectory() as tmp_water_budget_folder:
            tmp_water_budget_file = (
                Path(tmp_water_budget_folder) / "tmp_water_budget_file.zarr"
            )
            self.logger.info("Exporting temporary water budget to zarr")
            water_budget = to_zarr(
                water_budget,
                tmp_water_budget_file,
                crs=4326,
                x_chunksize=temp_xy_chunk_size,
                y_chunksize=temp_xy_chunk_size,
                time_chunksize=50,
                time_chunks_per_shard=None,
            ).chunk({"time": -1})  # for the SPEI calculation time must not be chunked

            # We set freq to None, so that the input frequency is used (no recalculating)
            # this means that we can calculate SPEI much more efficiently, as it is not
            # rechunked in the xclim package

            # The log-logistic distribution used in SPEI has three parameters: scale, shape, and location.
            # In practice, fixing the location (floc) to 0 simplifies the fitting process and often
            # provides satisfactory results.The fitting is then effectively done with two parameters,
            # also reducing the risk of overfitting, especially with limited data.
            # When empirical data suggest that the climatic water balance values are significantly shifted,
            # a non-zero floc may better fit the distribution. However, this is not typical in routine applications.
            SPEI = xci.standardized_precipitation_evapotranspiration_index(
                wb=water_budget,
                cal_start=calibration_period_start.strftime("%Y-%m-%d"),
                cal_end=calibration_period_end.strftime("%Y-%m-%d"),
                freq=None,
                window=window_months,
                dist="fisk",  # log-logistic distribution
                method="APP",  # approximative method
                fitkwargs={
                    "floc": water_budget.min().compute().item()
                },  # location parameter, assures that the distribution is always positive
            ).astype(np.float32)

            # remove all nan values as a result of the sliding window
            SPEI: xr.DataArray = SPEI.isel(time=slice(window_months - 1, None))

            with tempfile.TemporaryDirectory() as tmp_spei_folder:
                tmp_spei_file = Path(tmp_spei_folder) / "tmp_spei_file.zarr"
                self.logger.info("Calculating SPEI and exporting to temporary file...")
                SPEI.attrs = {
                    "_FillValue": np.nan,
                }
                SPEI: xr.DataArray = to_zarr(
                    SPEI,
                    tmp_spei_file,
                    x_chunksize=temp_xy_chunk_size,
                    y_chunksize=temp_xy_chunk_size,
                    time_chunksize=10,
                    time_chunks_per_shard=None,
                    crs=4326,
                )

                self.set_SPEI(SPEI)

                self.logger.info("calculating GEV parameters...")

                # Group the data by year and find the maximum monthly sum for each year
                SPEI_yearly_min = SPEI.groupby("time.year").min(dim="time", skipna=True)
                SPEI_yearly_min = (
                    SPEI_yearly_min.rename({"year": "time"})
                    .chunk({"time": -1})
                    .compute()
                )

                GEV = xci.stats.fit(SPEI_yearly_min, dist="genextreme").compute()

                self.set_grid(
                    GEV.sel(dparams="c").astype(np.float32), name="climate/gev_c"
                )
                self.set_grid(
                    GEV.sel(dparams="loc").astype(np.float32), name="climate/gev_loc"
                )
                self.set_grid(
                    GEV.sel(dparams="scale").astype(np.float32),
                    name="climate/gev_scale",
                )

    def get_elevation_forcing_and_grid(
        self, forcing_grid: xr.DataArray
    ) -> xr.DataArray:
        """Gets elevation maps for both the normal grid (target of resampling) and the forcing grid.

        Args:
            grid: the normal grid to which the forcing data is resampled
            forcing_grid: grid of the forcing data
            forcing_name: name of the forcing data, used to determine the file paths for caching

        Returns:
            elevation data for the forcing grid and the normal grid

        """
        elevation = xr.open_dataarray(self.data_catalog.get_source("fabdem").path)
        elevation = elevation.isel(
            band=0,
            **get_window(
                elevation.x, elevation.y, forcing_grid.rio.bounds(), buffer=500
            ),
        )
        elevation = elevation.drop_vars("band")
        elevation = xr.where(elevation == -9999, 0, elevation)
        elevation.attrs["_FillValue"] = np.nan
        target = forcing_grid.isel(time=0).drop_vars("time")

        elevation_forcing = resample_like(elevation, target, method="bilinear")
        elevation_forcing = elevation_forcing.chunk({"x": -1, "y": -1})

        return elevation_forcing

    @build_method(depends_on=["set_ssp", "set_time_range"])
    def setup_CO2_concentration(self) -> None:
        """Aquires the CO2 concentration data for the specified SSP in ppm."""
        da: xr.DataArray = self.construct_ISIMIP_variable(
            variable_name="co2",
            forcing=None,
            ssp=self.ISIMIP_ssp,
        ).astype(np.float32)
        self.set_other(
            da,
            name="climate/CO2_ppm",
        )

    @build_method(depends_on=["set_ssp", "set_time_range"])
    def setup_forecasts(
        self,
        only_rainfall: bool,
        forecast_start: date | datetime,
        forecast_end: date | datetime,
        forecast_provider: str,
        forecast_model: str,
        forecast_resolution: float,
        forecast_horizon: int,
        forecast_timestep: int,
    ):
        """Sets up forecast data for the model based on configuration.

        Args:
            only_rainfall: If True, only download rainfall forecasts.
            forecast_variable: List of ECMWF parameter codes to download (see ECMWF documentation).
            forecast_start: The forecast initialization time (date or datetime).
            forecast_end: The forecast end time (date or datetime).
            forecast_provider: The forecast data provider to use (default: "ECMWF").
            forecast_model: The ECMWF forecast model to use (e.g., "HRES", "pf").
            forecast_resolution: The spatial resolution of the forecast data (degrees).
            forecast_horizon: The forecast horizon in hours.
            forecast_timestep: The forecast timestep in hours.
        """
        if (
            forecast_provider == "ECMWF"
        ):  # Check if ECMWF is the selected forecast provider
            self.setup_forecasts_ECMWF(  # Call ECMWF-specific setup method
                only_rainfall,  # Pass rainfall-only flag
                forecast_start,  # Pass forecast start date
                forecast_end,  # Pass forecast end date
                forecast_model,  # Pass forecast model type
                forecast_resolution,  # Pass spatial resolution
                forecast_horizon,  # Pass forecast horizon in hours
                forecast_timestep,  # Pass timestep interval
            )

    def setup_forecasts_ECMWF(
        self,
        only_rainfall: bool,
        forecast_start: date | datetime,
        forecast_end: date | datetime,
        forecast_model: str,
        forecast_resolution: float,
        forecast_horizon: int,
        forecast_timestep: int,
    ) -> None:
        """Sets up the folder structure for ECMWF forecast data.

        Args:
            only_rainfall: If True, only download rainfall forecasts.
            forecast_start: The forecast initialization time (date or datetime).
            forecast_end: The forecast end time (date or datetime).
            forecast_model: The ECMWF forecast model to use (e.g., "HRES",
                "pf").
            forecast_resolution: The spatial resolution of the forecast data (degrees).
            forecast_horizon: The forecast horizon in hours.
            forecast_timestep: The forecast timestep in hours.
        """
        preprocessing_folder = (
            self.preprocessing_dir / "forecasts" / "ECMWF"
        )  # Set up forecast data path
        preprocessing_folder.mkdir(
            parents=True, exist_ok=True
        )  # Ensure directory exists

        target = self.grid["mask"]  # Get the model's spatial mask grid
        target.raster.set_crs(4326)  # Set coordinate reference system to WGS84
        bounds = target.raster.bounds  # Extract geographic bounding box

        if only_rainfall == True:  # If only precipitation is required
            MARS_codes: dict[
                str, float
            ] = {  # Dictionary mapping variable names to ECMWF parameter codes
                "total_precipitation": 228,  # Total precipitation parameter
            }  # https://codes.ecmwf.int/grib/param-db/ --> parameter IDs (the .128 is necessary for parameters with up to 3 digits)
        else:  # If full meteorological variables are needed
            MARS_codes: dict[str, float] = {  # Complete set of weather variables
                "tp": 228.128,  # total precipitation
                "t2m": 167.128,  # 2 metre temperature
                "d2m": 168.128,  # 2 metre dewpoint temperature
                "ssrd": 169.128,  # surface shortwave solar radiation downwards
                "strd": 175.128,  # surface longwave radiation downwards
                "sp": 134.128,  # surface pressure
                "u10": 165.128,  # 10 metre u-component of wind
                "v10": 166.128,  # 10 metre v-component of wind
            }

        # Configure arguments for the forecast download function
        download_args: dict[str, Any] = {  # Dictionary to store download parameters
            "preprocessing_folder": preprocessing_folder,  # Output directory path
            "bounds": bounds,  # Geographic bounding box for data extraction
            "forecast_start": forecast_start,  # Start date for forecast downloads
            "forecast_end": forecast_end,  # End date for forecast downloads
            "forecast_model": forecast_model,  # ECMWF model type (HRES, pf, etc.)
            "forecast_resolution": forecast_resolution,  # Spatial resolution in degrees
            "forecast_horizon": forecast_horizon,  # Forecast horizon in hours
            "forecast_timestep": forecast_timestep,  # Temporal resolution in hours
        }

        # Configure arguments for the forecast processing function
        process_args: dict[str, Any] = {  # Dictionary to store processing parameters
            "preprocessing_folder": preprocessing_folder,  # Input directory with downloaded files
            "bounds": bounds,  # Geographic bounds for spatial cropping
        }

        # Download the forecast data from ECMWF using MARS API
        self.logger.info("Downloading ECMWF forecasts...")  # Log download start
        download_forecasts_ECMWF(
            self, list(MARS_codes.values()), **download_args
        )  # Call download function with parameter codes

        self.logger.info(
            "Processing ECMWF precipitation forecasts..."
        )  # Process precipitation data (hourly resolution)

        forecast_issue_dates = pd.date_range(  # Create pandas date range
            start=forecast_start,  # Start from forecast start date
            end=forecast_end,  # End at forecast end date
            freq="24H",  # Daily frequency (24-hour intervals)
        )

        for (
            forecast_issue_date
        ) in forecast_issue_dates:  # # Process each forecast issue date separately
            forecast_issue_date_str = forecast_issue_date.strftime(
                "%Y%m%dT%H%M%S"
            )  # Format date for filenames

            self.logger.info(
                f"Processing forecast issued at {forecast_issue_date}..."
            )  # Log current forecast being processed
            process_args["forecast_issue_date"] = (
                forecast_issue_date  # Add current date to processing arguments
            )

            # Process the raw GRIB forecast data into xarray format
            ECMWF_forecast = process_forecast_ECMWF(
                self, **process_args
            )  # Call processing function

            # Extract and process hourly precipitation data
            pr_hourly = ECMWF_forecast["tp"]  # Get total precipitation variable

            pr_hourly = pr_hourly.where(
                pr_hourly >= 0, 0
            )  # Handle negative values (caused by floating-point precision issues) by setting them to zero
            pr_hourly = pr_hourly.rename(
                "precipitation"
            )  # Change from "tp" to "precipitation"
            # Store the processed hourly precipitation data
            self.set_pr_hourly(  # Save hourly precipitation
                pr_hourly,
                name=f"forecasts/ECMWF/pr_hourly_{forecast_issue_date_str}",  # Use date-specific filename
            )

            # Process additional meteorological variables if not rainfall-only mode
            if only_rainfall == False:  # If full meteorological processing is required
                # Load elevation grids for topographic corrections
                (
                    elevation_forcing,
                    elevation_target,
                ) = (  # Get elevation data for corrections
                    self.get_elevation_forcing_and_grid(  # Function to retrieve elevation grids
                        self.grid["mask"],
                        pr_hourly,
                        forcing_name="ECMWF",
                    )
                )

                pr = pr_hourly.resample(
                    time="D"
                ).mean()  # Calculate daily mean precipitation
                pr = resample_like(
                    pr, target, method="conservative"
                )  # Resample to target grid using conservative method
                pr = self.set_pr(
                    pr, f"forecasts/ECMWF/pr_{forecast_issue_date_str}"
                )  # Store daily precipitation

                hourly_tas = ECMWF_forecast["t2m"]  # Extract 2-meter temperature
                hourly_tas = hourly_tas.rename(
                    "tas"
                )  # Rename to standard climate variable name
                tas_avg = hourly_tas.resample(
                    time="D"
                ).mean()  # Calculate daily mean temperature
                tas_avg = reproject_and_apply_lapse_rate_temperature(  # Correct temperature for elevation
                    tas_avg,
                    elevation_forcing,
                    elevation_target,  # Use elevation grids for correction
                )
                self.set_tas(
                    tas_avg, f"forecasts/ECMWF/tas_{forecast_issue_date_str}"
                )  # Store average temperature
                tasmax = hourly_tas.resample(
                    time="D"
                ).max()  # Calculate daily maximum temperature
                tasmax = reproject_and_apply_lapse_rate_temperature(  # Correct for topography
                    tasmax, elevation_forcing, elevation_target
                )
                tasmax = tasmax.rename("tasmax")  # Ensure proper variable name
                self.set_tasmax(  # Store maximum temperature
                    tasmax, f"forecasts/ECMWF/tasmax_{forecast_issue_date_str}"
                )
                tasmin = hourly_tas.resample(
                    time="D"
                ).min()  # Calculate daily minimum temperature
                tasmin = (
                    reproject_and_apply_lapse_rate_temperature(  # Correct for elevation
                        tasmin, elevation_forcing, elevation_target
                    )
                )
                tasmin = tasmin.rename("tasmin")  # Ensure proper variable name
                self.set_tasmin(  # Store minimum temperature
                    tasmin, f"forecasts/ECMWF/tasmin_{forecast_issue_date_str}"
                )

                hourly_dew_point_tas = ECMWF_forecast[
                    "d2m"
                ]  # Extract dewpoint temperature
                hourly_dew_point_tas = hourly_dew_point_tas.rename(
                    "dew_point_tas"
                )  # Rename for clarity
                dew_point_tas = hourly_dew_point_tas.resample(
                    time="D"
                ).mean()  # Calculate daily mean dewpoint
                dew_point_tas = reproject_and_apply_lapse_rate_temperature(  # Correct dewpoint for elevation
                    dew_point_tas, elevation_forcing, elevation_target
                )
                water_vapour_pressure = (
                    0.6108
                    * np.exp(  # Magnus formula for vapor pressure
                        17.27  # Magnus coefficient
                        * (dew_point_tas - 273.15)  # Convert Kelvin to Celsius
                        / (237.3 + (dew_point_tas - 273.15))  # Magnus denominator
                    )
                )  # calculate water vapour pressure (kPa)
                saturation_vapour_pressure = (
                    0.6108
                    * np.exp(  # Magnus formula for saturation
                        17.27
                        * (tas_avg - 273.15)
                        / (237.3 + (tas_avg - 273.15))  # Using average temperature
                    )
                )
                assert (
                    water_vapour_pressure.shape == saturation_vapour_pressure.shape
                )  # Ensure compatible shapes
                relative_humidity = (
                    (  # RH = (e / e_sat) * 100
                        water_vapour_pressure
                        / saturation_vapour_pressure  # Ratio of actual to saturation vapor pressure
                    )
                    * 100
                )  # Convert to percentage
                original_crs = (  # Store original CRS if available
                    relative_humidity.rio.crs  # Get CRS from rioxarray
                    if hasattr(
                        relative_humidity, "rio"
                    )  # Check if rioxarray is available
                    else None  # Default to None if no CRS info
                )
                relative_humidity = xr.where(  # Handle relative humidity values slightly above 100% (due to numerical precision)
                    (relative_humidity > 100)
                    & (relative_humidity <= 101),  # Values between 100-101%
                    100,  # Set to exactly 100%
                    relative_humidity,  # Keep original values otherwise
                    keep_attrs=True,  # Preserve data attributes
                )

                if (
                    original_crs is not None
                    and (  # Restore CRS information if it was lost during calculations
                        not hasattr(relative_humidity, "rio")  # CRS was lost
                        or relative_humidity.rio.crs is None
                    )
                ):
                    relative_humidity = relative_humidity.rio.write_crs(
                        original_crs
                    )  # Restore CRS
                relative_humidity = relative_humidity.rename(
                    "hurs"
                )  # Rename to standard climate variable
                self.set_hurs(  # Store relative humidity
                    relative_humidity, f"forecasts/ECMWF/hurs_{forecast_issue_date_str}"
                )

                hourly_rsds = ECMWF_forecast["ssrd"]  # Extract shortwave radiation
                rsds = hourly_rsds.resample(  # Resample to daily resolution
                    time="D"
                ).mean()  # get average W/m2 over the day
                rsds = resample_like(
                    rsds, target, method="conservative"
                )  # Resample to target grid
                rsds = rsds.rename("rsds")  # Rename to standard variable name
                self.set_rsds(
                    rsds, f"forecasts/ECMWF/rsds_{forecast_issue_date_str}"
                )  # Store solar radiation

                # Process surface longwave (thermal) radiation downwards
                hourly_rlds = ECMWF_forecast["strd"]  # Extract longwave radiation
                rlds = hourly_rlds.resample(  # Resample to daily resolution
                    time="D"
                ).mean()  # get average W/m2 over the day
                rlds = resample_like(
                    rlds, target, method="conservative"
                )  # Resample to target grid
                rlds = rlds.rename("rlds")  # Rename to standard variable name
                self.set_rlds(
                    rlds, f"forecasts/ECMWF/rlds_{forecast_issue_date_str}"
                )  # Store longwave radiation

                pressure = ECMWF_forecast["sp"]  # Extract surface pressure
                pressure = pressure.resample(
                    time="D"
                ).mean()  # Calculate daily mean pressure
                pressure = reproject_and_apply_lapse_rate_pressure(  # Correct pressure for elevation
                    pressure,
                    elevation_forcing,
                    elevation_target,  # Use elevation grids
                )
                pressure = pressure.rename("ps")  # Rename to standard variable name

                self.set_ps(
                    pressure, f"forecasts/ECMWF/ps_{forecast_issue_date_str}"
                )  # Store surface pressure

                u_wind = ECMWF_forecast["u10"]  # Extract u-component of wind at 10m
                u_wind = u_wind.resample(time="D").mean()  # Calculate daily mean u-wind
                v_wind = ECMWF_forecast["v10"]  # Extract v-component of wind at 10m
                v_wind = v_wind.resample(time="D").mean()  # Calculate daily mean v-wind
                wind_speed = np.sqrt(
                    u_wind**2 + v_wind**2
                )  # Pythagorean theorem: |v| = sqrt(u² + v²) --> # Calculate wind speed magnitude from components (sfcWind: wind speed at 10 m height in m/s)
                wind_speed = resample_like(
                    wind_speed, target, method="conservative"
                )  # Resample to target grid
                wind_speed = wind_speed.rename(
                    "sfcWind"
                )  # Rename to standard variable name
                self.set_sfcwind(  # Store surface wind speed
                    wind_speed, f"forecasts/ECMWF/sfcwind_{forecast_issue_date_str}"
                )

    def setup_forcing_ISIMIP(self, resolution_arcsec: int, model: str) -> None:
        """Sets up the forcing data for GEB using ISIMIP data.

        Args:
            resolution_arcsec: The resolution of the data in arcseconds. Supported values are 30 and 1800.
            model: The forcing data to use. Supported values are 'chelsa-w5e5' for 30 arcsec resolution
                and ipsl-cm6a-lr, gfdl-esm4, mpi-esm1-2-hr, mri-esm2-0, and mri-esm2-0 for 1800 arcsec resolution.
        Raises:
            ValueError: If the resolution is not 30 or 1800 arcseconds, or
                if the model is not supported for the given resolution.

        """
        if resolution_arcsec == 30:
            assert model == "chelsa-w5e5", (
                "Only chelsa-w5e5 is supported for 30 arcsec resolution"
            )
            # download source data from ISIMIP
            self.logger.info("setting up forcing data")
            high_res_variables: list = ["pr", "rsds", "tas", "tasmax", "tasmin"]
            self.setup_30arcsec_variables_isimip(high_res_variables)
            self.logger.info("setting up relative humidity...")
            self.setup_hurs_isimip_30arcsec()
            self.logger.info("setting up longwave radiation...")
            self.setup_longwave_isimip_30arcsec()
            self.logger.info("setting up pressure...")
            self.setup_pressure_isimip_30arcsec()
            self.logger.info("setting up wind...")
            self.setup_wind_isimip_30arcsec()
        elif resolution_arcsec == 1800:
            assert model in (
                "ipsl-cm6a-lr",
                "gfdl-esm4",
                "mpi-esm1-2-hr",
                "mri-esm2-0",
                "ukesm1-0-ll",
            ), (
                "Only ipsl-cm6a-lr, gfdl-esm4, mpi-esm1-2-hr, mri-esm2-0 and ukesm1-0-ll are supported for 1800 arcsec resolution"
            )
            variables = [
                "pr",
                "rsds",
                "tas",
                "tasmax",
                "tasmin",
                "hurs",
                "rlds",
                "ps",
                "sfcwind",
            ]
            self.setup_1800arcsec_variables_isimip(model, variables)
        else:
            raise ValueError(
                "Only 30 arcsec and 1800 arcsec resolution is supported for ISIMIP data"
            )<|MERGE_RESOLUTION|>--- conflicted
+++ resolved
@@ -24,8 +24,6 @@
 )
 
 
-<<<<<<< HEAD
-=======
 def reproject_and_apply_lapse_rate_temperature(
     T, elevation_forcing, elevation_target, lapse_rate=-0.0065
 ) -> xr.DataArray:
@@ -944,7 +942,6 @@
         plot_forcing(self, da, name)  # plot historical forcing data
 
 
->>>>>>> b77c840b
 def plot_timeline(
     da: xr.DataArray, data: xr.DataArray, name: str, ax: plt.Axes
 ) -> None:
@@ -987,7 +984,6 @@
     def __init__(self) -> None:
         pass
 
-<<<<<<< HEAD
     def plot_forcing(self, da, name) -> None:
         fig, axes = plt.subplots(4, 1, figsize=(20, 10), gridspec_kw={"hspace": 0.5})
 
@@ -1028,429 +1024,14 @@
         plt.savefig(spatial_fp)
 
         plt.close()
-=======
-    def download_isimip(
-        self,
-        product: str,
-        variable: str,
-        forcing: str | None = None,
-        start_date: date | datetime | None = None,
-        end_date: date | datetime | None = None,
-        simulation_round: str = "ISIMIP3a",
-        climate_scenario: str = "obsclim",
-        resolution: str | None = None,
-        buffer: int = 0,
-    ) -> xr.DataArray:
-        """This method downloads ISIMIP climate data for GEB.
-
-        It first retrieves the dataset
-        metadata from the ISIMIP repository using the specified `product`, `variable`, `forcing`, and `resolution`
-        parameters. It then downloads the data files that match the specified `start_date` and `end_date` parameters, and
-        extracts them to the specified `download_path` directory.
-
-        The resulting climate data is returned as an xarray dataset. The dataset is assigned the coordinate reference system
-        EPSG:4326, and the spatial dimensions are set to 'lon' and 'lat'.
-
-        Args:
-            product: The name of the ISIMIP product to download.
-            variable: The name of the climate variable to download.
-            forcing: The name of the climate forcing to download.
-            start_date: The start date of the data. Default is None.
-            end_date: The end date of the data. Default is None.
-            simulation_round: The ISIMIP simulation round to download data for. Default is "ISIMIP3a".
-            climate_scenario: The climate scenario to download data for. Default is "obsclim".
-            resolution: The resolution of the data to download. Default is None.
-            buffer: The buffer size in degrees to add to the bounding box of the data to download. Default is 0.
-
-        Returns:
-            The downloaded climate data as an xarray dataset.
-
-        Raises:
-            ValueError: If no files are found for the specified variable in the ISIMIP dataset.
-            ValueError: If the parse_files does not all end with either .nc or .txt.
-            ValueError: If an unknown file type is encountered in the ISIMIP dataset.
-            RuntimeError: If the ISIMIP server returns an unknown status during file download.
-        """
-        # if start_date is specified, end_date must be specified as well
-        assert (start_date is None) == (end_date is None)
-
-        if isinstance(start_date, datetime):
-            start_date: date = start_date.date()
-        if isinstance(end_date, datetime):
-            end_date: date = end_date.date()
-
-        client: ISIMIPClient = ISIMIPClient()
-        download_path: Path = self.preprocessing_dir / "climate"
-        if forcing is not None:
-            download_path: Path = download_path / forcing
-        download_path: Path = download_path / variable
-        download_path.mkdir(parents=True, exist_ok=True)
-
-        # Code to get data from disk rather than server.
-        parse_files = []
-        for file in os.listdir(download_path):
-            if file.endswith(".nc"):
-                fp = download_path / file
-                parse_files.append(fp)
-
-        # get the dataset metadata from the ISIMIP repository
-        response = client.datasets(
-            simulation_round=simulation_round,
-            product=product,
-            climate_forcing=forcing,
-            climate_scenario=climate_scenario,
-            climate_variable=variable,
-            resolution=resolution,
-        )
-        assert len(response["results"]) == 1
-        dataset = response["results"][0]
-        files = dataset["files"]
-
-        xmin, ymin, xmax, ymax = self.bounds
-        xmin -= buffer
-        ymin -= buffer
-        xmax += buffer
-        ymax += buffer
-
-        if variable == "orog":
-            assert len(files) == 1
-            filename = files[
-                0
-            ][
-                "name"
-            ]  # global should be included due to error in ISIMIP API .replace('_global', '')
-            parse_files = [filename]
-            if not (download_path / filename).exists():
-                download_files = [files[0]["path"]]
-            else:
-                download_files = []
-
-        else:
-            assert start_date is not None and end_date is not None
-            download_files = []
-            parse_files = []
-            for file in files:
-                name: str = file["name"]
-                if name.endswith(".nc"):
-                    splitted_filename = name.split("_")
-                    dt = splitted_filename[-1].split(".")[0]
-                    if "-" in dt:
-                        file_start_date, file_end_date = date.split("-")
-                        file_start_date = datetime.strptime(
-                            file_start_date, "%Y%m%d"
-                        ).date()
-                        file_end_date = datetime.strptime(
-                            file_end_date, "%Y%m%d"
-                        ).date()
-                    elif len(dt) == 6:
-                        file_start_date = datetime.strptime(dt, "%Y%m").date()
-                        file_end_date = (
-                            file_start_date
-                            + relativedelta(months=1)
-                            - relativedelta(days=1)
-                        )
-                    elif len(dt) == 4:  # is year
-                        assert splitted_filename[-2].isdigit()
-                        file_start_date = datetime.strptime(
-                            splitted_filename[-2], "%Y"
-                        ).date()
-                        file_end_date = date(int(dt), 12, 31)
-                    else:
-                        raise ValueError(f"could not parse date {dt} from file {name}")
-
-                    if not (file_end_date < start_date or file_start_date > end_date):
-                        parse_files.append(file["name"].replace("_global", ""))
-                        if not (
-                            download_path / file["name"].replace("_global", "")
-                        ).exists():
-                            download_files.append(file["path"])
-                elif name.endswith(".txt"):
-                    parse_files.append(name)
-                    if not (download_path / name).exists():
-                        download_files.append(file["path"])
-                else:
-                    raise ValueError(f"Unknown file type {name} in ISIMIP dataset")
-
-        if not parse_files:
-            raise ValueError(
-                f"No files found for variable {variable} in ISIMIP dataset {dataset['id']}"
-            )
-
-        all_nc = all(str(f).endswith(".nc") for f in parse_files)
-        all_txt = all(str(f).endswith(".txt") for f in parse_files)
-        assert all_nc or all_txt, "All parse_files must end with either .nc or .txt"
-        if all_txt:
-            assert len(parse_files) == 1, "Only one .txt file is expected"
-
-        if download_files:
-            self.logger.info(f"Requesting download of {len(download_files)} files")
-            if all_nc:
-                while True:
-                    try:
-                        response = client.cutout(
-                            download_files, [ymin, ymax, xmin, xmax]
-                        )
-                    except requests.exceptions.HTTPError:
-                        self.logger.warning(
-                            "HTTPError, could not download files, retrying in 60 seconds"
-                        )
-                    else:
-                        if response["status"] == "finished":
-                            break
-                        elif response["status"] == "started":
-                            self.logger.info(
-                                f"{response['meta']['created_files']}/{response['meta']['total_files']} files prepared on ISIMIP server for {variable}, waiting 60 seconds before retrying"
-                            )
-                        elif response["status"] == "queued":
-                            self.logger.info(
-                                f"Data preparation queued for {variable} on ISIMIP server, waiting 60 seconds before retrying"
-                            )
-                        elif response["status"] == "failed":
-                            self.logger.info(
-                                "ISIMIP internal server error, waiting 60 seconds before retrying"
-                            )
-                        else:
-                            raise RuntimeError(
-                                f"Could not download files: {response['status']}"
-                            )
-                    time.sleep(60)
-
-                self.logger.info(f"Starting download of files for {variable}")
-                # download the file when it is ready
-                client.download(
-                    response["file_url"],
-                    path=download_path,
-                    validate=False,
-                    extract=False,
-                )
-
-                self.logger.info(f"Download finished for {variable}")
-                # remove zip file
-                zip_file = download_path / Path(
-                    urlparse(response["file_url"]).path.split("/")[-1]
-                )
-                # make sure the file exists
-                assert zip_file.exists()
-                # Open the zip file
-                with zipfile.ZipFile(zip_file, "r") as zip_ref:
-                    # Get a list of all the files in the zip file
-                    file_list = [f for f in zip_ref.namelist() if f.endswith(".nc")]
-                    # Extract each file one by one
-                    for i, file_name in enumerate(file_list):
-                        # Rename the file
-                        bounds_str = ""
-                        if isinstance(ymin, float):
-                            bounds_str += f"_lat{ymin}"
-                        else:
-                            bounds_str += f"_lat{ymin:.1f}"
-                        if isinstance(ymax, float):
-                            bounds_str += f"to{ymax}"
-                        else:
-                            bounds_str += f"to{ymax:.1f}"
-                        if isinstance(xmin, float):
-                            bounds_str += f"lon{xmin}"
-                        else:
-                            bounds_str += f"lon{xmin:.1f}"
-                        if isinstance(xmax, float):
-                            bounds_str += f"to{xmax}"
-                        else:
-                            bounds_str += f"to{xmax:.1f}"
-                        assert bounds_str in file_name
-                        new_file_name = file_name.replace(bounds_str, "")
-                        zip_ref.getinfo(file_name).filename = new_file_name
-                        # Extract the file
-                        if os.name == "nt":
-                            max_file_path_length = 260
-                        else:
-                            max_file_path_length = os.pathconf("/", "PC_PATH_MAX")
-                        assert (
-                            len(str(download_path / new_file_name))
-                            <= max_file_path_length
-                        ), (
-                            f"File path too long: {download_path / zip_ref.getinfo(file_name).filename}"
-                        )
-                        zip_ref.extract(file_name, path=download_path)
-                # remove zip file
-                (
-                    download_path
-                    / Path(urlparse(response["file_url"]).path.split("/")[-1])
-                ).unlink()
-
-            else:
-                client.download(
-                    "https://files.isimip.org/" + download_files[0],
-                    path=download_path,
-                )
-
-        if all_nc:
-            datasets: list[xr.Dataset] = [
-                xr.open_dataset(download_path / file, chunks={}) for file in parse_files
-            ]
-            for dataset in datasets:
-                assert "lat" in dataset.coords and "lon" in dataset.coords
-
-            # make sure y is decreasing rather than increasing
-            datasets: list[xr.Dataset] = [
-                (
-                    dataset.reindex(lat=dataset.lat[::-1])
-                    if dataset.lat[0] < dataset.lat[-1]
-                    else dataset
-                )
-                for dataset in datasets
-            ]
-
-            reference = datasets[0]
-            for dataset in datasets:
-                # make sure all datasets have more or less the same coordinates
-                assert np.isclose(
-                    dataset.coords["lat"].values,
-                    reference["lat"].values,
-                    atol=abs(datasets[0].rio.resolution()[1] / 50),
-                    rtol=0,
-                ).all()
-                assert np.isclose(
-                    dataset.coords["lon"].values,
-                    reference["lon"].values,
-                    atol=abs(datasets[0].rio.resolution()[0] / 50),
-                    rtol=0,
-                ).all()
-
-            datasets: list[xr.Dataset] = [
-                ds.assign_coords(
-                    lon=reference["lon"].values, lat=reference["lat"].values
-                )
-                for ds in datasets
-            ]
-            if len(datasets) > 1:
-                ds: xr.Dataset = xr.concat(datasets, dim="time")
-            else:
-                ds: xr.Dataset = datasets[0]
-
-            if start_date is not None:
-                ds = ds.sel(time=slice(start_date, end_date))
-                # assert that time is monotonically increasing with a constant step size
-                assert (
-                    ds.time.diff("time").astype(np.int64)
-                    == (ds.time[1] - ds.time[0]).astype(np.int64)
-                ).all()
-
-            ds.raster.set_spatial_dims(x_dim="lon", y_dim="lat")
-            assert not ds.lat.attrs, "lat already has attributes"
-            assert not ds.lon.attrs, "lon already has attributes"
-            ds.lat.attrs = {
-                "long_name": "latitude of grid cell center",
-                "units": "degrees_north",
-            }
-            ds.lon.attrs = {
-                "long_name": "longitude of grid cell center",
-                "units": "degrees_east",
-            }
-            ds.raster.set_crs(4326)
-
-            ds: xr.Dataset = ds.rename({"lon": "x", "lat": "y"})
-
-            # check whether data is for noon or midnight. If noon, subtract 12 hours from time coordinate to align with other datasets
-            if hasattr(ds, "time") and pd.to_datetime(ds.time[0].values).hour == 12:
-                # subtract 12 hours from time coordinate
-                self.logger.warning(
-                    "Subtracting 12 hours from time coordinate to align climate datasets"
-                )
-                ds: xr.Dataset = ds.assign_coords(
-                    time=ds.time - np.timedelta64(12, "h")
-                )
-            return ds[variable]
-
-        elif all_txt:
-            assert len(parse_files) == 1, "Only one .txt file is expected"
-            df = pd.read_csv(
-                download_path / parse_files[0], sep=r"\s+", names=["year", variable]
-            ).set_index("year")
-            df = df[(df.index >= start_date.year) & (df.index <= end_date.year)]
-            assert len(df.columns) == 1, "Only one column expected in .txt file"
-            # convert df to xarray DataArray
-            da = xr.DataArray(
-                df[variable].values,
-                coords={
-                    "time": pd.date_range(
-                        start=f"{df.index[0]}-01-01",
-                        end=f"{df.index[-1]}-12-31",
-                        freq="YS",
-                    )
-                },
-                dims=["time"],
-            )
-            return da
-        else:
-            raise ValueError(
-                "All parse_files must end with either .nc or .txt, but got: "
-                f"{parse_files}"
-            )
->>>>>>> b77c840b
 
     def set_xy_attrs(self, da: xr.DataArray) -> None:
         """Set CF-compliant attributes for the x and y coordinates of a DataArray."""
         da.x.attrs = {"long_name": "longitude", "units": "degrees_east"}
         da.y.attrs = {"long_name": "latitude", "units": "degrees_north"}
 
-<<<<<<< HEAD
     def set_pr(self, da: xr.DataArray, *args: Any, **kwargs: Any) -> xr.DataArray:
         name: str = "climate/pr"
-=======
-    def set_pr_hourly(
-        self,
-        da: xr.DataArray,
-        name: str = "climate/pr_hourly",
-        *args: Any,
-        **kwargs: Any,
-    ) -> xr.DataArray:
-        da.attrs = {
-            "standard_name": "precipitation_flux",
-            "long_name": "Precipitation",
-            "units": "kg m-2 s-1",
-            "_FillValue": np.nan,
-        }
-        self.set_xy_attrs(da)
-
-        offset = 0
-
-        # maximum rainfall in one hour was 304.8 mm in 1956 in Holt, Missouri, USA
-        # https://www.guinnessworldrecords.com/world-records/737965-greatest-rainfall-in-one-hour
-        # we take a wide margin of 500 mm/h
-        max_value = 500 / 3600  # convert to kg/m2/s
-        precision = 0.01 / 3600  # 0.01 mm in kg/m2/s
-
-        scaling_factor, in_dtype, out_dtype = calculate_scaling(
-            da, 0, max_value, offset=offset, precision=precision
-        )
-
-        filters: list = [
-            FixedScaleOffset(
-                offset=offset,
-                scale=scaling_factor,
-                dtype=in_dtype,
-                astype=out_dtype,
-            ),
-        ]
-
-        da = self.set_other(
-            da,
-            name=name,
-            *args,
-            **kwargs,
-            time_chunksize=7 * 24,
-            filters=filters,
-        )
-
-        # plot data (only forecasts)
-        if "forecast" in name.lower():
-            _plot_data(self, da, name)
-
-        return da
-
-    def set_pr(
-        self, da: xr.DataArray, name: str = "climate/pr", *args: Any, **kwargs: Any
-    ) -> xr.DataArray:
->>>>>>> b77c840b
         da.attrs = {
             "standard_name": "precipitation_flux",
             "long_name": "Precipitation",
@@ -1596,68 +1177,17 @@
             **kwargs,
             byteshuffle=True,
             filters=filters,
-<<<<<<< HEAD
             time_chunks_per_shard=get_chunk_size(da) // 24,
             time_chunksize=24,
         )
 
-        self.plot_forcing(da, name)
+        _plot_data(self, da, name)
         return da
 
     def set_dewpoint_tas(
         self, da: xr.DataArray, *args: Any, **kwargs: Any
     ) -> xr.DataArray:
         name: str = "climate/dewpoint_tas"
-=======
-            time_chunks_per_shard=get_chunk_size(da),
-        )
-
-        _plot_data(self, da, name)
-        return da
-
-    def set_tasmax(
-        self, da: xr.DataArray, name: str = "climate/tasmax", *args: Any, **kwargs: Any
-    ) -> xr.DataArray:
-        da.attrs = {
-            "standard_name": "air_temperature",
-            "long_name": "Daily Maximum Near-Surface Air Temperature",
-            "units": "K",
-            "_FillValue": np.nan,
-        }
-        self.set_xy_attrs(da)
-
-        K_to_C = 273.15
-        offset = -15 - K_to_C  # average temperature on earth
-        scaling_factor, in_dtype, out_dtype = calculate_scaling(
-            da, -100 + K_to_C, 60 + K_to_C, offset=offset, precision=0.1
-        )
-
-        filters: list = [
-            FixedScaleOffset(
-                offset=offset,
-                scale=scaling_factor,
-                dtype=in_dtype,
-                astype=out_dtype,
-            ),
-        ]
-
-        da = self._mask_forcing(da, value=-offset)
-        da = self.set_other(
-            da,
-            name=name,
-            *args,
-            **kwargs,
-            byteshuffle=True,
-            filters=filters,
-            time_chunks_per_shard=get_chunk_size(da),
-        )
-        _plot_data(self, da, name)
-        return da
-
-    def set_tasmin(
-        self, da: xr.DataArray, name: str = "climate/tasmin", *args: Any, **kwargs: Any
-    ) -> xr.DataArray:
->>>>>>> b77c840b
         da.attrs = {
             "standard_name": "air_temperature_dow_point",
             "long_name": "Hourly Near-Surface Dewpoint Temperature",
@@ -1670,108 +1200,6 @@
         offset: float = -15 - K_to_C  # average temperature on earth
         scaling_factor, in_dtype, out_dtype = calculate_scaling(
             da, -100 + K_to_C, 60 + K_to_C, offset=offset, precision=0.1
-        )
-
-        filters: list = [
-            FixedScaleOffset(
-                offset=offset,
-                scale=scaling_factor,
-                dtype=in_dtype,
-                astype=out_dtype,
-            ),
-        ]
-
-<<<<<<< HEAD
-        da: xr.DataArray = self.set_other(
-=======
-        da = self._mask_forcing(da, value=-offset)
-        da = self.set_other(
-            da,
-            name=name,
-            *args,
-            **kwargs,
-            byteshuffle=True,
-            filters=filters,
-            time_chunks_per_shard=get_chunk_size(da),
-        )
-        _plot_data(self, da, name)
-        return da
-
-    def set_hurs(
-        self, da: xr.DataArray, name: str = "climate/hurs", *args: Any, **kwargs: Any
-    ) -> xr.DataArray:
-        da.attrs = {
-            "standard_name": "relative_humidity",
-            "long_name": "Near-Surface Relative Humidity",
-            "units": "%",
-            "_FillValue": np.nan,
-        }
-        self.set_xy_attrs(da)
-
-        offset = -50
-        scaling_factor, in_dtype, out_dtype = calculate_scaling(
-            da, 0, 100, offset=offset, precision=0.1
-        )
-
-        filters: list = [
-            FixedScaleOffset(
-                offset=offset,
-                scale=scaling_factor,
-                dtype=in_dtype,
-                astype=out_dtype,
-            ),
-        ]
-
-        da = self._mask_forcing(da, value=-offset)
-        da = self.set_other(
->>>>>>> b77c840b
-            da,
-            name=name,
-            *args,
-            **kwargs,
-            byteshuffle=True,
-            filters=filters,
-            time_chunks_per_shard=get_chunk_size(da) // 24,
-            time_chunksize=24,
-        )
-        _plot_data(self, da, name)
-        return da
-
-<<<<<<< HEAD
-    def set_ps(self, da: xr.DataArray, *args: Any, **kwargs: Any) -> xr.DataArray:
-        name: str = "climate/ps"
-=======
-    def _mask_forcing(self, da: xr.DataArray, value: int | float) -> xr.DataArray:
-        """Mask the forcing data where the grid mask is False.
-
-        Args:
-            da: DataArray to mask.
-            value: Value to use for masking where the grid mask is False.
-
-        Returns:
-            DataArray with replaced values with the same dimensions as the input DataArray.
-        """
-        da_: xr.DataArray = xr.where(~self.grid["mask"], da, value, keep_attrs=True)
-        da_: xr.DataArray = da_.rio.write_crs(da.rio.crs)
-        # restore the original dimensions order which can be changed by the mask operation
-        da: xr.DataArray = da_.transpose(*da.dims)
-        return da
-
-    def set_ps(
-        self, da: xr.DataArray, name: str = "climate/ps", *args: Any, **kwargs: Any
-    ) -> xr.DataArray:
->>>>>>> b77c840b
-        da.attrs = {
-            "standard_name": "surface_air_pressure",
-            "long_name": "Surface Air Pressure",
-            "units": "Pa",
-            "_FillValue": np.nan,
-        }
-        self.set_xy_attrs(da)
-
-        offset: int = -100_000
-        scaling_factor, in_dtype, out_dtype = calculate_scaling(
-            da, 30_000, 120_000, offset=offset, precision=10
         )
 
         filters: list = [
@@ -1796,16 +1224,47 @@
         _plot_data(self, da, name)
         return da
 
-<<<<<<< HEAD
+    def set_ps(self, da: xr.DataArray, *args: Any, **kwargs: Any) -> xr.DataArray:
+        name: str = "climate/ps"
+        da.attrs = {
+            "standard_name": "surface_air_pressure",
+            "long_name": "Surface Air Pressure",
+            "units": "Pa",
+            "_FillValue": np.nan,
+        }
+        self.set_xy_attrs(da)
+
+        offset: int = -100_000
+        scaling_factor, in_dtype, out_dtype = calculate_scaling(
+            da, 30_000, 120_000, offset=offset, precision=10
+        )
+
+        filters: list = [
+            FixedScaleOffset(
+                offset=offset,
+                scale=scaling_factor,
+                dtype=in_dtype,
+                astype=out_dtype,
+            ),
+        ]
+
+        da: xr.DataArray = self.set_other(
+            da,
+            name=name,
+            *args,
+            **kwargs,
+            byteshuffle=True,
+            filters=filters,
+            time_chunks_per_shard=get_chunk_size(da) // 24,
+            time_chunksize=24,
+        )
+        _plot_data(self, da, name)
+        return da
+
     def set_wind(
         self, da: xr.DataArray, direction: str, *args: Any, **kwargs: Any
     ) -> xr.DataArray:
         name: str = f"climate/wind_{direction}10m"
-=======
-    def set_sfcwind(
-        self, da: xr.DataArray, name: str = "climate/sfcwind", *args: Any, **kwargs: Any
-    ) -> xr.DataArray:
->>>>>>> b77c840b
         da.attrs = {
             "standard_name": "wind_speed",
             "long_name": "Near-Surface Wind Speed",
