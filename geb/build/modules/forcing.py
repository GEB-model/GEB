--- conflicted
+++ resolved
@@ -16,15 +16,7 @@
 import xarray as xr
 import xclim.indices as xci
 from dateutil.relativedelta import relativedelta
-<<<<<<< HEAD
-from isimip_client.client import ISIMIPClient
-
-# from zarr.codecs.numcodecs import FixedScaleOffset
-from numcodecs import FixedScaleOffset
-from tqdm import tqdm
-=======
 from zarr.codecs.numcodecs import FixedScaleOffset
->>>>>>> 93c39508
 
 from geb.build.data_catalog.base import Adapter
 from geb.build.methods import build_method
