--- conflicted
+++ resolved
@@ -4,35 +4,23 @@
 
 import tempfile
 from datetime import date, datetime, timedelta
-<<<<<<< HEAD
+from functools import partial
 from io import BytesIO
-=======
-from functools import partial
->>>>>>> 68c642d5
 from pathlib import Path
 from typing import TYPE_CHECKING, Any
 
 import cartopy.crs as ccrs
 import cartopy.feature as cfeature
-<<<<<<< HEAD
 import contextily as ctx
-import ecmwfapi
 import imageio.v2 as imageio
 import matplotlib.cm as cm
-=======
->>>>>>> 68c642d5
 import matplotlib.pyplot as plt
 import numpy as np
 import pandas as pd
 import xarray as xr
 import xclim.indices as xci
 from dateutil.relativedelta import relativedelta
-<<<<<<< HEAD
-from isimip_client.client import ISIMIPClient
 from matplotlib.colors import ListedColormap
-from tqdm import tqdm
-=======
->>>>>>> 68c642d5
 from zarr.codecs.numcodecs import FixedScaleOffset
 
 from geb.build.data_catalog.base import Adapter
@@ -48,412 +36,7 @@
     from geb.build import GEBModel
 
 
-<<<<<<< HEAD
-    Args:
-        self: The class instance.
-        forecast_variables: List of ECMWF parameter codes to download (see ECMWF documentation).
-        preprocessing_folder: Path to the folder where downloaded forecast files will be stored.
-        bounds: The bounding box in the format (min_lon, min_lat, max_lon, max_lat).
-        forecast_start: The forecast initialization time (date or datetime).
-        forecast_end: The forecast end time (date or datetime).
-        forecast_model: The ECMWF forecast model to use ("probabilistic_forecast" or "control_forecast").
-        forecast_resolution: The spatial resolution of the forecast data (degrees).
-        forecast_horizon: The forecast horizon in hours.
-        forecast_timestep_hours: The forecast timestep in hours.
-
-    Raises:
-        ImportError: If ECMWF_API_KEY is not found in environment variables.
-        ValueError: If forecast dates are before 2010-01-01.
-    """
-    self.logger.info(
-        f"Downloading forecast variables {forecast_variables}"
-    )  # Log the forecast variables being downloaded
-
-    preprocessing_folder.mkdir(
-        parents=True, exist_ok=True
-    )  # Create the directory structure if it doesn't exist
-
-    if (
-        "ECMWF_API_KEY" not in os.environ
-    ):  # Check if ECMWF API key is available in environment
-        raise ImportError(
-            "ECMWF_API_KEY not found in environment variables. Please set it to your ECMWF API key in .env file. See https://github.com/ecmwf/ecmwf-api-client"
-        )
-    server = ecmwfapi.ECMWFService("mars")  # Initialize ECMWF MARS service connection
-
-    fc_area_buffer: float = 1  # spatial buffer around the forecasts
-    bounds = (  # Add buffer to bounding box coordinates
-        bounds[0] - fc_area_buffer,
-        bounds[1] - fc_area_buffer,
-        bounds[2] + fc_area_buffer,
-        bounds[3] + fc_area_buffer,
-    )
-    bounds_str: str = f"{bounds[3]}/{bounds[0]}/{bounds[1]}/{bounds[2]}"  # setup bounds -- > bounds should be in North/West/South/East format for MARS
-
-    forecast_date_list = pd.date_range(
-        forecast_start, forecast_end, freq="24H"
-    )  # Generate list of forecast dates at 24-hour intervals
-
-    earliest_allowed_date = date(2010, 1, 1)  # Set earliest allowed forecast date
-    for forecast_date in forecast_date_list:  # Loop through all forecast dates
-        if (
-            forecast_date.date() < earliest_allowed_date
-        ):  # Check if date is before allowed range
-            raise ValueError(
-                f"Forecast date {forecast_date.date()} is before 2010-01-01. "
-                "For historical data before 2010, please use hindcast data instead."
-            )
-
-    for (
-        forecast_date
-    ) in forecast_date_list:  # Loop through each forecast date to download
-        print(forecast_date)  # Print the current forecast date being processed
-
-        forecast_datetime_str = forecast_date.strftime(
-            "%Y%m%dT%H%M%S"
-        )  # Format datetime as string for filename
-        forecast_date_str = forecast_date.strftime(
-            "%Y-%m-%d"
-        )  # Format date as string for MARS request
-
-        # Process MARS request parameters
-        mars_class: str = "od"  # operational data class
-        mars_expver: str = "1"  # operational version number
-        mars_levtype: str = "sfc"  # surface level data type
-        mars_param: str = "/".join(
-            str(var) for var in forecast_variables
-        )  # Join parameter codes with "/" separator
-        if forecast_timestep_hours == 1:  # Check if hourly timestep is requested
-            mars_step: str = generate_forecast_steps(
-                forecast_date
-            )  # Generate forecast steps based on date using helper function
-        elif forecast_timestep_hours >= 6:  # Check if 6+ hourly timestep is requested
-            mars_step: str = f"0/to/{forecast_horizon}/BY/{forecast_timestep_hours}"  # Create step string for multi-hour intervals
-        else:
-            raise ValueError(
-                f"Forecast timestep {forecast_timestep_hours} is not supported. Please use 1 or >=6."
-            )
-        mars_stream: str = "enfo"  # Ensemble forecast stream
-        mars_time: str = forecast_date.strftime(
-            "%H"
-        )  # Extract hour from forecast date for initialization time
-        mars_type: str = (
-            "pf" if forecast_model == "probabilistic_forecast" else "cf"
-        )  # Set forecast type: perturbed forecasts (pf) or control forecast (cf)
-        mars_grid: str = str(
-            forecast_resolution
-        )  # Convert spatial resolution to string
-        mars_area: str = (
-            bounds_str  # Set bounding box area in North/West/South/East format
-        )
-
-        # retrieve steps from mars
-        mars_request: dict[
-            str, Any
-        ] = {  # Build MARS request dictionary with all parameters
-            "class": mars_class,
-            "date": forecast_date_str,
-            "expver": mars_expver,
-            "levtype": mars_levtype,
-            "param": mars_param,
-            "step": mars_step,
-            "stream": mars_stream,
-            "time": mars_time,
-            "type": mars_type,
-            "grid": mars_grid,
-            "area": mars_area,
-        }
-
-        if (
-            forecast_model == "probabilistic_forecast"
-        ):  # check if ensemble forecasts are requested
-            mars_request["number"] = "1/to/50"  # Add ensemble member numbers to request
-            output_filename: Path = (
-                preprocessing_folder / f"ENS_{forecast_datetime_str}.grb"
-            )  # Create output file path with .grb extension
-
-            if output_filename.exists():
-                print(
-                    f"Forecast file already downloaded in {preprocessing_folder}, skipping download."
-                )  # Log that the file already exists
-                continue  # Skip to next forecast date
-
-        else:
-            output_filename: Path = (
-                preprocessing_folder / f"CTRL_{forecast_datetime_str}.grb"
-            )  # Create output file path with .grb extension
-            if output_filename.exists():
-                print(
-                    f"Forecast file already downloaded in {preprocessing_folder}, skipping download."
-                )  # Log that the file already exists
-                continue  # Skip to next forecast date
-
-        print(
-            f"Requesting data from ECMWF MARS server.. {mars_request}"
-        )  # Log the MARS request parameters
-
-        server.execute(  # Execute the MARS request to download data
-            mars_request,
-            output_filename,
-        )  # start the download
-
-
-def process_forecast_ECMWF(
-    self,
-    preprocessing_folder: Path,
-    bounds: tuple[float, float, float, float],
-    forecast_issue_date: date | datetime,
-) -> None | xr.Dataset:
-    """Process downloaded ECMWF forecast data.
-
-    We process forecasts for each initialization time separately. The forecast file contains all variables needed for GEB.
-
-    Args:
-        self: The class instance.
-        preprocessing_folder: Path to the folder containing the downloaded ECMWF forecast data.
-        bounds: The bounding box in the format (min_lon, min_lat, max_lon,
-                max_lat).
-        forecast_issue_date: The forecast initialization time (date or datetime).
-
-    Returns:
-        da: processed ECMWF forecast data as an xarray Dataset.
-
-    """
-    self.logger.info(
-        f"Processing ECMWF forecasts from {preprocessing_folder}"
-    )  # Log the processing folder path
-
-    # create variable folder path
-    variable_folder = (
-        preprocessing_folder  # Set the folder path containing forecast files
-    )
-    file = (
-        variable_folder / f"ENS_{forecast_issue_date.strftime('%Y%m%dT%H%M%S')}.grb"
-    )  # Create full file path using formatted date
-
-    self.logger.info(
-        f"Processing forecast file: {file.name}"
-    )  # Log the filename being processed
-
-    da: xr.Dataset = xr.open_dataset(  # Open GRIB file as xarray Dataset
-        file,
-        engine="cfgrib",  # Use cfgrib engine for GRIB files
-    ).rename(
-        {"latitude": "y", "longitude": "x", "number": "member"}
-    )  # Rename dimensions to standard names
-
-    # experimental! add control forecast if available
-    # ctrl_file = (
-    #     variable_folder / f"CTRL_{forecast_issue_date.strftime('%Y%m%dT%H%M%S')}.grb"
-    # )
-    # if ctrl_file.exists():
-    #     ctrl_da: xr.Dataset = xr.open_dataset(
-    #         ctrl_file,
-    #         engine="cfgrib",
-    #     ).rename(
-    #         {"latitude": "y", "longitude": "x", "number": "member"}
-    #     )  # Rename dimensions to standard names
-
-    #     da = xr.concat(
-    #         [da, ctrl_da], dim="member"
-    #     )  # add control forecast as an extra member
-    #     # name 0 coordinate as 51
-    #     da = da.assign_coords(member=da.member.where(da.member != 0, 51))
-
-    # ensure all the timesteps are hourly
-    if not (
-        da.step.diff("step").astype(np.int64) == 3600 * 1e9
-    ).all():  # Check if all time differences are exactly 1 hour (3600 seconds in nanoseconds)
-        # print all the unique timesteps in the time dimension
-        print(
-            f"Timesteps in the forecast are not hourly, resampling to hourly. Found timesteps: {np.unique(da.step.diff('step').astype(np.int64) / 1e9 / 3600)} hours"
-        )  # Log the current timesteps found in the data
-
-        da = da.resample(step="1H").interpolate(
-            "linear"
-        )  # Resample to hourly timesteps using linear interpolation
-        # convert back to float32
-        da = da.astype(np.float32)  # Convert data type back to float32 to save memory
-    else:
-        print(
-            "All timesteps are already hourly, no need to resample"
-        )  # Log that resampling is not needed
-
-    da["tp"] = da["tp"] * 1000  # Convert precipitation from meters to millimeters
-    da["tp"] = da["tp"] / 3600  # Convert precipitation from mm/hr to mm/s
-    da["tp"] = da["tp"].diff(
-        dim="step", n=1, label="lower"
-    )  # De-accumulate precipitation by taking differences between consecutive time steps
-    if (
-        len(list(da.data_vars)) > 1
-    ):  # Check if there are multiple variables (more than just precipitation)
-        da["ssrd"] = da["ssrd"].diff(
-            dim="step", n=1, label="lower"
-        )  # De-accumulate shortwave radiation
-        da["ssrd"] = (
-            da["ssrd"] / 3600
-        )  # Convert shortwave radiation from J/m2 to W/m2 by dividing by 3600 seconds
-        da["strd"] = da["strd"].diff(
-            dim="step", n=1, label="lower"
-        )  # De-accumulate longwave radiation
-        da["strd"] = (
-            da["strd"] / 3600
-        )  # Convert from J/m2 to W/m2 by dividing by 3600 seconds
-
-    da = da.assign_coords(
-        valid_time=da.time + da.step
-    )  # Create valid_time coordinate by adding forecast initialization time to forecast step
-    da = da.swap_dims(
-        {"step": "valid_time"}
-    )  # Swap step dimension with valid_time to make valid_time the main time dimension
-    da = da.drop_vars(
-        ["time", "step", "surface"]
-    )  # Remove unnecessary coordinate variables
-    da = da.rename(
-        {"valid_time": "time"}
-    )  # Rename valid_time back to time for consistency
-
-    buffer: float = 1  # Set spatial buffer in degrees
-
-    # Check if region crosses the meridian (longitude=0)
-    # use a slightly larger slice. The resolution is 0.1 degrees, so buffer degrees is a bit more than that (to be sure)
-    if (
-        bounds[0] < 0 and bounds[2] > 0
-    ):  # Check if bounding box crosses the 0-degree meridian
-        # Need to handle the split across the meridian
-        # Get western hemisphere part (longitude < 0)
-        west_da: xr.DataArray = da.sel(  # Select western hemisphere data
-            y=slice(
-                bounds[3] + buffer, bounds[1] - buffer
-            ),  # Latitude slice (note: reversed for GRIB convention)
-            x=slice(
-                ((bounds[0] - buffer) + 360) % 360, 360
-            ),  # Longitude slice for western part
-        )
-        # Get eastern hemisphere part (longitude > 0)
-        east_da: xr.DataArray = da.sel(  # Select eastern hemisphere data
-            y=slice(bounds[3] + buffer, bounds[1] - buffer),  # Same latitude slice
-            x=slice(
-                0, ((bounds[2] + buffer) + 360) % 360
-            ),  # Longitude slice for eastern part
-        )
-        # Combine the two parts
-        da: xr.DataArray = xr.concat(
-            [west_da, east_da], dim="x"
-        )  # Concatenate western and eastern parts along longitude dimension
-    else:
-        # Regular case - doesn't cross meridian
-        if (
-            da.x.min() >= 0 and da.x.max() <= 360
-        ):  # Check if longitude coordinates are in 0-360 format (probably GRIB2 files)
-            da: xr.DataArray = da.sel(  # Select data using 0-360 longitude format
-                y=slice(bounds[3] + buffer, bounds[1] - buffer),  # Latitude slice
-                x=slice(
-                    ((bounds[0] - buffer) + 360)
-                    % 360,  # Convert min longitude to 0-360 format
-                    ((bounds[2] + buffer) + 360)
-                    % 360,  # Convert max longitude to 0-360 format
-                ),
-            )
-        else:  # Longitude coordinates are in -180 to 180 format (probably GRIB1 files)
-            da: xr.DataArray = da.sel(  # Select data using -180 to 180 longitude format
-                y=slice(bounds[3] + buffer, bounds[1] - buffer),  # Latitude slice
-                x=slice(
-                    bounds[0] - buffer, bounds[2] + buffer
-                ),  # Longitude slice with buffer
-            )
-
-    # Reorder x to be between -180 and 180 degrees
-    da: xr.DataArray = da.assign_coords(
-        x=((da.x + 180) % 360 - 180)
-    )  # Convert longitude coordinates to -180 to 180 format
-    da.attrs["_FillValue"] = np.nan  # Set fill value attribute for missing data
-    da: xr.DataArray = (
-        da.raster.mask_nodata()
-    )  # Mask no-data values using raster accessor
-
-    # assert that time is monotonically increasing with a constant step size
-    assert (
-        da.time.diff("time").astype(np.int64)
-        == (da.time[1] - da.time[0]).astype(np.int64)
-    ).all(), (
-        "time is not monotonically increasing with a constant step size"
-    )  # Validate that time dimension is properly ordered with constant intervals
-
-    da = da.rio.write_crs(4326)  # Set coordinate reference system to WGS84 (EPSG:4326)
-    da.raster.set_crs(4326)  # Also set CRS using raster accessor
-
-    # make sure forecasts are in same grid as original data
-    forcing_da = xr.open_dataarray(  # Open existing forcing data to get target grid
-        Path("input/") / self.files["other"]["climate/pr_hourly"]
-    )
-
-    da = da.interp(  # Interpolate forecast data to match the target grid
-        x=forcing_da.x,  # Target longitude coordinates
-        y=forcing_da.y,  # Target latitude coordinates
-        method="linear",  # Use linear interpolation
-    )
-    # convert back to float32
-    da = da.astype(np.float32)  # Convert back to float32 to save memory
-
-    # Handling of nan values and interpolation
-    for variable_name in da.data_vars:  # Loop through all variables in the dataset
-        variable_data: xr.DataArray = da[variable_name]  # Get data for current variable
-        nan_percentage: float = float(
-            variable_data.isnull().mean().compute().item()
-            * 100  # Calculate percentage of NaN values
-        )
-        assert nan_percentage < 5, (  # Assert that less than 5% of data is missing
-            f"More than 5% of the data is missing for variable '{variable_name}' "
-            f"({nan_percentage:.2f}% missing) after regridding. Check the area and try to "
-            "increase the buffer around the forecasts (fc_area_buffer), as probably not "
-            "the whole area is downloaded"
-        )
-        # fill the nan values using interpolate_na_along_time_dim and interpolate_na in space
-        if nan_percentage > 0:  # Check if there are any NaN values to fill
-            self.logger.warning(
-                f"Found {nan_percentage:.2f}% missing values for variable '{variable_name}' after regridding. Interpolating missing values."
-            )  # Log warning about missing values
-            da = da.interpolate_na(
-                dim=["y", "x"], method="nearest"
-            )  # Interpolate NaN values spatially using nearest neighbor
-            da = da.interpolate_na(
-                dim=["time"], method="nearest"
-            )  # Interpolate NaN values temporally using nearest neighbor
-
-            # fill nans in last timesteps (due to de-accumulation) with mean of recent known values
-            recent_mean: xr.DataArray = (  # Calculate mean of recent time steps for gap filling
-                da[variable_name]
-                .isel(
-                    time=slice(-25, -1)
-                )  # Select last 25 time steps (excluding the very last one)
-                .mean(
-                    dim="time", skipna=True, keep_attrs=True
-                )  # Calculate mean, skipping NaN values
-            )
-            # Fill any remaining NaNs with the recent mean
-            da[variable_name] = da[variable_name].fillna(
-                recent_mean
-            )  # Fill remaining NaN values with calculated mean
-
-            nan_percentage_after: float = float(
-                da[variable_name].isnull().mean().compute().item()
-                * 100  # Check percentage of NaN values after interpolation
-            )
-            assert (
-                nan_percentage_after == 0
-            ), (  # Assert that all NaN values have been filled
-                f"Failed to interpolate all missing values for variable '{variable_name}'. "
-                f"{nan_percentage_after:.2f}% missing values remain."
-            )
-
-    return da
-
-
-def plot_forcing(self, da, name) -> None:
-=======
 def plot_forcing(self: GEBModel, da: xr.DataArray, name: str) -> None:
->>>>>>> 68c642d5
     """Plot forcing data with a temporal (timeline) plot and a spatial plot.
 
     Args:
@@ -668,9 +251,8 @@
     plt.close(fig)  # Close figure to free memory
 
 
-<<<<<<< HEAD
 def plot_gif(
-    self,
+    geb_build_model: GEBModel,
     da: xr.DataArray,
     name: str,
     interpolation: str = "none",
@@ -679,7 +261,7 @@
     """Create a GIF animation of the data over time.
 
     Args:
-        self: The class instance.
+        geb_build_model: The GEBModel instance.
         da: The xarray DataArray containing the data to animate. Must have dimensions 'time', 'y', and 'x'.
         name: The name of the variable being animated, used for titles and filenames.
         interpolation: The interpolation method to use for displaying the data. Default is 'none'.
@@ -724,7 +306,7 @@
         }
     )
     # === Define variable to plot  ===
-    mask = self.grid["mask"]  # get the GEB grid
+    mask = geb_build_model.grid["mask"]  # get the GEB grid
     da_plot = (
         ensemble_percentiles_xr.copy()
     )  # make a copy to avoid modifying the original data
@@ -823,7 +405,7 @@
                 interpolation=interpolation,  # or bilinear for smoother
             )
 
-            self.geom["mask"].boundary.plot(
+            geb_build_model.geom["mask"].boundary.plot(
                 ax=ax,
                 color="black",
                 linewidth=0.5,
@@ -881,14 +463,227 @@
         buf.close()
 
     # === Saving GIF ===
-    gif_fp = self.report_dir / f"{name}_animation.gif"  # File path for GIF
+    gif_fp = geb_build_model.report_dir / f"{name}_animation.gif"  # File path for GIF
     imageio.mimsave(gif_fp, frames, fps=5, p=0)
 
 
-def _plot_data(self, da: xr.DataArray, name: str) -> None:
-=======
+def plot_gif(
+    geb_build_model: GEBModel,
+    da: xr.DataArray,
+    name: str,
+    interpolation: str = "none",
+    accumulated: bool = False,
+) -> None:
+    """Create a GIF animation of the data over time.
+
+    Args:
+        geb_build_model: The GEBModel instance.
+        da: The xarray DataArray containing the data to animate. Must have dimensions 'time', 'y', and 'x'.
+        name: The name of the variable being animated, used for titles and filenames.
+        interpolation: The interpolation method to use for displaying the data. Default is 'none'.
+        accumulated: Whether to plot accumulated precipitation (True) or instantaneous (False). Default is False
+    """
+    percentiles = [25, 50, 75, 90, 95]
+    # Use xarray's quantile function to calculate percentiles across the ensemble dimension
+    ensemble_dim = None
+    time_dim = None
+
+    for dim in da.dims:
+        if (
+            "member" in dim.lower()
+            or "ensemble" in dim.lower()
+            or "perturbation" in dim.lower()
+        ):
+            ensemble_dim = dim
+
+    percentiles_decimal = [
+        p / 100 for p in percentiles
+    ]  # Convert to 0-1 range for xarray
+
+    # Calculate all percentiles at once
+    ensemble_percentiles_xr = da.quantile(
+        percentiles_decimal, dim=ensemble_dim, keep_attrs=True
+    )
+
+    ensemble_percentiles_xr = ensemble_percentiles_xr.rename({"quantile": "percentile"})
+    ensemble_percentiles_xr = ensemble_percentiles_xr.assign_coords(
+        percentile=percentiles
+    )
+
+    # Add metadata
+    ensemble_percentiles_xr.attrs.update(
+        {
+            "long_name": f"{name} ensemble percentiles",
+            "description": f"Percentiles ({percentiles}) computed across ensemble members",
+            "source_variable": name,
+            "percentiles": percentiles,
+            "ensemble_members": f"Derived from {da.sizes[ensemble_dim] if ensemble_dim else 1} members",
+            "computation_method": "xarray.quantile across ensemble dimension",
+        }
+    )
+    # === Define variable to plot  ===
+    mask = geb_build_model.grid["mask"]  # get the GEB grid
+    da_plot = (
+        ensemble_percentiles_xr.copy()
+    )  # make a copy to avoid modifying the original data
+    # Convert data to mm/hour if it's precipitation
+    if "pr" in name.lower() and "kg m-2 s-1" in da_plot.attrs.get("units", ""):
+        da_plot = da_plot * 3600  # convert to mm/hour
+        if accumulated == True:
+            da_plot = da_plot.cumsum(dim="time")  # convert to accumulated precipitation
+            ylabel = "mm"  # set y-axis label
+            name += "_accumulated"
+            viridis = cm.get_cmap("viridis")
+            viridis_colors = viridis(
+                np.linspace(0, 1, 25)
+            )  # The more colors, the smoother the gradient but more movement in cbar during animation
+            light_blue = np.array([0.7, 0.9, 1.0, 1.0])  # RGBA: light blue
+            orange_colors = np.array(
+                [
+                    [1.0, 0.8, 0.0, 1.0],  # Yellow-orange
+                    [1.0, 0.6, 0.0, 1.0],  # Orange
+                    [1.0, 0.4, 0.0, 1.0],  # Dark orange
+                    [0.9, 0.3, 0.0, 1.0],  # Red-orange
+                    [0.8, 0.2, 0.0, 1.0],  # Dark red-orange
+                ]
+            )
+            custom_colors = np.vstack(
+                [light_blue.reshape(1, -1), viridis_colors, orange_colors]
+            )
+            custom_cmap = ListedColormap(custom_colors)
+        else:
+            ylabel = "mm/hour"  # set y-axis label
+            viridis = cm.get_cmap("viridis")
+            viridis_colors = viridis(
+                np.linspace(0, 1, 20)
+            )  # how more colors, how smoother
+            light_blue = np.array([0.7, 0.9, 1.0, 1.0])  # RGBA
+            custom_colors = np.vstack([light_blue.reshape(1, -1), viridis_colors])
+            custom_cmap = ListedColormap(custom_colors)
+    else:
+        da_plot = da_plot.copy()  # no conversion
+        ylabel = da_plot.attrs.get("units", "")
+
+    if "pr_hourly" in da_plot.name:
+        da_plot = da_plot.interp(
+            x=mask.x,
+            y=mask.y,  # interp to GEB grid, if necessary
+            method="linear",
+        )
+
+    # === Settings for the imshow plot ===
+    vmin = float(da_plot.min())
+    vmax = float(da_plot.max())
+
+    data_extent = [
+        da_plot.x.min().values,
+        da_plot.x.max().values,
+        da_plot.y.min().values,
+        da_plot.y.max().values,
+    ]
+
+    y_coords = da_plot.y.values
+    if y_coords[0] < y_coords[-1]:  # Y is increasing
+        origin = "lower"
+        print("Using origin='lower' - Y coordinates increase")
+    else:  # Y is decreasing
+        origin = "upper"
+        print("Using origin='upper' - Y coordinates decrease")
+
+    interpolation = interpolation  # or 'none', 'bicubic' for smoother interpolation
+
+    # === Generating Animation ===
+    frames = []
+    times = da_plot["time"].values
+
+    for i, t in enumerate(times):
+        fig, axes = plt.subplots(
+            1,
+            len(percentiles),
+            figsize=(25, 5),
+            constrained_layout=True,
+            subplot_kw={"projection": ccrs.PlateCarree()},
+        )
+
+        for j, p in enumerate(percentiles):
+            ax = axes[j]
+            im = ax.imshow(
+                da_plot.sel(percentile=p, time=t).values,
+                extent=data_extent,
+                cmap=custom_cmap,
+                vmin=vmin,
+                vmax=vmax,
+                alpha=0.6,
+                origin=origin,
+                aspect="auto",
+                transform=ccrs.PlateCarree(),
+                zorder=2,
+                interpolation=interpolation,  # or bilinear for smoother
+            )
+
+            geb_build_model.geom["mask"].boundary.plot(
+                ax=ax,
+                color="black",
+                linewidth=0.5,
+                alpha=0.8,
+                zorder=1,
+                label="Catchment Boundary",
+                transform=ccrs.PlateCarree(),
+            )
+
+            try:
+                ctx.add_basemap(
+                    ax,
+                    crs="EPSG:4326",
+                    source=ctx.providers.OpenStreetMap.Mapnik,
+                    zorder=0,
+                )
+
+            except Exception as e:
+                print(f"Warning: Could not add basemap: {e}")
+
+            ax.set_title(f"{p}th percentile", fontsize=14)
+            ax.tick_params(labelsize=12)
+
+            if j == 0:
+                ax.legend(loc="upper left", fontsize=12, framealpha=0.8)
+
+            if j == len(axes) // 2:
+                ax.set_xlabel("Longitude", fontsize=12)
+            else:
+                ax.set_xlabel("")
+
+            if j == 0:
+                ax.set_ylabel("Latitude", fontsize=12)
+            else:
+                ax.set_ylabel("")
+
+        cbar = fig.colorbar(
+            im, ax=axes, orientation="vertical", fraction=0.4, pad=0.01, shrink=0.8
+        )
+        cbar.set_label(f"{ylabel}", fontsize=12)
+
+        if hasattr(t, "astype"):
+            # For numpy datetime64
+            time_str = str(t)[:19].replace("T", " ")  # YYYY-MM-DD HH:MM:SS
+        else:
+            time_str = str(t)
+
+        fig.suptitle(f"{name} forecast - {time_str}", fontsize=16, y=0.95)
+
+        buf = BytesIO()
+        plt.savefig(buf, format="png", dpi=150)
+        plt.close(fig)
+        buf.seek(0)
+        frames.append(imageio.imread(buf))
+        buf.close()
+
+    # === Saving GIF ===
+    gif_fp = geb_build_model.report_dir / f"{name}_animation.gif"  # File path for GIF
+    imageio.mimsave(gif_fp, frames, fps=5, p=0)
+
+
 def _plot_data(geb_build_model: GEBModel, da: xr.DataArray, name: str) -> None:
->>>>>>> 68c642d5
     """Plot data using appropriate method based on data type.
 
     Uses plot_forecasts if 'forecast' is in the name, otherwise uses plot_forcing.
@@ -967,42 +762,11 @@
 
         Uses scaling and rounding to store the precipitation values efficiently.
 
-<<<<<<< HEAD
-        # plot data (only forecasts)
-        if "forecast" in name.lower():
-            _plot_data(self, da, name)
-
-            # Check if GIF files already exist before creating them
-            gif_fp_regular = self.report_dir / f"{name.replace('/', '_')}_animation.gif"
-            gif_fp_accumulated = (
-                self.report_dir / f"{name.replace('/', '_')}_animation_accumulated.gif"
-            )
-            if not gif_fp_regular.exists():
-                plot_gif(self, da, name, accumulated=False)
-                self.logger.info(f"Creating a GIF animation: {gif_fp_regular.name}")
-            else:
-                self.logger.info(
-                    f"GIF file {gif_fp_regular.name} already exists, skipping regular animation creation"
-                )
-
-            if not gif_fp_accumulated.exists():
-                plot_gif(self, da, name, accumulated=True)
-                self.logger.info(
-                    f"Creating an GIF animation: {gif_fp_accumulated.name}"
-                )
-            else:
-                self.logger.info(
-                    f"GIF file {gif_fp_accumulated.name} already exists, skipping accumulated animation creation"
-                )
-
-        return da
-=======
         Args:
             da: The xarray DataArray containing the precipitation data.
             name: The name to assign to the DataArray in the model.
             *args: Additional positional arguments to pass to the set_other method.
             **kwargs: Additional keyword arguments to pass to the set_other method.
->>>>>>> 68c642d5
 
         Returns:
             The processed xarray DataArray with precipitation data.
@@ -1045,6 +809,26 @@
             time_chunksize=24,
         )
         _plot_data(self, da, name)
+        # Check if GIF files already exist before creating them
+        gif_fp_regular = self.report_dir / f"{name.replace('/', '_')}_animation.gif"
+        gif_fp_accumulated = (
+            self.report_dir / f"{name.replace('/', '_')}_animation_accumulated.gif"
+        )
+        if not gif_fp_regular.exists():
+            plot_gif(self, da, name, accumulated=False)
+            self.logger.info(f"Creating a GIF animation: {gif_fp_regular.name}")
+        else:
+            self.logger.info(
+                f"GIF file {gif_fp_regular.name} already exists, skipping regular animation creation"
+            )
+
+        if not gif_fp_accumulated.exists():
+            plot_gif(self, da, name, accumulated=True)
+            self.logger.info(f"Creating an GIF animation: {gif_fp_accumulated.name}")
+        else:
+            self.logger.info(
+                f"GIF file {gif_fp_accumulated.name} already exists, skipping accumulated animation creation"
+            )
         return da
 
     def set_rsds_W_per_m2(
@@ -1561,14 +1345,12 @@
             self.other["climate/pr_kg_per_m2_per_s"].resample(time="D").mean()
         )
 
-<<<<<<< HEAD
+        assert np.array_equal(self.other["climate/pr_kg_per_m2_per_s"].x, tasmin_2m_K.x)
+        assert np.array_equal(self.other["climate/pr_kg_per_m2_per_s"].y, tasmin_2m_K.y)
+
         assert calibration_period_start < calibration_period_end, (
             f"Start date {calibration_period_start} must be earlier than end date {calibration_period_end}."
         )
-=======
-        assert np.array_equal(self.other["climate/pr_kg_per_m2_per_s"].x, tasmin_2m_K.x)
-        assert np.array_equal(self.other["climate/pr_kg_per_m2_per_s"].y, tasmin_2m_K.y)
->>>>>>> 68c642d5
 
         if not self.other[
             "climate/pr_kg_per_m2_per_s"
@@ -1884,91 +1666,18 @@
             # Extract and process hourly precipitation data
             pr = ECMWF_forecast["tp"].rename(
                 "precipitation"
-<<<<<<< HEAD
-            )  # Change from "tp" to "precipitation"
-            # Store the processed hourly precipitation data
-            self.set_pr_hourly(  # Save hourly precipitation
-                pr_hourly,
-                name=f"forecasts/ECMWF/{forecast_issue_date_str}/pr_hourly_{forecast_issue_date_str}",  # Use date-specific filename
-            )
-            # Load elevation grids for topographic corrections
-            (
-                elevation_forcing,
-                elevation_target,
-            ) = (  # Get elevation data for corrections
-                self.get_elevation_forcing_and_grid(  # Function to retrieve elevation grids
-                    self.grid["mask"],
-                    pr_hourly,
-                    forcing_name="ECMWF",
-                )
-            )
-
-            pr = pr_hourly.resample(
-                time="D"
-            ).mean()  # Calculate daily mean precipitation
-            pr = resample_like(
-                pr, target, method="conservative"
-            )  # Resample to target grid using conservative method
-            pr = self.set_pr(
-                pr,
-                f"forecasts/ECMWF/{forecast_issue_date_str}/pr_{forecast_issue_date_str}",
-            )  # Store daily precipitation
-
-            hourly_tas = ECMWF_forecast["t2m"]  # Extract 2-meter temperature
-            hourly_tas = hourly_tas.rename(
-                "tas"
-            )  # Rename to standard climate variable name
-            tas_avg = hourly_tas.resample(
-                time="D"
-            ).mean()  # Calculate daily mean temperature
-            tas_avg = reproject_and_apply_lapse_rate_temperature(  # Correct temperature for elevation
-                tas_avg,
-                elevation_forcing,
-                elevation_target,  # Use elevation grids for correction
-            )
-            self.set_tas(
-                tas_avg,
-                f"forecasts/ECMWF/{forecast_issue_date_str}/tas_{forecast_issue_date_str}",
-            )  # Store average temperature
-            tasmax = hourly_tas.resample(
-                time="D"
-            ).max()  # Calculate daily maximum temperature
-            tasmax = (
-                reproject_and_apply_lapse_rate_temperature(  # Correct for topography
-                    tasmax, elevation_forcing, elevation_target
-                )
-            )
-            tasmax = tasmax.rename("tasmax")  # Ensure proper variable name
-            self.set_tasmax(  # Store maximum temperature
-                tasmax,
-                f"forecasts/ECMWF/{forecast_issue_date_str}/tasmax_{forecast_issue_date_str}",
-            )
-            tasmin = hourly_tas.resample(
-                time="D"
-            ).min()  # Calculate daily minimum temperature
-            tasmin = (
-                reproject_and_apply_lapse_rate_temperature(  # Correct for elevation
-                    tasmin, elevation_forcing, elevation_target
-                )
-            )
-            tasmin = tasmin.rename("tasmin")  # Ensure proper variable name
-            self.set_tasmin(  # Store minimum temperature
-                tasmin,
-                f"forecasts/ECMWF/{forecast_issue_date_str}/tasmin_{forecast_issue_date_str}",
-=======
             )  # Get total precipitation variable
             pr = pr.where(
                 pr >= 0, 0
             )  # Handle negative values (caused by floating-point precision issues) by setting them to zero
             self.set_pr_kg_per_m2_per_s(
                 pr,
-                name=f"forecasts/ECMWF/pr_kg_per_m2_per_s_{forecast_issue_date_str}",  # Use date-specific filename
+                name=f"forecasts/ECMWF/{forecast_issue_date_str}/pr_kg_per_m2_per_s_{forecast_issue_date_str}",  # Use date-specific filename
             )
 
             tas = ECMWF_forecast["t2m"].rename("tas")  # Extract 2-meter temperature
             self.set_tas_2m_K(
                 tas, name=f"forecasts/ECMWF/tas_2m_K_{forecast_issue_date_str}"
->>>>>>> 68c642d5
             )
 
             dew_point_tas = ECMWF_forecast["d2m"].rename(
@@ -1976,104 +1685,26 @@
             )  # Extract dewpoint temperature
             self.set_dewpoint_tas_2m_K(
                 dew_point_tas,
-                name=f"forecasts/ECMWF/dewpoint_tas_2m_K_{forecast_issue_date_str}",
+                name=f"forecasts/ECMWF/{forecast_issue_date_str}/dewpoint_tas_2m_K_{forecast_issue_date_str}",
             )
 
             rsds = ECMWF_forecast["ssrd"].rename("rsds")  # Extract shortwave radiation
             self.set_rsds_W_per_m2(
                 rsds,
-                name=f"forecasts/ECMWF/rsds_W_per_m2_{forecast_issue_date_str}",
-            )
-
-<<<<<<< HEAD
-            if (
-                original_crs is not None
-                and (  # Restore CRS information if it was lost during calculations
-                    not hasattr(relative_humidity, "rio")  # CRS was lost
-                    or relative_humidity.rio.crs is None
-                )
-            ):
-                relative_humidity = relative_humidity.rio.write_crs(
-                    original_crs
-                )  # Restore CRS
-            relative_humidity = relative_humidity.rename(
-                "hurs"
-            )  # Rename to standard climate variable
-            self.set_hurs(  # Store relative humidity
-                relative_humidity,
-                f"forecasts/ECMWF/{forecast_issue_date_str}/hurs_{forecast_issue_date_str}",
-            )
-
-            hourly_rsds = ECMWF_forecast["ssrd"]  # Extract shortwave radiation
-            rsds = hourly_rsds.resample(  # Resample to daily resolution
-                time="D"
-            ).mean()  # get average W/m2 over the day
-            rsds = resample_like(
-                rsds, target, method="conservative"
-            )  # Resample to target grid
-            rsds = rsds.rename("rsds")  # Rename to standard variable name
-            self.set_rsds(
-                rsds,
-                f"forecasts/ECMWF/{forecast_issue_date_str}/rsds_{forecast_issue_date_str}",
-            )  # Store solar radiation
-
-            # Process surface longwave (thermal) radiation downwards
-            hourly_rlds = ECMWF_forecast["strd"]  # Extract longwave radiation
-            rlds = hourly_rlds.resample(  # Resample to daily resolution
-                time="D"
-            ).mean()  # get average W/m2 over the day
-            rlds = resample_like(
-                rlds, target, method="conservative"
-            )  # Resample to target grid
-            rlds = rlds.rename("rlds")  # Rename to standard variable name
-            self.set_rlds(
-                rlds,
-                f"forecasts/ECMWF/{forecast_issue_date_str}/rlds_{forecast_issue_date_str}",
-            )  # Store longwave radiation
-
-            pressure = ECMWF_forecast["sp"]  # Extract surface pressure
-            pressure = pressure.resample(
-                time="D"
-            ).mean()  # Calculate daily mean pressure
-            pressure = reproject_and_apply_lapse_rate_pressure(  # Correct pressure for elevation
-                pressure,
-                elevation_forcing,
-                elevation_target,  # Use elevation grids
-            )
-            pressure = pressure.rename("ps")  # Rename to standard variable name
-
-            self.set_ps(
-                pressure,
-                f"forecasts/ECMWF/{forecast_issue_date_str}/ps_{forecast_issue_date_str}",
-            )  # Store surface pressure
-
-            u_wind = ECMWF_forecast["u10"]  # Extract u-component of wind at 10m
-            u_wind = u_wind.resample(time="D").mean()  # Calculate daily mean u-wind
-            v_wind = ECMWF_forecast["v10"]  # Extract v-component of wind at 10m
-            v_wind = v_wind.resample(time="D").mean()  # Calculate daily mean v-wind
-            wind_speed = np.sqrt(
-                u_wind**2 + v_wind**2
-            )  # Pythagorean theorem: |v| = sqrt(u² + v²) --> # Calculate wind speed magnitude from components (sfcWind: wind speed at 10 m height in m/s)
-            wind_speed = resample_like(
-                wind_speed, target, method="conservative"
-            )  # Resample to target grid
-            wind_speed = wind_speed.rename(
-                "sfcWind"
-            )  # Rename to standard variable name
-            self.set_sfcwind(  # Store surface wind speed
-                wind_speed,
-                f"forecasts/ECMWF/{forecast_issue_date_str}/sfcwind_{forecast_issue_date_str}",
-=======
+                name=f"forecasts/ECMWF/{forecast_issue_date_str}/rsds_W_per_m2_{forecast_issue_date_str}",
+            )
+
             # Process surface longwave (thermal) radiation downwards
             rlds = ECMWF_forecast["strd"].rename("rlds")  # Extract longwave radiation
             self.set_rlds_W_per_m2(
                 rlds,
-                name=f"forecasts/ECMWF/rlds_W_per_m2_{forecast_issue_date_str}",
+                name=f"forecasts/ECMWF/{forecast_issue_date_str}/rlds_W_per_m2_{forecast_issue_date_str}",
             )
 
             pressure = ECMWF_forecast["sp"].rename("ps")  # Extract surface pressure
             self.set_ps_pascal(
-                pressure, name=f"forecasts/ECMWF/ps_pascal_{forecast_issue_date_str}"
+                pressure,
+                name=f"forecasts/ECMWF/{forecast_issue_date_str}/ps_pascal_{forecast_issue_date_str}",
             )
 
             u_wind = ECMWF_forecast["u10"].rename(
@@ -2091,6 +1722,5 @@
             self.set_wind_10m_m_per_s(
                 v_wind,
                 direction="v",
-                name=f"forecasts/ECMWF/wind_v10m_m_per_s_{forecast_issue_date_str}",
->>>>>>> 68c642d5
+                name=f"forecasts/ECMWF/{forecast_issue_date_str}/wind_v10m_m_per_s_{forecast_issue_date_str}",
             )