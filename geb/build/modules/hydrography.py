"""Build methods for the hydrography for GEB."""

import os

import geopandas as gpd
import networkx as nx
import numpy as np
import numpy.typing as npt
import pandas as pd
import pyflwdir
import xarray as xr
from pyflwdir import FlwdirRaster
from rasterio.features import rasterize
from scipy.ndimage import value_indices
from shapely.geometry import LineString, Point

from geb.build.data_catalog import NewDataCatalog
from geb.build.methods import build_method
from geb.hydrology.lakes_reservoirs import LAKE, LAKE_CONTROL, RESERVOIR
from geb.workflows.raster import rasterize_like, snap_to_grid


def get_all_upstream_subbasin_ids(
    river_graph: nx.DiGraph, subbasin_ids: list[int]
) -> set[int]:
    """Get all upstream subbasin IDs for the given subbasin IDs.

    Args:
        river_graph: The river graph to use for determining upstream subbasins.
        subbasin_ids: The subbasin IDs to get the upstream subbasins for.

    Returns:
        A set of all upstream subbasin IDs.
    """
    ancenstors = set()
    for subbasin_id in subbasin_ids:
        ancenstors |= nx.ancestors(river_graph, subbasin_id)
    return ancenstors


def get_downstream_subbasins(
    river_graph: nx.DiGraph, sink_subbasin_ids: list[int]
) -> dict[int, list[int]]:
    """Get the immediately downstream subbasins for the given sink subbasin IDs.

    The downstream subbasins are returned as a dictionary mapping each downstream subbasin ID
    to a list of its upstream sink subbasin IDs. Some downstream subbasins may have multiple
    upstream sink subbasins.

    Args:
        river_graph: The river graph to use for determining downstream subbasins.
        sink_subbasin_ids: The subbasin IDs of the sink subbasins (i.e., the outflow subbasins).

    Returns:
        A dictionary mapping each downstream subbasin ID to a list of its upstream sink subbasin IDs.
    """
    downstream_subbasins: dict[int, list[int]] = {}
    for subbasin_id in sink_subbasin_ids:
        downstream_subbasin = list(river_graph.neighbors(subbasin_id))
        if len(downstream_subbasin) == 0:
            pass
        else:
            assert len(downstream_subbasin) == 1, (
                "A subbasin has more than one downstream subbasin"
            )
            downstream_subbasin = downstream_subbasin[0]
            if downstream_subbasin not in downstream_subbasins:
                downstream_subbasins[downstream_subbasin] = []
            downstream_subbasins[downstream_subbasin].append(subbasin_id)

    return downstream_subbasins


def get_subbasins_geometry(
    data_catalog: NewDataCatalog, subbasin_ids: list[int]
) -> gpd.GeoDataFrame:
    """Get the subbasins geometry and other attributes for the given subbasin IDs.

    Args:
        data_catalog: The data catalog to use for accessing the MERIT dataset.
        subbasin_ids: The subbasin IDs to get the geometry for.

    Returns:
        A GeoDataFrame containing the subbasins geometry for the given subbasin IDs.
            The index of the GeoDataFrame is the subbasin ID (COMID).
    """
    subbasins: gpd.GeoDataFrame = data_catalog.fetch("merit_basins_catchments").read(
        filters=[
            ("COMID", "in", subbasin_ids),
        ],
    )
    assert len(subbasins) == len(subbasin_ids), "Some subbasins were not found"
    return subbasins.set_index("COMID")


def get_rivers(
    data_catalog: NewDataCatalog, subbasin_ids: list[int]
) -> gpd.GeoDataFrame:
    """Get the rivers and its attributes for the given subbasin IDs.

    Assumes that the subbasin IDs match the COMID in the MERIT river dataset.

    Args:
        data_catalog: The data catalog to use for accessing the MERIT dataset.
        subbasin_ids: The subbasin IDs to get the rivers for.

    Returns:
        A GeoDataFrame containing the rivers for the given subbasin IDs.
    """
    rivers: gpd.GeoDataFrame = (
        data_catalog.fetch("merit_basins_rivers")
        .read(
            columns=[
                "COMID",
                "lengthkm",
                "slope",
                "uparea",
                "maxup",
                "NextDownID",
                "geometry",
            ],
            filters=[
                ("COMID", "in", subbasin_ids),
            ],
        )
        .rename(
            columns={
                "NextDownID": "downstream_ID",
            }
        )
    )
    rivers["uparea_m2"] = rivers["uparea"] * 1e6  # convert from km^2 to m^2
    rivers: gpd.GeoDataFrame = rivers.drop(columns=["uparea"])
    rivers.loc[rivers["downstream_ID"] == 0, "downstream_ID"] = -1
    assert len(rivers) == len(subbasin_ids), "Some rivers were not found"
    # reverse the river lines to have the downstream direction
    rivers["geometry"] = rivers["geometry"].apply(
        lambda x: LineString(list(x.coords)[::-1])
    )
    return rivers.set_index("COMID")


def create_river_raster_from_river_lines(
    rivers: gpd.GeoDataFrame,
    target: xr.DataArray,
    column: str | None = None,
    index: str | None = None,
) -> npt.NDArray[np.int32]:
    """Create a river raster from river lines.

    Args:
        rivers: A GeoDataFrame containing the river lines.
        target: The target raster to match the spatial properties.
        column: The column in the GeoDataFrame to use for rasterization values. If None, the index will be used.
        index: If True, the index will be used for rasterization values. If None or False, the column will be used.
               If both column and index are None, the index will be used.

    Returns:
        A 2D numpy array containing the rasterized river lines.

    Raises:
        ValueError: If both column and index are provided.

    """
    if column is None and (index is None or index is True):
        values = rivers.index
    elif column is not None:
        values = rivers[column]
    else:
        raise ValueError(
            "Either column or index must be provided, or both must be None"
        )
    river_raster = rasterize(
        zip(rivers.geometry, values),
        out_shape=target.shape,
        fill=-1,
        dtype=np.int32,
        transform=target.rio.transform(),
        all_touched=False,  # because this is a line, Bresenham's line algorithm is used, which is perfect here :-)
    )
    return river_raster


def get_SWORD_translation_IDs_and_lengths(
    data_catalog: NewDataCatalog, rivers: gpd.GeoDataFrame
) -> tuple[npt.NDArray[np.int64], npt.NDArray[np.float64]]:
    """Get the SWORD reach IDs and lengths for each river based on the MERIT basin ID.

    Each river can have multiple SWORD reach IDs, so the output is a 2D array of shape (N, M)
    where N is the number of SWORD reaches per river and M is the number of rivers.

    Args:
        data_catalog: The data catalog to use for accessing the MERIT and SWORD datasets.
        rivers: A GeoDataFrame containing the rivers with their MERIT basin IDs as index.

    Returns:
        A tuple of two 2D numpy arrays:
        - SWORD_reach_IDs: A 2D numpy array of shape (N, M) where N is the number of SWORD reaches per river
          and M is the number of rivers. Each element is the SWORD reach ID for that river.
        - SWORD_reach_lengths: A 2D numpy array of shape (N, M) where N is the number of SWORD reaches per river
            and M is the number of rivers. Each element is the length of the SWORD reach for that river.
    """
    MERIT_Basins_to_SWORD: xr.Dataset = (
        data_catalog.fetch("merit_sword").read().sel(mb=rivers.index.tolist())
    )

    SWORD_reach_IDs = np.full((40, len(rivers)), dtype=np.int64, fill_value=-1)
    SWORD_reach_lengths = np.full(
        (40, len(rivers)), dtype=np.float64, fill_value=np.nan
    )
    for i in range(1, 41):
        SWORD_reach_IDs[i - 1] = np.where(
            MERIT_Basins_to_SWORD[f"sword_{i}"] != 0,
            MERIT_Basins_to_SWORD[f"sword_{i}"],
            -1,
        )
        SWORD_reach_lengths[i - 1] = MERIT_Basins_to_SWORD[f"part_len_{i}"]

    return SWORD_reach_IDs, SWORD_reach_lengths


def get_SWORD_river_widths(
    data_catalog: NewDataCatalog, SWORD_reach_IDs: npt.NDArray[np.int64]
) -> npt.NDArray[np.float64]:
    """Get the river widths from the SWORD dataset based on the SWORD reach IDs.

    Each river can have multiple SWORD reach IDs, so the input is a 2D array of shape (N, M).

    Args:
        data_catalog: The data catalog to use for accessing the SWORD dataset.
        SWORD_reach_IDs: A 2D numpy array of shape (N, M) where N is the number of SWORD reaches per river
                         and M is the number of rivers. Each element is the SWORD reach ID for that river.

    Returns:
        A 2D numpy array of shape (N, M) where N is the number of SWORD reaches per river
        and M is the number of rivers. Each element is the river width for that SWORD reach ID.
        If a SWORD reach ID is -1, the corresponding river width will be NaN.
    """
    unique_SWORD_reach_ids = np.unique(SWORD_reach_IDs[SWORD_reach_IDs != -1])

    SWORD = (
        data_catalog.fetch("sword")
        .read(
            sql=f"""SELECT * FROM sword WHERE reach_id IN ({",".join([str(ID) for ID in unique_SWORD_reach_ids])})"""
        )
        .set_index("reach_id")
    )

    assert len(SWORD) == len(unique_SWORD_reach_ids), (
        "Some SWORD reaches were not found, possibly the SWORD and MERIT data version are not correct"
    )

    def lookup_river_width(reach_id: int) -> float:
        """Lookup the river width in SWORD dataset for a given SWORD reach ID.

        Args:
            reach_id: The SWORD reach ID.

        Returns:
            The river width for the given SWORD reach ID. If the reach ID is -1, returns NaN.
        """
        if reach_id == -1:  # when no SWORD reach is found
            return np.nan  # return NaN
        return SWORD.loc[reach_id, "width"]

    SWORD_river_width = np.vectorize(lookup_river_width)(SWORD_reach_IDs)
    return SWORD_river_width


class Hydrography:
    """Contains all build methods for the hydrography for GEB."""

    def __init__(self) -> None:
        """Initializes the Hydrography class."""
        pass

    @build_method(depends_on=["setup_hydrography", "setup_cell_area"])
    def setup_mannings(self) -> None:
        """Sets up the Manning's coefficient for the model.

        Notes:
            This method sets up the Manning's coefficient for the model by calculating the coefficient based on the cell area
            and topography of the grid. It first calculates the upstream area of each cell in the grid using the
            `routing/upstream_area` attribute of the grid. It then calculates the coefficient using the formula:

                C = 0.025 + 0.015 * (2 * A / U) + 0.030 * (Z / 2000)

            where C is the Manning's coefficient, A is the cell area, U is the upstream area, and Z is the elevation of the cell.

            The resulting Manning's coefficient is then set as the `routing/mannings` attribute of the grid using the
            `set_grid()` method.
        """
        a = (2 * self.grid["cell_area"]) / self.grid["routing/upstream_area"]
        a = xr.where(a < 1, a, 1, keep_attrs=True)
        b = self.grid["routing/outflow_elevation"] / 2000
        b = xr.where(b < 1, b, 1, keep_attrs=True)

        mannings = 0.025 + 0.015 * a + 0.030 * b
        mannings.attrs["_FillValue"] = np.nan

        self.set_grid(mannings, "routing/mannings")

    def set_routing_subbasins(
        self, river_graph: nx.DiGraph, sink_subbasin_ids: list[int]
    ) -> None:
        """Sets the routing subbasins for the model.

        For each sink subbasin, all upstream subbasins and the immediately downstream subbasins are included.
        The downstream subbasins have a flag set to indicate that they are downstream outflow subbasins.

        If a sink subbasin has no downstream subbasin, it is assumed to be a coastal basin. This is
        also saved in the subbasins attribute.

        Args:
            river_graph: The river graph to use for determining upstream and downstream subbasins.
            sink_subbasin_ids: The subbasin IDs of the sink subbasins (i.e., the outflow subbasins).
        """
        # always make a list of the subbasin ids, such that the function always gets the same type of input
        if not isinstance(sink_subbasin_ids, (list, set)):
            sink_subbasin_ids = [sink_subbasin_ids]

        subbasin_ids: set[int] = get_all_upstream_subbasin_ids(
            river_graph=river_graph, subbasin_ids=sink_subbasin_ids
        )
        subbasin_ids.update(sink_subbasin_ids)

        downstream_subbasins = get_downstream_subbasins(river_graph, sink_subbasin_ids)
        subbasin_ids.update(downstream_subbasins)

        subbasins = get_subbasins_geometry(self.new_data_catalog, subbasin_ids)
        subbasins["is_downstream_outflow_subbasin"] = pd.Series(
            True, index=downstream_subbasins
        ).reindex(subbasins.index, fill_value=False)

        subbasins["associated_upstream_basins"] = pd.Series(
            downstream_subbasins.values(), index=downstream_subbasins
        ).reindex(subbasins.index, fill_value=[])

        # for each basin check if the basin has any downstream neighbors
        # if not, it is a coastal basin
        subbasins["is_coastal_basin"] = subbasins.apply(
            lambda row: len(list(river_graph.neighbors(row.name))) == 0, axis=1
        )

        self.set_geom(subbasins, name="routing/subbasins")

    @build_method
    def setup_hydrography(self) -> None:
        """Sets up the hydrography for the model.

        Steps:
            1. Resample the original D8 elevation and flow direction to the model resolution.
            2. Calculate the flow direction (LDD) and upstream area based on the resampled elevation and flow direction.
            3. Calculate the slope based on the resampled elevation.
            4. Rasterize the river network, and setting up variables to link
                the low-resolution and high resolution grids.
            5. Calculate river attributes such as river length, river slope, and river width.
        """
        original_d8_elevation = self.other["drainage/original_d8_elevation"]
        original_d8_ldd = self.other["drainage/original_d8_flow_directions"]
        original_d8_ldd_data = original_d8_ldd.values

        flow_raster_original = pyflwdir.from_array(
            original_d8_ldd_data,
            ftype="d8",
            transform=original_d8_ldd.rio.transform(recalc=True),
            latlon=True,  # hydrography is specified in latlon
            mask=original_d8_ldd_data
            != original_d8_ldd.attrs[
                "_FillValue"
            ],  # this mask is True within study area
        )

        original_upstream_area = self.full_like(
            original_d8_elevation, fill_value=np.nan, nodata=np.nan, dtype=np.float32
        )
        original_upstream_area_data = flow_raster_original.upstream_area(
            unit="m2"
        ).astype(np.float32)
        original_upstream_area_data[original_upstream_area_data == -9999.0] = np.nan
        original_upstream_area.data = original_upstream_area_data
        self.set_other(
            original_upstream_area, name="drainage/original_d8_upstream_area"
        )

        elevation_coarsened = original_d8_elevation.coarsen(
            x=self.ldd_scale_factor,
            y=self.ldd_scale_factor,
            boundary="exact",
            coord_func="mean",
        )

        # elevation (we only set this later, because it has to be done after setting the mask)
        elevation = elevation_coarsened.mean()
        elevation = snap_to_grid(elevation, self.grid["mask"])

        self.set_grid(elevation, name="landsurface/elevation")

        elevation_std = elevation_coarsened.std()
        elevation_std = snap_to_grid(elevation_std, self.grid["mask"])
        self.set_grid(
            elevation_std,
            name="landsurface/elevation_standard_deviation",
        )

        # outflow elevation
        outflow_elevation = elevation_coarsened.min()
        outflow_elevation = snap_to_grid(outflow_elevation, self.grid["mask"])
        self.set_grid(outflow_elevation, name="routing/outflow_elevation")

        slope = self.full_like(
            outflow_elevation, fill_value=np.nan, nodata=np.nan, dtype=np.float32
        )
        slope.raster.set_nodata(np.nan)
        slope_data = pyflwdir.dem.slope(
            elevation.values,
            nodata=np.nan,
            latlon=True,
            transform=elevation.rio.transform(recalc=True),
        )
        # set slope to zero on the mask boundary
        slope_data[np.isnan(slope_data) & (~self.grid["mask"].data)] = 0
        slope.data = slope_data
        self.set_grid(slope, name="landsurface/slope")

        flow_raster_idxs_ds = self.grid["flow_raster_idxs_ds"].compute()
        flow_raster = FlwdirRaster(
            flow_raster_idxs_ds.values.ravel(),
            shape=flow_raster_idxs_ds.shape,
            transform=flow_raster_idxs_ds.rio.transform(recalc=True),
            ftype="d8",
            latlon=True,
        )

        # flow direction
        ldd: npt.NDArray[np.uint8] = self.full_like(
            outflow_elevation, fill_value=255, nodata=255, dtype=np.uint8
        )
        ldd.data = flow_raster.to_array(ftype="ldd")
        self.set_grid(ldd, name="routing/ldd")

        # upstream area
        upstream_area: xr.DataArray = self.full_like(
            outflow_elevation, fill_value=np.nan, nodata=np.nan, dtype=np.float32
        )
        upstream_area_data: npt.NDArray[np.float32] = flow_raster.upstream_area(
            unit="m2"
        ).astype(np.float32)
        upstream_area_data[upstream_area_data == -9999.0] = np.nan
        upstream_area.data = upstream_area_data
        self.set_grid(upstream_area, name="routing/upstream_area")

        # river length
        river_length: xr.DataArray = self.full_like(
            outflow_elevation, fill_value=np.nan, nodata=np.nan, dtype=np.float32
        )
        river_length_data: npt.NDArray[np.float32] = (
            flow_raster_original.subgrid_rivlen(
                self.grid["idxs_outflow"].values, unit="m", direction="down"
            )
        )
        river_length_data[river_length_data == -9999.0] = np.nan
        river_length.data = river_length_data
        self.set_grid(river_length, name="routing/river_length")

        # river slope
        river_slope: xr.DataArray = self.full_like(
            outflow_elevation, fill_value=np.nan, nodata=np.nan, dtype=np.float32
        )
        river_slope_data: npt.NDArray[np.float32] = flow_raster_original.subgrid_rivslp(
            self.grid["idxs_outflow"].values, original_d8_elevation
        )
        river_slope_data[river_slope_data == -9999.0] = np.nan
        river_slope.data = river_slope_data
        self.set_grid(
            river_slope,
            name="routing/river_slope",
        )

        # river width
        subbasin_ids: list[int] = self.geom["routing/subbasins"].index.tolist()

        self.logger.info("Retrieving river data")
        rivers: gpd.GeoDataFrame = get_rivers(self.new_data_catalog, subbasin_ids)

        self.logger.info("Processing river data")
        # remove all rivers that are both shorter than 1 km and have no upstream river
        rivers: gpd.GeoDataFrame = rivers[
            ~((rivers["lengthkm"] < 1) & (rivers["maxup"] == 0))
        ]

        rivers: gpd.GeoDataFrame = rivers.join(
            self.geom["routing/subbasins"][
                ["is_downstream_outflow_subbasin", "associated_upstream_basins"]
            ],
            how="left",
        )

        river_raster_HD: npt.NDArray[np.int32] = create_river_raster_from_river_lines(
            rivers, original_d8_elevation
        )
        river_raster_LR: npt.NDArray[np.int32] = river_raster_HD.ravel()[
            self.grid["idxs_outflow"].values.ravel()
        ].reshape(self.grid["idxs_outflow"].shape)

        missing_rivers: set[int] = set(rivers.index) - set(
            np.unique(river_raster_LR[river_raster_LR != -1]).tolist()
        )

        rivers["represented_in_grid"] = True
        rivers.iloc[
            rivers.index.isin(missing_rivers),
            rivers.columns.get_loc("represented_in_grid"),
        ] = False

        assert (
            rivers[
                (~rivers["represented_in_grid"])
                & (~rivers["is_downstream_outflow_subbasin"])
            ]["lengthkm"]
            < 5
        ).all(), (
            "Some large rivers are not represented in the grid, please check the "
            "rasterization of the river lines"
        )

        # Derive the xy coordinates of the river network. Here the coordinates
        # are the PIXEL coordinates for the coarse drainage network.
        rivers["hydrography_xy"] = [[]] * len(rivers)
        rivers["hydrography_upstream_area_m2"] = [[]] * len(rivers)
        xy_per_river_segment = value_indices(river_raster_LR, ignore_value=-1)
        for COMID, (ys, xs) in xy_per_river_segment.items():
            upstream_area = upstream_area_data[ys, xs]
            up_to_downstream_ids = np.argsort(upstream_area)
            upstream_area_sorted = upstream_area[up_to_downstream_ids]

            assert (river_raster_LR[ys, xs] == COMID).all(), (
                f"River segment {COMID} has inconsistent raster values"
            )

            ys: npt.NDArray[np.int64] = ys[up_to_downstream_ids]
            xs: npt.NDArray[np.int64] = xs[up_to_downstream_ids]
            assert ys.size > 0, "No xy coordinates found for river segment"
            rivers.at[COMID, "hydrography_xy"] = list(zip(xs, ys, strict=True))
            rivers.at[COMID, "hydrography_upstream_area_m2"] = (
                upstream_area_sorted.tolist()
            )

        for river_ID, river in rivers.iterrows():
            if river["represented_in_grid"]:
                assert len(river["hydrography_xy"]) > 0, (
                    f"River {river_ID} has no xy coordinates, please check the "
                    "rasterization of the river lines"
                )

        COMID_IDs_raster: xr.DataArray = self.full_like(
            outflow_elevation, fill_value=-1, nodata=-1, dtype=np.int32
        )
        COMID_IDs_raster.data = river_raster_LR
        self.set_grid(COMID_IDs_raster, name="routing/river_ids")

        SWORD_reach_IDs, SWORD_reach_lengths = get_SWORD_translation_IDs_and_lengths(
            self.new_data_catalog, rivers
        )

        SWORD_river_widths: npt.NDArray[np.float64] = get_SWORD_river_widths(
            self.new_data_catalog, SWORD_reach_IDs
        )

        rivers["width"] = np.nansum(
            SWORD_river_widths * SWORD_reach_lengths, axis=0
        ) / np.nansum(SWORD_reach_lengths, axis=0)
        # ensure that all rivers with a SWORD ID have a width
        assert (~np.isnan(rivers["width"][(SWORD_reach_IDs != -1).any(axis=0)])).all()

        self.set_geom(rivers, name="routing/rivers")

        river_with_mapper: dict[int, float] = rivers["width"].to_dict()
        river_width_data: npt.NDArray[np.float32] = np.vectorize(
            lambda ID: river_with_mapper.get(ID, np.nan)
        )(COMID_IDs_raster.values).astype(np.float32)

        river_width: xr.DataArray = self.full_like(
            outflow_elevation, fill_value=np.nan, nodata=np.nan, dtype=np.float32
        )
        river_width.data = river_width_data
        self.set_grid(river_width, name="routing/river_width")

    @build_method
<<<<<<< HEAD
    def setup_lecz_mask(self) -> None:
        """Sets up the low elevation coastal zone (LECZ) mask for sfincs models."""
        # load low elevation coastal zone mask
        lecz = self.other["landsurface/low_elevation_coastal_zone"]
        mask_data = lecz.values.astype(np.uint8)

        # Get transform from raster metadata
        transform = lecz.rio.transform()

        # Use rasterio.features.shapes() to get polygons for each contiguous region with same value
        shapes = rasterio.features.shapes(mask_data, mask=None, transform=transform)

        # Build GeoDataFrame from the shapes generator
        records = [{"geometry": shape(geom), "value": value} for geom, value in shapes]

        gdf = gpd.GeoDataFrame.from_records(records)
        gdf.set_geometry("geometry", inplace=True)
        gdf.crs = lecz.rio.crs
        # Keep only mask == 1
        gdf = gdf[gdf["value"] == 1]

        # load mask to select coastal areas in model region
        # intersect the mask with the lecz mask
        lecz_mask = gpd.overlay(gdf, self.geom["mask"], how="intersection")
        # merge all polygons into a single polygon
        lecz_mask = gpd.GeoDataFrame(
            geometry=[lecz_mask.union_all()], crs=lecz_mask.crs
        )
        self.set_geom(lecz_mask, name="coastal/lecz_mask")

    @build_method
    def setup_coastlines(self) -> None:
        """Sets up the coastlines for the model."""
        # load the coastline from the data catalog
        fp_coastlines = self.data_catalog.get_source("osm_coastlines").path
        coastlines = gpd.read_file(fp_coastlines)

        # clip the coastline to overlapping with mask
        coastlines = gpd.overlay(coastlines, self.geom["mask"], how="intersection")
        # merge all coastlines into a single linestring
        coastlines = gpd.GeoDataFrame(
            geometry=[coastlines.union_all()], crs=coastlines.crs
        )

        # write to model files
        self.set_geom(coastlines, name="coastal/coastlines")

        # create rectangular box around coastlines
        if not coastlines.empty:
            bbox = coastlines.minimum_rotated_rectangle().iloc[0]  # get the Polygon
            bbox_gdf = gpd.GeoDataFrame(geometry=[bbox], crs=coastlines.crs)
            bbox_gdf.geometry = bbox_gdf.geometry.buffer(
                0.04, join_style=2
            )  # buffer by 0.04 degree
            self.set_geom(bbox_gdf, name="coastal/coastline_bbox")

    @staticmethod
    def remove_contained_polygons(gdf: gpd.GeoDataFrame) -> gpd.GeoDataFrame:
        """Remove polygons that are completely inside another larger polygon.

        Args:
            gdf: A GeoDataFrame containing the polygons to be filtered.
        Returns:
            A GeoDataFrame containing only the polygons that are not completely inside another polygon.
        """
        to_drop = set()
        for i, geom1 in gdf.iterrows():
            for j, geom2 in gdf.iterrows():
                if i != j and geom1.geometry.within(
                    geom2.geometry
                ):  # geom1 is inside geom2
                    to_drop.add(i)
        return gdf.drop(index=list(to_drop))

    @build_method
    def setup_osm_land_polygons(
        self,
    ) -> None:
        """Sets up the OSM land polygons for the model."""
        # load the land polygon from the data catalog
        fp_land_polygons = self.data_catalog.get_source("osm_land_polygons").path
        land_polygons = gpd.read_file(fp_land_polygons)
        # select only the land polygons that intersect with the region
        land_polygons = land_polygons[land_polygons.intersects(self.region.union_all())]
        # merge all land polygons into a single polygon
        land_polygons = gpd.GeoDataFrame(
            geometry=[land_polygons.union_all()], crs=land_polygons.crs
        )

        # clip and write to model files
        self.set_geom(land_polygons.clip(self.bounds), name="coastal/land_polygons")

    @build_method(depends_on=["setup_lecz_mask", "setup_coastlines"])
    def setup_coastal_sfincs_model_regions(self) -> None:
        """Sets up the coastal sfincs model regions."""
        # load elevation data
        elevation = self.other["DEM/fabdem"]
        # load the lecz mask
        lecz_mask = self.geom["coastal/lecz_mask"]
        # add small buffer to ensure connection of 'islands' with coastlines
        lecz_mask.geometry = lecz_mask.geometry.buffer(0.001)
        # split the lezc mask into individual polygons of contiguous areas
        lecz_polygons = lecz_mask.explode(index_parts=False).reset_index(drop=True)

        # add area column
        lecz_polygons["area"] = lecz_polygons.geometry.area

        # load the coastlines
        coastlines = self.geom["coastal/coastlines"]
        sfincs_regions = []
        lecz_regions = []
        zsini = []
        for _, lecz_polygon in lecz_polygons.iterrows():
            # check if the lecz polygon intersects with the coastline
            if (
                coastlines.intersects(lecz_polygon.geometry).any()
                and lecz_polygon["area"] > 0.0006449015308288645
            ):
                # if it does, create a sfincs region
                # get the minimum elevation within the lecz polygon
                mask = elevation.rio.clip_box(*lecz_polygon.geometry.bounds).where(
                    elevation.rio.clip([lecz_polygon.geometry], drop=False).notnull(),
                    drop=False,
                )
                zsini.append(float(mask.min().values))

                # create a bounding box around the lecz polygon
                lecz_polygon_gpd = gpd.GeoDataFrame(
                    geometry=[lecz_polygon.geometry], crs=lecz_mask.crs
                )
                bbox = lecz_polygon_gpd.minimum_rotated_rectangle().iloc[0]
                # add a small buffer to ensure connection with coastlines
                bbox = bbox.buffer(0.04, join_style=2)

                sfincs_regions.append(bbox)
                lecz_regions.append(lecz_polygon[0])
        bbox_gdf = gpd.GeoDataFrame(geometry=sfincs_regions, crs=lecz_mask.crs)
        lecz_gdf = gpd.GeoDataFrame(geometry=lecz_regions, crs=lecz_mask.crs)
        # remove polygons that are completely inside another larger polygon
        # filtered_gdf = self.remove_contained_polygons(bbox_gdf).reset_index(drop=True)

        # add idx
        bbox_gdf["idx"] = bbox_gdf.index
        lecz_gdf["idx"] = lecz_gdf.index
        lecz_gdf["area"] = lecz_gdf.geometry.area
        lecz_gdf["zsini"] = zsini
        self.set_geom(bbox_gdf, name="coastal/model_regions")
        self.set_geom(lecz_gdf, name="coastal/lecz_regions")

    @build_method
=======
>>>>>>> 68c642d5
    def setup_waterbodies(
        self,
        command_areas: None | str = None,
        custom_reservoir_capacity: None | str = None,
    ) -> None:
        """Sets up the waterbodies for GEB.

        Args:
            command_areas: The path to the command areas data in the data catalog. If None, command areas are not set up.
            custom_reservoir_capacity: The path to the custom reservoir capacity data in the data catalog.
                If None, the default reservoir capacity is used. The data should be a DataFrame with
                'waterbody_id' as the index and 'volume_total' as the column for the reservoir capacity.

        Notes:
            This method sets up the waterbodies for GEB. It first retrieves the waterbody data from the
            specified data catalog and sets it as a geometry in the model. It then rasterizes the waterbody data onto the model
            grid and the subgrid using the `rasterize` method of the `raster` object. The resulting grids are set as attributes
            of the model with names of the form 'waterbodies/{grid_name}'.

            The method also retrieves the reservoir command area data from the data catalog and calculates the area of each
            command area that falls within the model region. The `waterbody_id` key is used to do the matching between these
            databases. The relative area of each command area within the model region is calculated and set as a column in
            the waterbody data. The method sets all lakes with a command area to be reservoirs and updates the waterbody data
            with any custom reservoir capacity data from the data catalog.
        """
        waterbodies: gpd.GeoDataFrame = self.new_data_catalog.fetch("hydrolakes").read(
            bbox=self.bounds,
            columns=[
                "waterbody_id",
                "waterbody_type",
                "volume_total",
                "average_discharge",
                "average_area",
                "geometry",
            ],
        )
        # only select waterbodies that intersect with the region
        waterbodies: gpd.GeoDataFrame = waterbodies[
            waterbodies.intersects(self.region.union_all())
        ]

        hydrolakes_to_geb: dict[int, np.int32] = {
            1: np.int32(LAKE),
            2: np.int32(RESERVOIR),
            3: np.int32(LAKE_CONTROL),
        }
        assert set(waterbodies["waterbody_type"]).issubset(hydrolakes_to_geb.keys())
        waterbodies["waterbody_type"] = waterbodies["waterbody_type"].map(
            hydrolakes_to_geb
        )
        assert waterbodies["waterbody_type"].dtype == np.int32

        water_body_id: xr.DataArray = rasterize_like(
            gpd=waterbodies,
            column="waterbody_id",
            raster=self.grid["mask"],
            nodata=-1,
            dtype=np.int32,
            all_touched=True,
        )

        sub_water_body_id: xr.DataArray = rasterize_like(
            gpd=waterbodies,
            column="waterbody_id",
            raster=self.subgrid["mask"],
            nodata=-1,
            dtype=np.int32,
            all_touched=True,
        )

        self.set_grid(water_body_id, name="waterbodies/water_body_id")
        self.set_subgrid(sub_water_body_id, name="waterbodies/sub_water_body_id")

        waterbodies["volume_flood"] = waterbodies["volume_total"]

        if command_areas:
            command_areas = self.data_catalog.get_geodataframe(
                command_areas, geom=self.region, predicate="intersects"
            )
            command_areas = command_areas[
                ~command_areas["waterbody_id"].isnull()
            ].reset_index(drop=True)
            command_areas["waterbody_id"] = command_areas["waterbody_id"].astype(
                np.int32
            )

            # Dissolve command areas with same reservoir
            command_areas = command_areas.dissolve(by="waterbody_id", as_index=False)

            # Set lakes with command area to reservoirs and reservoirs without command area to lakes
            ids_with_command: set = set(command_areas["waterbody_id"])
            waterbodies.loc[
                waterbodies["waterbody_id"].isin(ids_with_command),
                "waterbody_type",
            ] = RESERVOIR

            # Lastly remove command areas that have no associated water body
            reservoir_ids: set = set(
                waterbodies.loc[
                    waterbodies["waterbody_type"] == RESERVOIR, "waterbody_id"
                ]
            )
            command_areas_dissolved = command_areas[
                command_areas["waterbody_id"].isin(reservoir_ids)
            ].reset_index(drop=True)

            self.set_geom(command_areas_dissolved, name="waterbodies/command_areas")

            assert command_areas_dissolved["waterbody_id"].isin(reservoir_ids).all()

            self.set_grid(
                self.grid.raster.rasterize(
                    command_areas,
                    col_name="waterbody_id",
                    nodata=-1,
                    all_touched=True,
                    dtype=np.int32,
                ),
                name="waterbodies/command_area",
            )
            self.set_subgrid(
                self.subgrid.raster.rasterize(
                    command_areas,
                    col_name="waterbody_id",
                    nodata=-1,
                    all_touched=True,
                    dtype=np.int32,
                ),
                name="waterbodies/subcommand_areas",
            )

        else:
            command_areas = self.full_like(
                self.grid["mask"],
                fill_value=-1,
                nodata=-1,
                dtype=np.int32,
            )
            subcommand_areas = self.full_like(
                self.subgrid["mask"],
                fill_value=-1,
                nodata=-1,
                dtype=np.int32,
            )

            self.set_grid(command_areas, name="waterbodies/command_area")
            self.set_subgrid(subcommand_areas, name="waterbodies/subcommand_areas")

        if custom_reservoir_capacity:
            custom_reservoir_capacity = self.data_catalog.get_dataframe(
                custom_reservoir_capacity
            )
            custom_reservoir_capacity = custom_reservoir_capacity[
                custom_reservoir_capacity.index != -1
            ]

            waterbodies.set_index("waterbody_id", inplace=True)
            waterbodies.update(custom_reservoir_capacity)
            waterbodies.reset_index(inplace=True)

        assert "waterbody_id" in waterbodies.columns, "waterbody_id is required"
        assert "waterbody_type" in waterbodies.columns, "waterbody_type is required"
        assert "volume_total" in waterbodies.columns, "volume_total is required"
        assert "average_discharge" in waterbodies.columns, (
            "average_discharge is required"
        )
        assert "average_area" in waterbodies.columns, "average_area is required"
        self.set_geom(waterbodies, name="waterbodies/waterbody_data")

    def setup_gtsm_water_levels(self, temporal_range: npt.NDArray[np.int32]) -> None:
        """Sets up the GTSM hydrographs for station within the model bounds.

        Args:
            temporal_range: The range of years to process.
        """
        # get the model bounds and buffer by ~2km
        model_bounds = self.bounds
        model_bounds = (
            model_bounds[0] - 0.0166,  # min_lon
            model_bounds[1] - 0.0166,  # min_lat
            model_bounds[2] + 0.0166,  # max_lon
            model_bounds[3] + 0.0166,  # max_lat
        )
        min_lon, min_lat, max_lon, max_lat = model_bounds

        # First: get station indices from ONE representative file
        ref_file = self.data_catalog.get_source("GTSM").path.format(1979, "01")
        ref = xr.open_dataset(ref_file)

        x_coords = ref.station_x_coordinate.load()
        y_coords = ref.station_y_coordinate.load()

        mask = (
            (x_coords >= min_lon)
            & (x_coords <= max_lon)
            & (y_coords >= min_lat)
            & (y_coords <= max_lat)
        )
        station_idx = np.nonzero(mask.values)[0]

        station_df = pd.DataFrame(
            {
                "station_id": ref.stations.values[mask].astype(str),
                "longitude": x_coords[mask].values,
                "latitude": y_coords[mask].values,
            }
        )
        ref.close()

        # Then: loop through files in smaller batches
        gtsm_data_region = []
        for year in temporal_range:
            for month in range(1, 13):
                f = self.data_catalog.get_source("GTSM").path.format(
                    year, f"{month:02d}"
                )
                ds = xr.open_dataset(f, chunks={"time": -1})
                subset = ds.isel(stations=station_idx).drop_vars(
                    ["station_x_coordinate", "station_y_coordinate"]
                )
                gtsm_data_region.append(subset.waterlevel.to_pandas())
                print(f"Processed GTSM data for {year}-{month:02d}")
                ds.close()
        gtsm_data_region_pd = pd.concat(gtsm_data_region, axis=0)
        # set _FillValue to NaN
        self.set_table(gtsm_data_region_pd, name="gtsm/waterlevels")
        stations = gpd.GeoDataFrame(
            station_df,
            geometry=[
                Point(xy) for xy in zip(station_df.longitude, station_df.latitude)
            ],
            crs="EPSG:4326",
        )
        self.set_geom(stations, name="gtsm/stations")
        self.logger.info("GTSM station waterlevels and geometries set")

    def setup_gtsm_surge_levels(self, temporal_range: npt.NDArray[np.int32]) -> None:
        """Sets up the GTSM surge hydrographs for station within the model bounds.

        Args:
            temporal_range: The range of years to process.
        """
        self.logger.info("Setting up GTSM surge hydrographs")
        # get the model bounds and buffer by ~2km
        model_bounds = self.bounds
        model_bounds = (
            model_bounds[0] - 0.0166,  # min_lon
            model_bounds[1] - 0.0166,  # min_lat
            model_bounds[2] + 0.0166,  # max_lon
            model_bounds[3] + 0.0166,  # max_lat
        )
        min_lon, min_lat, max_lon, max_lat = model_bounds

        # First: get station indices from ONE representative file
        ref_file = self.data_catalog.get_source("GTSM_surge").path.format(1979, "01")
        ref = xr.open_dataset(ref_file)

        x_coords = ref.station_x_coordinate.load()
        y_coords = ref.station_y_coordinate.load()

        mask = (
            (x_coords >= min_lon)
            & (x_coords <= max_lon)
            & (y_coords >= min_lat)
            & (y_coords <= max_lat)
        )
        station_idx = np.nonzero(mask.values)[0]

        # Then: loop through files in smaller batches
        gtsm_data_region = []
        for year in temporal_range:
            for month in range(1, 13):
                f = self.data_catalog.get_source("GTSM").path.format(
                    year, f"{month:02d}"
                )
                ds = xr.open_dataset(f, chunks={"time": -1})
                subset = ds.isel(stations=station_idx).drop_vars(
                    ["station_x_coordinate", "station_y_coordinate"]
                )
                gtsm_data_region.append(subset.waterlevel.to_pandas())
                print(f"Processed GTSM data for {year}-{month:02d}")
                ds.close()
        gtsm_data_region_pd = pd.concat(gtsm_data_region, axis=0)
        # set _FillValue to NaN
        self.set_table(gtsm_data_region_pd, name="gtsm/surge")
        self.logger.info("GTSM station waterlevels and geometries set")

    def setup_coast_rp(self) -> None:
        """Sets up the coastal return period data for the model."""
        self.logger.info("Setting up coastal return period data")
        stations = gpd.read_parquet(
            os.path.join("input", self.files["geom"]["gtsm/stations"])
        )

        fp_coast_rp = self.data_catalog.get_source("COAST_RP").path
        coast_rp = pd.read_pickle(fp_coast_rp)

        # remove stations that are not in coast_rp index
        stations = stations[
            stations["station_id"].astype(int).isin(coast_rp.index)
        ].reset_index(drop=True)

        coast_rp = coast_rp.loc[stations["station_id"].astype(int)]
        self.set_table(coast_rp, name="coast_rp")

        # also set stations (only those that are in coast_rp)
        self.set_geom(stations, "gtsm/stations_coast_rp")

    @build_method
    def setup_gtsm_station_data(self) -> None:
        """This function sets up COAST-RP and the GTSM station data (surge and waterlevel) for the model."""
        if not self.geom["routing/subbasins"]["is_coastal_basin"].any():
            self.logger.info("No coastal basins found, skipping GTSM hydrographs setup")
            return

        # Continue with GTSM hydrographs setup
        temporal_range = np.arange(1979, 2018, 1, dtype=np.int32)
        self.setup_gtsm_water_levels(temporal_range)
        self.setup_gtsm_surge_levels(temporal_range)
        self.setup_coast_rp()<|MERGE_RESOLUTION|>--- conflicted
+++ resolved
@@ -587,7 +587,6 @@
         self.set_grid(river_width, name="routing/river_width")
 
     @build_method
-<<<<<<< HEAD
     def setup_lecz_mask(self) -> None:
         """Sets up the low elevation coastal zone (LECZ) mask for sfincs models."""
         # load low elevation coastal zone mask
@@ -738,8 +737,6 @@
         self.set_geom(lecz_gdf, name="coastal/lecz_regions")
 
     @build_method
-=======
->>>>>>> 68c642d5
     def setup_waterbodies(
         self,
         command_areas: None | str = None,
