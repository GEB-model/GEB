"""Build methods for the hydrography for GEB."""

import os
from pathlib import Path

import geopandas as gpd
import networkx as nx
import numpy as np
import numpy.typing as npt
import pandas as pd
import pyflwdir
import xarray as xr
from pyflwdir import FlwdirRaster
from rasterio.features import rasterize
from scipy.ndimage import value_indices
from shapely.geometry import LineString, Point

from geb.build.data_catalog import NewDataCatalog
from geb.build.methods import build_method
from geb.hydrology.lakes_reservoirs import LAKE, LAKE_CONTROL, RESERVOIR
from geb.workflows.raster import rasterize_like, snap_to_grid


def get_all_upstream_subbasin_ids(
    river_graph: nx.DiGraph, subbasin_ids: list[int]
) -> set[int]:
    """Get all upstream subbasin IDs for the given subbasin IDs.

    Args:
        river_graph: The river graph to use for determining upstream subbasins.
        subbasin_ids: The subbasin IDs to get the upstream subbasins for.

    Returns:
        A set of all upstream subbasin IDs.
    """
    ancenstors = set()
    for subbasin_id in subbasin_ids:
        ancenstors |= nx.ancestors(river_graph, subbasin_id)
    return ancenstors


def get_downstream_subbasins(
    river_graph: nx.DiGraph, sink_subbasin_ids: list[int]
) -> dict[int, list[int]]:
    """Get the immediately downstream subbasins for the given sink subbasin IDs.

    The downstream subbasins are returned as a dictionary mapping each downstream subbasin ID
    to a list of its upstream sink subbasin IDs. Some downstream subbasins may have multiple
    upstream sink subbasins.

    Args:
        river_graph: The river graph to use for determining downstream subbasins.
        sink_subbasin_ids: The subbasin IDs of the sink subbasins (i.e., the outflow subbasins).

    Returns:
        A dictionary mapping each downstream subbasin ID to a list of its upstream sink subbasin IDs.
    """
    downstream_subbasins: dict[int, list[int]] = {}
    for subbasin_id in sink_subbasin_ids:
        downstream_subbasin = list(river_graph.neighbors(subbasin_id))
        if len(downstream_subbasin) == 0:
            pass
        else:
            assert len(downstream_subbasin) == 1, (
                "A subbasin has more than one downstream subbasin"
            )
            downstream_subbasin = downstream_subbasin[0]
            if downstream_subbasin not in downstream_subbasins:
                downstream_subbasins[downstream_subbasin] = []
            downstream_subbasins[downstream_subbasin].append(subbasin_id)

    return downstream_subbasins


def get_subbasins_geometry(
    data_catalog: NewDataCatalog, subbasin_ids: list[int]
) -> gpd.GeoDataFrame:
    """Get the subbasins geometry and other attributes for the given subbasin IDs.

    Args:
        data_catalog: The data catalog to use for accessing the MERIT dataset.
        subbasin_ids: The subbasin IDs to get the geometry for.

    Returns:
        A GeoDataFrame containing the subbasins geometry for the given subbasin IDs.
            The index of the GeoDataFrame is the subbasin ID (COMID).
    """
    subbasins: gpd.GeoDataFrame = data_catalog.fetch("merit_basins_catchments").read(
        filters=[
            ("COMID", "in", subbasin_ids),
        ],
    )
    assert len(subbasins) == len(subbasin_ids), "Some subbasins were not found"
    return subbasins.set_index("COMID")


def get_rivers(
    data_catalog: NewDataCatalog, subbasin_ids: list[int]
) -> gpd.GeoDataFrame:
    """Get the rivers and its attributes for the given subbasin IDs.

    Assumes that the subbasin IDs match the COMID in the MERIT river dataset.

    Args:
        data_catalog: The data catalog to use for accessing the MERIT dataset.
        subbasin_ids: The subbasin IDs to get the rivers for.

    Returns:
        A GeoDataFrame containing the rivers for the given subbasin IDs.
    """
    rivers: gpd.GeoDataFrame = (
        data_catalog.fetch("merit_basins_rivers")
        .read(
            columns=[
                "COMID",
                "lengthkm",
                "slope",
                "uparea",
                "maxup",
                "NextDownID",
                "geometry",
            ],
            filters=[
                ("COMID", "in", subbasin_ids),
            ],
        )
        .rename(
            columns={
                "NextDownID": "downstream_ID",
            }
        )
    )
    rivers["uparea_m2"] = rivers["uparea"] * 1e6  # convert from km^2 to m^2
    rivers: gpd.GeoDataFrame = rivers.drop(columns=["uparea"])
    rivers.loc[rivers["downstream_ID"] == 0, "downstream_ID"] = -1
    assert len(rivers) == len(subbasin_ids), "Some rivers were not found"
    # reverse the river lines to have the downstream direction
    rivers["geometry"] = rivers["geometry"].apply(
        lambda x: LineString(list(x.coords)[::-1])
    )
    return rivers.set_index("COMID")


def create_river_raster_from_river_lines(
    rivers: gpd.GeoDataFrame,
    target: xr.DataArray,
    column: str | None = None,
    index: str | None = None,
) -> npt.NDArray[np.int32]:
    """Create a river raster from river lines.

    Args:
        rivers: A GeoDataFrame containing the river lines.
        target: The target raster to match the spatial properties.
        column: The column in the GeoDataFrame to use for rasterization values. If None, the index will be used.
        index: If True, the index will be used for rasterization values. If None or False, the column will be used.
               If both column and index are None, the index will be used.

    Returns:
        A 2D numpy array containing the rasterized river lines.

    Raises:
        ValueError: If both column and index are provided.

    """
    if column is None and (index is None or index is True):
        values = rivers.index
    elif column is not None:
        values = rivers[column]
    else:
        raise ValueError(
            "Either column or index must be provided, or both must be None"
        )
    river_raster = rasterize(
        zip(rivers.geometry, values),
        out_shape=target.shape,
        fill=-1,
        dtype=np.int32,
        transform=target.rio.transform(),
        all_touched=False,  # because this is a line, Bresenham's line algorithm is used, which is perfect here :-)
    )
    return river_raster


def get_SWORD_translation_IDs_and_lengths(
    data_catalog: NewDataCatalog, rivers: gpd.GeoDataFrame
) -> tuple[npt.NDArray[np.int64], npt.NDArray[np.float64]]:
    """Get the SWORD reach IDs and lengths for each river based on the MERIT basin ID.

    Each river can have multiple SWORD reach IDs, so the output is a 2D array of shape (N, M)
    where N is the number of SWORD reaches per river and M is the number of rivers.

    Args:
        data_catalog: The data catalog to use for accessing the MERIT and SWORD datasets.
        rivers: A GeoDataFrame containing the rivers with their MERIT basin IDs as index.

    Returns:
        A tuple of two 2D numpy arrays:
        - SWORD_reach_IDs: A 2D numpy array of shape (N, M) where N is the number of SWORD reaches per river
          and M is the number of rivers. Each element is the SWORD reach ID for that river.
        - SWORD_reach_lengths: A 2D numpy array of shape (N, M) where N is the number of SWORD reaches per river
            and M is the number of rivers. Each element is the length of the SWORD reach for that river.
    """
    MERIT_Basins_to_SWORD: xr.Dataset = (
        data_catalog.fetch("merit_sword").read().sel(mb=rivers.index.tolist())
    )

    SWORD_reach_IDs = np.full((40, len(rivers)), dtype=np.int64, fill_value=-1)
    SWORD_reach_lengths = np.full(
        (40, len(rivers)), dtype=np.float64, fill_value=np.nan
    )
    for i in range(1, 41):
        SWORD_reach_IDs[i - 1] = np.where(
            MERIT_Basins_to_SWORD[f"sword_{i}"] != 0,
            MERIT_Basins_to_SWORD[f"sword_{i}"],
            -1,
        )
        SWORD_reach_lengths[i - 1] = MERIT_Basins_to_SWORD[f"part_len_{i}"]

    return SWORD_reach_IDs, SWORD_reach_lengths


def get_SWORD_river_widths(
    data_catalog: NewDataCatalog, SWORD_reach_IDs: npt.NDArray[np.int64]
) -> npt.NDArray[np.float64]:
    """Get the river widths from the SWORD dataset based on the SWORD reach IDs.

    Each river can have multiple SWORD reach IDs, so the input is a 2D array of shape (N, M).

    Args:
        data_catalog: The data catalog to use for accessing the SWORD dataset.
        SWORD_reach_IDs: A 2D numpy array of shape (N, M) where N is the number of SWORD reaches per river
                         and M is the number of rivers. Each element is the SWORD reach ID for that river.

    Returns:
        A 2D numpy array of shape (N, M) where N is the number of SWORD reaches per river
        and M is the number of rivers. Each element is the river width for that SWORD reach ID.
        If a SWORD reach ID is -1, the corresponding river width will be NaN.
    """
    unique_SWORD_reach_ids = np.unique(SWORD_reach_IDs[SWORD_reach_IDs != -1])

    SWORD = (
        data_catalog.fetch("sword")
        .read(
            sql=f"""SELECT * FROM sword WHERE reach_id IN ({",".join([str(ID) for ID in unique_SWORD_reach_ids])})"""
        )
        .set_index("reach_id")
    )

    assert len(SWORD) == len(unique_SWORD_reach_ids), (
        "Some SWORD reaches were not found, possibly the SWORD and MERIT data version are not correct"
    )

    def lookup_river_width(reach_id: int) -> float:
        """Lookup the river width in SWORD dataset for a given SWORD reach ID.

        Args:
            reach_id: The SWORD reach ID.

        Returns:
            The river width for the given SWORD reach ID. If the reach ID is -1, returns NaN.
        """
        if reach_id == -1:  # when no SWORD reach is found
            return np.nan  # return NaN
        return SWORD.loc[reach_id, "width"]

    SWORD_river_width = np.vectorize(lookup_river_width)(SWORD_reach_IDs)
    return SWORD_river_width


class Hydrography:
    """Contains all build methods for the hydrography for GEB."""

    def __init__(self) -> None:
        """Initializes the Hydrography class."""
        pass

    @build_method(depends_on=["setup_hydrography", "setup_cell_area"])
    def setup_mannings(self) -> None:
        """Sets up the Manning's coefficient for the model.

        Notes:
            This method sets up the Manning's coefficient for the model by calculating the coefficient based on the cell area
            and topography of the grid. It first calculates the upstream area of each cell in the grid using the
            `routing/upstream_area` attribute of the grid. It then calculates the coefficient using the formula:

                C = 0.025 + 0.015 * (2 * A / U) + 0.030 * (Z / 2000)

            where C is the Manning's coefficient, A is the cell area, U is the upstream area, and Z is the elevation of the cell.

            The resulting Manning's coefficient is then set as the `routing/mannings` attribute of the grid using the
            `set_grid()` method.
        """
        a = (2 * self.grid["cell_area"]) / self.grid["routing/upstream_area"]
        a = xr.where(a < 1, a, 1, keep_attrs=True)
        b = self.grid["routing/outflow_elevation"] / 2000
        b = xr.where(b < 1, b, 1, keep_attrs=True)

        mannings = 0.025 + 0.015 * a + 0.030 * b
        mannings.attrs["_FillValue"] = np.nan

        self.set_grid(mannings, "routing/mannings")

    def set_routing_subbasins(
        self, river_graph: nx.DiGraph, sink_subbasin_ids: list[int]
    ) -> None:
        """Sets the routing subbasins for the model.

        For each sink subbasin, all upstream subbasins and the immediately downstream subbasins are included.
        The downstream subbasins have a flag set to indicate that they are downstream outflow subbasins.

        If a sink subbasin has no downstream subbasin, it is assumed to be a coastal basin. This is
        also saved in the subbasins attribute.

        Args:
            river_graph: The river graph to use for determining upstream and downstream subbasins.
            sink_subbasin_ids: The subbasin IDs of the sink subbasins (i.e., the outflow subbasins).
        """
        # always make a list of the subbasin ids, such that the function always gets the same type of input
        if not isinstance(sink_subbasin_ids, (list, set)):
            sink_subbasin_ids = [sink_subbasin_ids]

        subbasin_ids: set[int] = get_all_upstream_subbasin_ids(
            river_graph=river_graph, subbasin_ids=sink_subbasin_ids
        )
        subbasin_ids.update(sink_subbasin_ids)

        downstream_subbasins = get_downstream_subbasins(river_graph, sink_subbasin_ids)
        subbasin_ids.update(downstream_subbasins)

        subbasins = get_subbasins_geometry(self.new_data_catalog, subbasin_ids)
        subbasins["is_downstream_outflow_subbasin"] = pd.Series(
            True, index=downstream_subbasins
        ).reindex(subbasins.index, fill_value=False)

        subbasins["associated_upstream_basins"] = pd.Series(
            downstream_subbasins.values(), index=downstream_subbasins
        ).reindex(subbasins.index, fill_value=[])

        # for each basin check if the basin has any downstream neighbors
        # if not, it is a coastal basin
        subbasins["is_coastal_basin"] = subbasins.apply(
            lambda row: len(list(river_graph.neighbors(row.name))) == 0, axis=1
        )

        self.set_geom(subbasins, name="routing/subbasins")

    @build_method
    def setup_hydrography(self) -> None:
        """Sets up the hydrography for the model.

        Steps:
            1. Resample the original D8 elevation and flow direction to the model resolution.
            2. Calculate the flow direction (LDD) and upstream area based on the resampled elevation and flow direction.
            3. Calculate the slope based on the resampled elevation.
            4. Rasterize the river network, and setting up variables to link
                the low-resolution and high resolution grids.
            5. Calculate river attributes such as river length, river slope, and river width.
        """
        original_d8_elevation = self.other["drainage/original_d8_elevation"]
        original_d8_ldd = self.other["drainage/original_d8_flow_directions"]
        original_d8_ldd_data = original_d8_ldd.values

        flow_raster_original = pyflwdir.from_array(
            original_d8_ldd_data,
            ftype="d8",
            transform=original_d8_ldd.rio.transform(recalc=True),
            latlon=True,  # hydrography is specified in latlon
            mask=original_d8_ldd_data
            != original_d8_ldd.attrs[
                "_FillValue"
            ],  # this mask is True within study area
        )

        original_upstream_area = self.full_like(
            original_d8_elevation, fill_value=np.nan, nodata=np.nan, dtype=np.float32
        )
        original_upstream_area_data = flow_raster_original.upstream_area(
            unit="m2"
        ).astype(np.float32)
        original_upstream_area_data[original_upstream_area_data == -9999.0] = np.nan
        original_upstream_area.data = original_upstream_area_data
        self.set_other(
            original_upstream_area, name="drainage/original_d8_upstream_area"
        )

        elevation_coarsened = original_d8_elevation.coarsen(
            x=self.ldd_scale_factor,
            y=self.ldd_scale_factor,
            boundary="exact",
            coord_func="mean",
        )

        # elevation (we only set this later, because it has to be done after setting the mask)
        elevation = elevation_coarsened.mean()
        elevation = snap_to_grid(elevation, self.grid["mask"])

        self.set_grid(elevation, name="landsurface/elevation")

        elevation_std = elevation_coarsened.std()
        elevation_std = snap_to_grid(elevation_std, self.grid["mask"])
        self.set_grid(
            elevation_std,
            name="landsurface/elevation_standard_deviation",
        )

        # outflow elevation
        outflow_elevation = elevation_coarsened.min()
        outflow_elevation = snap_to_grid(outflow_elevation, self.grid["mask"])
        self.set_grid(outflow_elevation, name="routing/outflow_elevation")

        slope = self.full_like(
            outflow_elevation, fill_value=np.nan, nodata=np.nan, dtype=np.float32
        )
        slope.raster.set_nodata(np.nan)
        slope_data = pyflwdir.dem.slope(
            elevation.values,
            nodata=np.nan,
            latlon=True,
            transform=elevation.rio.transform(recalc=True),
        )
        # set slope to zero on the mask boundary
        slope_data[np.isnan(slope_data) & (~self.grid["mask"].data)] = 0
        slope.data = slope_data
        self.set_grid(slope, name="landsurface/slope")

        flow_raster_idxs_ds = self.grid["flow_raster_idxs_ds"].compute()
        flow_raster = FlwdirRaster(
            flow_raster_idxs_ds.values.ravel(),
            shape=flow_raster_idxs_ds.shape,
            transform=flow_raster_idxs_ds.rio.transform(recalc=True),
            ftype="d8",
            latlon=True,
        )

        # flow direction
        ldd: npt.NDArray[np.uint8] = self.full_like(
            outflow_elevation, fill_value=255, nodata=255, dtype=np.uint8
        )
        ldd.data = flow_raster.to_array(ftype="ldd")
        self.set_grid(ldd, name="routing/ldd")

        # upstream area
        upstream_area: xr.DataArray = self.full_like(
            outflow_elevation, fill_value=np.nan, nodata=np.nan, dtype=np.float32
        )
        upstream_area_data: npt.NDArray[np.float32] = flow_raster.upstream_area(
            unit="m2"
        ).astype(np.float32)
        upstream_area_data[upstream_area_data == -9999.0] = np.nan
        upstream_area.data = upstream_area_data
        self.set_grid(upstream_area, name="routing/upstream_area")

        # river length
        river_length: xr.DataArray = self.full_like(
            outflow_elevation, fill_value=np.nan, nodata=np.nan, dtype=np.float32
        )
        river_length_data: npt.NDArray[np.float32] = (
            flow_raster_original.subgrid_rivlen(
                self.grid["idxs_outflow"].values, unit="m", direction="down"
            )
        )
        river_length_data[river_length_data == -9999.0] = np.nan
        river_length.data = river_length_data
        self.set_grid(river_length, name="routing/river_length")

        # river slope
        river_slope: xr.DataArray = self.full_like(
            outflow_elevation, fill_value=np.nan, nodata=np.nan, dtype=np.float32
        )
        river_slope_data: npt.NDArray[np.float32] = flow_raster_original.subgrid_rivslp(
            self.grid["idxs_outflow"].values, original_d8_elevation
        )
        river_slope_data[river_slope_data == -9999.0] = np.nan
        river_slope.data = river_slope_data
        self.set_grid(
            river_slope,
            name="routing/river_slope",
        )

        # river width
        subbasin_ids: list[int] = self.geom["routing/subbasins"].index.tolist()

        self.logger.info("Retrieving river data")
        rivers: gpd.GeoDataFrame = get_rivers(self.new_data_catalog, subbasin_ids)

        self.logger.info("Processing river data")
        # remove all rivers that are both shorter than 1 km and have no upstream river
        rivers: gpd.GeoDataFrame = rivers[
            ~((rivers["lengthkm"] < 1) & (rivers["maxup"] == 0))
        ]

        rivers: gpd.GeoDataFrame = rivers.join(
            self.geom["routing/subbasins"][
                ["is_downstream_outflow_subbasin", "associated_upstream_basins"]
            ],
            how="left",
        )

        river_raster_HD: npt.NDArray[np.int32] = create_river_raster_from_river_lines(
            rivers, original_d8_elevation
        )
        river_raster_LR: npt.NDArray[np.int32] = river_raster_HD.ravel()[
            self.grid["idxs_outflow"].values.ravel()
        ].reshape(self.grid["idxs_outflow"].shape)

        missing_rivers: set[int] = set(rivers.index) - set(
            np.unique(river_raster_LR[river_raster_LR != -1]).tolist()
        )

        rivers["represented_in_grid"] = True
        rivers.iloc[
            rivers.index.isin(missing_rivers),
            rivers.columns.get_loc("represented_in_grid"),
        ] = False

        assert (
            rivers[
                (~rivers["represented_in_grid"])
                & (~rivers["is_downstream_outflow_subbasin"])
            ]["lengthkm"]
            < 5
        ).all(), (
            "Some large rivers are not represented in the grid, please check the "
            "rasterization of the river lines"
        )

        # Derive the xy coordinates of the river network. Here the coordinates
        # are the PIXEL coordinates for the coarse drainage network.
        rivers["hydrography_xy"] = [[]] * len(rivers)
        rivers["hydrography_upstream_area_m2"] = [[]] * len(rivers)
        xy_per_river_segment = value_indices(river_raster_LR, ignore_value=-1)
        for COMID, (ys, xs) in xy_per_river_segment.items():
            upstream_area = upstream_area_data[ys, xs]
            up_to_downstream_ids = np.argsort(upstream_area)
            upstream_area_sorted = upstream_area[up_to_downstream_ids]

            assert (river_raster_LR[ys, xs] == COMID).all(), (
                f"River segment {COMID} has inconsistent raster values"
            )

            ys: npt.NDArray[np.int64] = ys[up_to_downstream_ids]
            xs: npt.NDArray[np.int64] = xs[up_to_downstream_ids]
            assert ys.size > 0, "No xy coordinates found for river segment"
            rivers.at[COMID, "hydrography_xy"] = list(zip(xs, ys, strict=True))
            rivers.at[COMID, "hydrography_upstream_area_m2"] = (
                upstream_area_sorted.tolist()
            )

        for river_ID, river in rivers.iterrows():
            if river["represented_in_grid"]:
                assert len(river["hydrography_xy"]) > 0, (
                    f"River {river_ID} has no xy coordinates, please check the "
                    "rasterization of the river lines"
                )

        COMID_IDs_raster: xr.DataArray = self.full_like(
            outflow_elevation, fill_value=-1, nodata=-1, dtype=np.int32
        )
        COMID_IDs_raster.data = river_raster_LR
        self.set_grid(COMID_IDs_raster, name="routing/river_ids")

        SWORD_reach_IDs, SWORD_reach_lengths = get_SWORD_translation_IDs_and_lengths(
            self.new_data_catalog, rivers
        )

        SWORD_river_widths: npt.NDArray[np.float64] = get_SWORD_river_widths(
            self.new_data_catalog, SWORD_reach_IDs
        )

        rivers["width"] = np.nansum(
            SWORD_river_widths * SWORD_reach_lengths, axis=0
        ) / np.nansum(SWORD_reach_lengths, axis=0)
        # ensure that all rivers with a SWORD ID have a width
        assert (~np.isnan(rivers["width"][(SWORD_reach_IDs != -1).any(axis=0)])).all()

        self.set_geom(rivers, name="routing/rivers")

        river_with_mapper: dict[int, float] = rivers["width"].to_dict()
        river_width_data: npt.NDArray[np.float32] = np.vectorize(
            lambda ID: river_with_mapper.get(ID, np.nan)
        )(COMID_IDs_raster.values).astype(np.float32)

        river_width: xr.DataArray = self.full_like(
            outflow_elevation, fill_value=np.nan, nodata=np.nan, dtype=np.float32
        )
        river_width.data = river_width_data
        self.set_grid(river_width, name="routing/river_width")

    @build_method
    def setup_waterbodies(
        self,
        command_areas: None | str = None,
        custom_reservoir_capacity: None | str = None,
    ) -> None:
        """Sets up the waterbodies for GEB.

        Args:
            command_areas: The path to the command areas data in the data catalog. If None, command areas are not set up.
            custom_reservoir_capacity: The path to the custom reservoir capacity data in the data catalog.
                If None, the default reservoir capacity is used. The data should be a DataFrame with
                'waterbody_id' as the index and 'volume_total' as the column for the reservoir capacity.

        Notes:
            This method sets up the waterbodies for GEB. It first retrieves the waterbody data from the
            specified data catalog and sets it as a geometry in the model. It then rasterizes the waterbody data onto the model
            grid and the subgrid using the `rasterize` method of the `raster` object. The resulting grids are set as attributes
            of the model with names of the form 'waterbodies/{grid_name}'.

            The method also retrieves the reservoir command area data from the data catalog and calculates the area of each
            command area that falls within the model region. The `waterbody_id` key is used to do the matching between these
            databases. The relative area of each command area within the model region is calculated and set as a column in
            the waterbody data. The method sets all lakes with a command area to be reservoirs and updates the waterbody data
            with any custom reservoir capacity data from the data catalog.
        """
        waterbodies: gpd.GeoDataFrame = self.new_data_catalog.fetch("hydrolakes").read(
            bbox=self.bounds,
            columns=[
                "waterbody_id",
                "waterbody_type",
                "volume_total",
                "average_discharge",
                "average_area",
                "geometry",
            ],
        )
        # only select waterbodies that intersect with the region
        waterbodies: gpd.GeoDataFrame = waterbodies[
            waterbodies.intersects(self.region.union_all())
        ]

        hydrolakes_to_geb: dict[int, np.int32] = {
            1: np.int32(LAKE),
            2: np.int32(RESERVOIR),
            3: np.int32(LAKE_CONTROL),
        }
        assert set(waterbodies["waterbody_type"]).issubset(hydrolakes_to_geb.keys())
        waterbodies["waterbody_type"] = waterbodies["waterbody_type"].map(
            hydrolakes_to_geb
        )
        assert waterbodies["waterbody_type"].dtype == np.int32

        water_body_id: xr.DataArray = rasterize_like(
            gpd=waterbodies,
            column="waterbody_id",
            raster=self.grid["mask"],
            nodata=-1,
            dtype=np.int32,
            all_touched=True,
        )

        sub_water_body_id: xr.DataArray = rasterize_like(
            gpd=waterbodies,
            column="waterbody_id",
            raster=self.subgrid["mask"],
            nodata=-1,
            dtype=np.int32,
            all_touched=True,
        )

        self.set_grid(water_body_id, name="waterbodies/water_body_id")
        self.set_subgrid(sub_water_body_id, name="waterbodies/sub_water_body_id")

        waterbodies["volume_flood"] = waterbodies["volume_total"]

        if command_areas:
            command_areas = self.data_catalog.get_geodataframe(
                command_areas, geom=self.region, predicate="intersects"
            )
            command_areas = command_areas[
                ~command_areas["waterbody_id"].isnull()
            ].reset_index(drop=True)
            command_areas["waterbody_id"] = command_areas["waterbody_id"].astype(
                np.int32
            )

            # Dissolve command areas with same reservoir
            command_areas = command_areas.dissolve(by="waterbody_id", as_index=False)

            # Set lakes with command area to reservoirs and reservoirs without command area to lakes
            ids_with_command: set = set(command_areas["waterbody_id"])
            waterbodies.loc[
                waterbodies["waterbody_id"].isin(ids_with_command),
                "waterbody_type",
            ] = RESERVOIR

            # Lastly remove command areas that have no associated water body
            reservoir_ids: set = set(
                waterbodies.loc[
                    waterbodies["waterbody_type"] == RESERVOIR, "waterbody_id"
                ]
            )
            command_areas_dissolved = command_areas[
                command_areas["waterbody_id"].isin(reservoir_ids)
            ].reset_index(drop=True)

            self.set_geom(command_areas_dissolved, name="waterbodies/command_areas")

            assert command_areas_dissolved["waterbody_id"].isin(reservoir_ids).all()

            self.set_grid(
                self.grid.raster.rasterize(
                    command_areas,
                    col_name="waterbody_id",
                    nodata=-1,
                    all_touched=True,
                    dtype=np.int32,
                ),
                name="waterbodies/command_area",
            )
            self.set_subgrid(
                self.subgrid.raster.rasterize(
                    command_areas,
                    col_name="waterbody_id",
                    nodata=-1,
                    all_touched=True,
                    dtype=np.int32,
                ),
                name="waterbodies/subcommand_areas",
            )

        else:
            command_areas = self.full_like(
                self.grid["mask"],
                fill_value=-1,
                nodata=-1,
                dtype=np.int32,
            )
            subcommand_areas = self.full_like(
                self.subgrid["mask"],
                fill_value=-1,
                nodata=-1,
                dtype=np.int32,
            )

            self.set_grid(command_areas, name="waterbodies/command_area")
            self.set_subgrid(subcommand_areas, name="waterbodies/subcommand_areas")

        if custom_reservoir_capacity:
            custom_reservoir_capacity = self.data_catalog.get_dataframe(
                custom_reservoir_capacity
            )
            custom_reservoir_capacity = custom_reservoir_capacity[
                custom_reservoir_capacity.index != -1
            ]

            waterbodies.set_index("waterbody_id", inplace=True)
            waterbodies.update(custom_reservoir_capacity)
            waterbodies.reset_index(inplace=True)

        assert "waterbody_id" in waterbodies.columns, "waterbody_id is required"
        assert "waterbody_type" in waterbodies.columns, "waterbody_type is required"
        assert "volume_total" in waterbodies.columns, "volume_total is required"
        assert "average_discharge" in waterbodies.columns, (
            "average_discharge is required"
        )
        assert "average_area" in waterbodies.columns, "average_area is required"
        self.set_geom(waterbodies, name="waterbodies/waterbody_data")

    @build_method
    def setup_coastal_model_regions(self) -> None:
        """Sets up the coastal model regions for the model.

        This function subdivides the coastal geoms into smaller regions that are used to simulate coastal flooding.
        """
        self.logger.info("Setting up coastal model regions")
        # load river basins and coastline data
        basins = self.geoms["routing/subbasins"]
        # get coastal basins
        coastal_basins = basins[basins["is_coastal_basin"]]
        coastal_basins.to_file("output/coastal_basins.geojson", driver="GeoJSON")

        # TODO: Implement coastal model region setup
        pass

    def setup_gtsm_water_levels(self, temporal_range: npt.NDArray[np.int32]) -> None:
        """Sets up the GTSM hydrographs for station within the model bounds.

        Args:
            temporal_range: The range of years to process.
        """
        # get the model bounds and buffer by ~2km
        model_bounds = self.bounds
        model_bounds = (
            model_bounds[0] - 0.0166,  # min_lon
            model_bounds[1] - 0.0166,  # min_lat
            model_bounds[2] + 0.0166,  # max_lon
            model_bounds[3] + 0.0166,  # max_lat
        )
        min_lon, min_lat, max_lon, max_lat = model_bounds

        # First: get station indices from ONE representative file
        ref_file = self.data_catalog.get_source("GTSM").path.format(1979, "01")
        ref = xr.open_dataset(ref_file)

        x_coords = ref.station_x_coordinate.load()
        y_coords = ref.station_y_coordinate.load()

        mask = (
            (x_coords >= min_lon)
            & (x_coords <= max_lon)
            & (y_coords >= min_lat)
            & (y_coords <= max_lat)
        )
        station_idx = np.nonzero(mask.values)[0]

        station_df = pd.DataFrame(
            {
                "station_id": ref.stations.values[mask].astype(str),
                "longitude": x_coords[mask].values,
                "latitude": y_coords[mask].values,
            }
        )
        ref.close()

        # Then: loop through files in smaller batches
        gtsm_data_region = []
        for year in temporal_range:
            for month in range(1, 13):
                f = self.data_catalog.get_source("GTSM").path.format(
                    year, f"{month:02d}"
                )
                ds = xr.open_dataset(f, chunks={"time": -1})
                subset = ds.isel(stations=station_idx).drop_vars(
                    ["station_x_coordinate", "station_y_coordinate"]
                )
                gtsm_data_region.append(subset.waterlevel.to_pandas())
                print(f"Processed GTSM data for {year}-{month:02d}")
                ds.close()
        gtsm_data_region_pd = pd.concat(gtsm_data_region, axis=0)
        # set _FillValue to NaN
        self.set_table(gtsm_data_region_pd, name="gtsm/waterlevels")
        stations = gpd.GeoDataFrame(
            station_df,
            geometry=[
                Point(xy) for xy in zip(station_df.longitude, station_df.latitude)
            ],
            crs="EPSG:4326",
        )
        self.set_geom(stations, name="gtsm/stations")
        self.logger.info("GTSM station waterlevels and geometries set")

    def setup_gtsm_surge_levels(self, temporal_range: npt.NDArray[np.int32]) -> None:
        """Sets up the GTSM surge hydrographs for station within the model bounds.

        Args:
            temporal_range: The range of years to process.
        """
        self.logger.info("Setting up GTSM surge hydrographs")
        # get the model bounds and buffer by ~2km
        model_bounds = self.bounds
        model_bounds = (
            model_bounds[0] - 0.0166,  # min_lon
            model_bounds[1] - 0.0166,  # min_lat
            model_bounds[2] + 0.0166,  # max_lon
            model_bounds[3] + 0.0166,  # max_lat
        )
        min_lon, min_lat, max_lon, max_lat = model_bounds

        # First: get station indices from ONE representative file
        ref_file = self.data_catalog.get_source("GTSM_surge").path.format(1979, "01")
        ref = xr.open_dataset(ref_file)

        x_coords = ref.station_x_coordinate.load()
        y_coords = ref.station_y_coordinate.load()

        mask = (
            (x_coords >= min_lon)
            & (x_coords <= max_lon)
            & (y_coords >= min_lat)
            & (y_coords <= max_lat)
        )
        station_idx = np.nonzero(mask.values)[0]

        # Then: loop through files in smaller batches
        gtsm_data_region = []
        for year in temporal_range:
            for month in range(1, 13):
                f = self.data_catalog.get_source("GTSM").path.format(
                    year, f"{month:02d}"
                )
                ds = xr.open_dataset(f, chunks={"time": -1})
                subset = ds.isel(stations=station_idx).drop_vars(
                    ["station_x_coordinate", "station_y_coordinate"]
                )
                gtsm_data_region.append(subset.waterlevel.to_pandas())
                print(f"Processed GTSM data for {year}-{month:02d}")
                ds.close()
        gtsm_data_region_pd = pd.concat(gtsm_data_region, axis=0)
        # set _FillValue to NaN
        self.set_table(gtsm_data_region_pd, name="gtsm/surge")
        self.logger.info("GTSM station waterlevels and geometries set")

    def setup_coast_rp(self) -> None:
        """Sets up the coastal return period data for the model."""
        self.logger.info("Setting up coastal return period data")
        stations = gpd.read_parquet(
            os.path.join("input", self.files["geom"]["gtsm/stations"])
        )

        fp_coast_rp = self.data_catalog.get_source("COAST_RP").path
        coast_rp = pd.read_pickle(fp_coast_rp)

        # remove stations that are not in coast_rp index
        stations = stations[
            stations["station_id"].astype(int).isin(coast_rp.index)
        ].reset_index(drop=True)

        coast_rp = coast_rp.loc[stations["station_id"].astype(int)]
        self.set_table(coast_rp, name="coast_rp")

        # also set stations (only those that are in coast_rp)
        self.set_geom(stations, "gtsm/stations_coast_rp")

    @build_method
    def setup_gtsm_station_data(self) -> None:
        """This function sets up COAST-RP and the GTSM station data (surge and waterlevel) for the model."""
<<<<<<< HEAD
        subbasins = gpd.read_parquet(
            Path("input/") / self.files["geom"]["routing/subbasins"]
        )
        if not subbasins["is_coastal_basin"].any():
=======
        if not self.geom["routing/subbasins"]["is_coastal_basin"].any():
>>>>>>> 68c642d5
            self.logger.info("No coastal basins found, skipping GTSM hydrographs setup")
            return

        # Continue with GTSM hydrographs setup
        temporal_range = np.arange(1979, 2018, 1, dtype=np.int32)
        self.setup_gtsm_water_levels(temporal_range)
        self.setup_gtsm_surge_levels(temporal_range)
        self.setup_coast_rp()<|MERGE_RESOLUTION|>--- conflicted
+++ resolved
@@ -1,7 +1,6 @@
 """Build methods for the hydrography for GEB."""
 
 import os
-from pathlib import Path
 
 import geopandas as gpd
 import networkx as nx
@@ -915,14 +914,7 @@
     @build_method
     def setup_gtsm_station_data(self) -> None:
         """This function sets up COAST-RP and the GTSM station data (surge and waterlevel) for the model."""
-<<<<<<< HEAD
-        subbasins = gpd.read_parquet(
-            Path("input/") / self.files["geom"]["routing/subbasins"]
-        )
-        if not subbasins["is_coastal_basin"].any():
-=======
         if not self.geom["routing/subbasins"]["is_coastal_basin"].any():
->>>>>>> 68c642d5
             self.logger.info("No coastal basins found, skipping GTSM hydrographs setup")
             return
 
