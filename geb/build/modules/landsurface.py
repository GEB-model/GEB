"""Implements build methods for the land surface submodel, responsible for land surface characteristics and processes."""

import geopandas as gpd
import numpy as np
import xarray as xr
from pyflwdir.dem import fill_depressions

from geb.build.methods import build_method
from geb.workflows.io import get_window, open_zarr
from geb.workflows.raster import (
    bounds_are_within,
    calculate_cell_area,
    convert_nodata,
    pad_xy,
    rasterize_like,
    reclassify,
    repeat_grid,
    resample_chunked,
    resample_like,
    snap_to_grid,
)

from ..workflows.soilgrids import load_soilgrids


class LandSurface:
    """Implements land surface submodel, responsible for land surface characteristics and processes."""

    def __init__(self) -> None:
        """Initialize the LandSurface class."""
        pass

    @build_method(depends_on=["setup_regions_and_land_use"])
    def setup_cell_area(self) -> None:
        """Sets up the cell area map for the model.

        Notes:
            This method prepares the cell area map for the model by calculating the area of each cell in the grid. It first
            retrieves the grid mask from the `mask` attribute of the grid, and then calculates the cell area
            using the `calculate_cell_area()` function. The resulting cell area map is then set as the `cell_area`
            attribute of the grid.

            Additionally, this method sets up a subgrid for the cell area map by creating a new grid with the same extent as
            the subgrid, and then repeating the cell area values from the main grid to the subgrid using the `repeat_grid()`
            function, and correcting for the subgrid factor. Thus, every subgrid cell within a grid cell has the same value.
            The resulting subgrid cell area map is then set as the `cell_area` attribute of the subgrid.
        """
        mask = self.grid["mask"]

        cell_area = self.full_like(
            mask, fill_value=np.nan, nodata=np.nan, dtype=np.float32
        )

        cell_area.data = calculate_cell_area(
            mask.rio.transform(recalc=True), mask.shape
        )
        cell_area = cell_area.where(~mask, cell_area.attrs["_FillValue"])
        self.set_grid(cell_area, name="cell_area")

        sub_cell_area = self.full_like(
            self.subgrid["mask"],
            fill_value=np.nan,
            nodata=np.nan,
            dtype=np.float32,
        )

        sub_cell_area.data = (
            repeat_grid(cell_area.data, self.subgrid_factor) / self.subgrid_factor**2
        )
        self.set_subgrid(sub_cell_area, name="cell_area")

        region_subgrid_cell_area = self.full_like(
            self.region_subgrid["mask"],
            fill_value=np.nan,
            nodata=np.nan,
            dtype=np.float32,
        )

        region_subgrid_cell_area.data = calculate_cell_area(
            region_subgrid_cell_area.rio.transform(recalc=True),
            region_subgrid_cell_area.shape,
        )

        # set the cell area for the region subgrid
        self.set_region_subgrid(
            region_subgrid_cell_area,
            name="cell_area",
        )

    @build_method(depends_on=["setup_hydrography"])
    def setup_elevation(
        self,
        DEMs: list[dict[str, str | float]] = [
            {
                "name": "fabdem",
                "zmin": 0.001,
                "fill_depressions": True,
            },
            {"name": "gebco", "zmax": 0.0, "fill_depressions": False},
        ],
    ) -> None:
        """Sets up the elevation data for the model.

        For configuration of DEMs parameters, see
        https://deltares.github.io/hydromt_sfincs/latest/_generated/hydromt_sfincs.SfincsModel.setup_dep.html.

        Args:
            DEMs: A list of dictionaries containing the names and parameters of the DEMs to use. Each dictionary should have a 'name' key
                with the name of the DEM, and optionally other keys such as 'zmin' for minimum elevation.

        """
        if not DEMs:
            DEMs = []

        assert isinstance(DEMs, list)
        # here we use the bounds of all subbasins, which may include downstream
        # subbasins that are not part of the study area
        bounds: tuple[float, float, float, float] = tuple(
            self.geom["routing/subbasins"].total_bounds
        )

        buffer: float = 0.5
        xmin: float = bounds[0] - buffer
        ymin: float = bounds[1] - buffer
        xmax: float = bounds[2] + buffer
        ymax: float = bounds[3] + buffer
        fabdem: xr.DataArray = (
            self.new_data_catalog.fetch(
                "fabdem",
                xmin=xmin,
                xmax=xmax,
                ymin=ymin,
                ymax=ymax,
                prefix="hydrodynamics",
            )
            .read(prefix="hydrodynamics")
            .compute()
        )

        target: xr.DataArray = self.subgrid["mask"]
        assert target.rio.crs is not None, "target grid must have a crs"

        self.set_subgrid(
            resample_like(fabdem, target, method="bilinear"),
            name="landsurface/elevation",
        )

        for DEM in DEMs:
            if DEM["name"] == "fabdem":
                DEM_raster = fabdem
            else:
                if DEM["name"] == "gebco":
                    DEM_raster = self.new_data_catalog.fetch("gebco").read()
                else:
<<<<<<< HEAD
                    DEM_raster = xr.open_zarr(
                        self.data_catalog.get_source(DEM["name"]).path,
                    )
=======
                    if DEM["name"] == "geul_dem":
                        DEM_raster = open_zarr(
                            self.data_catalog.get_source(DEM["name"]).path
                        )
                    else:
                        DEM_raster = xr.open_dataarray(
                            self.data_catalog.get_source(DEM["name"]).path,
                        )
>>>>>>> aae70eb9
                if "bands" in DEM_raster.dims:
                    DEM_raster = DEM_raster.isel(band=0)

                DEM_raster = DEM_raster.isel(
                    get_window(
                        DEM_raster.x,
                        DEM_raster.y,
                        tuple(
                            self.geom["routing/subbasins"]
                            .to_crs(DEM_raster.rio.crs)
                            .total_bounds
                        ),
                        buffer=100,
                        raise_on_out_of_bounds=False,
                        raise_on_buffer_out_of_bounds=False,
                    ),
                )

            DEM_raster = convert_nodata(
                DEM_raster.astype(np.float32, keep_attrs=True), np.nan
            )

            if "fill_depressions" in DEM and DEM["fill_depressions"]:
                DEM_raster.values, d8 = fill_depressions(DEM_raster.values)

            self.set_other(
                DEM_raster,
                name=f"DEM/{DEM['name']}",
                byteshuffle=True,
            )
            DEM["path"] = f"DEM/{DEM['name']}"
        low_elevation_coastal_zone = DEM_raster < 10
        low_elevation_coastal_zone.values = low_elevation_coastal_zone.values.astype(
            np.float32
        )
        self.set_other(
            low_elevation_coastal_zone, name="landsurface/low_elevation_coastal_zone"
        )  # Maybe remove this
        self.set_dict(DEMs, name="hydrodynamics/DEM_config")

    @build_method(depends_on=[])
    def setup_regions_and_land_use(
        self,
        region_database: str = "GADM_level1",
        unique_region_id: str = "GID_1",
        ISO3_column: str = "GID_0",
        land_cover: str = "esa_worldcover_2021",
    ) -> None:
        """Sets up the (administrative) regions and land use data for GEB.

        The regions can be used for multiple purposes, for example for creating the
        agents in the model, assigning unique crop prices and other economic variables
        per region and for aggregating the results.

        Args:
            region_database: The name of the region database to use. Default is 'GADM_level1'.
            unique_region_id: The name of a column in the region database that contains a unique region ID. Default is 'UID',
                which is the unique identifier for the GADM database.
            ISO3_column: The name of a column in the region database that contains the ISO3 code for the region. Default is 'ISO3'.
            land_cover: The name of the land cover dataset to use. Default is 'esa_worldcover_2021'.

        Notes:
            This method sets up the regions and land use data for GEB. It first retrieves the region data from
            the specified region database and sets it as a geometry in the model. It then pads the subgrid to cover the entire
            region and retrieves the land use data from the ESA WorldCover dataset. The land use data is reprojected to the
            padded subgrid and the region ID is rasterized onto the subgrid. The cell area for each region is calculated and
            set as a grid in the model. The MERIT dataset is used to identify rivers, which are set as a grid in the model. The
            land use data is reclassified into five classes and set as a grid in the model. Finally, the cultivated land is
            identified and set as a grid in the model.
        """
        regions: gpd.GeoDataFrame = (
            self.new_data_catalog.fetch(region_database)
            .read(geom=self.region.union_all())
            .rename(columns={unique_region_id: "region_id", ISO3_column: "ISO3"})
        )

        global_countries: gpd.GeoDataFrame = (
            self.new_data_catalog.fetch("GADM_level0")
            .read()
            .rename(columns={"GID_0": "ISO3"})
        )

        global_countries["geometry"] = global_countries.centroid
        global_countries = global_countries.set_index("ISO3")

        self.set_geom(global_countries, name="global_countries")

        assert np.unique(regions["region_id"]).shape[0] == regions.shape[0], (
            f"Region database must contain unique region IDs ({self.data_catalog[region_database].path})"
        )

        # allow some tolerance, especially for regions that coincide with coastlines, in which
        # case the region boundaries may be slightly outside the model region due to differences
        # in coastline representation. This is especially relevant for islands.
        assert bounds_are_within(
            self.region.total_bounds,
            regions.to_crs(self.region.crs).total_bounds,
            tolerance=0.1,
        )

        region_id_mapping = {
            i: region_id for region_id, i in enumerate(regions["region_id"])
        }
        regions["region_id"] = regions["region_id"].map(region_id_mapping)

        self.set_dict(region_id_mapping, name="region_id_mapping")

        assert "ISO3" in regions.columns, (
            f"Region database must contain ISO3 column ({self.data_catalog[region_database].path})"
        )

        self.set_geom(regions, name="regions")

        resolution_x, resolution_y = self.subgrid["mask"].rio.resolution()

        regions_bounds: tuple[float, float, float, float] = self.geom[
            "regions"
        ].total_bounds
        mask_bounds: tuple[float, float, float, float] = self.grid["mask"].rio.bounds(
            recalc=True
        )

        # The bounds should be set to a bit larger than the regions to avoid edge effects
        # and also larger than the mask, to ensure that the entire grid is covered.
        pad_minx = min(regions_bounds[0], mask_bounds[0]) - abs(resolution_x) / 2.0
        pad_miny = min(regions_bounds[1], mask_bounds[1]) - abs(resolution_y) / 2.0
        pad_maxx = max(regions_bounds[2], mask_bounds[2]) + abs(resolution_x) / 2.0
        pad_maxy = max(regions_bounds[3], mask_bounds[3]) + abs(resolution_y) / 2.0

        # TODO: Is there a better way to do this?
        region_mask, region_subgrid_slice = pad_xy(
            self.subgrid["mask"],
            pad_minx,
            pad_miny,
            pad_maxx,
            pad_maxy,
            return_slice=True,
            constant_values=1,
        )
        region_mask.attrs["_FillValue"] = None
        region_mask = self.set_region_subgrid(region_mask, name="mask")

        bounds = self.geom["regions"].total_bounds
        xmin: float = bounds[0] - 0.1
        ymin: float = bounds[1] - 0.1
        xmax: float = bounds[2] + 0.1
        ymax: float = bounds[3] + 0.1

        land_use: xr.DataArray = (
            self.new_data_catalog.fetch(land_cover)
            .read(xmin, ymin, xmax, ymax)
            .chunk({"x": 1000, "y": 1000})
        )

        reprojected_land_use: xr.DataArray = resample_chunked(
            land_use, region_mask.chunk({"x": 1000, "y": 1000}), method="nearest"
        )

        reprojected_land_use: xr.DataArray = self.set_region_subgrid(
            reprojected_land_use,
            name="landsurface/original_land_use",
        )

        region_ids: xr.DataArray = rasterize_like(
            gdf=self.geom["regions"],
            column="region_id",
            raster=region_mask,
            dtype=np.int32,
            nodata=-1,
            all_touched=True,
        ).compute()
        region_ids: xr.DataArray = self.set_region_subgrid(
            region_ids, name="region_ids"
        )

        full_region_land_use_classes = reclassify(
            reprojected_land_use,
            {
                reprojected_land_use.attrs[
                    "_FillValue"
                ]: 5,  # no data, set to permanent water bodies because ocean
                10: 0,  # tree cover
                20: 1,  # shrubland
                30: 1,  # grassland
                40: 1,  # cropland, setting to non-irrigated. Initiated as irrigated based on agents
                50: 4,  # built-up
                60: 1,  # bare / sparse vegetation
                70: 1,  # snow and ice
                80: 5,  # permanent water bodies
                90: 1,  # herbaceous wetland
                95: 5,  # mangroves
                100: 1,  # moss and lichen
            },
        ).astype(np.int32)
        full_region_land_use_classes.attrs["_FillValue"] = -1

        full_region_land_use_classes = self.set_region_subgrid(
            full_region_land_use_classes,
            name="landsurface/full_region_land_use_classes",
        )

        cultivated_land_full_region = xr.where(
            (full_region_land_use_classes == 1) & (reprojected_land_use == 40),
            True,
            False,
        )
        cultivated_land_full_region.attrs["_FillValue"] = None
        cultivated_land_full_region = self.set_region_subgrid(
            cultivated_land_full_region, name="landsurface/full_region_cultivated_land"
        )

        land_use_classes = full_region_land_use_classes.isel(region_subgrid_slice)
        land_use_classes = snap_to_grid(land_use_classes, self.subgrid)
        self.set_subgrid(land_use_classes, name="landsurface/land_use_classes")

        cultivated_land = cultivated_land_full_region.isel(region_subgrid_slice)
        cultivated_land = snap_to_grid(cultivated_land, self.subgrid)
        self.set_subgrid(cultivated_land, name="landsurface/cultivated_land")

    @build_method(depends_on=[])
    def setup_land_use_parameters(
        self,
        land_cover: str = "esa_worldcover_2021",
    ) -> None:
        """Sets up the land use parameters for the model.

        Args:
            land_cover: The name of the land cover dataset to use. Default is 'esa_worldcover_2021'.

        Notes:
            This method sets up the land use parameters for the model by retrieving land use data from the CWATM dataset and
            interpolating the data to the model grid. It first retrieves the land use dataset from the `data_catalog`, and
            then retrieves the maximum root depth and root fraction data for each land use type. It then
            interpolates the data to the model grid using the specified interpolation method and sets the resulting grids as
            attributes of the model with names of the form 'landcover/{land_use_type}/{parameter}_{land_use_type}', where
            {land_use_type} is the name of the land use type (e.g. 'forest', 'grassland', etc.) and {parameter} is the name of
            the land use parameter (e.g. 'maxRootDepth', 'rootFraction1', etc.).

            Additionally, this method sets up the crop coefficient and interception capacity data for each land use type by
            retrieving the corresponding data from the land use dataset and interpolating it to the model grid. The crop
            coefficient data is set as attributes of the model with names of the form 'landcover/{land_use_type}/cropCoefficient{land_use_type_netcdf_name}_10days',
            where {land_use_type_netcdf_name} is the name of the land use type in the CWATM dataset. The interception capacity
            data is set as attributes of the model with names of the form 'landcover/{land_use_type}/interceptCap{land_use_type_netcdf_name}_10days',
            where {land_use_type_netcdf_name} is the name of the land use type in the CWATM dataset.

            The resulting land use parameters are set as attributes of the model with names of the form 'landcover/{land_use_type}/{parameter}_{land_use_type}',
            where {land_use_type} is the name of the land use type (e.g. 'forest', 'grassland', etc.) and {parameter} is the name of
            the land use parameter (e.g. 'maxRootDepth', 'rootFraction1', etc.). The crop coefficient data is set as attributes
            of the model with names of the form 'landcover/{land_use_type}/cropCoefficient{land_use_type_netcdf_name}_10days',
            where {land_use_type_netcdf_name} is the name of the land use type in the CWATM dataset. The interception capacity
            data is set as attributes of the model with names of the form 'landcover/{land_use_type}/interceptCap{land_use_type_netcdf_name}_10days',
            where {land_use_type_netcdf_name} is the name of the land use type in the CWATM dataset.
        """
        bounds = self.geom["routing/subbasins"].total_bounds
        buffer = 0.1

        xmin = bounds[0] - buffer
        ymin = bounds[1] - buffer
        xmax = bounds[2] + buffer
        ymax = bounds[3] + buffer

        landcover_classification: xr.DataArray = self.new_data_catalog.fetch(
            land_cover
        ).read(xmin, ymin, xmax, ymax)

        landcover_classification = self.set_other(
            landcover_classification,
            name="landcover/classification",
        )

        target = self.grid["mask"]

        forest_kc = (
            xr.open_dataarray(
                self.data_catalog.get_source("cwatm_forest_5min").path.format(
                    variable="cropCoefficientForest_10days"
                ),
            )
            .rename({"lat": "y", "lon": "x"})
            .rio.write_crs(4326)
        )
        forest_kc.attrs["_FillValue"] = np.nan
        forest_kc: xr.DataArray = forest_kc.isel(
            get_window(
                forest_kc.x,
                forest_kc.y,
                self.bounds,
                buffer=3,
            ),
        )
        forest_kc: xr.DataArray = resample_like(forest_kc, target, method="nearest")

        forest_kc.attrs = {
            key: attr
            for key, attr in forest_kc.attrs.items()
            if not key.startswith("NETCDF_") and key != "units"
        }
        self.set_grid(
            forest_kc,
            name="landcover/forest/crop_coefficient",
        )

        for land_use_type in ("forest", "grassland"):
            self.logger.info(f"Setting up land use parameters for {land_use_type}")

            parameter = f"interceptCap{land_use_type.title()}_10days"
            interception_capacity = (
                xr.open_dataarray(
                    self.data_catalog.get_source(
                        f"cwatm_{land_use_type}_5min"
                    ).path.format(variable=parameter),
                )
                .rename({"lat": "y", "lon": "x"})
                .rio.write_crs(4326)
            )
            interception_capacity.attrs["_FillValue"] = np.nan
            interception_capacity: xr.DataArray = interception_capacity.isel(
                get_window(
                    interception_capacity.x,
                    interception_capacity.y,
                    self.bounds,
                    buffer=3,
                ),
            )
            interception_capacity: xr.DataArray = resample_like(
                interception_capacity, target, method="nearest"
            )

            interception_capacity.attrs = {
                key: attr
                for key, attr in interception_capacity.attrs.items()
                if not key.startswith("NETCDF_") and key != "units"
            }
            self.set_grid(
                interception_capacity,
                name=f"landcover/{land_use_type}/interception_capacity",
            )

    @build_method(depends_on=[])
    def setup_soil_parameters(self) -> None:
        """Sets up the soil parameters for the model.

        Notes:
            This method sets up the soil parameters for the model by retrieving soil data from the CWATM dataset and interpolating
            the data to the model grid. It first retrieves the soil dataset from the `data_catalog`, and
            then retrieves the soil parameters and storage depth data for each soil layer. It then interpolates the data to the
            model grid using the specified interpolation method and sets the resulting grids as attributes of the model.

            Additionally, this method sets up the percolation impeded and crop group data by retrieving the corresponding data
            from the soil dataset and interpolating it to the model grid.

            The resulting soil parameters are set as attributes of the model with names of the form 'soil/{parameter}{soil_layer}',
            where {parameter} is the name of the soil parameter (e.g. 'alpha', 'ksat', etc.) and {soil_layer} is the index of the
            soil layer (1-3; 1 is the top layer). The storage depth data is set as attributes of the model with names of the
            form 'soil/storage_depth{soil_layer}'. The percolation impeded and crop group data are set as attributes of the model
            with names 'soil/percolation_impeded' and 'soil/cropgrp', respectively.
        """
        ds: xr.Dataset = load_soilgrids(
            self.new_data_catalog, self.subgrid["mask"], self.region
        )

        self.set_subgrid(ds["silt"], name="soil/silt")
        self.set_subgrid(ds["clay"], name="soil/clay")
        self.set_subgrid(ds["bdod"], name="soil/bulk_density")
        self.set_subgrid(ds["soc"], name="soil/soil_organic_carbon")
        self.set_subgrid(ds["height"], name="soil/soil_layer_height")

        crop_group = (
            xr.open_dataarray(
                self.data_catalog.get_source("cwatm_soil_5min").path.format(
                    variable="cropgrp"
                ),
            )
            .rename({"lat": "y", "lon": "x"})
            .rio.write_crs(4326)
        )
        crop_group = crop_group.isel(
            get_window(
                crop_group.x,
                crop_group.y,
                self.bounds,
                buffer=10,
            ),
        )
        crop_group.attrs["_FillValue"] = crop_group.attrs["__FillValue"]
        del crop_group.attrs["__FillValue"]

        crop_group: xr.DataArray = crop_group.astype(np.float32)
        crop_group: xr.DataArray = convert_nodata(crop_group, np.nan)

        crop_group = resample_like(
            crop_group,
            self.grid["mask"],
            method="nearest",
        )

        self.set_grid(crop_group, name="soil/crop_group")<|MERGE_RESOLUTION|>--- conflicted
+++ resolved
@@ -152,11 +152,6 @@
                 if DEM["name"] == "gebco":
                     DEM_raster = self.new_data_catalog.fetch("gebco").read()
                 else:
-<<<<<<< HEAD
-                    DEM_raster = xr.open_zarr(
-                        self.data_catalog.get_source(DEM["name"]).path,
-                    )
-=======
                     if DEM["name"] == "geul_dem":
                         DEM_raster = open_zarr(
                             self.data_catalog.get_source(DEM["name"]).path
@@ -165,7 +160,6 @@
                         DEM_raster = xr.open_dataarray(
                             self.data_catalog.get_source(DEM["name"]).path,
                         )
->>>>>>> aae70eb9
                 if "bands" in DEM_raster.dims:
                     DEM_raster = DEM_raster.isel(band=0)
 
