import numpy as np
import pandas as pd
import xarray as xr

from geb.build.methods import build_method
from geb.workflows.io import get_window

from ..workflows.conversions import (
    COUNTRY_NAME_TO_ISO3,
)
from ..workflows.general import (
    bounds_are_within,
    calculate_cell_area,
    pad_xy,
    repeat_grid,
    resample_chunked,
    resample_like,
)
from ..workflows.soilgrids import load_soilgrids


class LandSurface:
    def __init__(self):
        pass

    @build_method(depends_on=["setup_regions_and_land_use"])
    def setup_cell_area(self) -> None:
        """Sets up the cell area map for the model.

        Raises:
            ValueError: If the grid mask is not available.

        Notes:
            This method prepares the cell area map for the model by calculating the area of each cell in the grid. It first
            retrieves the grid mask from the `mask` attribute of the grid, and then calculates the cell area
            using the `calculate_cell_area()` function. The resulting cell area map is then set as the `cell_area`
            attribute of the grid.

            Additionally, this method sets up a subgrid for the cell area map by creating a new grid with the same extent as
            the subgrid, and then repeating the cell area values from the main grid to the subgrid using the `repeat_grid()`
            function, and correcting for the subgrid factor. Thus, every subgrid cell within a grid cell has the same value.
            The resulting subgrid cell area map is then set as the `cell_area` attribute of the subgrid.
        """
        mask = self.grid["mask"]

        cell_area = self.full_like(
            mask, fill_value=np.nan, nodata=np.nan, dtype=np.float32
        )

        cell_area.data = calculate_cell_area(mask.rio.transform(), mask.shape)
        cell_area = cell_area.where(~mask, cell_area.attrs["_FillValue"])
        self.set_grid(cell_area, name="cell_area")

        sub_cell_area = self.full_like(
            self.subgrid["mask"],
            fill_value=np.nan,
            nodata=np.nan,
            dtype=np.float32,
        )

        sub_cell_area.data = (
            repeat_grid(cell_area.data, self.subgrid_factor) / self.subgrid_factor**2
        )
        self.set_subgrid(sub_cell_area, name="cell_area")

        region_subgrid_cell_area = self.full_like(
            self.region_subgrid["mask"],
            fill_value=np.nan,
            nodata=np.nan,
            dtype=np.float32,
        )

        region_subgrid_cell_area.data = calculate_cell_area(
            region_subgrid_cell_area.rio.transform(recalc=True),
            region_subgrid_cell_area.shape,
        )

        # set the cell area for the region subgrid
        self.set_region_subgrid(
            region_subgrid_cell_area,
            name="cell_area",
        )

    @build_method(depends_on=["setup_hydrography"])
    def setup_elevation(
        self,
        DEMs=[
            {
                "name": "fabdem",
                "zmin": 0.001,
            },
            {"name": "gebco"},
        ],
    ):
        """Sets up the elevation data for the model.

        For configuration of DEMs parameters, see
        https://deltares.github.io/hydromt_sfincs/latest/_generated/hydromt_sfincs.SfincsModel.setup_dep.html.
        """
        if not DEMs:
            DEMs = []

        assert isinstance(DEMs, list)
        # here we use the bounds of all subbasins, which may include downstream
        # subbasins that are not part of the study area
        bounds = tuple(self.geom["routing/subbasins"].total_bounds)

        fabdem: xr.DataArray = xr.open_dataarray(
            self.data_catalog.get_source("fabdem").path
        )
        fabdem: xr.DataArray = fabdem.isel(
            band=0,
            **get_window(
                fabdem.x,
                fabdem.y,
                bounds,
                buffer=100,
            ),
        ).raster.mask_nodata()

        target: xr.DataArray = self.subgrid["mask"]
        target.raster.set_crs(4326)

        self.set_subgrid(
            resample_like(fabdem, target, method="bilinear"),
            name="landsurface/elevation",
        )

        for DEM in DEMs:
            if DEM["name"] == "fabdem":
                DEM_raster = fabdem
            else:
                DEM_raster = xr.open_dataarray(
                    self.data_catalog.get_source(DEM["name"]).path,
                )
                DEM_raster = DEM_raster.isel(
                    band=0,
                    **get_window(
                        DEM_raster.x,
                        DEM_raster.y,
                        tuple(
                            self.geom["routing/subbasins"]
                            .to_crs(DEM_raster.rio.crs)
                            .total_bounds
                        ),
                        buffer=100,
                        raise_on_out_of_bounds=False,
                        raise_on_buffer_out_of_bounds=False,
                    ),
                ).raster.mask_nodata()

            DEM_raster = DEM_raster.astype(np.float32)
            self.set_other(
                DEM_raster,
                name=f"DEM/{DEM['name']}",
                byteshuffle=True,
            )
            DEM["path"] = f"DEM/{DEM['name']}"

        self.set_dict(DEMs, name="hydrodynamics/DEM_config")

    @build_method(depends_on=[])
    def setup_regions_and_land_use(
        self,
        region_database="GADM_level1",
        unique_region_id="GID_1",
        ISO3_column="GID_0",
        land_cover="esa_worldcover_2021_v200",
    ):
        """Sets up the (administrative) regions and land use data for GEB.

        The regions can be used for multiple purposes, for example for creating the
        agents in the model, assigning unique crop prices and other economic variables
        per region and for aggregating the results.

        Parameters
        ----------
        region_database : str, optional
            The name of the region database to use. Default is 'GADM_level1'.
        unique_region_id : str, optional
            The name of the column in the region database that contains the unique region ID. Default is 'UID',
            which is the unique identifier for the GADM database.

        Notes:
        -----
        This method sets up the regions and land use data for GEB. It first retrieves the region data from
        the specified region database and sets it as a geometry in the model. It then pads the subgrid to cover the entire
        region and retrieves the land use data from the ESA WorldCover dataset. The land use data is reprojected to the
        padded subgrid and the region ID is rasterized onto the subgrid. The cell area for each region is calculated and
        set as a grid in the model. The MERIT dataset is used to identify rivers, which are set as a grid in the model. The
        land use data is reclassified into five classes and set as a grid in the model. Finally, the cultivated land is
        identified and set as a grid in the model.

        The resulting grids are set as attributes of the model with names of the form '{grid_name}' or
        'landsurface/{grid_name}'.
        """
        regions = self.data_catalog.get_geodataframe(
            region_database,
            geom=self.region,
            predicate="intersects",
        ).rename(columns={unique_region_id: "region_id", ISO3_column: "ISO3"})

        # save global countries and their centroids (used for calculating euclidian distances)
        global_countries = self.data_catalog.get_geodataframe("GADM_level0").rename(
            columns={"GID_0": "ISO3"}
        )
        global_countries["geometry"] = global_countries.centroid
        global_countries["ISO3"] = global_countries["ISO3"].replace(
            {"XKO": "XKX"}
        )  # XKO is a deprecated code for Kosovo, XKX is the new code
        global_countries = global_countries.set_index("ISO3")
<<<<<<< HEAD

        # Renaming XKO to XKX
        global_countries = global_countries.rename(columns={"XKO": "XKX"})
        self.logger.info(
            f"Renamed XKO to XKX in global countries: {global_countries.columns}"
        )

        self.set_geoms(global_countries, name="global_countries")
=======
        self.set_geom(global_countries, name="global_countries")
>>>>>>> 7c44ec74

        assert np.unique(regions["region_id"]).shape[0] == regions.shape[0], (
            f"Region database must contain unique region IDs ({self.data_catalog[region_database].path})"
        )

        assert bounds_are_within(
            self.region.total_bounds,
            regions.to_crs(self.region.crs).total_bounds,
        )

        region_id_mapping = {
            i: region_id for region_id, i in enumerate(regions["region_id"])
        }
        regions["region_id"] = regions["region_id"].map(region_id_mapping)

        self.set_dict(region_id_mapping, name="region_id_mapping")

        assert "ISO3" in regions.columns, (
            f"Region database must contain ISO3 column ({self.data_catalog[region_database].path})"
        )

<<<<<<< HEAD
        regions.replace(
            {"ISO3": {"XKO": "XKX"}}, inplace=True
        )  # XKO is a deprecated code for Kosovo, XKX is the new code

        self.logger.info(f"Renamed XKO to XKX in regions: {regions.columns}")

        self.set_geoms(regions, name="regions")
=======
        self.set_geom(regions, name="regions")
>>>>>>> 7c44ec74

        resolution_x, resolution_y = self.subgrid["mask"].rio.resolution()

        regions_bounds = self.geom["regions"].total_bounds
        mask_bounds = self.grid["mask"].raster.bounds

        # The bounds should be set to a bit larger than the regions to avoid edge effects
        # and also larger than the mask, to ensure that the entire grid is covered.
        pad_minx = min(regions_bounds[0], mask_bounds[0]) - abs(resolution_x) / 2.0
        pad_miny = min(regions_bounds[1], mask_bounds[1]) - abs(resolution_y) / 2.0
        pad_maxx = max(regions_bounds[2], mask_bounds[2]) + abs(resolution_x) / 2.0
        pad_maxy = max(regions_bounds[3], mask_bounds[3]) + abs(resolution_y) / 2.0

        # TODO: Is there a better way to do this?
        region_mask, region_subgrid_slice = pad_xy(
            self.subgrid["mask"].rio,
            pad_minx,
            pad_miny,
            pad_maxx,
            pad_maxy,
            return_slice=True,
            constant_values=1,
        )
        region_mask.attrs["_FillValue"] = None
        region_mask = self.set_region_subgrid(region_mask, name="mask")

        bounds = self.geom["regions"].total_bounds
        land_use = (
            xr.open_dataarray(
                self.data_catalog.get_source(land_cover).path,
                chunks={"x": 1000, "y": 1000},
                mask_and_scale=False,
            )
            .sel(x=slice(bounds[0], bounds[2]), y=slice(bounds[3], bounds[1]))
            .isel(band=0)
        )

        reprojected_land_use = resample_chunked(
            land_use, region_mask.chunk({"x": 1000, "y": 1000}), method="nearest"
        )

        reprojected_land_use = self.set_region_subgrid(
            reprojected_land_use,
            name="landsurface/original_land_use",
        )

        region_ids = reprojected_land_use.raster.rasterize(
            self.geom["regions"],
            col_name="region_id",
            all_touched=True,
        )
        region_ids.attrs["_FillValue"] = -1
        region_ids = self.set_region_subgrid(region_ids, name="region_ids")

        full_region_land_use_classes = reprojected_land_use.raster.reclassify(
            pd.DataFrame.from_dict(
                {
                    reprojected_land_use.raster.nodata: 5,  # no data, set to permanent water bodies because ocean
                    10: 0,  # tree cover
                    20: 1,  # shrubland
                    30: 1,  # grassland
                    40: 1,  # cropland, setting to non-irrigated. Initiated as irrigated based on agents
                    50: 4,  # built-up
                    60: 1,  # bare / sparse vegetation
                    70: 1,  # snow and ice
                    80: 5,  # permanent water bodies
                    90: 1,  # herbaceous wetland
                    95: 5,  # mangroves
                    100: 1,  # moss and lichen
                },
                orient="index",
                columns=["GEB_land_use_class"],
            ),
        )["GEB_land_use_class"].astype(np.int32)

        full_region_land_use_classes = self.set_region_subgrid(
            full_region_land_use_classes,
            name="landsurface/full_region_land_use_classes",
        )

        cultivated_land_full_region = xr.where(
            (full_region_land_use_classes == 1) & (reprojected_land_use == 40),
            True,
            False,
        )
        cultivated_land_full_region.attrs["_FillValue"] = None
        cultivated_land_full_region = self.set_region_subgrid(
            cultivated_land_full_region, name="landsurface/full_region_cultivated_land"
        )

        land_use_classes = full_region_land_use_classes.isel(region_subgrid_slice)
        land_use_classes = self.snap_to_grid(land_use_classes, self.subgrid)
        self.set_subgrid(land_use_classes, name="landsurface/land_use_classes")

        cultivated_land = cultivated_land_full_region.isel(region_subgrid_slice)
        cultivated_land = self.snap_to_grid(cultivated_land, self.subgrid)
        self.set_subgrid(cultivated_land, name="landsurface/cultivated_land")

    @build_method(depends_on=[])
    def setup_land_use_parameters(
        self,
        land_cover="esa_worldcover_2021_v200",
    ) -> None:
        """Sets up the land use parameters for the model.

        Args:
            land_cover: The name of the land cover dataset to use. Default is 'esa_worldcover_2021_v200'.

        Notes:
            This method sets up the land use parameters for the model by retrieving land use data from the CWATM dataset and
            interpolating the data to the model grid. It first retrieves the land use dataset from the `data_catalog`, and
            then retrieves the maximum root depth and root fraction data for each land use type. It then
            interpolates the data to the model grid using the specified interpolation method and sets the resulting grids as
            attributes of the model with names of the form 'landcover/{land_use_type}/{parameter}_{land_use_type}', where
            {land_use_type} is the name of the land use type (e.g. 'forest', 'grassland', etc.) and {parameter} is the name of
            the land use parameter (e.g. 'maxRootDepth', 'rootFraction1', etc.).

            Additionally, this method sets up the crop coefficient and interception capacity data for each land use type by
            retrieving the corresponding data from the land use dataset and interpolating it to the model grid. The crop
            coefficient data is set as attributes of the model with names of the form 'landcover/{land_use_type}/cropCoefficient{land_use_type_netcdf_name}_10days',
            where {land_use_type_netcdf_name} is the name of the land use type in the CWATM dataset. The interception capacity
            data is set as attributes of the model with names of the form 'landcover/{land_use_type}/interceptCap{land_use_type_netcdf_name}_10days',
            where {land_use_type_netcdf_name} is the name of the land use type in the CWATM dataset.

            The resulting land use parameters are set as attributes of the model with names of the form 'landcover/{land_use_type}/{parameter}_{land_use_type}',
            where {land_use_type} is the name of the land use type (e.g. 'forest', 'grassland', etc.) and {parameter} is the name of
            the land use parameter (e.g. 'maxRootDepth', 'rootFraction1', etc.). The crop coefficient data is set as attributes
            of the model with names of the form 'landcover/{land_use_type}/cropCoefficient{land_use_type_netcdf_name}_10days',
            where {land_use_type_netcdf_name} is the name of the land use type in the CWATM dataset. The interception capacity
            data is set as attributes of the model with names of the form 'landcover/{land_use_type}/interceptCap{land_use_type_netcdf_name}_10days',
            where {land_use_type_netcdf_name} is the name of the land use type in the CWATM dataset.
        """
        bounds = self.geom["routing/subbasins"].total_bounds
        buffer = 0.1
        landcover_classification = (
            xr.open_dataarray(
                self.data_catalog.get_source(land_cover).path,
                chunks={"x": 3000, "y": 3000},
                mask_and_scale=False,
            )
            .sel(
                x=slice(bounds[0] - buffer, bounds[2] + buffer),
                y=slice(bounds[3] + buffer, bounds[1] - buffer),
            )
            .isel(band=0)
        )

        self.set_other(
            landcover_classification,
            name="landcover/classification",
        )

        target = self.grid["mask"]

        forest_kc = (
            xr.open_dataarray(
                self.data_catalog.get_source("cwatm_forest_5min").path.format(
                    variable="cropCoefficientForest_10days"
                ),
            )
            .rename({"lat": "y", "lon": "x"})
            .rio.write_crs(4326)
        )
        forest_kc = forest_kc.isel(
            **get_window(
                forest_kc.x,
                forest_kc.y,
                self.bounds,
                buffer=3,
            ),
        ).raster.mask_nodata()

        forest_kc = resample_like(forest_kc, target, method="nearest")

        forest_kc.attrs = {
            key: attr
            for key, attr in forest_kc.attrs.items()
            if not key.startswith("NETCDF_") and key != "units"
        }
        self.set_grid(
            forest_kc,
            name="landcover/forest/crop_coefficient",
        )

        for land_use_type in ("forest", "grassland"):
            self.logger.info(f"Setting up land use parameters for {land_use_type}")

            parameter = f"interceptCap{land_use_type.title()}_10days"
            interception_capacity = (
                xr.open_dataarray(
                    self.data_catalog.get_source(
                        f"cwatm_{land_use_type}_5min"
                    ).path.format(variable=parameter),
                )
                .rename({"lat": "y", "lon": "x"})
                .rio.write_crs(4326)
            )
            interception_capacity = interception_capacity.isel(
                **get_window(
                    interception_capacity.x,
                    interception_capacity.y,
                    self.bounds,
                    buffer=3,
                ),
            ).raster.mask_nodata()

            interception_capacity = resample_like(
                interception_capacity, target, method="nearest"
            )

            interception_capacity.attrs = {
                key: attr
                for key, attr in interception_capacity.attrs.items()
                if not key.startswith("NETCDF_") and key != "units"
            }
            self.set_grid(
                interception_capacity,
                name=f"landcover/{land_use_type}/interception_capacity",
            )

    @build_method(depends_on=[])
    def setup_soil_parameters(self) -> None:
        """Sets up the soil parameters for the model.

        Parameters
        ----------

        Notes:
        -----
        This method sets up the soil parameters for the model by retrieving soil data from the CWATM dataset and interpolating
        the data to the model grid. It first retrieves the soil dataset from the `data_catalog`, and
        then retrieves the soil parameters and storage depth data for each soil layer. It then interpolates the data to the
        model grid using the specified interpolation method and sets the resulting grids as attributes of the model.

        Additionally, this method sets up the percolation impeded and crop group data by retrieving the corresponding data
        from the soil dataset and interpolating it to the model grid.

        The resulting soil parameters are set as attributes of the model with names of the form 'soil/{parameter}{soil_layer}',
        where {parameter} is the name of the soil parameter (e.g. 'alpha', 'ksat', etc.) and {soil_layer} is the index of the
        soil layer (1-3; 1 is the top layer). The storage depth data is set as attributes of the model with names of the
        form 'soil/storage_depth{soil_layer}'. The percolation impeded and crop group data are set as attributes of the model
        with names 'soil/percolation_impeded' and 'soil/cropgrp', respectively.
        """
        ds = load_soilgrids(self.data_catalog, self.subgrid, self.region)

        self.set_subgrid(ds["silt"], name="soil/silt")
        self.set_subgrid(ds["clay"], name="soil/clay")
        self.set_subgrid(ds["bdod"], name="soil/bulk_density")
        self.set_subgrid(ds["soc"], name="soil/soil_organic_carbon")
        self.set_subgrid(ds["height"], name="soil/soil_layer_height")

        crop_group = (
            xr.open_dataarray(
                self.data_catalog.get_source("cwatm_soil_5min").path.format(
                    variable="cropgrp"
                ),
            )
            .rename({"lat": "y", "lon": "x"})
            .rio.write_crs(4326)
        )
        crop_group = crop_group.isel(
            **get_window(
                crop_group.x,
                crop_group.y,
                self.bounds,
                buffer=10,
            ),
        )
        crop_group.attrs["_FillValue"] = crop_group.attrs["__FillValue"]
        del crop_group.attrs["__FillValue"]

        crop_group = crop_group.raster.mask_nodata()

        crop_group = crop_group.astype(np.float32)

        crop_group = resample_like(
            crop_group,
            self.grid["mask"],
            method="nearest",
        )

        self.set_grid(crop_group, name="soil/crop_group")<|MERGE_RESOLUTION|>--- conflicted
+++ resolved
@@ -209,7 +209,6 @@
             {"XKO": "XKX"}
         )  # XKO is a deprecated code for Kosovo, XKX is the new code
         global_countries = global_countries.set_index("ISO3")
-<<<<<<< HEAD
 
         # Renaming XKO to XKX
         global_countries = global_countries.rename(columns={"XKO": "XKX"})
@@ -217,10 +216,7 @@
             f"Renamed XKO to XKX in global countries: {global_countries.columns}"
         )
 
-        self.set_geoms(global_countries, name="global_countries")
-=======
         self.set_geom(global_countries, name="global_countries")
->>>>>>> 7c44ec74
 
         assert np.unique(regions["region_id"]).shape[0] == regions.shape[0], (
             f"Region database must contain unique region IDs ({self.data_catalog[region_database].path})"
@@ -242,17 +238,13 @@
             f"Region database must contain ISO3 column ({self.data_catalog[region_database].path})"
         )
 
-<<<<<<< HEAD
         regions.replace(
             {"ISO3": {"XKO": "XKX"}}, inplace=True
         )  # XKO is a deprecated code for Kosovo, XKX is the new code
 
         self.logger.info(f"Renamed XKO to XKX in regions: {regions.columns}")
 
-        self.set_geoms(regions, name="regions")
-=======
         self.set_geom(regions, name="regions")
->>>>>>> 7c44ec74
 
         resolution_x, resolution_y = self.subgrid["mask"].rio.resolution()
 
