--- conflicted
+++ resolved
@@ -388,17 +388,12 @@
         Q_obs_merged = Q_obs.copy()  # Ensure Q_obs_merged is always defined
 
         if custom_river_stations is not None:
-            Q_obs_merged = Q_obs
-            current_max_id = Q_obs_merged.id.values.max()
-
             for station in os.listdir(Path(self.root).parent / custom_river_stations):
-                print(station)
                 if not station.endswith(".csv"):
                     # raise error
                     raise ValueError(f"File {station} is not a csv file")
                 else:
                     station_name = station[:-4]
-                    print(station_name)
                     if not (
                         Path(self.root).parent / Path(custom_river_stations)
                     ).is_dir():
@@ -422,17 +417,9 @@
 
                     # add station to Q_obs if station is not already in Q_obs
                     if station_name not in Q_obs.station_name.values:
-<<<<<<< HEAD
-                        print("adding G_obs")
-                        current_max_id += 1
-                        station_id = int(current_max_id)
-                        # ID for the new station
-                        print(station_id)
-=======
                         station_id = int(
                             Q_obs_merged.id.max() + 1
                         )  # ID for the new station
->>>>>>> 44cada85
                         Q_obs_merged = add_station_Q_obs(
                             station_id,
                             station_name,
