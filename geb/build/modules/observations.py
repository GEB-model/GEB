--- conflicted
+++ resolved
@@ -308,10 +308,6 @@
                         )  # get the id of the station in the Q_obs dataset
 
         # Clip the Q_obs dataset to the region shapefile
-<<<<<<< HEAD
-        def clip_Q_obs(Q_obs_merged_local, region_shapefile):
-            """Clip Q_obs stations based on a region shapefile, to keep only Q_obs stations within the catchment boundaries."""
-=======
         def clip_Q_obs(
             Q_obs_merged: xr.Dataset, region_mask: gpd.GeoDataFrame
         ) -> xr.Dataset:
@@ -324,7 +320,6 @@
             Returns:
                 The clipped discharge observations dataset with only stations within the region shapefile.
             """
->>>>>>> 734d83bf
             # Convert Q_obs points to GeoDataFrame
             Q_obs_gdf: gpd.GeoDataFrame = gpd.GeoDataFrame(
                 {
