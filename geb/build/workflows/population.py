import gzip
import zipfile

import numpy as np
import pandas as pd
import rioxarray

def load_GHS_OBAT(data_catalog, iso3):
    GHS_OBAT = data_catalog.get_source("GHS_OBAT")
    data = pd.read_csv(GHS_OBAT.path.format(iso3=iso3))[
        ["id", "lon", "lat", "height", "use", "area"]
    ]
    # only use residential (for now)
    data = data[data["use"] == 1]

    return data

def load_GLOPOP_S(data_catalog, GDL_region):
    # Load GLOPOP-S data. This is a binary file and has no proper loading in hydromt. So we use the data catalog to get the path and format the path with the regions and load it with NumPy
    GLOPOP_S_attribute_names = [
        "HID",
        "RELATE_HEAD",
        "INCOME",
        "WEALTH",
        "RURAL",
        "AGE",
        "GENDER",
        "EDUC",
        "HHTYPE",
        "HHSIZE_CAT",
        "AGRI_OWNERSHIP",
        "FLOOR",
        "WALL",
        "ROOF",
        "SOURCE",
        "GRID_CELL",  # CHECK WHAT THE NEW COLUMN IS (ASK MARIJN)
    ]

<<<<<<< HEAD
    # get path to GLOPOP tables
    GLOPOP_S = data_catalog.get_source("GLOPOP-S")

    # get path to GLOPOP grid
    GLOPOP_S_GRID = data_catalog.get_source("GLOPOP-SG")
=======
    GLOPOP_SG = data_catalog.get_source("GLOPOP-SG")

    # load the GLOPOP files for the specified GDL region
    file_name_tif = f"{GDL_region}_grid_nr.tif"
    file_name_gz = f"synthpop_{GDL_region}_grid.dat.gz"
    # Open the zip file
    with zipfile.ZipFile(GLOPOP_SG.path, "r") as zip_ref:
        # Open the GLOPOP_SG grid file
        with zip_ref.open(file_name_tif) as file:
            GLOPOP_GRID_region = rioxarray.open_rasterio(file)
        # Open the GLOPOP_SG synthpop file
        with zip_ref.open(file_name_gz) as file:
            with gzip.open(file, "rb") as f:
                GLOPOP_S_region = np.frombuffer(f.read(), dtype=np.int32)
>>>>>>> 60586e45

    # reading method old file
    # GLOPOP_S = data_catalog.get_source("GLOPOP-S").path.format(region=GDL_region)
    # with gzip.open(GLOPOP_S, "rb") as f:
    #     GLOPOP_S_region = np.frombuffer(f.read(), dtype=np.int32)

    n_people = GLOPOP_S_region.size // len(GLOPOP_S_attribute_names)
    GLOPOP_S_region = pd.DataFrame(
        np.reshape(
            GLOPOP_S_region, (len(GLOPOP_S_attribute_names), n_people)
        ).transpose(),
        columns=GLOPOP_S_attribute_names,
    )

<<<<<<< HEAD
    # load grid
    fn_grid = f"/vsizip/{GLOPOP_S_GRID.path}/{GDL_region}_grid_nr.tif"
    GLOPOP_GRID_region = rioxarray.open_rasterio(fn_grid)

=======
>>>>>>> 60586e45
    # Get coordinates of each GRID_CELL in GLOPOP_GRID_region
    grid_coords = pd.DataFrame(
        np.stack(np.where(GLOPOP_GRID_region.values[0] > -1), axis=1),
        columns=["GRID_Y", "GRID_X"],
    )
    grid_coords["GRID_CELL"] = GLOPOP_GRID_region.values[0][
        GLOPOP_GRID_region.values[0] > -1
    ]

    # also get the coordinates of the grid cells
    grid_coords["coord_Y"] = GLOPOP_GRID_region.y.values[grid_coords["GRID_Y"]]
    grid_coords["coord_X"] = GLOPOP_GRID_region.x.values[grid_coords["GRID_X"]]

    # no nans in GRID_Y

    # Merge the coordinates onto GLOPOP_S_region
    GLOPOP_S_region = GLOPOP_S_region.merge(grid_coords, on="GRID_CELL", how="left")
    # assert not GLOPOP_S_region["GRID_Y"].isna().any(), (
    #     "GRID_Y contains NaN values, CHECK GLOPOP DATA"
    # )
    if GLOPOP_S_region["GRID_Y"].isna().any():
        GLOPOP_S_region = GLOPOP_S_region[~GLOPOP_S_region.GRID_Y.isna()]
        print(
            f"WARNING: GRID_Y contains NaN values, CHECK GLOPOP DATA. REGION: {GDL_region}"
        )

    return GLOPOP_S_region, GLOPOP_GRID_region<|MERGE_RESOLUTION|>--- conflicted
+++ resolved
@@ -36,13 +36,6 @@
         "GRID_CELL",  # CHECK WHAT THE NEW COLUMN IS (ASK MARIJN)
     ]
 
-<<<<<<< HEAD
-    # get path to GLOPOP tables
-    GLOPOP_S = data_catalog.get_source("GLOPOP-S")
-
-    # get path to GLOPOP grid
-    GLOPOP_S_GRID = data_catalog.get_source("GLOPOP-SG")
-=======
     GLOPOP_SG = data_catalog.get_source("GLOPOP-SG")
 
     # load the GLOPOP files for the specified GDL region
@@ -57,7 +50,6 @@
         with zip_ref.open(file_name_gz) as file:
             with gzip.open(file, "rb") as f:
                 GLOPOP_S_region = np.frombuffer(f.read(), dtype=np.int32)
->>>>>>> 60586e45
 
     # reading method old file
     # GLOPOP_S = data_catalog.get_source("GLOPOP-S").path.format(region=GDL_region)
@@ -72,13 +64,6 @@
         columns=GLOPOP_S_attribute_names,
     )
 
-<<<<<<< HEAD
-    # load grid
-    fn_grid = f"/vsizip/{GLOPOP_S_GRID.path}/{GDL_region}_grid_nr.tif"
-    GLOPOP_GRID_region = rioxarray.open_rasterio(fn_grid)
-
-=======
->>>>>>> 60586e45
     # Get coordinates of each GRID_CELL in GLOPOP_GRID_region
     grid_coords = pd.DataFrame(
         np.stack(np.where(GLOPOP_GRID_region.values[0] > -1), axis=1),
