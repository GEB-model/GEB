import gzip
import zipfile

import numpy as np
import pandas as pd
import rioxarray

def load_GHS_OBAT(data_catalog, iso3):
    GHS_OBAT = data_catalog.get_source("GHS_OBAT")
    data = pd.read_csv(GHS_OBAT.path.format(iso3=iso3))[
        ["id", "lon", "lat", "height", "use", "area"]
    ]
    # only use residential (for now)
    data = data[data["use"] == 1]

    return data

def load_GLOPOP_S(data_catalog, GDL_region):
    # Load GLOPOP-S data. This is a binary file and has no proper loading in hydromt. So we use the data catalog to get the path and format the path with the regions and load it with NumPy
    GLOPOP_S_attribute_names = [
        "HID",
        "RELATE_HEAD",
        "INCOME",
        "WEALTH",
        "RURAL",
        "AGE",
        "GENDER",
        "EDUC",
        "HHTYPE",
        "HHSIZE_CAT",
        "AGRI_OWNERSHIP",
        "FLOOR",
        "WALL",
        "ROOF",
        "SOURCE",
        "GRID_CELL",  # CHECK WHAT THE NEW COLUMN IS (ASK MARIJN)
    ]

    GLOPOP_SG = data_catalog.get_source("GLOPOP-SG")

    # load the GLOPOP files for the specified GDL region
    file_name_tif = f"{GDL_region}_grid_nr.tif"
    file_name_gz = f"synthpop_{GDL_region}_grid.dat.gz"
    # Open the zip file
    with zipfile.ZipFile(GLOPOP_SG.path, "r") as zip_ref:
        # Open the GLOPOP_SG grid file
        with zip_ref.open(file_name_tif) as file:
            GLOPOP_GRID_region = rioxarray.open_rasterio(file)
        # Open the GLOPOP_SG synthpop file
        with zip_ref.open(file_name_gz) as file:
            with gzip.open(file, "rb") as f:
                GLOPOP_S_region = np.frombuffer(f.read(), dtype=np.int32)
<<<<<<< HEAD
=======

    # reading method old file
    # GLOPOP_S = data_catalog.get_source("GLOPOP-S").path.format(region=GDL_region)
    # with gzip.open(GLOPOP_S, "rb") as f:
    #     GLOPOP_S_region = np.frombuffer(f.read(), dtype=np.int32)
>>>>>>> fc751397

    n_people = GLOPOP_S_region.size // len(GLOPOP_S_attribute_names)
    GLOPOP_S_region = pd.DataFrame(
        np.reshape(
            GLOPOP_S_region, (len(GLOPOP_S_attribute_names), n_people)
        ).transpose(),
        columns=GLOPOP_S_attribute_names,
    )

    # Get coordinates of each GRID_CELL in GLOPOP_GRID_region
    grid_coords = pd.DataFrame(
        np.stack(np.where(GLOPOP_GRID_region.values[0] > -1), axis=1),
        columns=["GRID_Y", "GRID_X"],
    )
    grid_coords["GRID_CELL"] = GLOPOP_GRID_region.values[0][
        GLOPOP_GRID_region.values[0] > -1
    ]

    # also get the coordinates of the grid cells
    grid_coords["coord_Y"] = GLOPOP_GRID_region.y.values[grid_coords["GRID_Y"]]
    grid_coords["coord_X"] = GLOPOP_GRID_region.x.values[grid_coords["GRID_X"]]

    # no nans in GRID_Y

    # Merge the coordinates onto GLOPOP_S_region
    GLOPOP_S_region = GLOPOP_S_region.merge(grid_coords, on="GRID_CELL", how="left")
    # assert not GLOPOP_S_region["GRID_Y"].isna().any(), (
    #     "GRID_Y contains NaN values, CHECK GLOPOP DATA"
    # )
    if GLOPOP_S_region["GRID_Y"].isna().any():
        GLOPOP_S_region = GLOPOP_S_region[~GLOPOP_S_region.GRID_Y.isna()]
        print(
            f"WARNING: GRID_Y contains NaN values, CHECK GLOPOP DATA. REGION: {GDL_region}"
        )

    return GLOPOP_S_region, GLOPOP_GRID_region<|MERGE_RESOLUTION|>--- conflicted
+++ resolved
@@ -50,14 +50,6 @@
         with zip_ref.open(file_name_gz) as file:
             with gzip.open(file, "rb") as f:
                 GLOPOP_S_region = np.frombuffer(f.read(), dtype=np.int32)
-<<<<<<< HEAD
-=======
-
-    # reading method old file
-    # GLOPOP_S = data_catalog.get_source("GLOPOP-S").path.format(region=GDL_region)
-    # with gzip.open(GLOPOP_S, "rb") as f:
-    #     GLOPOP_S_region = np.frombuffer(f.read(), dtype=np.int32)
->>>>>>> fc751397
 
     n_people = GLOPOP_S_region.size // len(GLOPOP_S_attribute_names)
     GLOPOP_S_region = pd.DataFrame(
