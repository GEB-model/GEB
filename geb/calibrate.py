--- conflicted
+++ resolved
@@ -56,7 +56,6 @@
 
 
 def get_observed_well_ratio(config):
-<<<<<<< HEAD
     observed_irrigation_sources = gpd.read_file(
         os.path.join(
             config["general"]["original_data"],
@@ -92,61 +91,12 @@
 
     ANALYSIS_THRESHOLD = 0.5
 
-    observed_irrigation_sources = observed_irrigation_sources[
-        observed_irrigation_sources["area_in_region_mask"] > ANALYSIS_THRESHOLD
-    ]
+    # observed_irrigation_sources = observed_irrigation_sources[observed_irrigation_sources['area_in_region_mask'] > ANALYSIS_THRESHOLD]
     observed_irrigation_sources = observed_irrigation_sources.join(
         simulated_subdistricts["region_id"]
     )
     observed_irrigation_sources.set_index("region_id", inplace=True)
 
-    total_holdings_observed = observed_irrigation_sources[
-        [c for c in observed_irrigation_sources.columns if c.endswith("total_holdings")]
-    ].sum(axis=1)
-    total_holdings_with_well_observed = observed_irrigation_sources[
-        [c for c in observed_irrigation_sources.columns if c.endswith("well_holdings")]
-    ].sum(axis=1) + observed_irrigation_sources[
-        [
-            c
-            for c in observed_irrigation_sources.columns
-            if c.endswith("tubewell_holdings")
-        ]
-    ].sum(
-        axis=1
-    )
-    ratio_holdings_with_well_observed = (
-        total_holdings_with_well_observed / total_holdings_observed
-    )
-    return ratio_holdings_with_well_observed
-
-=======
-	observed_irrigation_sources = gpd.read_file(os.path.join(config['general']['original_data'], 'census', 'output', 'irrigation_source_2010-2011.geojson')).to_crs(3857)
-	simulated_subdistricts = gpd.read_file(os.path.join(config['general']['input_folder'], 'areamaps', 'regions.geojson'))
-	# set index to unique ID combination of state, district and subdistrict
-	observed_irrigation_sources.set_index(['state_code', 'district_c', 'sub_distri'], inplace=True)
-	simulated_subdistricts.set_index(['state_code', 'district_c', 'sub_distri'], inplace=True)
-	# select rows from observed_irrigation_sources where the index is in simulated_subdistricts
-	observed_irrigation_sources = observed_irrigation_sources.loc[simulated_subdistricts.index]
-
-	region_mask = gpd.read_file(os.path.join(config['general']['input_folder'], 'areamaps', 'region.geojson')).to_crs(3857)
-	assert len(region_mask) == 1
-	# get overlapping areas of observed_irrigation_sources and region_mask
-	observed_irrigation_sources['area_in_region_mask'] = (gpd.overlay(observed_irrigation_sources, region_mask, how='intersection').area / observed_irrigation_sources.area.values).values
-
-	ANALYSIS_THRESHOLD = 0.5
-
-	# observed_irrigation_sources = observed_irrigation_sources[observed_irrigation_sources['area_in_region_mask'] > ANALYSIS_THRESHOLD]
-	observed_irrigation_sources = observed_irrigation_sources.join(simulated_subdistricts['region_id'])
-	observed_irrigation_sources.set_index('region_id', inplace=True)
-
-	total_holdings_observed = observed_irrigation_sources[[c for c in observed_irrigation_sources.columns if c.endswith('total_holdings')]].sum(axis=1)
-	total_holdings_with_well_observed = (
-		observed_irrigation_sources[[c for c in observed_irrigation_sources.columns if c.endswith('well_holdings')]].sum(axis=1) +
-		observed_irrigation_sources[[c for c in observed_irrigation_sources.columns if c.endswith('tubewell_holdings')]].sum(axis=1)
-	)
-	ratio_holdings_with_well_observed = total_holdings_with_well_observed / total_holdings_observed
-	return ratio_holdings_with_well_observed
->>>>>>> 9c3ed8e5
 
 def handle_ctrl_c(func):
     @wraps(func)
@@ -181,7 +131,6 @@
     d[attrs[-1]] = value
 
 
-<<<<<<< HEAD
 def get_irrigation_wells_score(run_directory, individual, config):
     regions = np.load(
         os.path.join(
@@ -208,15 +157,18 @@
         )
     )["data"]
 
-    with open(
-        os.path.join(
-            config["general"]["input_folder"],
-            "agents",
-            "farmers",
-            "irrigation_sources.json",
-        )
-    ) as f:
-        irrigation_source_key = json.load(f)
+    well_irrigated = np.isin(
+        irrigation_source,
+        [irrigation_source_key["well"], irrigation_source_key["tubewell"]],
+    )
+    # Calculate the ratio of farmers with a well per tehsil
+    farmers_per_region = np.bincount(regions)
+    well_irrigated_per_tehsil = np.bincount(regions, weights=well_irrigated)
+    minimum_farmer_mask = np.where(farmers_per_region > 100)
+    ratio_well_irrigated = (
+        well_irrigated_per_tehsil[minimum_farmer_mask]
+        / farmers_per_region[minimum_farmer_mask]
+    )
 
     well_irrigated = np.isin(
         irrigation_source,
@@ -227,12 +179,12 @@
     well_irrigated_per_tehsil = np.bincount(regions, weights=well_irrigated)
     ratio_well_irrigated = well_irrigated_per_tehsil / farmers_per_region
 
-    ratio_holdings_with_well_observed = get_observed_well_ratio(config)
-
-    ratio_holdings_with_well_simulated = ratio_well_irrigated[
-        ratio_holdings_with_well_observed.index
-    ]
-    ratio_holdings_with_well_observed = ratio_holdings_with_well_observed.values
+    ratio_holdings_with_well_observed = ratio_holdings_with_well_observed[
+        minimum_farmer_mask[0]
+    ].values
+    ratio_holdings_with_well_simulated = ratio_well_irrigated
+
+    minimum_well_mask = np.where(ratio_holdings_with_well_observed > 0.01)
 
     irrigation_well_score = 1 - abs(
         (
@@ -240,7 +192,16 @@
             / ratio_holdings_with_well_observed
         )
     )
-    irrigation_well_score = float(np.mean(irrigation_well_score))
+
+    total_farmers = farmers_per_region.sum()
+    farmers_fraction = farmers_per_region[minimum_farmer_mask] / total_farmers
+
+    irrigation_well_score = float(
+        np.sum(
+            irrigation_well_score[minimum_well_mask]
+            * farmers_fraction[minimum_well_mask]
+        )
+    )
     print(
         "run_id: "
         + str(individual.label)
@@ -252,18 +213,7 @@
     ) as myfile:
         myfile.write(str(individual.label) + "," + str(irrigation_well_score) + "\n")
 
-    return irrigation_well_score
-=======
-	well_irrigated = np.isin(irrigation_source, [irrigation_source_key['well'], irrigation_source_key['tubewell']])
-	# Calculate the ratio of farmers with a well per tehsil
-	farmers_per_region = np.bincount(regions)
-	well_irrigated_per_tehsil = np.bincount(regions, weights=well_irrigated)
-	minimum_farmer_mask = np.where(farmers_per_region > 100)
-	ratio_well_irrigated = well_irrigated_per_tehsil[minimum_farmer_mask] / farmers_per_region[minimum_farmer_mask]
->>>>>>> 9c3ed8e5
-
-
-<<<<<<< HEAD
+
 def get_KGE_discharge(run_directory, individual, config, gauges, observed_streamflow):
     def get_streamflows(gauge, observed_streamflow):
         # Get the path of the simulated streamflow file
@@ -324,22 +274,6 @@
         myfile.write(str(individual.label) + "," + str(kge) + "\n")
 
     return kge
-=======
-	ratio_holdings_with_well_observed = ratio_holdings_with_well_observed[minimum_farmer_mask[0]].values 
-	ratio_holdings_with_well_simulated = ratio_well_irrigated 
-
-	minimum_well_mask = np.where(ratio_holdings_with_well_observed > 0.01)
-	
-	irrigation_well_score = 1 - abs(((ratio_holdings_with_well_simulated - ratio_holdings_with_well_observed) / ratio_holdings_with_well_observed))
-
-	total_farmers = farmers_per_region.sum()
-	farmers_fraction = farmers_per_region[minimum_farmer_mask] / total_farmers
-
-	irrigation_well_score = float(np.sum(irrigation_well_score[minimum_well_mask] * farmers_fraction[minimum_well_mask]))
-	print("run_id: " + str(individual.label)+", IWS: "+"{0:.3f}".format(irrigation_well_score))
-	with open(os.path.join(config['calibration']['path'],"IWS_log.csv"), "a") as myfile:
-		myfile.write(str(individual.label)+"," + str(irrigation_well_score)+"\n")
->>>>>>> 9c3ed8e5
 
 
 def get_KGE_yield_ratio(run_directory, individual, config):
@@ -451,7 +385,6 @@
 
 @handle_ctrl_c
 def run_model(individual, config, gauges, observed_streamflow):
-<<<<<<< HEAD
     """
     This function takes an individual from the population and runs the model with the corresponding parameters.
     It first checks if the run directory already exists and whether the model was run before.
@@ -482,13 +415,28 @@
         # If the directory does not exist, set runmodel to True
         runmodel = True
 
-    if runmodel:
-        # Convert the individual's parameter ratios to the corresponding parameter values
-        individual_parameter_ratio = individual.tolist()
-        # Assert that all parameter ratios are between 0 and 1
-        assert (np.array(individual_parameter_ratio) >= 0).all() and (
-            np.array(individual_parameter_ratio) <= 1
-        ).all()
+        # set the map from which to get the yield ratio - SPEI relations as the map of the generation's first run
+        template["general"]["load_pre_spinup"] = config["calibration"][
+            "load_pre_spinup"
+        ]
+        if config["calibration"]["load_pre_spinup"]:
+            generation = individual.label[:2]
+            initial_run_label = generation + "_000"
+            initial_relations_path = os.path.join(
+                run_directory, "..", initial_run_label, "initial_relations"
+            )
+            template["general"]["initial_relations_folder"] = initial_relations_path
+        else:
+            template["general"]["initial_relations_folder"] = os.path.join(
+                run_directory, "initial"
+            )
+
+        template["general"]["export_inital_on_spinup"] = True
+
+        template["general"]["report_folder"] = run_directory
+        template["general"]["initial_conditions_folder"] = os.path.join(
+            run_directory, "initial"
+        )
 
         # Create a dictionary of the individual's parameters
         individual_parameters = {}
@@ -673,170 +621,25 @@
                 )
             )
         # if score == 'irrigation_wells':
-        # 	scores.append(get_irrigation_wells_score(run_directory, individual, config))
+        #     scores.append(get_irrigation_wells_score(run_directory, individual, config))
         if score == "KGE_yield_ratio":
             scores.append(get_KGE_yield_ratio(run_directory, individual, config))
     return tuple(scores)
 
-=======
-	"""
-	This function takes an individual from the population and runs the model with the corresponding parameters.
-	It first checks if the run directory already exists and whether the model was run before. 
-	If the directory exists and the model was run before, it skips running the model. 
-	Otherwise, it runs the model and saves the results to the run directory.
-	"""
-
-	os.makedirs(config['calibration']['path'], exist_ok=True)
-	runs_path = os.path.join(config['calibration']['path'], 'runs')
-	os.makedirs(runs_path, exist_ok=True)
-	logs_path = os.path.join(config['calibration']['path'], 'logs')
-	os.makedirs(logs_path, exist_ok=True)
-	
-	# Define the directory where the model run will be stored
-	run_directory = os.path.join(runs_path, individual.label)
-
-	# Check if the run directory already exists
-	if os.path.isdir(run_directory):
-		# If the directory exists, check if the model was run before
-		if os.path.exists(os.path.join(run_directory, 'done.txt')):
-			# If the model was run before, set runmodel to False
-			runmodel = False
-		else:
-			# If the model was not run before, set runmodel to True and delete the directory
-			runmodel = True
-			shutil.rmtree(run_directory)
-	else:
-		# If the directory does not exist, set runmodel to True
-		runmodel = True
-
-	if runmodel:
-		# Convert the individual's parameter ratios to the corresponding parameter values
-		individual_parameter_ratio = individual.tolist()
-		# Assert that all parameter ratios are between 0 and 1
-		assert (np.array(individual_parameter_ratio) >= 0).all() and (np.array(individual_parameter_ratio) <= 1).all()
-		
-		# Create a dictionary of the individual's parameters
-		individual_parameters = {}
-		for i, parameter_data in enumerate(config['calibration']['parameters'].values()):
-			individual_parameters[parameter_data['variable']] = \
-				parameter_data['min'] + individual_parameter_ratio[i] * (parameter_data['max'] - parameter_data['min'])
-		
-		# Create the configuration file for the model run
-		config_path = os.path.join(run_directory, 'config.yml')
-		while True:
-			os.mkdir(run_directory)
-			template = deepcopy(config)
-
-			# set the map from which to get the yield ratio - SPEI relations as the map of the generation's first run 
-			template['general']['load_pre_spinup'] = config['calibration']['load_pre_spinup']
-			if config['calibration']['load_pre_spinup']:
-				generation = individual.label[:2]
-				initial_run_label = generation + '_000'
-				initial_relations_path = os.path.join(run_directory, '..', initial_run_label, 'initial_relations')
-				template['general']['initial_relations_folder'] = initial_relations_path
-			else:
-				template['general']['initial_relations_folder'] = os.path.join(run_directory, 'initial')
-			
-			template['general']['export_inital_on_spinup'] = True
-		
-			template['general']['report_folder'] = run_directory
-			template['general']['initial_conditions_folder'] = os.path.join(run_directory, 'initial')
-			
-
-			# Update the template configuration file with the individual's parameters
-			template['general']['spinup_time'] = config['calibration']['spinup_time']
-			template['general']['start_time'] = config['calibration']['start_time']
-			template['general']['end_time'] = config['calibration']['end_time']
-
-			template['report'] = {}
-			template['report_cwatm'] = {}
-			
-			template.update(config['calibration']['target_variables'])
-
-			# loop through individual parameters and set them in the template
-			for parameter, value in individual_parameters.items():
-				multi_set(template, value, *parameter.split('.'))
-
-			# write the template to the specified config file
-			with open(config_path, 'w') as f:
-				yaml.dump(template, f)
-
-			# acquire lock to check and set GPU usage
-			lock.acquire()
-			if current_gpu_use_count.value < n_gpu_spots:
-				use_gpu = int(current_gpu_use_count.value / config['calibration']['DEAP']['models_per_gpu'])
-				current_gpu_use_count.value += 1
-				print(f'Using 1 GPU, current_counter: {current_gpu_use_count.value}/{n_gpu_spots}')
-			else:
-				use_gpu = False
-				print(f'Not using GPU, current_counter: {current_gpu_use_count.value}/{n_gpu_spots}')
-			lock.release()
-
-			def run_model_scenario(scenario):
-				# build the command to run the script, including the use of a GPU if specified
-				command = ["geb", "run", "--config", config_path, "--scenario", scenario]
-				if use_gpu is not False:
-					command.extend(["--GPU", "--gpu_device", use_gpu])
-				print(command, flush=True)
-
-				# run the command and capture the output and errors
-				p = Popen(command, stdout=PIPE, stderr=PIPE)
-				output, errors = p.communicate()
-
-				# check the return code of the command and handle accordingly
-				if p.returncode == 0:  # model has run successfully
-					with open(os.path.join(logs_path, f"log{individual.label}_{scenario}.txt"), 'w') as f:
-						content = "OUTPUT:\n" + str(output.decode())+"\nERRORS:\n" + str(errors.decode())
-						f.write(content)
-					modflow_folder = os.path.join(run_directory, 'spinup', 'modflow_model')
-					if os.path.exists(modflow_folder):
-						shutil.rmtree(modflow_folder)
-				
-				elif p.returncode == 1:  # model has failed
-					with open(os.path.join(logs_path, f"log{individual.label}_{scenario}_{''.join((random.choice(string.ascii_lowercase) for x in range(10)))}.txt"), 'w') as f:
-						content = "OUTPUT:\n" + str(output.decode())+"\nERRORS:\n" + str(errors.decode())
-						f.write(content)
-					shutil.rmtree(run_directory)
-				
-				else:
-					raise ValueError("Return code of run.py was not 0 or 1, but instead " + str(p.returncode) + ".")
-				
-				return p.returncode
-			
-			if is_first_run(individual.label) and config['calibration']['load_pre_spinup']:		
-				run_model_scenario('pre_spinup')
-			
-			return_code = run_model_scenario('spinup')
-			if return_code == 0:
-				return_code = run_model_scenario(config['calibration']['scenario'])
-				if return_code == 0:
-					# release the GPU if it was used
-					if use_gpu is not False:
-						lock.acquire()
-						current_gpu_use_count.value -= 1
-						lock.release()
-						print(f'Released 1 GPU, current_counter: {current_gpu_use_count.value}/{n_gpu_spots}')
-					with open(os.path.join(run_directory, 'done.txt'), 'w') as f:
-						f.write('done')
-					break
-
-			# release the GPU if it was used
-			if use_gpu is not False:
-				lock.acquire()
-				current_gpu_use_count.value -= 1
-				lock.release()
-				print(f'Released 1 GPU, current_counter: {current_gpu_use_count.value}/{n_gpu_spots}')
-
-	scores = []
-	for score in config['calibration']['calibration_targets']:
-		if score == 'KGE_discharge':
-			scores.append(get_KGE_discharge(run_directory, individual, config, gauges, observed_streamflow))
-		if score == 'irrigation_wells':
-			scores.append(get_irrigation_wells_score(run_directory, individual, config))
-		# if score == 'KGE_yield_ratio':
-		# 	scores.append(get_KGE_yield_ratio(run_directory, individual, config))
-	return tuple(scores)
->>>>>>> 9c3ed8e5
+    scores = []
+    for score in config["calibration"]["calibration_targets"]:
+        if score == "KGE_discharge":
+            scores.append(
+                get_KGE_discharge(
+                    run_directory, individual, config, gauges, observed_streamflow
+                )
+            )
+        if score == "irrigation_wells":
+            scores.append(get_irrigation_wells_score(run_directory, individual, config))
+        # if score == 'KGE_yield_ratio':
+        #     scores.append(get_KGE_yield_ratio(run_directory, individual, config))
+    return tuple(scores)
+
 
 def is_first_run(label):
     # Check if the last three characters of the string are '000', meaning the first of a new generation
@@ -881,13 +684,12 @@
 
 
 def calibrate(config, working_directory):
-<<<<<<< HEAD
     calibration_config = config["calibration"]
 
     config["calibration"]["calibration_targets"] = {
         "KGE_discharge": 1,
-        # 'irrigation_wells': 1,
-        "KGE_yield_ratio": 1,
+        "irrigation_wells": 1,
+        # 'KGE_yield_ratio': 1
     }
 
     use_multiprocessing = calibration_config["DEAP"]["use_multiprocessing"]
@@ -919,40 +721,7 @@
         assert (observed_streamflow[gauge] >= 0).all()
 
     # with open(os.path.join(config['general']['input_folder'], 'agents', 'farmers' ,'attributes', 'irrigation_sources.json')) as f:
-    # 	irrigation_source_key = json.load(f)
-=======
-	calibration_config = config['calibration']
-
-	config['calibration']['calibration_targets'] = {
-		'KGE_discharge': 1,
-		'irrigation_wells': 1,
-		# 'KGE_yield_ratio': 1
-	}
-
-	use_multiprocessing = calibration_config['DEAP']['use_multiprocessing']
-
-	select_best_n_individuals = calibration_config['DEAP']['select_best']
-
-	ngen = calibration_config['DEAP']['ngen']
-	mu = calibration_config['DEAP']['mu']
-	lambda_ = calibration_config['DEAP']['lambda_']
-	config['calibration']['scenario'] = calibration_config['scenario']
-
-	# Load observed streamflow
-	gauges = [tuple(gauge) for gauge in config['general']['gauges']]
-	observed_streamflow = {}
-	for gauge in gauges:
-		streamflow_path = os.path.join(config['general']['original_data'], 'calibration', 'streamflow', f"{gauge[0]} {gauge[1]}.csv")
-		streamflow_data = pd.read_csv(streamflow_path, sep=",", parse_dates=True, index_col=0)
-		observed_streamflow[gauge] = streamflow_data["flow"]
-		# drop all rows with NaN values
-		observed_streamflow[gauge] = observed_streamflow[gauge].dropna()
-		observed_streamflow[gauge].name = 'observed'
-		assert (observed_streamflow[gauge] >= 0).all()
-
-	# with open(os.path.join(config['general']['input_folder'], 'agents', 'farmers' ,'attributes', 'irrigation_sources.json')) as f:
-	# 	irrigation_source_key = json.load(f)
->>>>>>> 9c3ed8e5
+    #     irrigation_source_key = json.load(f)
 
     # Create the fitness class using DEAP's creator class
     creator.create(
@@ -1120,7 +889,6 @@
         # Start the genetic algorithm loop
     for generation in range(start_gen, ngen):
         # If this is the first generation, save the initial population
-<<<<<<< HEAD
         if generation == 0:
             cp = dict(
                 population=population,
@@ -1192,6 +960,9 @@
             effstd[generation, ii] = np.std(
                 [pareto_front[x].fitness.values[ii] for x in range(len(pareto_front))]
             )
+            # print(">> gen: " + str(generation) + ", effmax_KGE: "+"{0:.3f}".format(effmax[generation, 0]))
+
+        # print(">> gen: " + str(generation) + ", effmax_irrigation_equipment: "+"{0:.3f}".format(effmax[generation, 1]))
 
         print(
             ">> gen: "
@@ -1210,65 +981,4 @@
     ctrl_c_entered = False
     default_sigint_handler = signal.signal(signal.SIGINT, pool_ctrl_c_handler)
 
-    export_front_history(config, ngen, effmax, effmin, effstd, effavg)
-=======
-		if generation == 0:
-			cp = dict(population=population, generation=generation, rndstate=random.getstate(), pareto_front=pareto_front)
-		else:
-			# Vary the population using crossover and mutation
-			offspring = algorithms.varOr(population, toolbox, lambda_, cxpb, mutpb)
-			for i, child in enumerate(offspring):
-				child.label = str(generation % 1000).zfill(2) + '_' + str(i % 1000).zfill(3)
-			# Save the population and offspring
-			cp = dict(population=population, generation=generation, rndstate=random.getstate(), offspring=offspring, pareto_front=pareto_front)
-
-        # Save the checkpoint
-		with open(checkpoint, "wb") as cp_file:
-			pickle.dump(cp, cp_file)
-
-		# Evaluate the individuals with an invalid fitness
-		if generation == 0:
-			individuals_to_evaluate = [ind for ind in population if not ind.fitness.valid]
-		else:
-			individuals_to_evaluate = [ind for ind in offspring if not ind.fitness.valid]
-		fitnesses = list(toolbox.map(toolbox.evaluate, individuals_to_evaluate))
-		if any(map(lambda x: isinstance(x, KeyboardInterrupt), fitnesses)):
-			raise KeyboardInterrupt
-
-		for ind, fit in zip(individuals_to_evaluate, fitnesses):
-			ind.fitness.values = fit
-
-		# Update the hall of fame with the generated individuals
-		if generation == 0:
-			pareto_front.update(population)
-			population[:] = toolbox.select(population, lambda_)
-		else:
-			pareto_front.update(offspring)
-			population[:] = toolbox.select(population + offspring, select_best_n_individuals)
-
-		# Select the next generation population
-		history.update(population)
-
-		# Loop through the different objective functions and calculate some statistics
-		# from the Pareto optimal population
-		for ii in range(len(config['calibration']['calibration_targets'])):
-			effmax[generation, ii] = np.amax([pareto_front[x].fitness.values[ii] for x in range(len(pareto_front))])
-			effmin[generation, ii] = np.amin([pareto_front[x].fitness.values[ii] for x in range(len(pareto_front))])
-			effavg[generation, ii] = np.average([pareto_front[x].fitness.values[ii] for x in range(len(pareto_front))])
-			effstd[generation, ii] = np.std([pareto_front[x].fitness.values[ii] for x in range(len(pareto_front))])
-			# print(">> gen: " + str(generation) + ", effmax_KGE: "+"{0:.3f}".format(effmax[generation, 0]))
-		
-		
-		# print(">> gen: " + str(generation) + ", effmax_irrigation_equipment: "+"{0:.3f}".format(effmax[generation, 1]))
-
-	# Closing the multiprocessing pool
-	if use_multiprocessing is True:
-		pool.close()
-	
-	global ctrl_c_entered
-	global default_sigint_handler
-	ctrl_c_entered = False
-	default_sigint_handler = signal.signal(signal.SIGINT, pool_ctrl_c_handler)
-
-	export_front_history(config, ngen, effmax, effmin, effstd, effavg)
->>>>>>> 9c3ed8e5
+    export_front_history(config, ngen, effmax, effmin, effstd, effavg)