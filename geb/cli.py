--- conflicted
+++ resolved
@@ -666,44 +666,6 @@
 
         model.read()
 
-<<<<<<< HEAD
-        build_config_list: list[str] = build_config.split("::")
-        build_config_file: str = build_config_list[0]
-        methods: dict[Any] = parse_config(build_config_file)
-
-        if len(build_config_list) > 1:
-            assert len(build_config_list) == 2
-            build_config_function: str = build_config_list[1]
-
-            # Check if the method is specified with a trailing '+', and if so
-            # we set a flag to keep all subsequent methods
-            if build_config_function.endswith("+"):
-                build_config_function: str = build_config_function[:-1]
-                keep_subsequent_methods: bool = True
-            else:
-                keep_subsequent_methods: bool = False
-
-            if build_config_function not in methods:
-                raise KeyError(
-                    f"Method '{build_config_function}' not found in build config file '{build_config_file}'. "
-                    "Available methods: "
-                    f"{', '.join(methods.keys())}"
-                )
-
-            keys_to_remove: list[str] = []
-
-            for key in methods.keys():
-                if key == build_config_function:
-                    if keep_subsequent_methods:
-                        # keep this method and all subsequent methods
-                        break
-                else:
-                    keys_to_remove.append(key)
-
-            # remove all functions from the methods dict except the one we want to run
-            for key in keys_to_remove:
-                del methods[key]
-=======
         if isinstance(build_config, str):
             build_config_list: list[str] = build_config.split("::")
             build_config_file: str = build_config_list[0]
@@ -755,7 +717,6 @@
 
         else:
             raise ValueError
->>>>>>> c71053b6
 
         model.update(methods=methods)
 
