"""Command line interface for GEB."""

import cProfile
import functools
import importlib
import logging
import os
import platform
import shutil
import subprocess
import sys
import tempfile
import zipfile
from operator import attrgetter
from pathlib import Path
from pstats import Stats
from typing import Any, Callable

import click
import geopandas as gpd
import yaml
from shapely.geometry import box

from geb import GEB_PACKAGE_DIR, __version__
from geb.build import GEBModel as GEBModelBuild
from geb.build.data_catalog import NewDataCatalog
from geb.build.methods import build_method
from geb.model import GEBModel
from geb.workflows.io import WorkingDirectory, read_dict, write_dict
from geb.workflows.methods import multi_level_merge

PROFILING_DEFAULT: bool = False
OPTIMIZE_DEFAULT: bool = False
TIMING_DEFAULT: bool = False
WORKING_DIRECTORY_DEFAULT: Path = Path(".")
CONFIG_DEFAULT: Path = Path("model.yml")
UPDATE_DEFAULT: Path = Path("update.yml")
BUILD_DEFAULT: Path = Path("build.yml")

DATA_CATALOG_DEFAULT: Path = GEB_PACKAGE_DIR / "data_catalog.yml"
DATA_PROVIDER_DEFAULT: str = os.environ.get("GEB_DATA_PROVIDER", "default")
DATA_ROOT_DEFAULT: Path = Path(
    os.environ.get(
        "GEB_DATA_ROOT",
        GEB_PACKAGE_DIR.parent.parent / "data_catalog",
    )
)
ALTER_FROM_MODEL_DEFAULT: Path = Path("../base")


class DetectDuplicateKeysYamlLoader(yaml.SafeLoader):
    """Custom YAML loader that detects duplicate keys in mappings.

    Raises:
        ValueError: If a duplicate key is found in the YAML mapping.
    """

    def construct_mapping(
        self, node: yaml.nodes.MappingNode, deep: bool = False
    ) -> dict:
        """Construct a mapping from a YAML node, checking for duplicate keys.

        Args:
            node: The YAML node to construct the mapping from.
            deep: Whether to perform a deep construction of the mapping. Defaults to False.

        Raises:
            ValueError: If a duplicate key is found in the YAML mapping.

        Returns:
            dict: The constructed mapping.
        """
        mapping = {}
        for key_node, value_node in node.value:
            key = self.construct_object(key_node, deep=deep)
            if key in mapping:
                raise ValueError(f"Duplicate key found: {key}")
            mapping[key] = self.construct_object(value_node, deep=deep)
        return mapping


def parse_config(
    config_path: dict | Path | str, current_directory: Path | None = None
) -> dict[str, Any]:
    """Parse config.

    This method recursively parses the config file and resolves any 'inherits' keys.

    Args:
        config_path: Path to the config file or a dict with the config.
        current_directory: Current directory to resolve relative paths.
            If None, the current working directory is used.

    Returns:
        Full model configuation of the model without any remaining 'inherits' keys.
    """
    if current_directory is None:
        current_directory = Path.cwd()

    if isinstance(config_path, dict):
        config = config_path
    else:
        config: dict | None = yaml.load(
            open(current_directory / config_path, "r"),
            Loader=DetectDuplicateKeysYamlLoader,
        )
        if config is None:
            config = {}
        current_directory = current_directory / Path(config_path).parent

    if "inherits" in config:
        inherit_config_path = config["inherits"]
        inherit_config_path = inherit_config_path.format(**os.environ)
        # replace {VAR} with environment variable VAR if it exists
        inherit_config_path = os.path.expandvars(inherit_config_path)
        # if inherits is not an absolute path, we assume it is relative to the config file
        if not Path(inherit_config_path).is_absolute():
            inherit_config_path = current_directory / config["inherits"]
        inherited_config = yaml.load(
            open(inherit_config_path, "r"),
            Loader=yaml.FullLoader,
        )
        current_directory = current_directory / Path(inherit_config_path).parent
        del config[
            "inherits"
        ]  # remove inherits key from config to avoid infinite recursion
        config = multi_level_merge(inherited_config, config)
        config = parse_config(config, current_directory=current_directory)
    return config


def create_logger(fp: Path) -> logging.Logger:
    """Create logger with console and file handler.

    Args:
        fp: Path to the log file.
    Returns:
        Logger instance.
    """
    logger = logging.getLogger("GEB")
    # remove any previous handlers
    for handler in logger.handlers[:]:
        logger.removeHandler(handler)
    # set log level to debug
    logger.setLevel(logging.DEBUG)
    # create console handler and set level to debug
    ch = logging.StreamHandler()
    ch.setLevel(logging.DEBUG)
    # create formatter
    formatter = logging.Formatter("%(asctime)s - %(levelname)s - %(message)s")
    # add formatter to ch
    ch.setFormatter(formatter)
    # add ch to logger
    logger.addHandler(ch)
    # add file handler
    Path(fp).parent.mkdir(exist_ok=True, parents=True)
    fh = logging.FileHandler(fp)
    fh.setLevel(logging.DEBUG)
    fh.setFormatter(formatter)
    logger.addHandler(fh)
    return logger


@click.group()
@click.version_option(__version__, message="GEB version: %(version)s")
@click.pass_context
def cli(context: click.core.Context) -> None:
    """Command line interface for GEB.

    Args:
        context: Click context. (Auto-filled by click)
    """
    if context.obj is None:
        context.obj = {}


def click_config(func: Callable[..., Any]) -> Callable[..., Any]:
    """Decorator to add config option to a click command.

    Useful to add the same option to multiple commands.

    Args:
        func: Function to decorate.

    Returns:
        Decorated function.
    """

    @click.option(
        "--config",
        "-c",
        type=click.Path(path_type=Path),
        default=Path(CONFIG_DEFAULT),
        help=f"Path of the model configuration file. Defaults to '{CONFIG_DEFAULT}'.",
    )
    @functools.wraps(func)
    def wrapper(*args: Any, **kwargs: Any) -> Any:
        """Wrapper function for config option.

        Args:
            *args: Positional arguments.
            **kwargs: Keyword arguments.

        Returns:
            The result of the wrapped function.
        """
        return func(*args, **kwargs)

    return wrapper


def working_directory_option(func: Callable[..., Any]) -> Callable[..., Any]:
    """Decorator to add working directory option to a click command.

    Useful to add the same option to multiple commands.

    Args:
        func: Function to decorate.

    Returns:
        Decorated function.
    """

    @click.option(
        "--working-directory",
        "-wd",
        type=click.Path(path_type=Path),
        default=Path(WORKING_DIRECTORY_DEFAULT),
        help="Working directory for model. Default is the current directory.",
    )
    @functools.wraps(func)
    def wrapper(*args: Any, **kwargs: Any) -> Any:
        """Wrapper function for working directory option.

        Returns:
            The result of the wrapped function.
        """
        return func(*args, **kwargs)

    return wrapper


def click_run_options() -> Any:
    """Decorator to add run options to a click command.

    Useful to add the same options to multiple commands.

    Returns:
        Decorator function.
    """

    def decorator(func: Callable[..., Any]) -> Callable[..., Any]:
        """Decorator function to add run options to a click command.

        Args:
            func: Function to decorate.

        Returns:
            Decorated function.
        """

        @click_config
        @working_directory_option
        @click.option(
            "--profiling",
            is_flag=True,
            default=PROFILING_DEFAULT,
            help="Run GEB with profiling. If this option is used a file `profiling_stats.cprof` is saved in the working directory.",
        )
        @click.option(
            "--optimize",
            is_flag=True,
            default=OPTIMIZE_DEFAULT,
            help="Run GEB in optimized mode, skipping asserts and water balance checks.",
        )
        @click.option(
            "--timing",
            is_flag=True,
            default=TIMING_DEFAULT,
            help="Run GEB with timing.",
        )
        @functools.wraps(func)
        def wrapper(*args: Any, **kwargs: Any) -> Any:
            """Wrapper function for run options.

            Args:
                *args: Positional arguments.
                **kwargs: Keyword arguments.

            Returns:
                The result of the wrapped function.
            """
            return func(*args, **kwargs)

        return wrapper

    return decorator


def run_model_with_method(
    method: str | None,
    config: dict | str | Path = CONFIG_DEFAULT,
    working_directory: Path = WORKING_DIRECTORY_DEFAULT,
    timing: bool = TIMING_DEFAULT,
    profiling: bool = PROFILING_DEFAULT,
    optimize: bool = OPTIMIZE_DEFAULT,
    method_args: dict = {},
    close_after_run: bool = True,
) -> GEBModel:
    """Run model with a specific method.

    Args:
        method: Method to run on the model. If None, the model is created but no method is run.
        config: Path to the model configuration file or a dict with the config.
        working_directory: Working directory for the model.
        timing: If True, run the model with timing, printing the time taken for specific methods.
        profiling: If True, run the model with profiling.
        optimize: If True, run the model in optimized mode, skipping asserts and water balance checks.
        method_args: Optional arguments to pass to the method.
        close_after_run: If True, close the model after running the method. Defaults to True.

    Returns:
        Instance of GEBModel

    Raises:
        SystemExit: If the model is restarted in optimized mode.
    """
    # check if we need to run the model in optimized mode
    # if the model is already running in optimized mode, we don't need to restart it
    # or else we start an infinite loop
    if optimize and sys.flags.optimize == 0:
        # If the script is not a .py file, we need to add the .exe extension
        if platform.system() == "Windows" and not sys.argv[0].endswith(".py"):
            sys.argv[0] = sys.argv[0] + ".exe"
        command: list[str] = [sys.executable, "-O"] + sys.argv
        raise SystemExit(subprocess.run(command).returncode)

    with WorkingDirectory(working_directory):
        config: dict[str, Any] = parse_config(config)

        # TODO: This can be removed in 2026
        if not Path("input/files.yml").exists() and Path("input/files.json").exists():
            # convert input/files.json to input/files.yml
            json_files: dict[str, Any] = read_dict(
                Path("input/files.json"),
            )
            write_dict(json_files, Path("input/files.yml"))

        files: dict[str, Any] = parse_config(
            read_dict(Path("input/files.yml"))
            if "files" not in config["general"]
            else config["general"]["files"]
        )

        if profiling:
            profile = cProfile.Profile()
            profile.enable()

        geb = GEBModel(config=config, files=files, timing=timing)
        if method is not None:
            getattr(geb, method)(**method_args)
        if close_after_run:
            geb.close()

        if profiling:
            profile.disable()
            with open("profiling_stats.cprof", "w") as stream:
                stats = Stats(profile, stream=stream)
                stats.strip_dirs()
                stats.sort_stats("cumtime")
                stats.dump_stats(".prof_stats")
                stats.print_stats()
            profile.dump_stats("profile.prof")

        return geb


@cli.command()
@click_run_options()
def run(**kwargs: Any) -> None:
    """Run model.

    Can be run after model spinup.

    Args:
        **kwargs: Keyword arguments to pass to the run function.

    """
    run_model_with_method(method="run", **kwargs)


@cli.command()
@click_run_options()
def spinup(**kwargs: Any) -> None:
    """Run model spinup.

    Can be run after model build.

    Args:
        **kwargs: Keyword arguments to pass to the spinup function.

    """
    run_model_with_method(method="spinup", **kwargs)


@cli.command()
@click.argument("method", required=True)
@click_run_options()
def exec(method: str, **kwargs: Any) -> None:
    """Execute a specific method on the model.

    Args:
        method: Method to run on the model.
        **kwargs: Keyword arguments to pass to the method.
    """
    run_model_with_method(method=method, **kwargs)


def click_build_options(
    build_config: Path = BUILD_DEFAULT, build_config_help_extra: str | None = None
) -> Any:
    """Decorator to add build options to a click command.

    Args:
        build_config: Default path to the build config file.
        build_config_help_extra: Extra help text for the build config option.

    Returns:
        Decorator function.
    """

    def decorator(func: Callable[..., Any]) -> Callable[..., Any]:
        """Decorator function to add build options to a click command.

        Args:
            func: Function to decorate.

        Returns:
            Decorated function.
        """
        build_config_help = (
            f"Path of the model build configuration file. Defaults to '{build_config}'."
        )
        if build_config_help_extra:
            build_config_help += f"""

            {build_config_help_extra}"""

        @click_config
        @click.option(
            "--build-config",
            "-b",
            type=click.Path(path_type=Path),
            default=Path(build_config),
            help=build_config_help,
        )
        @working_directory_option
        @click.option(
            "--data-catalog",
            "-d",
            type=click.Path(path_type=Path),
            default=Path(DATA_CATALOG_DEFAULT),
            help=f"""Path to data catalog YAML files. By default the data_catalog in the examples is used. If this is not set, defaults to {DATA_CATALOG_DEFAULT}""",
        )
        @click.option(
            "--data-provider",
            "-p",
            type=str,
            default=DATA_PROVIDER_DEFAULT,
            help="Data variant to use from data catalog (see hydroMT documentation).",
        )
        @click.option(
            "--data-root",
            "-r",
            type=click.Path(path_type=Path),
            default=Path(DATA_ROOT_DEFAULT),
            help="Root folder where the data is located. When the environment variable GEB_DATA_ROOT is set, this is used as the root folder for the data catalog. If not set, defaults to the data_catalog folder in parent of the GEB source code directory.",
        )
        @functools.wraps(func)
        def wrapper(*args: Any, **kwargs: Any) -> Any:
            """Wrapper function for build options.

            Args:
            *args: Positional arguments.
            **kwargs: Keyword arguments.

            Returns:
            The result of the wrapped function.
            """
            return func(*args, **kwargs)

        return wrapper

    return decorator


def get_model_builder_class(custom_model: None | str) -> type:
    """Get model builder class.

    This is usually the GEBModelBuild class, but can be a custom model builder class
    from the geb.build.custom_models module. This class would usually
    specify some custom build methods, but largely re-use the existing GEBModelBuild methods.

    Args:
        custom_model: Name of the custom model to use. If None, the default GEBModelBuild is used.
            custom_models are available in the geb.build.custom_models module.

    Returns:
        Model builder class.
    """
    if custom_model is None:
        return GEBModelBuild
    else:
        from geb import build as geb_build

        importlib.import_module(
            "." + custom_model.split(".")[0], package="geb.build.custom_models"
        )
        return attrgetter(custom_model)(geb_build.custom_models)


def customize_data_catalog(data_catalog: Path, data_root: None | Path = None) -> Path:
    """This functions adds the GEB_DATA_ROOT to the data catalog if it is set as an environment variable.

    This enables reading the data catalog from a different location than the location of the yml-file
    without the need to specify root in the meta of the data catalog.

    Args:
        data_catalog: List of paths to data catalog yml files.
        data_root: Root folder where the data is located. If None, the data catalog is not modified.

    Returns:
        List of paths to data catalog yml files, possibly modified to include the data_root.
    """
    if data_root:
        with open(data_catalog, "r") as stream:
            data_catalog_yml = yaml.load(stream, Loader=yaml.FullLoader)

            if "meta" not in data_catalog_yml:
                data_catalog_yml["meta"] = {}
            data_catalog_yml["meta"]["root"] = str(data_root)

        with tempfile.NamedTemporaryFile("w", delete=False, suffix=".yml") as tmp:
            yaml.dump(data_catalog_yml, tmp, default_flow_style=False)
        return Path(tmp.name)
    else:
        return data_catalog


def get_builder(
    config: Path | dict[str, Any],
    data_catalog: Path,
    custom_model: str | None,
    data_provider: str | None,
    data_root: Path | None,
) -> GEBModelBuild:
    """Get model builder.

    Args:
        config: Path to the model configuration file.
        data_catalog: Path to the data catalog file.
        custom_model: Name of the custom model to use. If None, the default GEBModelBuild is used.
            custom_models are available in the geb.build.custom_models module.
        data_provider: Data variant to use from data catalog (see hydroMT documentation).
        data_root: Root folder where the data is located. If None, the data catalog is not modified.

    Returns:
        Instance of the model builder.
    """
    config = parse_config(config)
    input_folder = Path(config["general"]["input_folder"])

    data_catalog = customize_data_catalog(data_catalog, data_root=data_root)

    arguments = {
        "root": input_folder,
        "data_catalog": data_catalog,
        "logger": create_logger(Path("build.log")),
        "data_provider": data_provider,
    }

    builder_class = get_model_builder_class(custom_model)(**arguments)
    build_method.validate_tree()
    return builder_class


def init_fn(
    config: str | Path,
    build_config: str | Path,
    update_config: str | Path,
    working_directory: str | Path,
    from_example: str,
    basin_id: str | None = None,
    ISO3: str | None = None,
    overwrite: bool = False,
) -> None:
    """Create a new model.

    Args:
        config: Path to the model configuration file to create.
        build_config: Path to the model build configuration file to create.
        update_config: Path to the model update configuration file to create.
        working_directory: Working directory for the model.
        from_example: Name of the example to use as a base for the model.
        basin_id: Basin ID(s) to use for the model. Can be a comma-separated list of integers.
            If not set, the basin ID is taken from the config file.
        ISO3: ISO3 country code to use for the model. Cannot be used together with --basin-id.
        overwrite: If True, overwrite existing config and build config files. Defaults to False.

    Raises:
        FileExistsError: If the config or build config file already exists and overwrite is False.
        FileNotFoundError: If the example folder does not exist.
        ValueError: If both basin_id and ISO3 are set.

    """
    if basin_id is not None and ISO3 is not None:
        raise ValueError("Cannot use --basin-id and --ISO3 together.")

    config: Path = Path(config)
    build_config: Path = Path(build_config)
    update_config: Path = Path(update_config)
    working_directory: Path = Path(working_directory)

    if not working_directory.exists():
        working_directory.mkdir(parents=True, exist_ok=True)

    with WorkingDirectory(working_directory):
        if config.exists() and not overwrite:
            raise FileExistsError(
                f"Config file {config} already exists. Please remove it or use a different name, or use --overwrite."
            )

        if build_config.exists() and not overwrite:
            raise FileExistsError(
                f"Build config file {build_config} already exists. Please remove it or use a different name, or use --overwrite."
            )

        if update_config.exists() and not overwrite:
            raise FileExistsError(
                f"Update config file {update_config} already exists. Please remove it or use a different name, or use --overwrite."
            )

        example_folder: Path = GEB_PACKAGE_DIR / "examples" / from_example
        if not example_folder.exists():
            raise FileNotFoundError(
                f"Example folder {example_folder} does not exist. Did you use the right --from-example option?"
            )

        config_dict: dict = yaml.load(
            open(example_folder / CONFIG_DEFAULT, "r"),
            Loader=DetectDuplicateKeysYamlLoader,
        )

        if basin_id is not None:
            # Allow passing a comma-separated list of integers
            if "," in basin_id:
                basin_ids: list[int] = [
                    int(x) for x in basin_id.split(",") if x.strip()
                ]
            else:
                basin_ids: int = int(basin_id)

            config_dict["general"]["region"]["subbasin"] = basin_ids
        elif ISO3 is not None:
            del config_dict["general"]["region"]["subbasin"]
            config_dict["general"]["region"] = {
                "geom": {
                    "source": "GADM_level1",
                    "key": ISO3,
                    "column": "GID_0",
                }
            }

        with open(config, "w") as f:
            # do not sort keys, to keep the order of the config file
            yaml.dump(config_dict, f, default_flow_style=False, sort_keys=False)

        shutil.copy(example_folder / BUILD_DEFAULT, build_config)
        shutil.copy(example_folder / UPDATE_DEFAULT, update_config)


@cli.command()
@click_config
@click.option(
    "--build-config",
    "-b",
    type=click.Path(path_type=Path),
    default=Path(BUILD_DEFAULT),
    help=f"Path of the model build configuration file. Defaults to '{BUILD_DEFAULT}'.",
)
@click.option(
    "--update-config",
    "-u",
    type=click.Path(path_type=Path),
    default=Path(UPDATE_DEFAULT),
    help="Path of the model update configuration file.",
)
@click.option(
    "--from-example",
    default="geul",
    help="Name of the example to use as a base for the model. Defaults to 'geul'.",
)
@click.option(
    "--basin-id",
    default=None,
    type=str,
    help="Basin ID(s) to use for the model. Comma-separated list of integers. If not set, the basin ID is taken from the config file. Cannot be used together with --ISO3.",
)
@click.option(
    "--ISO3",
    "ISO3",
    default=None,
    type=str,
    help="ISO3 country code to use for the model. Cannot be used together with --basin-id.",
)
@click.option(
    "--overwrite",
    is_flag=True,
    default=False,
    help="If set, overwrite existing config and build config files.",
)
@working_directory_option
def init(*args: Any, **kwargs: Any) -> None:
    """Initialize a new model."""
    # Initialize the model with the given config and build config
    init_fn(*args, **kwargs)


def set_fn(
    config: Path,
    working_directory: Path = WORKING_DIRECTORY_DEFAULT,
    **kwargs: Any,
) -> None:
    """Set model configuration values by updating a YAML configuration file.

    This function loads the existing configuration from the specified file,
    updates it with the provided keyword arguments (supporting nested keys
    using dot notation, e.g., 'section.subsection.key'), and saves the
    modified configuration back to the file.

        config: Path to the model configuration file (as a string or Path object).
        working_directory: Working directory for the model.
        **kwargs: Keyword arguments representing keys and values to set in the config.
                  Keys can be nested using dots (e.g., 'model.lr' sets 'lr' under 'model').

    Note:
        If a nested key does not exist, intermediate dictionaries are created automatically.
        The file is overwritten with the updated configuration in YAML format.

    Args:
        config: Path to the model configuration file.
        working_directory: Working directory for the model.
        **kwargs: Keyword arguments to set in the config file.

    Raises:
        KeyError: If a specified key does not exist in the config and cannot be created.
    """
    with WorkingDirectory(working_directory):
        config_dict: dict[str, Any] = parse_config(config)
        for key, value in kwargs.items():
            if key.endswith("+"):
                key: str = key[:-1]
                create: bool = True
            else:
                create: bool = False

            keys: list[str] = key.split(".")
            d = config_dict

            for k in keys[:-1]:
                if k not in d or not isinstance(d[k], dict):
                    if create:
                        d[k] = {}
                    else:
                        raise KeyError(
                            f"Key '{k}' not found in config. If you want to create it, use the '+' suffix for the KEY."
                        )
                d: dict[str, Any] = d[k]

            if value == "null":
                value = None
            elif value == "true":
                value = True
            elif value == "false":
                value = False

            if not create and keys[-1] not in d:
                raise KeyError(
                    f"Key '{keys[-1]}' not found in config. If you want to create it, use the '+' suffix for the KEY."
                )
            d[keys[-1]] = value

        with open(config, "w") as f:
            yaml.dump(config_dict, f, default_flow_style=False, sort_keys=False)


@cli.command(context_settings=dict(ignore_unknown_options=True, allow_extra_args=True))
@click_config
@working_directory_option
@click.pass_context
def set(ctx: click.Context, config: Path, working_directory: Path) -> None:
    """Set model configuration values.

    Accepts parameter assignments in the form key=value, where keys can use
    dot notation for nested values (e.g., model.param1=0.5).

    By default, only existing keys can be updated. To create new keys,
    append a '+' to the key (e.g., model.new_param+=10).

    Args:
        ctx: Click context containing extra arguments.
        config: Path to the model configuration file.
        working_directory: Working directory for the model.

    """
    # Parse extra arguments as key=value pairs
    params = {}
    for arg in ctx.args:
        if "=" in arg:
            key, value = arg.split("=", 1)
            # Try to convert value to appropriate type
            try:
                # Try int first
                value = int(value)
            except ValueError:
                try:
                    # Try float
                    value = float(value)
                except ValueError:
                    # Keep as string
                    pass
            params[key] = value
        else:
            click.echo(
                f"Warning: Ignoring invalid argument '{arg}'. Expected format: key=value",
                err=True,
            )

    set_fn(config=config, working_directory=working_directory, **params)


def build_fn(
    data_catalog: Path = DATA_CATALOG_DEFAULT,
    config: Path | dict[str, Any] = CONFIG_DEFAULT,
    build_config: Path | dict[str, Any] = BUILD_DEFAULT,
    working_directory: Path = WORKING_DIRECTORY_DEFAULT,
    data_provider: str = DATA_PROVIDER_DEFAULT,
    data_root: Path = DATA_ROOT_DEFAULT,
    continue_: bool = False,
) -> None:
    """Build model.

    Args:
        data_catalog: Path to the data catalog file.
        config: Path to the model configuration file.
        build_config: Path to the model build configuration file.
        working_directory: Working directory for the model.
        data_provider: Data variant to use from data catalog (see hydroMT documentation).
        data_root: Root folder where the data is located. If None, the data catalog is not modified.
        continue_: Continue previous build if it was interrupted or failed.
    """
    with WorkingDirectory(working_directory):
        build_config = parse_config(build_config)
        model = get_builder(
            config,
            data_catalog,
            build_config["_custom_model"] if "_custom_model" in build_config else None,
            data_provider,
            data_root,
        )
        methods = {
            method: args
            for method, args in build_config.items()
            if not method.startswith("_")
        }
        model.build(
            methods=methods,
            region=parse_config(config)["general"]["region"],
            continue_=continue_,
        )


@cli.command()
@click_build_options()
@click.option(
    "--continue",
    "-c",
    "continue_",
    is_flag=True,
    default=False,
    help="Continue previous build if it was interrupted or failed.",
)
def build(*args: Any, **kwargs: Any) -> None:
    """Build model with configuration file.

    This command reads the model configuration file and the build configuration file
    and executes the build methods specified in the build configuration file.

    Args:
        *args: Positional arguments to pass to the build function.
        **kwargs: Keyword arguments to pass to the build function.
    """
    build_fn(*args, **kwargs)


def alter_fn(
    data_catalog: Path = DATA_CATALOG_DEFAULT,
    config: Path = CONFIG_DEFAULT,
    build_config: Path | dict[str, Any] = BUILD_DEFAULT,
    working_directory: Path = WORKING_DIRECTORY_DEFAULT,
    from_model: Path = ALTER_FROM_MODEL_DEFAULT,
    data_provider: str = DATA_PROVIDER_DEFAULT,
    data_root: Path = DATA_ROOT_DEFAULT,
) -> None:
    """Create alternative version from base model with only changed files.

    This function is useful to create a new model based on an existing one, but with
    only a few changes. It will copy the base model and overwrite the files that are
    specified in the config and build config files. The rest of the files will be
    linked to the original model to reduce disk space.

    Args:
        data_catalog: Path to the data catalog file.
        config: Path to the model configuration file.
        build_config: Path to the model build configuration file.
        working_directory: Working directory for the model.
        from_model: Folder for the existing model.
        data_provider: Data variant to use from data catalog (see hydroMT documentation).
        data_root: Root folder where the data is located. If None, the data catalog is not modified.
    """
    from_model: Path = Path(from_model)

    with WorkingDirectory(working_directory):
        original_config: Path = from_model / config

        # if config does not exist, create a new config that inherits from the original model
        if not config.exists():
            original_config: Path = from_model / config

            config_dict: dict[str, str] = {"inherits": str(original_config)}
            with open(config, "w") as f:
                # do not sort keys, to keep the order of the config file
                yaml.dump(config_dict, f, default_flow_style=False, sort_keys=False)

        # if config exists, we just make sure it inherits from the original model
        # if this is set already, we just leave it as is and assume the user knows what they are doing
        else:
            # Read existing config
            with open(config, "r") as f:
                raw_config = yaml.load(f, Loader=DetectDuplicateKeysYamlLoader)
            if "inherits" not in raw_config:
                raw_config["inherits"] = str(from_model / config)
            with open(config, "w") as f:
                yaml.dump(raw_config, f, default_flow_style=False, sort_keys=False)

        config_from_original_model = parse_config(from_model / config)
        input_folder: Path = Path(config_from_original_model["general"]["input_folder"])

        original_input_path: Path = from_model / input_folder

        # TODO: This can be removed in 2026
        if (
            not (original_input_path / "files.yml").exists()
            and (original_input_path / "files.json").exists()
        ):
            # convert input/files.json to input/files.yml
            json_files: dict[str, Any] = read_dict(
                (original_input_path / "files.json"),
            )
            write_dict(json_files, original_input_path / "files.yml")
            # remove the original json file
            (original_input_path / "files.json").unlink()

        original_files = read_dict(original_input_path / "files.yml")

        for file_class, files in original_files.items():
            for file_name, file_path in files.items():
                if not file_path.startswith("/"):
                    original_files[file_class][file_name] = str(
                        Path("..") / original_input_path / file_path
                    )

        input_folder.mkdir(parents=True, exist_ok=True)
        with open(input_folder / "files.yml", "w") as f:
            yaml.dump(original_files, f, default_flow_style=False)

        build_config = parse_config(build_config)
        model = get_builder(
            config,
            data_catalog,
            build_config["_custom_model"] if "_custom_model" in build_config else None,
            data_provider,
            data_root,
        )
        methods = {
            method: args
            for method, args in build_config.items()
            if not method.startswith("_")
        }

        model.update(
            methods=methods,
        )


@cli.command()
@click_build_options()
@click.option(
    "--from-model",
    type=click.Path(path_type=Path),
    default=ALTER_FROM_MODEL_DEFAULT,
    help="Folder for the existing model.",
)
def alter(*args: Any, **kwargs: Any) -> None:
    """Create alternative version from base model with only changed files.

    This command is useful to create a new model based on an existing one, but with
    only a few changes. It will copy the base model and overwrite the files that are
    specified in the config and build config files. The rest of the files will be
    linked to the original model to reduce disk space.
    """
    alter_fn(*args, **kwargs)


def update_fn(
    data_catalog: Path = DATA_CATALOG_DEFAULT,
    config: Path | dict[str, Any] = CONFIG_DEFAULT,
    build_config: Path = BUILD_DEFAULT,
    working_directory: Path = WORKING_DIRECTORY_DEFAULT,
    data_provider: str = DATA_PROVIDER_DEFAULT,
    data_root: Path = DATA_ROOT_DEFAULT,
) -> None:
    """Update model.

    Args:
        data_catalog: Path to the data catalog file.
        config: Path to the model configuration file.
        build_config: Path to the model build configuration file or a specific method within the build file using :: syntax, e.g., 'build.yml::setup_economic_data' to only run the setup_economic_data method. If the method ends with a '+', all subsequent methods are run as well.
        working_directory: Working directory for the model.
        data_provider: Data variant to use from data catalog (see hydroMT documentation).
        data_root: Root folder where the data is located. If None, the data catalog is not modified.

    Raises:
        FileNotFoundError: if the build config file is not found.
        KeyError: if the specified method is not found in the build config file.
        ValueError: if build_config is not a str or dict.
    """
    with WorkingDirectory(working_directory):
        if isinstance(build_config, Path):
            build_config_list: list[str] = str(build_config).split("::")
            build_config_file: Path = Path(build_config_list[0])

            try:
                build_config: dict[str, Any] = parse_config(build_config_file)
            except FileNotFoundError:
                if ":" in str(build_config_file) and "::" not in str(build_config_file):
                    raise FileNotFoundError(
                        f"Build config file '{str(build_config_file)}' not found. Did you mean '{str(build_config_file).replace(':', '::')}'?"
                    )
                raise

            methods = {
                method: args
                for method, args in build_config.items()
                if not method.startswith("_")
            }

            if len(build_config_list) > 1:
                assert len(build_config_list) == 2
                build_config_function: str = build_config_list[1]

                # Check if the method is specified with a trailing '+' or '#'.
                # If + we set a flag to keep all subsequent methods
                # If # we set a flag to keep all dependent methods
                if build_config_function.endswith("+"):
                    build_config_function: str = build_config_function[:-1]
                    keys_to_remove: list[str] = []

                    for key in methods.keys():
                        if key == build_config_function:
                            break
                        else:
                            keys_to_remove.append(key)
                    else:
                        raise KeyError(
                            f"Method '{build_config_function}' not found in build config file '{build_config_file}'. "
                            "Available methods: "
                            f"{', '.join(methods.keys())}"
                        )

                    # remove all functions from the methods dict except the one we want to run
                    for key in keys_to_remove:
                        del methods[key]

                elif build_config_function.endswith("#"):
                    build_config_function: str = build_config_function[:-1]
                    dependents: list[str] = build_method.get_dependents(
                        build_config_function
                    )
                    dependents.append(build_config_function)
                    methods = {
                        dependent: methods[dependent]
                        for dependent in dependents
                        if dependent in methods
                    }

                else:
                    methods = {build_config_function: methods[build_config_function]}

        elif isinstance(build_config, dict):
            methods = {
                method: args
                for method, args in build_config.items()
                if not method.startswith("_")
            }

        else:
            raise ValueError("build_config must be a str or dict.")

        model = get_builder(
            config,
            data_catalog,
            build_config["_custom_model"] if "_custom_model" in build_config else None,
            data_provider,
            data_root,
        )

        model.update(methods=methods)


@cli.command()
@click_build_options(
    build_config=UPDATE_DEFAULT,
    build_config_help_extra="Optionally, you can specify a specific method within the update file using :: syntax, e.g., 'update.yml::setup_economic_data' to only run the setup_economic_data method. If the method ends with a '+', all subsequent methods are run as well.",
)
def update(*args: Any, **kwargs: Any) -> None:
    """Update model with configuration file.

    Args:
        *args: Positional arguments to pass to the update function.
        **kwargs: Keyword arguments to pass to the update function.
    """
    update_fn(*args, **kwargs)


@cli.command()
@click_run_options()
@click.option(
    "--methods",
    default="plot_discharge,evaluate_discharge,evaluate_hydrodynamics,evaluate_forecasts",
    help="Comma-seperated list of methods to evaluate. Currently supported methods: 'water-circle', 'evaluate-discharge' and 'plot-discharge'. Default is 'plot_discharge,evaluate_discharge'.",
)
@click.option("--spinup-name", default="spinup", help="Name of the evaluation run.")
@click.option("--run-name", default="default", help="Name of the run to evaluate.")
@click.option(
    "--include-spinup",
    is_flag=True,
    default=False,
    help="Include spinup in evaluation.",
)
@click.option(
    "--include-yearly-plots",
    is_flag=True,
    default=False,
    help="Create yearly plots in evaluation.",
)
@click.option(
    "--correct-q-obs",
    is_flag=True,
    default=False,
    help="correct_Q_obs can be flagged to correct the Q_obs discharge timeseries for the difference in upstream area between the Q_obs station and the simulated discharge",
)
def evaluate(
    methods: str,
    spinup_name: str,
    run_name: str,
    include_spinup: bool,
    include_yearly_plots: bool,
    correct_q_obs: bool,
    working_directory: Path = WORKING_DIRECTORY_DEFAULT,
    config: dict[str, Any] | Path = CONFIG_DEFAULT,
    profiling: bool = PROFILING_DEFAULT,
    optimize: bool = OPTIMIZE_DEFAULT,
    timing: bool = TIMING_DEFAULT,
) -> None:
    """Evaluate model, for example by comparing observed and simulated discharge.

    Args:
        methods: Comma-seperated list of methods to evaluate. Currently supported methods: '
            'water-circle', 'evaluate-discharge' and 'plot-discharge'. Default is 'plot_discharge,evaluate_discharge'.
        spinup_name: Name of the evaluation run.
        run_name: Name of the run to evaluate.
        include_spinup: Include spinup in evaluation.
        include_yearly_plots: Create yearly plots in evaluation.
        correct_q_obs: correct_Q_obs can be flagged to correct the Q_obs discharge timeseries
            for the difference in upstream area between the Q_obs station and the simulated discharge.
        working_directory: Working directory for the model.
        config: Path to the model configuration file or a dict with the config.
        profiling: If True, run the model with profiling.
        optimize: If True, run the model in optimized mode, skipping asserts and water balance checks.
        timing: If True, run the model with timing, printing the time taken for specific methods
    """
    # If no methods are provided, pass None to run_model_with_method
    methods_list: list[str] = methods.split(",")
    methods_list: list[str] = [
        method.replace("-", "_").strip() for method in methods_list
    ]
    run_model_with_method(
        method="evaluate",
        method_args={
            "methods": methods_list,
            "spinup_name": spinup_name,
            "run_name": run_name,
            "include_spinup": include_spinup,
            "include_yearly_plots": include_yearly_plots,
            "correct_Q_obs": correct_q_obs,
        },
        working_directory=working_directory,
        config=config,
        profiling=profiling,
        optimize=optimize,
        timing=timing,
    )


def share_fn(
    working_directory: Path,
    name: str,
    include_cache: bool,
    include_output: bool,
) -> None:
    """Share model."""
    with WorkingDirectory(working_directory):
        # create a zip file called model.zip with the folders input, and model files
        # in the working directory
        folders: list = ["input"]
        if include_cache:
            folders.append("cache")
        if include_output:
            folders.append("output")
        files: list = [CONFIG_DEFAULT, BUILD_DEFAULT]
        optional_files: list = [UPDATE_DEFAULT, DATA_CATALOG_DEFAULT]
        optional_folders: list = ["data"]
        zip_filename: str = f"{name}.zip"
        with zipfile.ZipFile(zip_filename, "w") as zipf:
            total_files: int = (
                sum(
                    [
                        sum(len(files) for _, _, files in os.walk(folder))
                        for folder in folders
                    ]
                )
                + sum(
                    [
                        sum(len(files) for _, _, files in os.walk(folder))
                        for folder in optional_folders
                        if os.path.exists(folder)
                    ]
                )
                + len(files)
                + len(optional_files)
            )  # Count total number of files
            progress: int = 0  # Initialize progress counter
            for folder in folders:
                for root, _, filenames in os.walk(folder):
                    for filename in filenames:
                        zipf.write(os.path.join(root, filename))
                        progress += 1  # Increment progress counter
                        print(
                            f"Exporting file {progress}/{total_files} to {zip_filename}",
                            end="\r",
                        )  # Print progress
            for folder in optional_folders:
                if os.path.exists(folder):
                    for root, _, filenames in os.walk(folder):
                        for filename in filenames:
                            zipf.write(os.path.join(root, filename))
                            progress += 1
                            print(
                                f"Exporting file {progress}/{total_files} to {zip_filename}",
                                end="\r",
                            )
            for file in files:
                zipf.write(file)
                progress += 1  # Increment progress counter
                print(
                    f"Exporting file {progress}/{total_files} to {zip_filename}",
                    end="\r",
                )  # Print progress
            for file in optional_files:
                if os.path.exists(file):
                    zipf.write(file)
                progress += 1  # Increment progress counter
                print(
                    f"Exporting file {progress}/{total_files} to {zip_filename}",
                    end="\r",
                )  # Print progress
            print(f"Exporting file {progress}/{total_files} to {zip_filename}")
            print("Done!")


@cli.command()
@working_directory_option
@click.option(
    "--name",
    "-n",
    default="model",
    help="Name used for the zip file.",
)
@click.option(
    "--include-cache",
    is_flag=True,
    default=False,
    help="Include cache files in the zip file.",
)
@click.option(
    "--include-output",
    is_flag=True,
    default=False,
    help="Include output files in the zip file.",
)
def share(*args: Any, **kwargs: Any) -> None:
    """Share model as a zip file."""
    share_fn(*args, **kwargs)


@cli.command()
@click.argument(
    "method",
    required=True,
    type=click.Choice(["size", "license", "fetch"], case_sensitive=True),
)
def data_catalog(method: str) -> None:
    """Method to interact directly with the data catalog.

    Raises:
        ValueError: If the method is not recognized.
    """
    data_catalog = NewDataCatalog()
    if method == "size":
        print("Total size of data catalog:", data_catalog.size())
    elif method == "license":
        data_catalog.print_licenses()
    elif method == "fetch":
        data_catalog.fetch_global()
    else:
        raise ValueError(f"Unknown method '{method}'.")


@cli.command(
    context_settings=dict(ignore_unknown_options=True, allow_interspersed_args=False)
)
@click.argument(
    "workflow_name",
    required=True,
    type=click.Choice(
        ["calibrate", "sensitivity", "multirun", "benchmark"], case_sensitive=True
    ),
)
@click.option(
    "--cores",
    "-c",
    default="all",
    help="Number of cores to use. Default is 'all'.",
)
@click.option(
    "--profile",
    "-p",
    type=click.Path(path_type=Path),
    default=None,
    help="Snakemake profile to use. If not specified, uses profiles/{workflow_name}.",
)
@click.option(
    "--dryrun",
    "-n",
    is_flag=True,
    default=False,
    help="Perform a dry run without executing jobs.",
)
@click.option(
    "--config-override",
    "-co",
    multiple=True,
    help="Override config values (e.g., -co REGION=geul -co NGEN=10).",
)
@working_directory_option
@click.argument("snakemake_args", nargs=-1, type=click.UNPROCESSED)
def workflow(
    workflow_name: str,
    cores: str,
    profile: Path | None,
    dryrun: bool,
    config_override: tuple[str, ...],
    working_directory: Path,
    snakemake_args: tuple[str, ...],
) -> None:
    """Run a Snakemake workflow for GEB.

    Available workflows:
    - calibrate: Evolutionary algorithm calibration
    - sensitivity: Sensitivity analysis
    - multirun: Multiple scenario runs

    Examples:
        geb workflow calibrate --cores 8
        geb workflow calibrate --profile profiles/cluster
        geb workflow calibrate -co REGION=geul -co NGEN=10
        geb workflow sensitivity --dryrun

    Args:
        workflow_name: Name of the workflow to run.
        cores: Number of cores to use.
        profile: Snakemake profile directory.
        dryrun: Whether to perform a dry run.
        config_override: Config values to override.
        working_directory: Working directory for the workflow.
        snakemake_args: Additional arguments to pass to snakemake.
    """
    # Get GEB package directory for workflow files
    geb_dir: Path = GEB_PACKAGE_DIR.parent

    with WorkingDirectory(working_directory):
        # Build snakemake command
        cmd: list[str] = ["snakemake", "--directory", str(working_directory)]

        # Determine and add snakefile and configfile from GEB package
        snakefile = geb_dir / "workflow" / f"Snakefile_{workflow_name}"
        if not snakefile.exists():
            click.echo(f"Error: Workflow file {snakefile} not found.", err=True)
            sys.exit(1)
        cmd.extend(["-s", str(snakefile)])

        # Add workflow config file
        configfile = geb_dir / "workflow" / "config" / f"{workflow_name}.yml"
        if configfile.exists():
            cmd.extend(["--configfile", str(configfile)])

        # Add profile if specified and exists
        if profile is not None:
            if not profile.is_absolute():
                # Try relative to GEB package directory first
                profile_candidate = geb_dir / profile
                if profile_candidate.exists():
                    profile = profile_candidate
            if Path(profile).exists():
                cmd.extend(["--profile", str(profile)])
        else:
            # No profile specified, use default settings
            cmd.extend(["--cores", cores])

        # Add dry run flag
        if dryrun:
            cmd.append("-n")

        # Process config overrides
        config_overrides_dict = {}
        if config_override:
            for override in config_override:
                if "=" in override:
                    key, value = override.split("=", 1)
                    config_overrides_dict[key] = value
                else:
                    click.echo(
                        f"Warning: Invalid config override '{override}'. Expected format: KEY=VALUE",
                        err=True,
                    )

        if config_overrides_dict:
            cmd.append("--config")
            for key, value in config_overrides_dict.items():
                cmd.append(f"{key}={value}")

        # Add additional snakemake arguments
        cmd.extend(snakemake_args)

        # Print command
        click.echo(f"Running: {' '.join(cmd)}")

        # Execute snakemake in the working directory
        result = subprocess.run(cmd)
        sys.exit(result.returncode)


def init_multiple_fn(
    config: str | Path,
    build_config: str | Path,
    update_config: str | Path,
    working_directory: str | Path,
    from_example: str,
    geometry_bounds: str,
    target_area_km2: float,
    cluster_prefix: str,
<<<<<<< HEAD
    skip_merged_geometries: bool = False,
    skip_visualization: bool = False,
    min_bbox_efficiency: float = 0.99,
=======
    overwrite: bool,
    save_geoparquet: Path | None,
    save_map: str | Path | None,
>>>>>>> d06057d3
) -> None:
    """Create multiple models from a geometry by clustering downstream subbasins.

    Args:
        config: Path to the base model configuration file.
        build_config: Path to the base model build configuration file.
        update_config: Path to the base model update configuration file.
        working_directory: Working directory for the models.
        from_example: Name of the example to use as a base for the models.
        geometry_bounds: Bounding box as "xmin,ymin,xmax,ymax" to select subbasins.
        target_area_km2: Target cumulative upstream area per cluster (default: Danube basin ~817,000 km2).
        cluster_prefix: Prefix for cluster directory names.
        skip_merged_geometries: If True, skip creating dissolved basin polygon file (much faster).
        skip_visualization: If True, skip creating visualization map (faster).
        min_bbox_efficiency: Minimum bbox efficiency (0-1) for cluster merging. Lower values allow more elongated clusters.

    Raises:
        FileNotFoundError: If the example folder does not exist.
        ValueError: If geometry_bounds format is invalid.
    """
    from geb.build import (
        cluster_subbasins_following_coastline,
        create_cluster_visualization_map,
        create_multi_basin_configs,
        get_all_downstream_subbasins_in_geom,
        get_river_graph,
        save_clusters_as_merged_geometries,
        save_clusters_to_geoparquet,
    )
    from geb.build.data_catalog import NewDataCatalog

    # set paths
    config: Path = Path(config)
    build_config: Path = Path(build_config)
    update_config: Path = Path(update_config)
    working_directory: Path = Path(working_directory)

    # Initialize data catalog and logger
    data_catalog_instance = NewDataCatalog()
    logger = create_logger(working_directory / "init_multiple.log")

    # Create the models/large_scale directory structure
    models_dir = Path.cwd().parent / "models"
    large_scale_dir = models_dir / "large_scale"

    # Clean the large_scale directory to start fresh
    if large_scale_dir.exists():
        logger.info(f"Removing existing large_scale directory: {large_scale_dir}")
        shutil.rmtree(large_scale_dir)

    # Create fresh directory
    large_scale_dir.mkdir(parents=True, exist_ok=True)
    logger.info(f"Created fresh large_scale directory: {large_scale_dir}")

    # create river
    logger.info("Starting multiple model initialization")
    logger.info(f"Using geometry bounds: {geometry_bounds}")
    logger.info(f"Target area: {target_area_km2:,.0f} km²")

    logger.info("Loading river network...")
    river_graph = get_river_graph(data_catalog_instance)

    # Parse geometry bounds and convert to geodataframe
    bounds = [float(x.strip()) for x in geometry_bounds.split(",")]
    if len(bounds) != 4:
        raise ValueError(
            "Invalid geometry_bounds format. Expected 'xmin,ymin,xmax,ymax'."
        )
    xmin, ymin, xmax, ymax = bounds

    bbox_geom = gpd.GeoDataFrame(
        geometry=[box(xmin, ymin, xmax, ymax)], crs="EPSG:4326"
    )

    downstream_subbasins = get_all_downstream_subbasins_in_geom(
        data_catalog_instance, bbox_geom, logger
    )  # get all downstream subbasins in the bounding box geometry

    if not downstream_subbasins:
        raise ValueError("No downstream subbasins found in the specified geometry")

    logger.info(f"Found {len(downstream_subbasins)} downstream subbasins")

    logger.info("Clustering subbasins by area and proximity...")
    clusters = cluster_subbasins_following_coastline(
        data_catalog_instance,
        downstream_subbasins,
        target_area_km2=target_area_km2,
        logger=logger,
        river_graph=river_graph,
        min_bbox_efficiency=min_bbox_efficiency,
    )

    logger.info(f"Created {len(clusters)} clusters")

    # Verify example folder exists
    example_folder: Path = GEB_PACKAGE_DIR / "examples" / from_example
    if not example_folder.exists():
        raise FileNotFoundError(
            f"Example folder {example_folder} does not exist. Did you use the right --from-example option?"
        )

    logger.info(f"Creating cluster configurations using example: {from_example}")

    # Create cluster configurations
    cluster_directories = create_multi_basin_configs(
        clusters=clusters,
        working_directory=large_scale_dir,
        cluster_prefix=cluster_prefix,
        data_catalog=data_catalog_instance,
        river_graph=river_graph,
    )

    # save geoparquet and maps to default location
    save_geoparquet = large_scale_dir / f"{cluster_prefix}_outlets.geoparquet"
    save_map = large_scale_dir / f"{cluster_prefix}_clusters_map.png"

    logger.info(f"Saving outlet basins to geoparquet: {save_geoparquet}")
    # Save outlet-only clusters to geoparquet (simplified geometries)
    save_clusters_to_geoparquet(
        clusters=clusters,
        data_catalog=data_catalog_instance,
        output_path=save_geoparquet,
        cluster_prefix=cluster_prefix,
    )

    # Save complete basins as merged geometries (full upstream basins as single polygons)
    # This is slow for large datasets, so allow skipping
    if not skip_merged_geometries:
        merged_basins_path = (
            large_scale_dir / f"{cluster_prefix}_complete_basins.geoparquet"
        )
        logger.info(
            f"Saving complete basins as merged geometries: {merged_basins_path}"
        )
        save_clusters_as_merged_geometries(
            clusters=clusters,
            data_catalog=data_catalog_instance,
            river_graph=river_graph,
            output_path=merged_basins_path,
            cluster_prefix=cluster_prefix,
        )
    else:
        logger.info("Skipping merged geometries (--skip-merged-geometries flag set)")

    # Create visualization map (optional)
    if not skip_visualization:
        logger.info(f"Creating visualization map: {save_map}")
        create_cluster_visualization_map(
            clusters=clusters,
            data_catalog=data_catalog_instance,
            river_graph=river_graph,
            output_path=save_map,
            cluster_prefix=cluster_prefix,
        )
    else:
        logger.info("Skipping visualization map (--skip-visualization flag set)")

    logger.info(
        f"Successfully created {len(cluster_directories)} model configurations:"
    )


@cli.command()
@click_config
@click.option(
    "--build-config",
    "-b",
    default=BUILD_DEFAULT,
    help=f"Path of the model build configuration file. Defaults to '{BUILD_DEFAULT}'.",
)
@click.option(
    "--update-config",
    "-u",
    default=UPDATE_DEFAULT,
    help="Path of the model update configuration file.",
)
@click.option(
    "--from-example",
    default="geul",
    help="Name of the example to use as a base for the models. Defaults to 'geul'.",
)
@click.option(
    "--geometry-bounds",
    default="-10.0,35.0,40.0,70.0",  # World: "-180.0,-90.0,180.0,90.0" Western Europe: "-10.0,35.0,20.0,70.0" Europe: "-10.0,35.0,40.0,70.0"
    required=True,
    type=str,
    help="Bounding box as 'xmin,ymin,xmax,ymax' to select subbasins (e.g., '5.0,50.0,15.0,55.0' for parts of Europe). Defaults to Europe coverage.",
)
@click.option(
    "--target-area-km2",
    default=34000.0,
    type=float,
    help="Target cumulative upstream area per cluster in km². Defaults to 34,000 km².",
)
@click.option(
    "--cluster-prefix",
    default="cluster",
    help="Prefix for cluster directory names. Defaults to 'cluster'.",
)
@click.option(
    "--skip-merged-geometries",
    is_flag=True,
    default=False,
    help="Skip creating merged geometry file (faster, but no dissolved basin polygons).",
)
@click.option(
    "--skip-visualization",
    is_flag=True,
    default=False,
    help="Skip creating visualization map (faster).",
)
@click.option(
    "--min-bbox-efficiency",
    default=0.99,
    type=float,
    help="Minimum bbox efficiency (0-1) for cluster merging. Higher values create more compact/square clusters. Default: 0.97 (97% land fill ratio, allows only ~3% wasted land). Use 0.85 for slightly less compact (85%), 0.70 for moderate compactness, or 0.60 for more elongated shapes.",
)
@working_directory_option
def init_multiple(
    config: str,
    build_config: str,
    update_config: str,
    working_directory: Path,
    from_example: str,
    geometry_bounds: str,
    target_area_km2: float,
    cluster_prefix: str,
<<<<<<< HEAD
    skip_merged_geometries: bool,
    skip_visualization: bool,
    min_bbox_efficiency: float,
=======
    overwrite: bool,
    save_geoparquet: Path | None,
    save_map: str | None,
>>>>>>> d06057d3
) -> None:
    """Initialize multiple models by clustering downstream subbasins in a geometry.

    This command identifies all downstream subbasins (outlets) within a specified
    bounding box, clusters them by proximity and cumulative upstream area, and
    creates separate model configurations for each cluster.

    Example for parts of Europe:
        geb init_multiple --geometry-bounds="5.0,50.0,15.0,55.0"

    By default, a region covering Europe is used. Use --geometry-bounds to specify a different region.

    Args:
        config: Path to the base model configuration file.
        build_config: Path to the base model build configuration file.
        update_config: Path to the base model update configuration file.
        working_directory: Working directory for the models.
        from_example: Name of the example to use as a base for the models.
        geometry_bounds: Bounding box as "xmin,ymin,xmax,ymax" to select sub-basins
        target_area_km2: Target cumulative upstream area per cluster
        cluster_prefix: Prefix used for created cluster directory names and output files.
        skip_merged_geometries: If True, skip creating dissolved basin polygon file (faster).
        skip_visualization: If True, skip creating visualization map (faster).
        min_bbox_efficiency: Minimum bbox efficiency (0-1) for cluster merging. Lower values allow more elongated clusters and fewer total clusters.
        overwrite: If True, existing cluster directories and files will be overwritten.

    """
    init_multiple_fn(
        config=config,
        build_config=build_config,
        update_config=update_config,
        working_directory=working_directory,
        from_example=from_example,
        geometry_bounds=geometry_bounds,
        target_area_km2=target_area_km2,
        cluster_prefix=cluster_prefix,
        skip_merged_geometries=skip_merged_geometries,
        skip_visualization=skip_visualization,
        min_bbox_efficiency=min_bbox_efficiency,
    )


if __name__ == "__main__":
    cli()<|MERGE_RESOLUTION|>--- conflicted
+++ resolved
@@ -1490,15 +1490,9 @@
     geometry_bounds: str,
     target_area_km2: float,
     cluster_prefix: str,
-<<<<<<< HEAD
     skip_merged_geometries: bool = False,
     skip_visualization: bool = False,
     min_bbox_efficiency: float = 0.99,
-=======
-    overwrite: bool,
-    save_geoparquet: Path | None,
-    save_map: str | Path | None,
->>>>>>> d06057d3
 ) -> None:
     """Create multiple models from a geometry by clustering downstream subbasins.
 
@@ -1727,15 +1721,12 @@
     geometry_bounds: str,
     target_area_km2: float,
     cluster_prefix: str,
-<<<<<<< HEAD
     skip_merged_geometries: bool,
     skip_visualization: bool,
     min_bbox_efficiency: float,
-=======
     overwrite: bool,
     save_geoparquet: Path | None,
     save_map: str | None,
->>>>>>> d06057d3
 ) -> None:
     """Initialize multiple models by clustering downstream subbasins in a geometry.
 
