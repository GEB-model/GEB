--- conflicted
+++ resolved
@@ -15,17 +15,13 @@
 from honeybees.visualization.modules import ChartModule
 from honeybees.visualization.canvas import Canvas
 
-
 from hydromt.config import configread
 import hydromt_geb
 import geb
 from geb.model import GEBModel
 from geb.calibrate import calibrate as geb_calibrate
 from geb.sensitivity import sensitivity_analysis as geb_sensitivity_analysis
-<<<<<<< HEAD
-=======
 from geb.multirun import multi_run as geb_multi_run
->>>>>>> 3b51153d
 
 faulthandler.enable()
 
@@ -252,22 +248,17 @@
     geb_calibrate(config, working_directory)
 
 
-<<<<<<< HEAD
-=======
 @main.command()
 @click_config
 @click.option(
     "--working-directory", "-wd", default=".", help="Working directory for model."
 )
->>>>>>> 3b51153d
 def sensitivity(config, working_directory):
     os.chdir(working_directory)
 
     config = parse_config(config)
     geb_sensitivity_analysis(config, working_directory)
 
-<<<<<<< HEAD
-=======
 
 @main.command()
 @click_config
@@ -281,7 +272,6 @@
     geb_multi_run(config, working_directory)
 
 
->>>>>>> 3b51153d
 def click_build_options(build_config="build.yml"):
     def decorator(func):
         @click_config
