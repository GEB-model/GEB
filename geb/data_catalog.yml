fabdem:
  crs: 4326
  data_type: RasterDataset
  driver: raster
  meta:
    category: topography
    paper_doi: CC BY-NC-SA 4.0
    paper_ref: Hawker et al. (2022)
    source_license: CC BY-NC-SA 4.0
    source_url: https://data.bris.ac.uk/data/dataset/25wfy0f9ukoge2gs7a5mqpq2j7
    source_version: 1-2
  path: ../../data_catalogue/topography/fabdem.vrt

GRDC:
  crs: 4326
  data_type: GeoDataset
  driver: netcdf
  meta:
    category: hydrology
    source_license: https://grdc.bafg.de/downloads/policy_guidelines.pdf
    source_url: https://grdc.bafg.de/
  path: rivers/discharge/GRDC/GRDC-Daily_V2.nc

SWORD:
  data_type: GeoDataFrame
  driver: vector
  path: rivers/SWORD_v16/sword_reaches_v16.gpkg
  meta:
    category: hydrology
    source_license: Creative Commons Attribution 4.0 International
    source_url: doi.org/10.5281/zenodo.14727521
    source_version: v16
    notes: |
      ```python
      import geopandas as gpd
      import pandas as pd
      import sqlite3

      SWORD = []
      for continent in ("sa", "na", "oc", "eu", "af", "as"):
          SWORD.append(gpd.read_file(f"{continent}_sword_reaches_v16.gpkg"))

      SWORD = pd.concat(SWORD, ignore_index=True)

      SWORD.to_file("sword_reaches_v16.gpkg")

      # Connect to the GPKG
      conn = sqlite3.connect("sword_reaches_v16.gpkg")
      cursor = conn.cursor()

      # Create an index on COMID
      cursor.execute("""
          CREATE INDEX IF NOT EXISTS idx_reach_id
          ON sword_reaches_v16 (reach_id);
      """)

      conn.commit()
      conn.close()
      ```
MERIT_Basins_to_SWORD:
  path: basins/MERIT-Basins_v07/mb_to_sword_pfaf_{SWORD_Region}_translate.nc
  data_type: Dataset
  driver: netcdf
  meta:
    category: hydrology
    source_license: Creative Commons Attribution Non Commercial Share Alike 4.0 International
    source_url: doi.org/10.5281/zenodo.14675925
    source_version: v0.4
MERIT_Basins_{kind}:
  data_type: GeoDataFrame
  driver: vector
  placeholders: 
    kind: [riv, cat]
  path: basins/MERIT-Basins_v07/{kind}_pfaf_MERIT_Hydro_v07_Basins_v01.geoparquet
  meta:
    category: hydrology
    source_license: CC BY-NC-SA 4.0
    source_url: https://www.reachhydro.org/home/params/merit-basins
    source_version: v0.7
    notes: |
      ```python
      # /// script
      # requires-python = ">=3.13"
      # dependencies = [
      #     "geopandas",
      #     "pyarrow",
      # ]
      # ///
      import geopandas as gpd
      import pandas as pd
      from time import time
      from pyarrow.parquet import SortingColumn
      import pyarrow.parquet as pq


      def merge_dataset(kind):
          output_path = f"{kind}_pfaf_MERIT_Hydro_v07_Basins_v01.geoparquet"
          gdfs = []
          for continent in range(1, 10):
              print("reading continent", continent)
              gdf = gpd.read_file(f"{kind}_pfaf_{continent}_MERIT_Hydro_v07_Basins_v01.shp")
              gdfs.append(gdf)

          merged = pd.concat(gdfs, ignore_index=True)

          if kind == "cat":
              merged.set_crs("EPSG:4326", inplace=True)

          print("writing")
          ascending = True
          merged = merged.sort_values(by="COMID", ascending=ascending)  # sort by COMID

          merged.to_parquet(
              output_path,
              compression="gzip",
              write_covering_bbox=True,
              index=False,
              sorting_columns=[SortingColumn(0, descending=not ascending)],
              row_group_size=10_000,
              schema_version="1.1.0",
          )


      if __name__ == "__main__":
          merge_dataset("riv")
          merge_dataset("cat")
      ```
geul_dem:
  data_type: RasterDataset
  driver: raster
  crs: 28992
  meta:
    category: topography
  path: project_data/geul/Geul_Filled_DEM_EPSG28992.tif
MIRCA2000_crop_data:
  data_type: DataFrame
  driver: excel
  path: MIRCA2000/crop_data.xlsx
  meta:
    paper_doi: 10.1016/j.jhydrol.2009.07.031
    paper_ref: Siebert et al. (2010)
MIRCA2000_crop_data_variants:
  data_type: DataFrame
  driver: excel
  path: MIRCA2000/crop_data_variants.xlsx
  meta:
    paper_doi: adjusted from 10.1016/j.jhydrol.2009.07.031
    paper_ref: Siebert et al. (2010)
MIRCA2000_unit_grid:
  data_type: RasterDataset
  driver: raster
  path: agriculture/MIRCA2000/unit_code_grid/unit_code.asc
  crs: 4326
  meta:
    paper_doi: 10.1029/2008GB003435
    paper_ref: Portmann et al. (2010)
    source_license: CC BY 4.0
    source_url: https://www.uni-frankfurt.de/45218031/Data_download_center_for_MIRCA2000
    source_version: 1.1
MIRCA2000_cropping_calendar_{irrigated_or_rainfed}:
  data_type: Dataset
  path: agriculture/MIRCA2000/condensed_cropping_calendars/cropping_calendar_{irrigated_or_rainfed}.txt
  meta:
    paper_doi: 10.1029/2008GB003435
    paper_ref: Portmann et al. (2010)
    source_license: CC BY 4.0
    source_url: https://www.uni-frankfurt.de/45218031/Data_download_center_for_MIRCA2000
    source_version: 1.1
  placeholders:
    irrigated_or_rainfed: [irrigated, rainfed]
MIRCA-OS_cropping_calendar_{irrigated_or_rainfed}_{year}:
  data_type: Dataset
  path: agriculture/MIRCA-OS/Crop Calendar/MIRCA-OS_{year}_{irrigated_or_rainfed}.csv
  meta:
    paper_doi: 10.4211/hs.60a890eb841c460192c03bb590687145
    paper_ref: Kebede et al. (2024) (preprint)
    source_license: CC BY 4.0
    source_url: https://www.hydroshare.org/resource/60a890eb841c460192c03bb590687145/
  placeholders:
    irrigated_or_rainfed: [irrigated, rainfed]
    year: ['2000', '2005', '2010', '2015']
MIRCA-OS_cropping_area_{year}_{resolution}_{crop}_{ir_or_rf}:
  data_type: RasterDataset
  driver: raster
  path: agriculture/MIRCA-OS/Annual Harvested/{year}/{resolution}/MIRCA-OS_{crop}_{year}_{ir_or_rf}.tif
  meta:
    paper_doi: 10.4211/hs.60a890eb841c460192c03bb590687145
    paper_ref: Kebede et al. (2024) (preprint)
    source_license: CC BY 4.0
    source_url: https://www.hydroshare.org/resource/60a890eb841c460192c03bb590687145/
  placeholders:
    year: ['2000', '2005', '2010', '2015']
    resolution: ['5-arcminute', '30-arcminute']
    crop: ['Barley', 'Cassava', 'Cocoa', 'Coffee', 'Cotton', 'Fodder', 'Groundnuts', 'Maize', 'Millet', 'Oil_palm', 'Others_annual', 'Others_perennial', 'Potatoes', 'Pulses', 'Rapeseed', 'Rice', 'Rye', 'Sorghum', 'Soybeans', 'Sugar_beet', 'Sugar_cane', 'Sunflower', 'Wheat']
    ir_or_rf: [ir, rf]
global_irrigation_area_{irrigation_type}:
  data_type: RasterDataset
  driver: raster
  path: irrigation/gmia_v5_{irrigation_type}_pct_aei.asc
  crs: 4326
  meta:
    paper_doi: 10.5194/hess-14-1863-2010
    paper_ref: Siebert et al. (2010)
    source_license: CC BY 4.0
    source_url: https://www.fao.org/aquastat/en/geospatial-information/global-maps-irrigated-areas/latest-version/
    source_version: 5
  placeholders:
    irrigation_type: [aei, aai, aeisw, aeigw]
GTSM:
  data_type: Dataset
  path: GTSM/reanalysis_waterlevel_10min_*_v1.nc
  meta:
    category: water level
    paper_doi: doi:10.1038/ncomms11969
    paper_ref: Muis, S. et al. (2016)
    source_license: CC BY license
    source_url: https://cds.climate.copernicus.eu/cdsapp#!/dataset/sis-water-level-change-timeseries-cmip6?tab=overview
    source_version: 1.0
    unit: m+MSL
gebco:
  crs: 4326
  data_type: RasterDataset
  driver: raster
  filesystem: local
  meta:
    category: topography
    paper_doi: 10.5285/a29c5465-b138-234d-e053-6c86abc040b9
    paper_ref: Weatherall et al (2020)
    source_license: Public domain (free for any use including commercial)
    source_url: https://www.bodc.ac.uk/data/open_download/gebco/gebco_2024/geotiff/
    source_version: 2020
    unit: m+MSL
  path: topography/gebco.vrt
merit_hydro:
  crs: 4326
  data_type: RasterDataset
  driver: raster
  filesystem: local
  version: default
  meta:
    category: topography
    paper_doi: 10.1029/2019WR024873
    paper_ref: Yamazaki et al. (2019)
    source_license: CC-BY-NC 4.0 or ODbL 1.0 (commercial use requires ODbL 1.0 with share-alike)
    source_url: http://hydro.iis.u-tokyo.ac.jp/~yamadai/MERIT_Hydro
    source_version: 1.0
  path: hydrography/merit_hydro_v1.0/{variable}.vrt
  # path: ../ivm_data_catalog/hydrology/topography/merit_hydro_v1.0/{variable}.vrt
  # path: /scistor/ivm/data_catalogue/hydrology/topography/merit_hydro_v1.0/{variable}.vrt
cwatm_soil_5min:
  crs: 4326
  data_type: RasterDataset
  driver: raster
  path: cwatm_input_5min/soil/{variable}.nc
  meta:
    source_license: GNU General Public License V3
    source_url: https://cwatm.iiasa.ac.at/license.html
cwatm_forest_5min:
  crs: 4326
  data_type: RasterDataset
  driver: raster
  path: cwatm_input_5min/landcover/forest/{variable}.nc
  meta:
    source_license: GNU General Public License V3
    source_url: https://cwatm.iiasa.ac.at/license.html
cwatm_grassland_5min:
  crs: 4326
  data_type: RasterDataset
  driver: raster
  path: cwatm_input_5min/landcover/grassland/{variable}.nc
<<<<<<< HEAD
=======
  meta:
    source_license: GNU General Public License V3
    source_url: https://cwatm.iiasa.ac.at/license.html
cwatm_irrPaddy_5min:
  crs: 4326
  data_type: RasterDataset
  driver: raster
  path: cwatm_input_5min/landcover/irrPaddy/{variable}.nc
  meta:
    source_license: GNU General Public License V3
    source_url: https://cwatm.iiasa.ac.at/license.html
cwatm_irrNonPaddy_5min:
  crs: 4326
  data_type: RasterDataset
  driver: raster
  path: cwatm_input_5min/landcover/irrNonPaddy/{variable}.nc
  meta:
    source_license: GNU General Public License V3
    source_url: https://cwatm.iiasa.ac.at/license.html
cwatm_albedo_5min:
  crs: 4326
  data_type: RasterDataset
  driver: netcdf
  path: cwatm_input_5min/landsurface/albedo/albedo.nc
  meta:
    source_license: GNU General Public License V3
    source_url: https://cwatm.iiasa.ac.at/license.html
>>>>>>> 1616f552
hydro_lakes:
  crs: 4326
  data_type: GeoDataFrame
  driver: vector
  meta:
    category: surface water
    notes: HydroLAKES.v10_extract
    source_author: Arjen Haag
    source_version: 1.0
    source_license: Creative Commons Attribution (CC-BY) 4.0 International License
  path: hydro_lakes/HydroLAKES_polys_v10.gpkg
  rename:
    Vol_total: volume_total
    Depth_avg: Depth_avg
    Dis_avg: average_discharge
    Hylak_id: waterbody_id
    Lake_area: average_area
    Lake_type: waterbody_type
    Pour_lat: yout
    Pour_long: xout
  unit_mult:
    average_area: 1_000_000
    volume_total: 1_000_000
reservoir_command_areas_krishna:
  crs: 4326
  data_type: GeoDataFrame
  driver: vector
  path: project_data/fairstream/command_areas/command_areas_with_ids.gpkg
  rename:
    Hylak_id: waterbody_id
custom_reservoir_capacity_krishna:
  data_type: DataFrame
  driver: excel
  path: project_data/fairstream/reservoir_capacity.xlsx
  rename:
    Hylak_id: waterbody_id
    Capacity_FLR_BCM: volume_flood
    Gross_capacity_BCM: volume_total
    Flood_cushion_BCM: flood_cushion
  unit_mult:
    volume_flood: 1_000_000_000
    volume_total: 1_000_000_000
    flood_cushion: 1_000_000_000

UN_dev_index:
  meta:
    category: economics
    source_author: UNDP
    source_url: https://hdr.undp.org/  
    source_license: Creative Commons Attribution 3.0 IGO
  path: socioeconomic/UN_HDI/human-development-index.csv
  driver: csv
  data_type: DataFrame
  driver_kwargs:
    index_col: 'Year'

wb_inflation_rate:
  meta:
    category: economics
    source_author: World Bank
    source_license: CC-BY-4.0
    source_url: https://data.worldbank.org/indicator/FP.CPI.TOTL.ZG
    sorce_version: 5551656
  path: socioeconomic/WB inflation rates/API_FP.CPI.TOTL.ZG_DS2_en_csv_v2_402281.csv
  driver: csv
  data_type: DataFrame
  driver_kwargs:
    skiprows: 4
wb_lending_rate:
  meta:
    category: economics
    source_author: World Bank
    source_license: CC-BY-4.0
    source_url: https://data.worldbank.org/indicator/FR.INR.LEND
    sorce_version: 5553913
  path: socioeconomic/WB lending interest rates/API_FR.INR.LEND_DS2_en_csv_v2_3789.csv
  driver: csv
  data_type: DataFrame
  driver_kwargs:
    skiprows: 4
world_bank_price_ratio:
  meta:
    category: economics
    source_author: World Bank
    source_license: CC-BY-4.0
    source_url: https://data.worldbank.org/indicator/PA.NUS.PPPC.RF
  path: socioeconomic/price_ratio/API_PA.NUS.PPPC.RF_DS2_en_csv_v2_4549.csv
  driver: csv
  data_type: DataFrame
  driver_kwargs:
    skiprows: 4
wb_LCU_per_USD:
  meta:
    category: economics
    source_author: World Bank
    source_license: CC-BY-4.0
    source_url: https://data.worldbank.org/indicator/PA.NUS.PPPC.RF
  path: socioeconomic/currency_conversion/API_PA.NUS.FCRF_DS2_en_csv_v2_399523.csv
  driver: csv
  data_type: DataFrame
  driver_kwargs:
    skiprows: 4
gcam_electricity_rates:
  meta:
    category: economics
    source_url: https://github.com/JGCRI/superwell
    source_version: 1.0
    unit: USD (2016)
  path: socioeconomic/electricity_rates/GCAM_Electricity_Rates.csv
  driver: csv
  data_type: DataFrame
GADM_level0:
  crs: 4326
  data_type: GeoDataFrame
  driver: vector
  driver_kwargs:
    layer: ADM_0
  meta:
    category: geography
    notes: last downloaded 2023-05-18; license required for commercial use
    source_author: gadm
    source_license: https://gadm.org/license.html
    source_url: https://gadm.org/download_world.html
    source_version: 4.1
  path: admin/gadm_410-levels.gpkg
GADM_level1:
  crs: 4326
  data_type: GeoDataFrame
  driver: vector
  driver_kwargs:
    layer: ADM_1
  meta:
    category: geography
    notes: last downloaded 2023-05-18; license required for commercial use
    source_author: gadm
    source_license: https://gadm.org/license.html
    source_url: https://gadm.org/download_world.html
    source_version: 4.1
  path: admin/gadm_410-levels.gpkg
india_cencus:
  crs: 4326
  data_type: GeoDataFrame
  driver: vector
  path: project_data/fairstream/census/tehsils.geojson
GDL_regions_v4:
  data_type: GeoDataFrame
  driver: vector
  path: "admin/GDL_regions_v4.gpkg"
  meta:
    category: geography
    source_author: Global Data Lab
    source_url: https://globaldatalab.org/
    source_version: 4
    source_license: https://globaldatalab.org/termsofuse/
GLOPOP-S:
  data_type: Dataset
  path: population/GLOPOP-S/synthpop_{region}_grid.dat.gz
  meta:
    source_license: Creative Commons Attribution 4.0 International
    source_url: https://zenodo.org/records/15680747
    source_version: N/A
GLOPOP-SG:
  data_type: RasterDataset
  driver: raster
  path: population/GLOPOP-SG/GLOPOP_SG_V2.zip
  meta:
    source_license: Creative Commons Attribution 4.0 International
    source_url: https://zenodo.org/records/15680747
    source_version: N/A
AQUASTAT_municipal_withdrawal:
  data_type: DataFrame
  driver: excel
  path: water_demand/AQUASTAT_municipal_withdrawal.xlsx
esa_worldcover_2020_v100:
  crs: 4326
  data_type: RasterDataset
  driver: raster
  filesystem: s3
  storage_options:
    anon: true
  meta:
    category: landuse
    source_license: CC BY 4.0
    source_url: https://doi.org/10.5281/zenodo.5571936
    source_version: v100
  path: s3://esa-worldcover/v100/2020/ESA_WorldCover_10m_2020_v100_Map_AWS.vrt
  rename:
    ESA_WorldCover_10m_2020_v100_Map_AWS: landuse
esa_worldcover_2021_v200:
  crs: 4326
  data_type: RasterDataset
  driver: raster
  meta:
    category: landuse
    source_license: CC BY 4.0
    source_url: https://doi.org/10.5281/zenodo.5571936
    source_version: v200
  path: landsurface/ESA_WorldCover_10m_2021_v200_Map_AWS.vrt
  rename:
    ESA_WorldCover_10m_2021_v200_Map_AWS: landuse
CHELSA-BIOCLIM+_monthly_{variable}_{month}_{year}:
  crs: 4326
  data_type: RasterDataset
  driver: raster
  placeholders:
    variable: [clt, cmi, hurs, pet, pr, rsds, sfcWind, tas, tasmax, tasmin, vpd]
    year: ['1979', '1980', '1981', '1982', '1983', '1984', '1985', '1986', '1987', '1988', '1989', '1990', '1991', '1992', '1993', '1994', '1995', '1996', '1997', '1998', '1999', '2000', '2001', '2002', '2003', '2004', '2005', '2006', '2007', '2008', '2009', '2010', '2011', '2012', '2013', '2014', '2015', '2016', '2017', '2018']
    month: ['01', '02', '03', '04', '05', '06', '07', '08', '09', '10', '11', '12']
  driver_kwargs:
    mask_nodata: true
  meta:
    category: climate
    source_license: CC0 1.0
    source_url: https://www.doi.org/10.16904/envidat.332
  path: https://os.zhdk.cloud.switch.ch/chelsav2/GLOBAL/monthly/{variable}/CHELSA_{variable}_{month}_{year}_V.2.1.tif
global_wind_atlas:
  crs: 4326
  data_type: RasterDataset
  driver: raster
  path: https://globalwindatlas.info/api/gis/global/wind-speed/10
  meta:
    category: climate
    source_license: CC BY 4.0
    source_url: https://globalwindatlas.info/
lowder_farm_sizes:
  data_type: DataFrame
  driver: excel
  driver_kwargs:
    sheet_name: WEB table 3
    skiprows: 4
    skipfooter: 2
    header: null
    names: 
      - Country
      - Census Year
      - Holdings/ agricultural area
      - Total
      - < 1 Ha
      - 1 - 2 Ha
      - 2 - 5 Ha
      - 5 - 10 Ha
      - 10 - 20 Ha
      - 20 - 50 Ha
      - 50 - 100 Ha
      - 100 - 200 Ha
      - 200 - 500 Ha
      - 500 - 1000 Ha
      - "> 1000 Ha"
      - empty
      - income class
  path: socioeconomic/farm_sizes/1-s2.0-S0305750X15002703-mmc1.xlsx
  meta:
    paper_doi: https://doi.org/10.1016/j.worlddev.2015.10.041
    paper_ref: Lowder Sarah K. et al. 2016
    source_license: CC BY-NC-ND 4.0
    source_url: https://doi.org/10.1016/j.worlddev.2015.10.041
preferences_individual:
  path: socioeconomic/social/cleaned_individual_data.csv
  driver: csv
  data_type: DataFrame
  meta:
    category: time and risk preferences
    source_url:  https://gps.iza.org/dataset/dataset_6708dcdda1d7b.zip
    paper_doi: doi.org/10.1093/qje/qjy013
    paper_ref: Falk et al. (2018)
    source_license: Creative Commons Attribution-NonCommercial-ShareAlike 4.0 International (non-profit only)
preferences_country:
  path: socioeconomic/social/cleaned_country_data.csv
  driver: csv
  data_type: DataFrame
  meta:
    category: time and risk preferences
    source_url:  https://gps.iza.org/dataset/dataset_6708dcdda1d7b.zip
    paper_doi: doi.org/10.1093/qje/qjy013
    paper_ref: Falk et al. (2018)
<<<<<<< HEAD
=======
    source_license: Creative Commons Attribution-NonCommercial-ShareAlike 4.0 International (non-profit only)
cwatm_domestic_water_demand_{scenario}_year:
  crs: 4326
  data_type: RasterDataset
  driver: netcdf
  path: water_demand/{scenario}_dom_year_millionm3_5min.nc
  driver_kwargs:
    decode_times: false
  meta:
    category: water
    source_license: the Creative Commons Attribution 3.0 License
    source_url: https://doi.org/10.5194/gmd-9-175-2016
  placeholders:
    scenario: ['historical', 'ssp1', 'ssp2', 'ssp3', 'ssp5']
>>>>>>> 1616f552
cwatm_livestock_water_demand_{scenario}_year:
  crs: 4326
  data_type: RasterDataset
  driver: netcdf
  path: water_demand/{scenario}_liv_year_millionm3_5min.nc
  driver_kwargs:
    decode_times: false
  meta:
    category: water
    source_license: the Creative Commons Attribution 3.0 License
    source_url: https://doi.org/10.5194/gmd-9-175-2016
  placeholders:
    scenario: ['historical', 'ssp1', 'ssp2', 'ssp3', 'ssp5']
cwatm_industry_water_demand_{scenario}_year:
  crs: 4326
  data_type: RasterDataset
  driver: netcdf
  path: water_demand/{scenario}_ind_year_millionm3_5min.nc
  driver_kwargs:
    decode_times: false
  meta:
    category: water
    source_license: the Creative Commons Attribution 3.0 License
    source_url: https://doi.org/10.5194/gmd-9-175-2016
  placeholders:
    scenario: ['historical', 'ssp1', 'ssp2', 'ssp3', 'ssp5']
FAO_crop_price:
  path: crops/FAOSTAT_data_en_9-27-2024.csv
  driver: csv
  data_type: DataFrame
  meta:
    category: crops
    source_author: FAO
    source_license: CC-BY-4.0
    source_url: https://www.fao.org/faostat/en/#data/PP
    source_version: Producer price in USD per tonne 
  rename:
    Year: year
    Value: price_per_kg
    Item: crop
  unit_mult:
    price_per_kg: 0.001  # tonne to kg
hydraulic_conductivity_globgm:
  crs: 4326
  data_type: RasterDataset
  driver: netcdf
  path: groundwater/hydraulic_conductivity_aquifer_filled_30sec.nc
  meta:
    category: groundwater
    history: Extracted from pcrglowb
    paper_doi: https://doi.org/10.5194/gmd-17-275-2024
    paper_ref: Verkaik et al. (2024)
    source_license: CC BY 4.0
    source_url: https://geo.public.data.uu.nl/vault-globgm/research-globgm%5B1669042611%5D/original/input/version_1.0/
    unit: md-1
specific_yield_aquifer_globgm:
  crs: 4326
  data_type: RasterDataset
  driver: netcdf
  path: groundwater/specific_yield_aquifer_filled_30sec.nc
  meta:
    category: groundwater
    history: Extracted from pcrglobwb
    paper_doi: https://doi.org/10.5194/gmd-17-275-2024
    paper_ref: Verkaik et al. (2024)
    source_license: CC BY 4.0
    source_url: https://geo.public.data.uu.nl/vault-globgm/research-globgm%5B1669042611%5D/original/input/version_1.0/
    unit: dimensionless
water_table_depth_globgm:
  crs: 4326
  data_type: RasterDataset
  driver: raster
  path: groundwater/globgm-wtd-ss.tif
  meta:
    category: groundwater
    history: Obtained from GLOBGM
    paper_doi: https://doi.org/10.5194/gmd-17-275-2024
    paper_ref: Verkaik et al. (2024)
    source_license: CC BY 4.0
    source_url: https://geo.public.data.uu.nl/vault-globgm/research-globgm%5B1669042611%5D/original/input/version_1.0/
    unit: m
head_{layer}_globgm:
  crs: 4326
  data_type: RasterDataset
  driver: raster
  path: groundwater/globgm-heads-{layer}-layer-ss.tif
  meta:
    category: groundwater
    history: Obtained from GLOBGM
    paper_doi: https://doi.org/10.5194/gmd-17-275-2024
    paper_ref: Verkaik et al. (2024)
    source_license: CC BY 4.0
    source_url: https://geo.public.data.uu.nl/vault-globgm/research-globgm%5B1669042611%5D/original/input/version_1.0/
    unit: m
  placeholders:
    layer: ['lower', 'upper']
recession_coefficient_globgm:
  crs: 4326
  data_type: RasterDataset
  driver: netcdf
  path: groundwater/recession_coefficient_30sec.nc
  meta:
    category: groundwater
    history: Extracted from pcrglobwb
    paper_doi: https://doi.org/10.5194/gmd-17-275-2024
    paper_ref: Verkaik et al. (2024)
    source_license: CC BY 4.0
    source_url: https://geo.public.data.uu.nl/vault-globgm/research-globgm%5B1669042611%5D/original/input/version_1.0/
    unit: dimensionless
thickness_confining_layer_globgm:
  crs: 4326
  data_type: RasterDataset
  driver: netcdf
  path: groundwater/confining_layer_thickness_version_2016_remapbil_to_30sec.nc
  meta:
    category: groundwater
    history: Extracted from pcrglobwb
    paper_doi: https://doi.org/10.5194/gmd-17-275-2024
    paper_ref: Verkaik et al. (2024)
    source_license: CC BY 4.0
    source_url: https://geo.public.data.uu.nl/vault-globgm/research-globgm%5B1669042611%5D/original/input/version_1.0/
    unit: m
total_groundwater_thickness_globgm:
  crs: 4326
  data_type: RasterDataset
  driver: netcdf
  path: groundwater/thickness_05min_remapbil_to_30sec_filled_with_pcr_correct_lat.nc
  meta:
    category: groundwater
    history: Extracted from pcrglobwb
    paper_doi: https://doi.org/10.5194/gmd-17-275-2024
    paper_ref: Verkaik et al. (2024)
    source_license: CC BY 4.0
    source_url: https://geo.public.data.uu.nl/vault-globgm/research-globgm%5B1669042611%5D/original/input/version_1.0/
    unit: m
dem_globgm:
  crs: 4326
  data_type: RasterDataset
  driver: netcdf
  path: groundwater/topography_parameters_30sec_february_2021_global_covered_with_zero.nc
  meta:
    category: groundwater
    history: Extracted from pcrglobwb
    paper_doi: https://doi.org/10.5194/gmd-17-275-2024
    paper_ref: Verkaik et al. (2024)
    source_license: CC BY 4.0
    source_url: https://geo.public.data.uu.nl/vault-globgm/research-globgm%5B1669042611%5D/original/input/version_1.0/
    unit: m
why_map:
  crs: 4326
  data_type: RasterDataset
  driver: raster
  meta:
    category: groundwater
    paper_doi: https://doi.org/10.1007/978-90-481-3426-7_10
    paper_ref: Richts et al. (2011)
    source_url: https://www.whymap.org/whymap/EN/Maps_Data/Gwr/gwr_node_en.html
    source_license: Creative Commons Attribution-ShareAlike Licence (CC BY-SA)
  path: groundwater/why_map.tif
fan_initial_groundwater_depth_{continent}:
  crs: 4326
  data_type: RasterDataset
  driver: netcdf
  meta:
    category: groundwater
    paper_doi: 10.1126/science.1229881
    paper_ref: Fan et al. (2013, 2020) 
    source_url: http://thredds-gfnl.usc.es/thredds/catalog/GLOBALWTDFTP/catalog.html
    source_license: cant find
  path: groundwater/groundwater_depth/{continent}.nc
  nodata: 2
  placeholders:
    continent: ['Eurasia', 'Africa', 'North_America', 'Oceania', 'South_America']
soilgrids_2020_{variable}_{depth}:
  data_type: RasterDataset
  driver: raster
  path: https://files.isric.org/soilgrids/latest/data/{variable}/{variable}_{depth}_mean.vrt
  meta:
    category: soil
    notes: "soilthickness is based on 1) soilgrids (global) and 2) dataset for Eurasia\
      \ (ESDAC, 2004; Panagos et al., 2012): ESDAC, 2004. The european soil database\
      \ distribution version 2.0, european commission and the European soil bureau\
      \ network.  esdac.jrc.ec.europa.eu, accessed: 2017-11-17.  Panagos, P., Van\
      \ Liedekerke, M., Jones, A., Montanarella, L., 2012. European soil data centre:\
      \ Response to european policy support  and public data requirements. Land Use\
      \ Policy 29 (2), 329\xE2\u20AC\u201C338. \n"
    paper_doi: https://doi.org/10.5194/soil-2020-65
    paper_ref: de Sousa et al. (2020)
    source_license: CC BY 4.0
    source_url: https://www.isric.org/explore/soilgrids/soilgrids-access
    source_version: 2020
  placeholders:
    depth: ['0-5cm', '5-15cm', '15-30cm', '30-60cm', '60-100cm', '100-200cm']
    variable: ['bdod', 'cec', 'cfvo', 'clay', 'nitrogen', 'ocd', 'ocs', 'phh2o', 'sand', 'silt', 'soc']
soilgrids_2017_{variable}:
  data_type: RasterDataset
  driver: raster
  path: https://files.isric.org/soilgrids/former/2017-03-10/data/{variable}_M_250m_ll.tif
  meta:
    category: soil
    paper_doi: https://doi.org/10.1371/journal.pone.0169748
    paper_ref: de Sousa et al. (2020)
    source_license: CC BY 4.0
    source_url: https://www.isric.org/explore/soilgrids
    source_version: 2017
  placeholders:
    variable: ["BDTICM"]
  unit_mult:
    BDTICM_M_250m_ll: 0.01
GLOBIOM_regions_59:
  data_type: DataFrame
  driver: excel
  path: GLOBIOM/Region_Country_Mapping.xlsx
  meta:
    source_url: https://www.isric.org/explore/soilgrids
  driver_kwargs:
    sheet_name: Region59
GLOBIOM_regions_37:
  data_type: DataFrame
  driver: excel
  path: GLOBIOM/Region_Country_Mapping.xlsx
  meta:
    source_url: https://www.isric.org/explore/soilgrids
  driver_kwargs:
    sheet_name: Region37
ISIMIP:
  data_type: Dataset
  path: "placeholder"
  meta:
    category: climate
    source_author: ISIMIP
    source_license: CC BY 4.0
    source_url: https://www.isimip.org
ERA5_hourly:
  data_type: Dataset
  path: "placeholder"
  meta:
    category: climate
    source_author: ECMWF
    source_license: CC-BY licence
    source_url: https://cds.climate.copernicus.eu/datasets/reanalysis-era5-single-levels<|MERGE_RESOLUTION|>--- conflicted
+++ resolved
@@ -268,36 +268,6 @@
   data_type: RasterDataset
   driver: raster
   path: cwatm_input_5min/landcover/grassland/{variable}.nc
-<<<<<<< HEAD
-=======
-  meta:
-    source_license: GNU General Public License V3
-    source_url: https://cwatm.iiasa.ac.at/license.html
-cwatm_irrPaddy_5min:
-  crs: 4326
-  data_type: RasterDataset
-  driver: raster
-  path: cwatm_input_5min/landcover/irrPaddy/{variable}.nc
-  meta:
-    source_license: GNU General Public License V3
-    source_url: https://cwatm.iiasa.ac.at/license.html
-cwatm_irrNonPaddy_5min:
-  crs: 4326
-  data_type: RasterDataset
-  driver: raster
-  path: cwatm_input_5min/landcover/irrNonPaddy/{variable}.nc
-  meta:
-    source_license: GNU General Public License V3
-    source_url: https://cwatm.iiasa.ac.at/license.html
-cwatm_albedo_5min:
-  crs: 4326
-  data_type: RasterDataset
-  driver: netcdf
-  path: cwatm_input_5min/landsurface/albedo/albedo.nc
-  meta:
-    source_license: GNU General Public License V3
-    source_url: https://cwatm.iiasa.ac.at/license.html
->>>>>>> 1616f552
 hydro_lakes:
   crs: 4326
   data_type: GeoDataFrame
@@ -573,23 +543,6 @@
     source_url:  https://gps.iza.org/dataset/dataset_6708dcdda1d7b.zip
     paper_doi: doi.org/10.1093/qje/qjy013
     paper_ref: Falk et al. (2018)
-<<<<<<< HEAD
-=======
-    source_license: Creative Commons Attribution-NonCommercial-ShareAlike 4.0 International (non-profit only)
-cwatm_domestic_water_demand_{scenario}_year:
-  crs: 4326
-  data_type: RasterDataset
-  driver: netcdf
-  path: water_demand/{scenario}_dom_year_millionm3_5min.nc
-  driver_kwargs:
-    decode_times: false
-  meta:
-    category: water
-    source_license: the Creative Commons Attribution 3.0 License
-    source_url: https://doi.org/10.5194/gmd-9-175-2016
-  placeholders:
-    scenario: ['historical', 'ssp1', 'ssp2', 'ssp3', 'ssp5']
->>>>>>> 1616f552
 cwatm_livestock_water_demand_{scenario}_year:
   crs: 4326
   data_type: RasterDataset
