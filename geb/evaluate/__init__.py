--- conflicted
+++ resolved
@@ -57,11 +57,8 @@
                 "water_circle",
                 "water_balance",
                 "evaluate_hydrodynamics",
-<<<<<<< HEAD
+                "evaluate_forecasts",
                 "plot_discharge_floods",
-=======
-                "evaluate_forecasts",
->>>>>>> 578e724b
             ]
         else:
             assert isinstance(methods, (list, tuple)), (
