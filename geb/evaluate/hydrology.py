--- conflicted
+++ resolved
@@ -24,11 +24,7 @@
 from rasterio.features import geometry_mask
 from tqdm import tqdm
 
-<<<<<<< HEAD
-from geb.workflows.io import open_zarr, write_zarr
-=======
-from geb.workflows.io import read_zarr, to_zarr
->>>>>>> 3a28b231
+from geb.workflows.io import read_zarr, write_zarr
 
 
 def calculate_hit_rate(model: xr.DataArray, observations: xr.DataArray) -> float:
