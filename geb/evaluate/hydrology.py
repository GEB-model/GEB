import base64
from pathlib import Path
from typing import Any

import branca.colormap as cm
import contextily as ctx
import folium
import geopandas as gpd
import matplotlib.colors as mcolors
import matplotlib.pyplot as plt
import numpy as np
import pandas as pd
import plotly.graph_objects as go
import xarray as xr
from permetrics.regression import RegressionMetric
from tqdm import tqdm

from geb.workflows.io import open_zarr, to_zarr


class Hydrology:
    """Implements several functions to evaluate the hydrological module of GEB."""

    def __init__(self):
        pass

    def plot_discharge(self, run_name: str = "default", *args, **kwargs) -> None:
        """Method to plot the mean discharge from the GEB model.

        Args:
            run_name: Defaults to "default".
            *args: ignored.
            **kwargs: ignored.
        """
        # load the discharge simulation
        GEB_discharge = open_zarr(
            self.model.output_folder
            / "report"
            / run_name
            / "hydrology.routing"
            / "discharge_daily.zarr"
        )

        # calculate the mean discharge over time, and plot spatially
        mean_discharge = GEB_discharge.mean(dim="time")
        mean_discharge.attrs["_FillValue"] = np.nan

        to_zarr(
            mean_discharge,
            self.output_folder_evaluate / "mean_discharge_m3_per_s.zarr",
            crs=4326,
        )

        fig, ax = plt.subplots(figsize=(10, 10))

        mean_discharge.plot(ax=ax, cmap="Blues", norm=mcolors.LogNorm(vmin=1))

        ax.set_xlabel("Longitude")
        ax.set_ylabel("Latitude")

        plt.savefig(
            self.output_folder_evaluate / "mean_discharge_m3_per_s.png", dpi=300
        )

    def evaluate_discharge(
        self,
        spinup_name: str = "spinup",
        run_name: str = "default",
        include_spinup: bool = False,
        correct_Q_obs=False,
    ) -> None:
        """Method to evaluate the discharge grid from GEB against observations from the Q_obs database.

        Args:
            spinup_name: Name of the spinup run to include in the evaluation.
            run_name: Name of the run to evaluate.
            include_spinup: Whether to include the spinup run in the evaluation.
            correct_Q_obs: Whether to correct the Q_obs discharge timeseries for the difference in upstream area
                between the Q_obs station and the discharge from GEB.
        """
        # check if setup_discharge_observations method has been executed
        if not self.model.files["geoms"].get("discharge/discharge_snapped_locations"):
            print(
                "Discharge observations not set up, probably no stations present in the basin. Skipping discharge evaluation."
            )
            return

        #  create folders
        eval_plot_folder: Path = (
            Path(self.output_folder_evaluate) / "discharge" / "plots"
        )
        eval_result_folder = (
            Path(self.output_folder_evaluate) / "discharge" / "evaluation_results"
        )

        eval_plot_folder.mkdir(parents=True, exist_ok=True)
        eval_result_folder.mkdir(parents=True, exist_ok=True)

        GEB_discharge = open_zarr(
            self.model.output_folder
            / "report"
            / run_name
            / "hydrology.routing"
            / "discharge_daily.zarr"
        )

        # check if run file exists, if not, raise an error
        if not (self.model.output_folder / "report" / run_name).exists():
            raise FileNotFoundError(
                f"Run folder '{run_name}' does not exist in the report directory. Did you run the model?"
            )

        if include_spinup:
            # load the discharge spinup simulation
            GEB_discharge_spinup = open_zarr(
                self.model.output_folder
                / "report"
                / spinup_name
                / "hydrology.routing"
                / "discharge_daily.zarr"
            )

            GEB_discharge = xr.concat([GEB_discharge_spinup, GEB_discharge], dim="time")
        # load input data files
        snapped_locations = gpd.read_parquet(
            self.model.files["geoms"]["discharge/discharge_snapped_locations"]
        )  # load the snapped locations of the Q_obs stations
        Q_obs = pd.read_parquet(
            self.model.files["table"]["discharge/Q_obs"]
        )  # load the Q_obs discharge data

        region_shapefile = gpd.read_parquet(
            self.model.files["geoms"]["mask"]
        )  # load the region shapefile
        rivers = gpd.read_parquet(
            self.model.files["geoms"]["routing/rivers"]
        )  # load the rivers shapefiles

        evaluation_per_station: list = []

        # start validation loop over Q_obs stations
        for ID in tqdm(Q_obs.columns):
            # create a discharge timeseries dataframe
            discharge_Q_obs_df = Q_obs[ID]
            discharge_Q_obs_df.columns = ["Q"]
            discharge_Q_obs_df.name = "Q"
            # extract the properties from the snapping dataframe
            Q_obs_station_name = snapped_locations.loc[ID].Q_obs_station_name
            snapped_xy_coords = snapped_locations.loc[ID].closest_tuple
            Q_obs_station_coords = snapped_locations.loc[ID].Q_obs_station_coords
            Q_obs_to_GEB_upstream_area_ratio = snapped_locations.loc[
                ID
            ].Q_obs_to_GEB_upstream_area_ratio

            def create_validation_df():
                """Create a validation dataframe with the Q_obs discharge observations and the GEB discharge simulation for the selected station."""
                # select data closest to meerssen point
                GEB_discharge_station = GEB_discharge.isel(
                    x=snapped_xy_coords[0], y=snapped_xy_coords[1]
                )  # select the pixel in the grid that corresponds to the selected hydrography_xy value
                # rename xarray dataarray to Q
                GEB_discharge_station.name = "Q"
                discharge_sim_station_df = GEB_discharge_station.to_dataframe()
                discharge_sim_station_df = discharge_sim_station_df["Q"]
                discharge_sim_station_df.index.name = "time"  # rename index to time

                # merge to one df but keep only the rows where both have data
                validation_df = pd.merge(
                    discharge_Q_obs_df,
                    discharge_sim_station_df,
                    left_index=True,
                    right_index=True,
                    how="inner",
                    suffixes=("_obs", "_sim"),
                )  # merge the two dataframes on the index (time)

                validation_df.dropna(how="any", inplace=True)  # drop rows with nans

                if correct_Q_obs:
                    """ correct the Q_obs values for the difference in upstream area between subgrid and grid """
                    validation_df["Q_obs"] = (
                        validation_df["Q_obs"] * Q_obs_to_GEB_upstream_area_ratio
                    )  # correct the Q_obs values for the difference in upstream area between subgrid and grid
                return validation_df

            validation_df = create_validation_df()

            def calculate_validation_metrics():
                """Calculate the validation metrics for the current station."""
                # calculate kupta coefficient
                y_true = validation_df["Q_obs"].values
                y_pred = validation_df["Q_sim"].values
                evaluator = RegressionMetric(y_true, y_pred)  # from permetrics package

                KGE = (
                    evaluator.kling_gupta_efficiency()
                )  # https://hess.copernicus.org/articles/23/4323/2019/
                NSE = evaluator.nash_sutcliffe_efficiency()  # https://hess.copernicus.org/articles/27/1827/2023/hess-27-1827-2023.pdf
                R = evaluator.pearson_correlation_coefficient()

                return KGE, NSE, R

            KGE, NSE, R = calculate_validation_metrics()

            def plot_validation_graphs(ID):
                """Plot the validation results for the current station."""
                # scatter plot
                fig, ax = plt.subplots()
                ax.scatter(validation_df["Q_obs"], validation_df["Q_sim"])
                ax.set_xlabel(
                    "Q_obs Discharge observations [m3/s] (%s)" % Q_obs_station_name
                )
                ax.set_ylabel("GEB discharge simulation [m3/s]")
                ax.set_title("GEB vs observations (discharge)")
                m, b = np.polyfit(validation_df["Q_obs"], validation_df["Q_sim"], 1)
                ax.plot(
                    validation_df["Q_obs"],
                    m * validation_df["Q_obs"] + b,
                    color="red",
                )
                ax.text(0.02, 0.9, f"$R$ = {R:.2f}", transform=ax.transAxes)
                ax.text(0.02, 0.85, f"KGE = {KGE:.2f}", transform=ax.transAxes)
                ax.text(0.02, 0.8, f"NSE = {NSE:.2f}", transform=ax.transAxes)
                ax.text(
                    0.02,
                    0.75,
                    f"Q_obs to GEB upstream area ratio: {Q_obs_to_GEB_upstream_area_ratio:.2f}",
                    transform=ax.transAxes,
                )
<<<<<<< HEAD
            else:
                print(f"Validating {Q_obs_station_name}....")

                def calculate_validation_metrics():
                    """Calculate the validation metrics for the current station."""
                    # calculate kupta coefficient
                    y_true = validation_df["Q_obs"].values
                    y_pred = validation_df["Q_sim"].values
                    evaluator = RegressionMetric(
                        y_true, y_pred
                    )  # from permetrics package

                    KGE = (
                        evaluator.kling_gupta_efficiency()
                    )  # https://hess.copernicus.org/articles/23/4323/2019/
                    NSE = evaluator.nash_sutcliffe_efficiency()  # https://hess.copernicus.org/articles/27/1827/2023/hess-27-1827-2023.pdf
                    R = evaluator.pearson_correlation_coefficient()

                    return KGE, NSE, R

                KGE, NSE, R = calculate_validation_metrics()

                def plot_validation_graphs(ID):
                    """Plot the validation results for the current station."""
                    # scatter plot
                    fig, ax = plt.subplots()
                    ax.scatter(validation_df["Q_obs"], validation_df["Q_sim"])
                    ax.set_xlabel(
                        "Q_obs Discharge observations [m3/s] (%s)" % Q_obs_station_name
                    )
                    ax.set_ylabel("GEB discharge simulation [m3/s]")
                    ax.set_title("GEB vs observations (discharge)")
                    m, b = np.polyfit(validation_df["Q_obs"], validation_df["Q_sim"], 1)
                    ax.plot(
                        validation_df["Q_obs"],
                        m * validation_df["Q_obs"] + b,
                        color="red",
                    )
                    ax.text(0.02, 0.9, f"$R$ = {R:.2f}", transform=ax.transAxes)
                    ax.text(0.02, 0.85, f"KGE = {KGE:.2f}", transform=ax.transAxes)
                    ax.text(0.02, 0.8, f"NSE = {NSE:.2f}", transform=ax.transAxes)
                    ax.text(
                        0.02,
                        0.75,
                        f"Q_obs to GEB upstream area ratio: {Q_obs_to_GEB_upstream_area_ratio:.2f}",
                        transform=ax.transAxes,
                    )
=======
>>>>>>> 21330f8c

                plt.savefig(
                    eval_plot_folder / f"scatter_plot_{ID}.png",
                    dpi=300,
                    bbox_inches="tight",
                )

                plt.show()
                plt.close()

                # timeseries plot
                fig, ax = plt.subplots(figsize=(7, 4))
                ax.plot(
                    validation_df.index,
                    validation_df["Q_sim"],
                    label="GEB simulation",
                )
                ax.plot(
                    validation_df.index,
                    validation_df["Q_obs"],
                    label="Q_obs observations",
                )
                ax.set_ylabel("Discharge [m3/s]")
                ax.set_xlabel("Time")
                ax.legend()

                ax.text(
                    0.02, 0.9, f"$R^2$={R:.2f}", transform=ax.transAxes, fontsize=12
                )
                ax.text(
                    0.02,
                    0.85,
                    f"KGE={KGE:.2f}",
                    transform=ax.transAxes,
                    fontsize=12,
                )
                ax.text(
                    0.02, 0.8, f"NSE={NSE:.2f}", transform=ax.transAxes, fontsize=12
                )
                ax.text(
                    0.02,
                    0.75,
                    f"Q_obs to GEB upstream area ratio: {Q_obs_to_GEB_upstream_area_ratio:.2f}",
                    transform=ax.transAxes,
                    fontsize=12,
                )
                plt.title(
                    f"GEB discharge vs observations for station {Q_obs_station_name}"
                )
                plt.savefig(
                    eval_plot_folder / f"timeseries_plot_{ID}.png",
                    dpi=300,
                    bbox_inches="tight",
                )
                plt.show()
                plt.close()

            plot_validation_graphs(ID)

            # attach to the evaluation dataframe
            evaluation_per_station.append(
                {
                    "station_ID": ID,
                    "station_name": Q_obs_station_name,
                    "x": Q_obs_station_coords[0],
                    "y": Q_obs_station_coords[1],
                    "Q_obs_to_GEB_upstream_area_ratio": Q_obs_to_GEB_upstream_area_ratio,
                    "KGE": KGE,  # https://permetrics.readthedocs.io/en/latest/pages/regression/KGE.html
                    "NSE": NSE,  # https://permetrics.readthedocs.io/en/latest/pages/regression/NSE.html # ranges from -inf to 1.0, where 1.0 is a perfect fit. Values less than 0.36 are considered unsatisfactory, while values between 0.36 to 0.75 are classified as good, and values greater than 0.75 are regarded as very good.
                    "R": R,  # https://permetrics.readthedocs.io/en/latest/pages/regression/R.html
                }
            )

        evaluation_df = pd.DataFrame(evaluation_per_station).set_index("station_ID")
        evaluation_df.to_excel(
            eval_result_folder / "evaluation_metrics.xlsx",
            index=False,
        )

        # Save evaluation metrics as as excel and parquet file
        evaluation_gdf = gpd.GeoDataFrame(
            evaluation_df,
            geometry=gpd.points_from_xy(evaluation_df.x, evaluation_df.y),
            crs="EPSG:4326",
        )  # create a geodataframe from the evaluation dataframe
        evaluation_gdf.to_parquet(
            eval_result_folder / "evaluation_metrics.geoparquet",
        )

        # plot the evaluation metrics (R, KGE, NSE) on a 1x3 subplot
        def plot_validation_map():
            """Plot the validation results on a map."""
            fig, ax = plt.subplots(1, 3, figsize=(20, 10))

            # Plot evaluation metrics without default colorbars
            evaluation_gdf.plot(
                column="R",
                ax=ax[0],
                legend=False,  # Disable default colorbar
                cmap="viridis",
                markersize=50,
                zorder=3,
            )
            evaluation_gdf.plot(
                column="KGE",
                ax=ax[1],
                legend=False,  # Disable default colorbar
                cmap="viridis",
                markersize=50,
                zorder=3,
            )
            evaluation_gdf.plot(
                column="NSE",
                ax=ax[2],
                legend=False,  # Disable default colorbar
                cmap="viridis",
                markersize=50,
                zorder=3,
            )

            # Add the region shapefile and rivers to each subplot
            region_shapefile.plot(
                ax=ax[0], color="none", edgecolor="black", linewidth=1, zorder=2
            )
            region_shapefile.plot(
                ax=ax[1], color="none", edgecolor="black", linewidth=1, zorder=2
            )
            region_shapefile.plot(
                ax=ax[2], color="none", edgecolor="black", linewidth=1, zorder=2
            )

            rivers.plot(ax=ax[0], color="blue", linewidth=0.5, zorder=2)
            rivers.plot(ax=ax[1], color="blue", linewidth=0.5, zorder=2)
            rivers.plot(ax=ax[2], color="blue", linewidth=0.5, zorder=2)

            # Add satellite basemap to each subplot without attribution text
            ctx.add_basemap(
                ax[0],
                crs=evaluation_gdf.crs.to_string(),
                source=ctx.providers.Esri.WorldImagery,
                attribution=False,  # Remove attribution text
            )
            ctx.add_basemap(
                ax[1],
                crs=evaluation_gdf.crs.to_string(),
                source=ctx.providers.Esri.WorldImagery,
                attribution=False,  # Remove attribution text
            )
            ctx.add_basemap(
                ax[2],
                crs=evaluation_gdf.crs.to_string(),
                source=ctx.providers.Esri.WorldImagery,
                attribution=False,  # Remove attribution text
            )

            # Titles
            ax[0].set_title("R")
            ax[1].set_title("KGE")
            ax[2].set_title("NSE")

            # Set axis labels
            ax[0].set_xlabel("Longitude")
            ax[0].set_ylabel("Latitude")
            ax[1].set_xlabel("Longitude")
            ax[2].set_xlabel("Longitude")

            # Create custom colorbars
            R_colorbar = plt.cm.ScalarMappable(
                cmap="viridis",
                norm=mcolors.Normalize(
                    vmin=evaluation_gdf.R.min(), vmax=evaluation_gdf.R.max()
                ),
            )

            KGE_colorbar = plt.cm.ScalarMappable(
                cmap="viridis",
                norm=mcolors.Normalize(
                    vmin=evaluation_gdf.KGE.min(), vmax=evaluation_gdf.KGE.max()
                ),
            )

            NSE_colorbar = plt.cm.ScalarMappable(
                cmap="viridis",
                norm=mcolors.Normalize(
                    vmin=evaluation_gdf.NSE.min(), vmax=evaluation_gdf.NSE.max()
                ),
            )

            # Add custom colorbars and move them down
            fig.colorbar(
                R_colorbar,
                ax=ax[0],
                orientation="horizontal",
                pad=0.1,  # Move colorbar down
                aspect=50,
                label="R",
            )
            fig.colorbar(
                KGE_colorbar,
                ax=ax[1],
                orientation="horizontal",
                pad=0.1,  # Move colorbar down
                aspect=50,
                label="KGE",
            )
            fig.colorbar(
                NSE_colorbar,
                ax=ax[2],
                orientation="horizontal",
                pad=0.1,  # Move colorbar down
                aspect=50,
                label="NSE",
            )

            # Set the layout of the subplots
            plt.tight_layout()

            # Save the plot
            plt.savefig(
                eval_result_folder / "discharge_evaluation_metrics.png",
                dpi=300,
                bbox_inches="tight",
            )
            plt.show()
            plt.close()
            # plt.close()

        plot_validation_map()

        def create_folium_map(evaluation_gdf):
            """Create a Folium map with evaluation results and station markers."""
            # Create a Folium map centered on the mean coordinates of the stations
            map_center = [
                evaluation_gdf.geometry.y.mean(),
                evaluation_gdf.geometry.x.mean(),
            ]
            m = folium.Map(location=map_center, zoom_start=8, tiles="CartoDB positron")

            # Create colormaps for R, KGE, and NSE (Red → Orange → Yellow → Blue → Green)
            colormap_r = cm.LinearColormap(
                colors=[
                    "red",
                    "orange",
                    "yellow",
                    "blue",
                    "green",
                ],  # Updated color scheme
                vmin=evaluation_gdf["R"].min(),
                vmax=evaluation_gdf["R"].max(),
                caption="R",
            )
            colormap_kge = cm.LinearColormap(
                colors=[
                    "red",
                    "orange",
                    "yellow",
                    "blue",
                    "green",
                ],  # Updated color scheme
                vmin=evaluation_gdf["KGE"].min(),
                vmax=evaluation_gdf["KGE"].max(),
                caption="KGE",
            )
            colormap_nse = cm.LinearColormap(
                colors=[
                    "red",
                    "orange",
                    "yellow",
                    "blue",
                    "green",
                ],  # Updated color scheme
                vmin=evaluation_gdf["NSE"].min(),
                vmax=evaluation_gdf["NSE"].max(),
                caption="NSE",
            )

            # Add colormaps to the map
            colormap_r.add_to(m)
            colormap_kge.add_to(m)
            colormap_nse.add_to(m)

            if not evaluation_gdf["Q_obs_to_GEB_upstream_area_ratio"].isna().all():
                colormap_upstream = cm.LinearColormap(
                    colors=[
                        "red",
                        "orange",
                        "yellow",
                        "blue",
                        "green",
                    ],  # Updated color scheme
                    vmin=evaluation_gdf["Q_obs_to_GEB_upstream_area_ratio"].min(),
                    vmax=evaluation_gdf["Q_obs_to_GEB_upstream_area_ratio"].max(),
                    caption="Upstream Area Ratio",
                )
                colormap_upstream.add_to(m)
                layer_upstream = folium.FeatureGroup(
                    name="Upstream Area Ratio", show=False
                )

            # Create FeatureGroups for R, KGE, and NSE
            layer_r = folium.FeatureGroup(name="R", show=True)
            layer_kge = folium.FeatureGroup(name="KGE", show=False)
            layer_nse = folium.FeatureGroup(name="NSE", show=False)

            # Add markers for R, KGE, and NSE to their respective layers
            for station_ID, row in evaluation_gdf.iterrows():
                coords = [row.geometry.y, row.geometry.x]
                station_name = row["station_name"]

                # Generate scatter plot for the station
                scatter_plot_path = eval_plot_folder / f"scatter_plot_{station_ID}.png"
                time_series_plot_path = (
                    eval_plot_folder / f"timeseries_plot_{station_ID}.png"
                )
                # Encode the scatter plot image as a base64 string
                with open(scatter_plot_path, "rb") as img_file:
                    encoded_image_scatter = base64.b64encode(img_file.read()).decode(
                        "utf-8"
                    )
                with open(time_series_plot_path, "rb") as img_file:
                    encoded_image_time_series = base64.b64encode(
                        img_file.read()
                    ).decode("utf-8")

                # Create an HTML popup with the 2 plots
                popup_html = f"""
                <b>Station Name:</b> {station_name}<br>
                <b>R:</b> {row["R"]:.2f}<br>
                <b>KGE:</b> {row["KGE"]:.2f}<br>
                <b>NSE:</b> {row["NSE"]:.2f}<br>
                <b>Upstream Area Ratio:</b> {row["Q_obs_to_GEB_upstream_area_ratio"]:.2f}<br>
                <img src="data:image/png;base64,{encoded_image_scatter}" width="500">
                <img src="data:image/png;base64,{encoded_image_time_series}" width="500">
                """

                # Add R layer
                color_r = colormap_r(row["R"])
                popup_r = folium.Popup(popup_html, max_width=400)
                folium.CircleMarker(
                    location=coords,
                    radius=10,
                    color="black",
                    fill=True,
                    fill_color=color_r,  # Use R colormap for color
                    fill_opacity=0.9,
                    popup=popup_r,
                ).add_to(layer_r)

                # Add KGE layer
                color_kge = colormap_kge(row["KGE"])
                popup_kge = folium.Popup(popup_html, max_width=400)
                folium.CircleMarker(
                    location=coords,
                    radius=10,
                    color="black",
                    fill=True,
                    fill_color=color_kge,
                    fill_opacity=0.9,
                    popup=popup_kge,
                ).add_to(layer_kge)

                # Add NSE layer
                color_nse = colormap_nse(row["NSE"])
                popup_nse = folium.Popup(popup_html, max_width=400)
                folium.CircleMarker(
                    location=coords,
                    radius=10,
                    color="black",
                    fill=True,
                    fill_color=color_nse,
                    fill_opacity=0.9,
                    popup=popup_nse,
                ).add_to(layer_nse)

                if not evaluation_gdf["Q_obs_to_GEB_upstream_area_ratio"].isna().all():
                    # Add Upstream Area Ratio layer
                    color_upstream = colormap_upstream(
                        float(row["Q_obs_to_GEB_upstream_area_ratio"])
                    )

                    popup_upstream = folium.Popup(popup_html, max_width=400)
                    folium.CircleMarker(
                        location=coords,
                        radius=10,
                        color="black",
                        fill=True,
                        fill_color=color_upstream,
                        fill_opacity=0.9,
                        popup=popup_upstream,
                    ).add_to(layer_upstream)

            # Add the layers to the map
            layer_r.add_to(m)
            layer_kge.add_to(m)
            layer_nse.add_to(m)

            # Add the colormaps to the map
            colormap_r.add_to(m)
            colormap_kge.add_to(m)
            colormap_nse.add_to(m)

            # add upstream area (if not ONLY nans)
            if not evaluation_gdf["Q_obs_to_GEB_upstream_area_ratio"].isna().all():
                layer_upstream.add_to(m)
                colormap_upstream.add_to(m)

            # Add the catchment shapefile as a GeoJSON layer
            folium.GeoJson(
                region_shapefile,
                name="Catchment",
                style_function=lambda x: {
                    "fillColor": "blue",
                    "color": "blue",
                    "weight": 1,
                    "fillOpacity": 0.2,
                },
            ).add_to(m)

            # Add rivers as a GeoJSON layer
            folium.GeoJson(
                rivers["geometry"],
                name="Rivers",
                style_function=lambda x: {"color": "blue", "weight": 1},
            ).add_to(m)

            # Add a layer control to toggle layers
            folium.LayerControl().add_to(m)

            # Save the map to an HTML file
            m.save(eval_result_folder / "discharge_evaluation_map.html")

            # Display the map in a Jupyter Notebook (if applicable)
            return m

        create_folium_map(evaluation_gdf)

        print("Discharge evaluation dashboard created.")

    def water_circle(
        self,
        run_name: str,
        include_spinup: bool,
        spinup_name: str,
        *args,
        **kwargs,
    ) -> None:
        """Create a water circle plot for the GEB model.

        Adapted from: https://github.com/mikhailsmilovic/flowplot
        Also see the paper: https://doi.org/10.1088/1748-9326/ad18de

        Args:
            run_name: Name of the run to evaluate.
            include_spinup: Whether to include the spinup run in the evaluation.
            spinup_name: Name of the spinup run to include in the evaluation.
            *args: ignored.
            **kwargs: ignored.
        """
        folder = self.model.output_folder / "report" / run_name

        storage = pd.read_csv(folder / "hydrology" / "storage.csv")
        storage_change = storage.iloc[-1]["storage"] - storage.iloc[0]["storage"]

        rain = pd.read_csv(
            folder / "hydrology.snowfrost" / "rain.csv",
            index_col=0,
            parse_dates=True,
        )["rain"].sum()
        snow = pd.read_csv(
            folder / "hydrology.snowfrost" / "snow.csv",
            index_col=0,
            parse_dates=True,
        )["snow"].sum()

        domestic_water_loss = pd.read_csv(
            folder / "hydrology.water_demand" / "domestic water loss.csv",
            index_col=0,
            parse_dates=True,
        )["domestic water loss"].sum()
        industry_water_loss = pd.read_csv(
            folder / "hydrology.water_demand" / "industry water loss.csv",
            index_col=0,
            parse_dates=True,
        )["industry water loss"].sum()
        livestock_water_loss = pd.read_csv(
            folder / "hydrology.water_demand" / "livestock water loss.csv",
            index_col=0,
            parse_dates=True,
        )["livestock water loss"].sum()

        river_outflow = pd.read_csv(
            folder / "hydrology.routing" / "river outflow.csv",
            index_col=0,
            parse_dates=True,
        )["river outflow"].sum()

        transpiration = pd.read_csv(
            folder / "hydrology.landcover" / "transpiration.csv",
            index_col=0,
            parse_dates=True,
        )["transpiration"].sum()
        bare_soil_evaporation = pd.read_csv(
            folder / "hydrology.landcover" / "bare soil evaporation.csv",
            index_col=0,
            parse_dates=True,
        )["bare soil evaporation"].sum()
        direct_evaporation = pd.read_csv(
            folder / "hydrology.landcover" / "direct evaporation.csv",
            index_col=0,
            parse_dates=True,
        )["direct evaporation"].sum()
        interception_evaporation = pd.read_csv(
            folder / "hydrology.landcover" / "interception evaporation.csv",
            index_col=0,
            parse_dates=True,
        )["interception evaporation"].sum()
        snow_sublimation = pd.read_csv(
            folder / "hydrology.landcover" / "snow sublimation.csv",
            index_col=0,
            parse_dates=True,
        )["snow sublimation"].sum()
        river_evaporation = pd.read_csv(
            folder / "hydrology.routing" / "river evaporation.csv",
            index_col=0,
            parse_dates=True,
        )["river evaporation"].sum()
        waterbody_evaporation = pd.read_csv(
            folder / "hydrology.routing" / "waterbody evaporation.csv",
            index_col=0,
            parse_dates=True,
        )["waterbody evaporation"].sum()

        hierarchy: dict[str, Any] = {
            "in": {
                "rain": rain,
                "snow": snow,
            },
            "out": {
                "evapotranspiration": {
                    "transpiration": transpiration,
                    "bare soil evaporation": bare_soil_evaporation,
                    "direct evaporation": direct_evaporation,
                    "interception evaporation": interception_evaporation,
                    "snow sublimation": snow_sublimation,
                    "river evaporation": river_evaporation,
                    "waterbody evaporation": waterbody_evaporation,
                },
                "water demand": {
                    "domestic water loss": domestic_water_loss,
                    "industry water loss": industry_water_loss,
                    "livestock water loss": livestock_water_loss,
                },
                "river outflow": river_outflow,
            },
            "storage change": storage_change,
        }

        # the size of a section is the sum of the flows in that section
        # plus the size of the section itself. So if all of the section
        # is made up of its children, the size of the section is 0.
        water_circle_list: list[tuple[str, str, float | int]] = []
        color_map: dict[str, str] = {
            "in": "#636EFA",
            "out": "#EF5538",
            "balance": "#000000",
            "storage change": "#D2D2D3",
        }

        def add_flow(
            water_circle_list: list[tuple[str, str, float | int]],
            color_map: dict[str, str],
            root_section: str | None,
            parent: str | None,
            flow: str | None,
            value: int | float | dict[str, Any],
        ) -> tuple[list[tuple[str, str, float | int]], dict[str, str]]:
            """Recursive function to add flows to the water circle list.

            Args:
                water_circle_list: List of tuples containing the water circle data with parent, flow, and value.
                color_map: Dictionary mapping flow names to colors.
                root_section: Root section of the current flow hierarchy.
                parent: Parent of the current flow section.
                flow: Name of the current flow section.
                value: Value of the current flow section, can be a number or a dictionary.
                    If a number, it is a flow and added to the water circle list immediately.
                    If a dictionary, it contains sub-sections, and it is processed recursively.

                    If one of the sections is _self, it is the size of the remainder section itself.
                    This is useful when not all of the section is made up of its children.

            Raises:
                ValueError: If the value type is not int, float, or dict.

            Returns:
                Updated water circle list with the new flow added.
                Updated color map with the new flow color added.
            """
            if isinstance(value, (int, float)):  # stopping condition
                # adopt the color of the parent if it exists
                if parent is not None:
                    color_map[flow] = color_map[parent]
                else:  # if no parent, this is a root section
                    root_section = flow
                water_circle_list.append(
                    (root_section, parent, flow, value, color_map[flow])
                )
            elif isinstance(value, dict):
                if parent is not None:  # adopt the color of the parent
                    color_map[flow] = color_map[parent]
                else:  # if no parent, this is a root section
                    root_section = flow
                _self = 0
                for sub_section, sub_value in value.items():
                    if sub_section == "_self":
                        _self = sub_value
                        continue  # skip the _self section
                    water_circle_list, color_map = add_flow(
                        water_circle_list,
                        color_map,
                        root_section,
                        flow,
                        sub_section,
                        sub_value,
                    )
                if flow is not None:
                    water_circle_list.append(
                        (root_section, parent, flow, _self, color_map[flow])
                    )
            else:
                raise ValueError(
                    f"Invalid value type for section '{flow}': {value}. Expected dict, int, or float."
                )

            return water_circle_list, color_map

        water_circle_list, _ = add_flow(
            water_circle_list,
            color_map,
            root_section=None,
            parent=None,
            flow=None,
            value=hierarchy,
        )

        water_circle_df: pd.DataFrame = pd.DataFrame(
            water_circle_list,
            columns=["root_section", "parent", "flow", "value", "color"],
        )

        root_section_totals = water_circle_df.groupby("root_section").sum("value")

        if (
            root_section_totals.loc["out", "value"]
            > root_section_totals.loc["in", "value"]
        ):
            category_order = ["storage change", "in", "out"]
        else:
            category_order = ["in", "out", "storage change"]

        water_circle_df["root_section"] = pd.Categorical(
            water_circle_df["root_section"],
            categories=category_order,
            ordered=True,
        )
        # sort the sections with storage change first
        water_circle_df = water_circle_df.sort_values(
            by=["root_section", "value"],
            ascending=[True, False],
        )

        water_circle = go.Figure(
            go.Sunburst(
                labels=water_circle_df["flow"],
                parents=water_circle_df["parent"],
                values=water_circle_df["value"],
                sort=False,
                marker=dict(colors=water_circle_df["color"]),
            )
        )

        water_circle.update_layout(margin=dict(l=20, r=20, t=20, b=45))
        water_circle.update_layout(template="plotly_dark")
        water_circle.update_layout(
            plot_bgcolor="#000000",
            paper_bgcolor="#000000",
            title=dict(
                text="water circle",
                xanchor="center",
                yanchor="bottom",
                y=0.04,
                x=0.5,
            ),
        )

        water_circle.write_image(
            self.output_folder_evaluate / "water_circle.png", scale=5
        )<|MERGE_RESOLUTION|>--- conflicted
+++ resolved
@@ -227,7 +227,6 @@
                     f"Q_obs to GEB upstream area ratio: {Q_obs_to_GEB_upstream_area_ratio:.2f}",
                     transform=ax.transAxes,
                 )
-<<<<<<< HEAD
             else:
                 print(f"Validating {Q_obs_station_name}....")
 
@@ -275,8 +274,6 @@
                         f"Q_obs to GEB upstream area ratio: {Q_obs_to_GEB_upstream_area_ratio:.2f}",
                         transform=ax.transAxes,
                     )
-=======
->>>>>>> 21330f8c
 
                 plt.savefig(
                     eval_plot_folder / f"scatter_plot_{ID}.png",
