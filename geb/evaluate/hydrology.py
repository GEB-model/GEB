"""Module implementing hydrology evaluation functions for the GEB model."""

import base64
import os
from datetime import datetime
from pathlib import Path
from typing import Any

import branca.colormap as cm
import contextily as ctx
import folium
import geopandas as gpd
import matplotlib.colors as mcolors
import matplotlib.lines as mlines
import matplotlib.patches as mpatches
import matplotlib.pyplot as plt
import numpy as np
import pandas as pd
import plotly.graph_objects as go
import xarray as xr
from matplotlib.colors import LightSource
from matplotlib.lines import Line2D
<<<<<<< HEAD

# from matplotlib_scalebar.scalebar import ScaleBar
=======
>>>>>>> 70cb0ffd
from permetrics.regression import RegressionMetric
from rasterio.crs import CRS
from rasterio.features import geometry_mask
from tqdm import tqdm

from geb.workflows.io import open_zarr, to_zarr


def calculate_hit_rate(model: xr.DataArray, observations: xr.DataArray) -> float:
    """Calculate the hit rate metric.

    Args:
        model: Model flood extent as a binary xarray DataArray (1 for flood, 0 for no flood).
        observations: Observed flood extent as a binary xarray DataArray (1 for flood, 0 for no flood).

    Returns:
        Hit rate as a float.
    """
    miss = np.sum(((model == 0) & (observations == 1)).values)
    hit = np.sum(((model == 1) & (observations == 1)).values)
    hit_rate = hit / (hit + miss)
    return float(hit_rate)


def calculate_false_alarm_ratio(
    model: xr.DataArray, observations: xr.DataArray
) -> float:
    """Calculate the false alarm ratio metric.

    Args:
        model: Model flood extent as a binary xarray DataArray (1 for flood, 0 for no flood).
        observations: Observed flood extent as a binary xarray DataArray (1 for flood, 0 for no flood).

    Returns:
        False alarm ratio as a float.
    """
    false_alarm = np.sum(((model == 1) & (observations == 0)).values)
    hit = np.sum(((model == 1) & (observations == 1)).values)
    false_alarm_ratio = false_alarm / (false_alarm + hit)
    return float(false_alarm_ratio)


def calculate_critical_success_index(
    model: xr.DataArray, observations: xr.DataArray
) -> float:
    """Calculate the critical success index (CSI) metric.

    Args:
        model: Model flood extent as a binary xarray DataArray (1 for flood, 0 for no flood).
        observations: Observed flood extent as a binary xarray DataArray (1 for flood, 0 for no flood).

    Returns:
        Critical success index as a float.
    """
    hit = np.sum(((model == 1) & (observations == 1)).values)
    false_alarm = np.sum(((model == 1) & (observations == 0)).values)
    miss = np.sum(((model == 0) & (observations == 1)).values)
    csi = hit / (hit + false_alarm + miss)
    return float(csi)


class Hydrology:
    """Implements several functions to evaluate the hydrological module of GEB."""

    def __init__(self) -> None:
        """Initialize the Hydrology evaluation module."""
        pass

    def plot_discharge(
        self, run_name: str = "default", *args: Any, **kwargs: Any
    ) -> None:
        """Plot the mean discharge from the GEB model as a spatial map.

        Creates a spatial visualization of mean discharge values over time from the GEB model
        simulation results. The plot is saved as both a zarr file and PNG image for analysis.

        Notes:
            The discharge data must exist in the report directory structure. If the discharge
            file is not found, a FileNotFoundError will be raised. The mean is calculated
            across the entire simulation time period.

        Args:
            run_name: Name of the simulation run to plot. Must correspond to an existing
                run directory in the model output folder.
            *args: Additional positional arguments (ignored).
            **kwargs: Additional keyword arguments (ignored).

        Raises:
            FileNotFoundError: If the discharge file for the specified run does not exist
                in the report directory.
        """
        # check if discharge file exists
        if not (
            self.model.output_folder
            / "report"
            / run_name
            / "hydrology.routing"
            / "discharge_daily.zarr"
        ).exists():
            raise FileNotFoundError(
                f"Discharge file for run '{run_name}' does not exist in the report directory. Did you run the model?"
            )
        # load the discharge simulation
        GEB_discharge = open_zarr(
            self.model.output_folder
            / "report"
            / run_name
            / "hydrology.routing"
            / "discharge_daily.zarr"
        )

        # calculate the mean discharge over time, and plot spatially
        mean_discharge = GEB_discharge.mean(dim="time")
        mean_discharge.attrs["_FillValue"] = np.nan

        to_zarr(
            mean_discharge,
            self.output_folder_evaluate / "mean_discharge_m3_per_s.zarr",
            crs=4326,
        )

        fig, ax = plt.subplots(figsize=(10, 10))

        mean_discharge.plot(ax=ax, cmap="Blues")

        ax.set_xlabel("Longitude")
        ax.set_ylabel("Latitude")

        plt.savefig(
            self.output_folder_evaluate / "mean_discharge_m3_per_s.png", dpi=300
        )

    def evaluate_discharge(
        self,
        spinup_name: str = "spinup",
        run_name: str = "default",
        include_spinup: bool = False,
        include_yearly_plots: bool = False,
        correct_Q_obs: bool = False,
    ) -> None:
        """Evaluate the discharge grid from GEB against observations from the Q_obs database.

        Compares simulated discharge from the GEB model with observed discharge data from
        gauging stations. Calculates performance metrics (KGE, NSE, R) and creates
        evaluation plots and interactive maps for analysis.

        Notes:
            The discharge simulation files must exist in the report directory structure.
            If no discharge stations are found in the basin, empty evaluation datasets
            are created. The evaluation can be skipped if results already exist.

        Args:
            spinup_name: Name of the spinup run to include in the evaluation.
            run_name: Name of the simulation run to evaluate. Must correspond to an
                existing run directory in the model output folder.
            include_spinup: Whether to include the spinup run in the evaluation.
            include_yearly_plots: Whether to create plots for every year showing the evaluation.
            correct_Q_obs: Whether to correct the Q_obs discharge timeseries for the difference
                in upstream area between the Q_obs station and the discharge from GEB.

        Raises:
            FileNotFoundError: If the run folder does not exist in the report directory.
        """
        #  create folders
        eval_plot_folder: Path = (
            Path(self.output_folder_evaluate) / "discharge" / "plots"
        )
        eval_result_folder = (
            Path(self.output_folder_evaluate) / "discharge" / "evaluation_results"
        )

        eval_plot_folder.mkdir(parents=True, exist_ok=True)
        eval_result_folder.mkdir(parents=True, exist_ok=True)

        # load input data files
        Q_obs = pd.read_parquet(
            self.model.files["table"]["discharge/Q_obs"]
        )  # load the Q_obs discharge data
        region_shapefile = gpd.read_parquet(
            self.model.files["geom"]["mask"]
        )  # load the region shapefile
        rivers = gpd.read_parquet(
            self.model.files["geom"]["routing/rivers"]
        )  # load the rivers shapefiles
        snapped_locations = gpd.read_parquet(
            self.model.files["geom"]["discharge/discharge_snapped_locations"]
        )

        if len(snapped_locations) == 0:
            print(
                "No discharge stations found in the basin. Creating empty evaluation datasets."
            )

            # Create empty evaluation dataframe with proper structure
            empty_evaluation_df = pd.DataFrame(
                columns=[
                    "station_name",
                    "x",
                    "y",
                    "Q_obs_to_GEB_upstream_area_ratio",
                    "KGE",
                    "NSE",
                    "R",
                ]
            ).set_index(pd.Index([], name="station_ID"))

            # Save empty evaluation metrics as Excel file
            empty_evaluation_df.to_excel(
                eval_result_folder / "evaluation_metrics.xlsx",
                index=True,
            )

            # Create empty GeoDataFrame and save as parquet
            empty_evaluation_gdf = gpd.GeoDataFrame(
                empty_evaluation_df,
                geometry=gpd.GeoSeries([], crs="EPSG:4326"),
                crs="EPSG:4326",
            )
            empty_evaluation_gdf.to_parquet(
                eval_result_folder / "evaluation_metrics.geoparquet",
            )
            return

        # check if evaluation has already been executed
        if eval_result_folder.joinpath("evaluation_metrics.xlsx").exists():
            print(
                "evaluation already executed, skipping. If you want to re-run the discharge evaluation, delete the evaluation_results folder."
            )
            evaluation_df = pd.read_excel(
                eval_result_folder.joinpath("evaluation_metrics.xlsx")
            )
            return
        GEB_discharge = open_zarr(
            self.model.output_folder
            / "report"
            / run_name
            / "hydrology.routing"
            / "discharge_daily.zarr"
        )
        print(f"Loaded discharge simulation from {run_name} run.")

        # check if run file exists, if not, raise an error
        if not (self.model.output_folder / "report" / run_name).exists():
            raise FileNotFoundError(
                f"Run folder '{run_name}' does not exist in the report directory. Did you run the model?"
            )

        evaluation_per_station: list = []

        print("Starting discharge evaluation...")

        for ID in tqdm(Q_obs.columns):
            # create a discharge timeseries dataframe
            discharge_Q_obs_df = Q_obs[ID]
            discharge_Q_obs_df.columns = ["Q"]
            discharge_Q_obs_df.name = "Q"

            # check if there is data in the model time period
            start_date = GEB_discharge.time.min().values
            end_date = GEB_discharge.time.max().values
            data_check = discharge_Q_obs_df[
                (discharge_Q_obs_df.index >= start_date)
                & (discharge_Q_obs_df.index <= end_date)
            ].dropna()  # filter the dataframe to the model time period
            if len(data_check) < 365:
                print(
                    f"Station {ID} has only {len(data_check)} days of data, less than 1 year. Skipping."
                )
                continue

            # extract the properties from the snapping dataframe
            Q_obs_station_name = snapped_locations.loc[ID].Q_obs_station_name
            snapped_xy_coords = snapped_locations.loc[ID].snapped_grid_pixel_xy
            Q_obs_station_coords = snapped_locations.loc[ID].Q_obs_station_coords
            Q_obs_to_GEB_upstream_area_ratio = snapped_locations.loc[
                ID
            ].Q_obs_to_GEB_upstream_area_ratio

            def create_validation_df() -> pd.DataFrame:
                """Create a validation dataframe with the Q_obs discharge observations and the GEB discharge simulation for the selected station.

                Returns:
                    DataFrame with the Q_obs discharge observations and the GEB discharge simulation for the selected station.

                Raises:
                    FileNotFoundError: If the hydrology routing directory does not exist.
                """
                # Check if the hydrology.routing directory exists
                routing_dir = (
                    self.model.output_folder / "report" / run_name / "hydrology.routing"
                )
                if not routing_dir.exists():
                    raise FileNotFoundError(
                        f"Hydrology routing directory does not exist: {routing_dir}"
                    )

                # Construct the path to the individual station discharge file
                station_file_name = f"discharge_hourly_m3_per_s_{ID}.csv"
                station_file_path = routing_dir / station_file_name

                # Check if the station file exists
                if not station_file_path.exists():
                    print(
                        f"WARNING: Station file {station_file_path} does not exist. Skipping station {ID}."
                    )
                    return pd.DataFrame()

                try:
                    # Load the individual station discharge timeseries
                    GEB_discharge_station = pd.read_csv(
                        station_file_path, index_col=0, parse_dates=True
                    )
                    GEB_discharge_station = (
                        GEB_discharge_station.squeeze()
                    )  # Convert to Series if only one column

                    if np.isnan(GEB_discharge_station.values).all():
                        print(
                            f"WARNING: Station {ID} has only NaN values in the GEB discharge simulation. Skipping."
                        )
                        return pd.DataFrame()

                    # Handle spinup data if needed
                    if include_spinup:
                        spinup_station_file_path = (
                            self.model.output_folder
                            / "report"
                            / spinup_name
                            / "hydrology.routing"
                            / station_file_name
                        )
                        if spinup_station_file_path.exists():
                            GEB_discharge_station_spinup = pd.read_csv(
                                spinup_station_file_path, index_col=0, parse_dates=True
                            )
                            GEB_discharge_station_spinup = (
                                GEB_discharge_station_spinup.squeeze()
                            )
                            # Concatenate the spinup and main run data
                            GEB_discharge_station = pd.concat(
                                [GEB_discharge_station_spinup, GEB_discharge_station]
                            )
                            print(f"Loaded spinup data for station {ID}")
                        else:
                            print(
                                f"WARNING: Spinup file for station {ID} not found, using only main run data"
                            )

                    # rename series to Q
                    GEB_discharge_station.name = "Q"
                    discharge_sim_station_df = GEB_discharge_station

                    # merge to one df but keep only the rows where both have data
                    validation_df = pd.merge(
                        discharge_Q_obs_df,
                        discharge_sim_station_df,
                        left_index=True,
                        right_index=True,
                        how="inner",
                        suffixes=("_obs", "_sim"),
                    )  # merge the two dataframes on the index (time)

                    validation_df.dropna(how="any", inplace=True)  # drop rows with nans

                    if correct_Q_obs:
                        """ correct the Q_obs values for the difference in upstream area between subgrid and grid """
                        validation_df["Q_obs"] = (
                            validation_df["Q_obs"] * Q_obs_to_GEB_upstream_area_ratio
                        )  # correct the Q_obs values for the difference in upstream area between subgrid and grid

                    return validation_df

                except Exception as e:
                    print(f"ERROR loading station file {station_file_path}: {e}")
                    return pd.DataFrame()

            validation_df = create_validation_df()

            # Check if validation_df is empty (station was skipped due to all NaN values)
            if validation_df.empty:
                continue

            def calculate_validation_metrics() -> tuple[float, float, float]:
                """Calculate the validation metrics for the current station.

                Returns:
                    KGE: Kling-Gupta Efficiency
                    NSE: Nash-Sutcliffe Efficiency
                    R: Pearson correlation coefficient
                """
                # calculate kupta coefficient
                y_true = validation_df["Q_obs"].values
                y_pred = validation_df["Q_sim"].values
                evaluator = RegressionMetric(y_true, y_pred)  # from permetrics package

                KGE = (
                    evaluator.kling_gupta_efficiency()
                )  # https://hess.copernicus.org/articles/23/4323/2019/

                NSE = evaluator.nash_sutcliffe_efficiency()  # https://hess.copernicus.org/articles/27/1827/2023/hess-27-1827-2023.pdf
                R = evaluator.pearson_correlation_coefficient()

                return KGE, NSE, R

            KGE, NSE, R = calculate_validation_metrics()

            def plot_validation_graphs(ID: Any) -> None:
                """Plot the validation results for the current station."""
                # scatter plot
                fig, ax = plt.subplots()
                ax.scatter(validation_df["Q_obs"], validation_df["Q_sim"])
                ax.set_xlabel(
                    "Q_obs Discharge observations [m3/s] (%s)" % Q_obs_station_name
                )
                ax.set_ylabel("GEB discharge simulation [m3/s]")
                ax.set_title("GEB vs observations (discharge)")
                m, b = np.polyfit(validation_df["Q_obs"], validation_df["Q_sim"], 1)
                ax.plot(
                    validation_df["Q_obs"],
                    m * validation_df["Q_obs"] + b,
                    color="red",
                )
                ax.text(0.02, 0.9, f"$R$ = {R:.2f}", transform=ax.transAxes)
                ax.text(0.02, 0.85, f"KGE = {KGE:.2f}", transform=ax.transAxes)
                ax.text(0.02, 0.8, f"NSE = {NSE:.2f}", transform=ax.transAxes)
                ax.text(
                    0.02,
                    0.75,
                    f"Q_obs to GEB upstream area ratio: {Q_obs_to_GEB_upstream_area_ratio:.2f}",
                    transform=ax.transAxes,
                )

                plt.savefig(
                    eval_plot_folder / f"scatter_plot_{ID}.png",
                    dpi=300,
                    bbox_inches="tight",
                )

                plt.show()
                plt.close()

                # timeseries plot
                fig, ax = plt.subplots(figsize=(7, 4))
                ax.plot(
                    validation_df.index,
                    validation_df["Q_sim"],
                    label="GEB simulation",
                    linewidth=0.5,
                )
                ax.plot(
                    validation_df.index,
                    validation_df["Q_obs"],
                    label="Q_obs observations",
                    linewidth=0.5,
                )
                ax.set_ylabel("Discharge [m3/s]")
                ax.set_xlabel("Time")
                ax.set_ylim(0, None)
                ax.legend()

                ax.text(
                    0.02, 0.9, f"$R^2$={R:.2f}", transform=ax.transAxes, fontsize=12
                )
                ax.text(
                    0.02,
                    0.85,
                    f"KGE={KGE:.2f}",
                    transform=ax.transAxes,
                    fontsize=12,
                )
                ax.text(
                    0.02, 0.8, f"NSE={NSE:.2f}", transform=ax.transAxes, fontsize=12
                )
                ax.text(
                    0.02,
                    0.75,
                    f"Mean={validation_df['Q_sim'].mean():.2f}",
                    transform=ax.transAxes,
                    fontsize=12,
                )
                ax.text(
                    0.02,
                    0.70,
                    f"Q_obs to GEB upstream area ratio: {Q_obs_to_GEB_upstream_area_ratio:.2f}",
                    transform=ax.transAxes,
                    fontsize=12,
                )
                plt.title(
                    f"GEB discharge vs observations for station {Q_obs_station_name}"
                )
                plt.savefig(
                    eval_plot_folder / f"timeseries_plot_{ID}.png",
                    dpi=300,
                    bbox_inches="tight",
                )
                plt.show()
                plt.close()

                # Making yearly plots for every year in validation_df
                # Get available years from validation_df (intersection of obs & sim time range)
                if include_yearly_plots:
                    years_to_plot = sorted(validation_df.index.year.unique())

                    for year in years_to_plot:
                        # Filter data for the current year
                        one_year_df = validation_df[validation_df.index.year == year]

                        # Skip if there's no data for the year
                        if one_year_df.empty:
                            print(f"No data available for year {year}, skipping.")
                            continue

                        # Create the plot
                        fig, ax = plt.subplots(figsize=(7, 4))
                        ax.plot(
                            one_year_df.index,
                            one_year_df["Q_sim"],
                            label="GEB simulation",
                        )
                        ax.plot(
                            one_year_df.index,
                            one_year_df["Q_obs"],
                            label="Q_obs observations",
                        )
                        ax.set_ylabel("Discharge [m3/s]")
                        ax.set_xlabel("Time")
                        ax.legend()

                        ax.text(
                            0.02,
                            0.9,
                            f"$R^2$={R:.2f}",
                            transform=ax.transAxes,
                            fontsize=12,
                        )
                        ax.text(
                            0.02,
                            0.85,
                            f"KGE={KGE:.2f}",
                            transform=ax.transAxes,
                            fontsize=12,
                        )
                        ax.text(
                            0.02,
                            0.8,
                            f"NSE={NSE:.2f}",
                            transform=ax.transAxes,
                            fontsize=12,
                        )
                        ax.text(
                            0.02,
                            0.75,
                            f"Q_obs to GEB upstream area ratio: {Q_obs_to_GEB_upstream_area_ratio:.2f}",
                            transform=ax.transAxes,
                            fontsize=12,
                        )

                        plt.title(
                            f"GEB discharge vs observations for {year} at station {Q_obs_station_name}"
                        )
                        plt.savefig(
                            eval_plot_folder / f"timeseries_plot_{ID}_{year}.png",
                            dpi=300,
                            bbox_inches="tight",
                        )
                        plt.show()
                        plt.close()

            plot_validation_graphs(ID)

            # attach to the evaluation dataframe
            evaluation_per_station.append(
                {
                    "station_ID": ID,
                    "station_name": Q_obs_station_name,
                    "x": Q_obs_station_coords[0],
                    "y": Q_obs_station_coords[1],
                    "Q_obs_to_GEB_upstream_area_ratio": Q_obs_to_GEB_upstream_area_ratio,
                    "KGE": KGE,  # https://permetrics.readthedocs.io/en/latest/pages/regression/KGE.html
                    "NSE": NSE,  # https://permetrics.readthedocs.io/en/latest/pages/regression/NSE.html # ranges from -inf to 1.0, where 1.0 is a perfect fit. Values less than 0.36 are considered unsatisfactory, while values between 0.36 to 0.75 are classified as good, and values greater than 0.75 are regarded as very good.
                    "R": R,  # https://permetrics.readthedocs.io/en/latest/pages/regression/R.html
                }
            )

        evaluation_df = pd.DataFrame(evaluation_per_station).set_index("station_ID")
        evaluation_df.to_excel(
            eval_result_folder / "evaluation_metrics.xlsx",
            index=True,
        )

        # Save evaluation metrics as as excel and parquet file
        evaluation_gdf = gpd.GeoDataFrame(
            evaluation_df,
            geometry=gpd.points_from_xy(evaluation_df.x, evaluation_df.y),
            crs="EPSG:4326",
        )  # create a geodataframe from the evaluation dataframe
        evaluation_gdf.to_parquet(
            eval_result_folder / "evaluation_metrics.geoparquet",
        )

        # plot the evaluation metrics (R, KGE, NSE) on a 1x3 subplot
        def plot_validation_map() -> None:
            """Plot the validation results on a map."""
            fig, ax = plt.subplots(1, 3, figsize=(20, 10))

            # Plot evaluation metrics without default colorbars
            evaluation_gdf.plot(
                column="R",
                ax=ax[0],
                legend=False,  # Disable default colorbar
                cmap="viridis",
                markersize=50,
                zorder=3,
            )
            evaluation_gdf.plot(
                column="KGE",
                ax=ax[1],
                legend=False,  # Disable default colorbar
                cmap="viridis",
                markersize=50,
                zorder=3,
            )
            evaluation_gdf.plot(
                column="NSE",
                ax=ax[2],
                legend=False,  # Disable default colorbar
                cmap="viridis",
                markersize=50,
                zorder=3,
            )

            # Add the region shapefile and rivers to each subplot
            region_shapefile.plot(
                ax=ax[0], color="none", edgecolor="black", linewidth=1, zorder=2
            )
            region_shapefile.plot(
                ax=ax[1], color="none", edgecolor="black", linewidth=1, zorder=2
            )
            region_shapefile.plot(
                ax=ax[2], color="none", edgecolor="black", linewidth=1, zorder=2
            )

            rivers.plot(ax=ax[0], color="blue", linewidth=0.5, zorder=2)
            rivers.plot(ax=ax[1], color="blue", linewidth=0.5, zorder=2)
            rivers.plot(ax=ax[2], color="blue", linewidth=0.5, zorder=2)

            # Add satellite basemap to each subplot without attribution text
            ctx.add_basemap(
                ax[0],
                crs=evaluation_gdf.crs.to_string(),
                source=ctx.providers.Esri.WorldImagery,
                attribution=False,  # Remove attribution text
            )
            ctx.add_basemap(
                ax[1],
                crs=evaluation_gdf.crs.to_string(),
                source=ctx.providers.Esri.WorldImagery,
                attribution=False,  # Remove attribution text
            )
            ctx.add_basemap(
                ax[2],
                crs=evaluation_gdf.crs.to_string(),
                source=ctx.providers.Esri.WorldImagery,
                attribution=False,  # Remove attribution text
            )

            # Titles
            ax[0].set_title("R")
            ax[1].set_title("KGE")
            ax[2].set_title("NSE")

            # Set axis labels
            ax[0].set_xlabel("Longitude")
            ax[0].set_ylabel("Latitude")
            ax[1].set_xlabel("Longitude")
            ax[2].set_xlabel("Longitude")

            # Create custom colorbars
            R_colorbar = plt.cm.ScalarMappable(
                cmap="viridis",
                norm=mcolors.Normalize(
                    vmin=evaluation_gdf.R.min(), vmax=evaluation_gdf.R.max()
                ),
            )

            KGE_colorbar = plt.cm.ScalarMappable(
                cmap="viridis",
                norm=mcolors.Normalize(
                    vmin=evaluation_gdf.KGE.min(), vmax=evaluation_gdf.KGE.max()
                ),
            )

            NSE_colorbar = plt.cm.ScalarMappable(
                cmap="viridis",
                norm=mcolors.Normalize(
                    vmin=evaluation_gdf.NSE.min(), vmax=evaluation_gdf.NSE.max()
                ),
            )

            # Add custom colorbars and move them down
            fig.colorbar(
                R_colorbar,
                ax=ax[0],
                orientation="horizontal",
                pad=0.1,  # Move colorbar down
                aspect=50,
                label="R",
            )
            fig.colorbar(
                KGE_colorbar,
                ax=ax[1],
                orientation="horizontal",
                pad=0.1,  # Move colorbar down
                aspect=50,
                label="KGE",
            )
            fig.colorbar(
                NSE_colorbar,
                ax=ax[2],
                orientation="horizontal",
                pad=0.1,  # Move colorbar down
                aspect=50,
                label="NSE",
            )

            # Set the layout of the subplots
            plt.tight_layout()

            # Save the plot
            plt.savefig(
                eval_result_folder / "discharge_evaluation_metrics.png",
                dpi=300,
                bbox_inches="tight",
            )
            plt.show()
            plt.close()
            # plt.close()

        plot_validation_map()

        def create_folium_map(evaluation_gdf: gpd.GeoDataFrame) -> folium.Map:
            """Create a Folium map with evaluation results and station markers.

            Returns:
                Folium Map object with evaluation results.
            """
            # Create a Folium map centered on the mean coordinates of the stations
            map_center = [
                evaluation_gdf.geometry.y.mean(),
                evaluation_gdf.geometry.x.mean(),
            ]
            m = folium.Map(location=map_center, zoom_start=8, tiles="CartoDB positron")

            # Create colormaps for R, KGE, and NSE (Red → Orange → Yellow → Blue → Green)
            colormap_r = cm.LinearColormap(
                colors=[
                    "red",
                    "orange",
                    "yellow",
                    "blue",
                    "green",
                ],  # Updated color scheme
                vmin=evaluation_gdf["R"].min(),
                vmax=evaluation_gdf["R"].max(),
                caption="R",
            )
            colormap_kge = cm.LinearColormap(
                colors=[
                    "red",
                    "orange",
                    "yellow",
                    "blue",
                    "green",
                ],  # Updated color scheme
                vmin=evaluation_gdf["KGE"].min(),
                vmax=evaluation_gdf["KGE"].max(),
                caption="KGE",
            )
            colormap_nse = cm.LinearColormap(
                colors=[
                    "red",
                    "orange",
                    "yellow",
                    "blue",
                    "green",
                ],  # Updated color scheme
                vmin=evaluation_gdf["NSE"].min(),
                vmax=evaluation_gdf["NSE"].max(),
                caption="NSE",
            )

            # Add colormaps to the map
            colormap_r.add_to(m)
            colormap_kge.add_to(m)
            colormap_nse.add_to(m)

            if not evaluation_gdf["Q_obs_to_GEB_upstream_area_ratio"].isna().all():
                colormap_upstream = cm.LinearColormap(
                    colors=[
                        "red",
                        "orange",
                        "yellow",
                        "blue",
                        "green",
                    ],  # Updated color scheme
                    vmin=evaluation_gdf["Q_obs_to_GEB_upstream_area_ratio"].min(),
                    vmax=evaluation_gdf["Q_obs_to_GEB_upstream_area_ratio"].max(),
                    caption="Upstream Area Ratio",
                )
                colormap_upstream.add_to(m)
                layer_upstream = folium.FeatureGroup(
                    name="Upstream Area Ratio", show=False
                )

            # Create FeatureGroups for R, KGE, and NSE
            layer_r = folium.FeatureGroup(name="R", show=True)
            layer_kge = folium.FeatureGroup(name="KGE", show=False)
            layer_nse = folium.FeatureGroup(name="NSE", show=False)

            # Add markers for R, KGE, and NSE to their respective layers
            for station_ID, row in evaluation_gdf.iterrows():
                coords = [row.geometry.y, row.geometry.x]
                station_name = row["station_name"]

                # Generate scatter plot for the station
                scatter_plot_path = eval_plot_folder / f"scatter_plot_{station_ID}.png"
                time_series_plot_path = (
                    eval_plot_folder / f"timeseries_plot_{station_ID}.png"
                )
                # Encode the scatter plot image as a base64 string
                with open(scatter_plot_path, "rb") as img_file:
                    encoded_image_scatter = base64.b64encode(img_file.read()).decode(
                        "utf-8"
                    )
                with open(time_series_plot_path, "rb") as img_file:
                    encoded_image_time_series = base64.b64encode(
                        img_file.read()
                    ).decode("utf-8")

                # Create an HTML popup with the 2 plots
                popup_html = f"""
                <b>Station Name:</b> {station_name}<br>
                <b>R:</b> {row["R"]:.2f}<br>
                <b>KGE:</b> {row["KGE"]:.2f}<br>
                <b>NSE:</b> {row["NSE"]:.2f}<br>
                <b>Upstream Area Ratio:</b> {row["Q_obs_to_GEB_upstream_area_ratio"]:.2f}<br>
                <img src="data:image/png;base64,{encoded_image_scatter}" width="500">
                <img src="data:image/png;base64,{encoded_image_time_series}" width="500">
                """

                # Add R layer
                color_r = colormap_r(row["R"])
                popup_r = folium.Popup(popup_html, max_width=400)
                folium.CircleMarker(
                    location=coords,
                    radius=10,
                    color="black",
                    fill=True,
                    fill_color=color_r,  # Use R colormap for color
                    fill_opacity=0.9,
                    popup=popup_r,
                ).add_to(layer_r)

                # Add KGE layer
                color_kge = colormap_kge(row["KGE"])
                popup_kge = folium.Popup(popup_html, max_width=400)
                folium.CircleMarker(
                    location=coords,
                    radius=10,
                    color="black",
                    fill=True,
                    fill_color=color_kge,
                    fill_opacity=0.9,
                    popup=popup_kge,
                ).add_to(layer_kge)

                # Add NSE layer
                color_nse = colormap_nse(row["NSE"])
                popup_nse = folium.Popup(popup_html, max_width=400)
                folium.CircleMarker(
                    location=coords,
                    radius=10,
                    color="black",
                    fill=True,
                    fill_color=color_nse,
                    fill_opacity=0.9,
                    popup=popup_nse,
                ).add_to(layer_nse)

                if not evaluation_gdf["Q_obs_to_GEB_upstream_area_ratio"].isna().all():
                    # Add Upstream Area Ratio layer
                    color_upstream = colormap_upstream(
                        float(row["Q_obs_to_GEB_upstream_area_ratio"])
                    )
                    if not isinstance(color_upstream, (str)) or color_upstream == "nan":
                        # do not add to map if color is NaN
                        continue

                    popup_upstream = folium.Popup(popup_html, max_width=400)
                    folium.CircleMarker(
                        location=coords,
                        radius=10,
                        color="black",
                        fill=True,
                        fill_color=color_upstream,
                        fill_opacity=0.9,
                        popup=popup_upstream,
                    ).add_to(layer_upstream)

            # Add the layers to the map
            layer_r.add_to(m)
            layer_kge.add_to(m)
            layer_nse.add_to(m)

            # Add the colormaps to the map
            colormap_r.add_to(m)
            colormap_kge.add_to(m)
            colormap_nse.add_to(m)

            # add upstream area (if not ONLY nans)
            if not evaluation_gdf["Q_obs_to_GEB_upstream_area_ratio"].isna().all():
                layer_upstream.add_to(m)
                colormap_upstream.add_to(m)

            # Add the catchment shapefile as a GeoJSON layer
            folium.GeoJson(
                region_shapefile,
                name="Catchment",
                style_function=lambda x: {
                    "fillColor": "blue",
                    "color": "blue",
                    "weight": 1,
                    "fillOpacity": 0.2,
                },
            ).add_to(m)

            # Add rivers as a GeoJSON layer
            folium.GeoJson(
                rivers["geometry"],
                name="Rivers",
                style_function=lambda x: {"color": "blue", "weight": 1},
            ).add_to(m)

            # Add a layer control to toggle layers
            folium.LayerControl().add_to(m)

            # Save the map to an HTML file
            m.save(eval_result_folder / "discharge_evaluation_map.html")

            # Display the map in a Jupyter Notebook (if applicable)
            return m

        create_folium_map(evaluation_gdf)

        print("Discharge evaluation dashboard created.")

    def skill_score_graphs(
        self,
        export: bool = True,
    ) -> None:
        """Create skill score boxplot graphs for hydrological model evaluation metrics.

        Generates boxplot visualizations of discharge evaluation metrics (KGE, NSE, R)
        from previously calculated station evaluations. Creates a plot
        showing the distribution of performance metrics across all gauging stations.

        Notes:
            Requires evaluation metrics to exist from a previous `evaluate_discharge` run.
            If no discharge stations are found for evaluation, the method will skip
            graph creation and return early.

        Args:
            export: Whether to save the skill score graphs to PNG files.
        """
        eval_result_folder = (
            Path(self.output_folder_evaluate) / "discharge" / "evaluation_results"
        )
        evaluation_df = pd.read_excel(
            eval_result_folder.joinpath("evaluation_metrics.xlsx")
        )

        # Check if evaluation dataframe is empty
        if evaluation_df.empty:
            print(
                "No discharge stations found for evaluation. Skipping skill score graphs."
            )
            return

        # Create fancy boxplots for evaluation metrics
        print("Creating evaluation metrics boxplots...")

        # Prepare data for boxplots
        metrics = [
            {
                "data": evaluation_df["KGE"].dropna(),
                "label": "KGE\n(Kling-Gupta)",
                "color": "#2E86AB",
            },
            {
                "data": evaluation_df["NSE"].dropna(),
                "label": "NSE\n(Nash-Sutcliffe)",
                "color": "#A23B72",
            },
            {
                "data": evaluation_df["R"].dropna(),
                "label": "R\n(Correlation)",
                "color": "#F18F01",
            },
        ]

        # Create the figure with 3 subplots
        fig, axes = plt.subplots(1, 3, figsize=(15, 6))
        fig.suptitle(
            "Hydrological Model Evaluation Metrics", fontsize=16, fontweight="bold"
        )

        for i, metric in enumerate(metrics):
            ax = axes[i]

            # Create boxplot
            bp = ax.boxplot(
                metric["data"],
                patch_artist=True,
                medianprops={"color": "white", "linewidth": 2},
                boxprops={"linewidth": 1.5},
                whiskerprops={"linewidth": 1.5},
                capprops={"linewidth": 1.5},
            )

            # Color the box
            bp["boxes"][0].set_facecolor(metric["color"])
            bp["boxes"][0].set_alpha(0.7)

            # Add title and styling
            ax.set_title(metric["label"], fontsize=12, fontweight="bold")
            ax.set_ylabel("Score", fontsize=11)
            ax.grid(True, alpha=0.3, linestyle="--")
            ax.set_xticks([])

            # Set specific y-limits for each metric
            if i == 0:  # KGE
                ax.set_ylim(0, 1)
            elif i == 1:  # NSE
                ax.set_ylim(-1, 1)
            # R (correlation) keeps automatic limits

        plt.tight_layout()

        # Save the plot
        if export:
            boxplot_path = eval_result_folder / "evaluation_boxplots_simple.png"
            plt.savefig(boxplot_path, dpi=300, bbox_inches="tight")
            print(f"Boxplots saved to: {boxplot_path}")

        plt.show()
        plt.close()

        print("Skill score graphs created.")

    def water_circle(
        self,
        run_name: str,
        include_spinup: bool,
        spinup_name: str,
        *args: Any,
        export: bool = True,
        **kwargs: Any,
    ) -> None:
        """Create a water circle plot for the GEB model.

        Adapted from: https://github.com/mikhailsmilovic/flowplot
        Also see the paper: https://doi.org/10.1088/1748-9326/ad18de

        This method installs a headless version of Chrome if not already available,

        Args:
            run_name: Name of the run to evaluate.
            include_spinup: Whether to include the spinup run in the evaluation.
            spinup_name: Name of the spinup run to include in the evaluation.
            export: Whether to export the water circle plot to a file.
            *args: ignored.
            **kwargs: ignored.
        """
        import plotly.io as pio

        # auto install chrome if not available
        pio.get_chrome()

        folder = self.model.output_folder / "report" / run_name

        def read_csv_with_date_index(
            folder: Path, module: str, name: str, skip_first_day: bool = True
        ) -> pd.Series:
            """Read a CSV file with a date index.

            Args:
                folder: Path to the folder containing the CSV file.
                module: Name of the module (subfolder) containing the CSV file.
                name: Name of the CSV file (without extension).
                skip_first_day: Whether to skip the first day of the time series.

            Returns:
                A pandas Series with the date index and the values from the CSV file.

            """
            df = pd.read_csv(
                (folder / module / name).with_suffix(".csv"),
                index_col=0,
                parse_dates=True,
            )[name]

            if skip_first_day:
                df = df.iloc[1:]

            return df

        # because storage is the storage at the end of the timestep, we need to calculate the change
        # across the entire simulation period. For all other variables we do skip the first day.
        storage = read_csv_with_date_index(
            folder, "hydrology", "_water_circle_storage", skip_first_day=False
        )
        storage_change = storage.iloc[-1] - storage.iloc[0]

        rain = read_csv_with_date_index(
            folder, "hydrology.landsurface", "_water_circle_rain"
        ).sum()
        snow = read_csv_with_date_index(
            folder, "hydrology.landsurface", "_water_circle_snow"
        ).sum()

        domestic_water_loss = read_csv_with_date_index(
            folder, "hydrology.water_demand", "_water_circle_domestic_water_loss"
        ).sum()
        industry_water_loss = read_csv_with_date_index(
            folder, "hydrology.water_demand", "_water_circle_industry_water_loss"
        ).sum()
        livestock_water_loss = read_csv_with_date_index(
            folder, "hydrology.water_demand", "_water_circle_livestock_water_loss"
        ).sum()

        river_outflow = read_csv_with_date_index(
            folder, "hydrology.routing", "_water_circle_river_outflow"
        ).sum()

        transpiration = read_csv_with_date_index(
            folder, "hydrology.landsurface", "_water_circle_transpiration"
        ).sum()
        bare_soil_evaporation = read_csv_with_date_index(
            folder, "hydrology.landsurface", "_water_circle_bare_soil_evaporation"
        ).sum()
        open_water_evaporation = read_csv_with_date_index(
            folder, "hydrology.landsurface", "_water_circle_open_water_evaporation"
        ).sum()
        interception_evaporation = read_csv_with_date_index(
            folder, "hydrology.landsurface", "_water_circle_interception_evaporation"
        ).sum()
        sublimation_or_deposition = read_csv_with_date_index(
            folder, "hydrology.landsurface", "_water_circle_sublimation_or_deposition"
        ).sum()
        river_evaporation = read_csv_with_date_index(
            folder, "hydrology.routing", "_water_circle_river_evaporation"
        ).sum()
        waterbody_evaporation = read_csv_with_date_index(
            folder, "hydrology.routing", "_water_circle_waterbody_evaporation"
        ).sum()

        hierarchy: dict[str, Any] = {
            "in": {
                "rain": rain,
                "snow": snow,
            },
            "out": {
                "evapotranspiration": {
                    "transpiration": transpiration,
                    "bare soil evaporation": bare_soil_evaporation,
                    "open water evaporation": open_water_evaporation,
                    "interception evaporation": interception_evaporation,
                    "river evaporation": river_evaporation,
                    "waterbody evaporation": waterbody_evaporation,
                },
                "water demand": {
                    "domestic water loss": domestic_water_loss,
                    "industry water loss": industry_water_loss,
                    "livestock water loss": livestock_water_loss,
                },
                "river outflow": river_outflow,
            },
            "storage change": abs(storage_change),
        }

        if sublimation_or_deposition > 0:
            hierarchy["in"]["deposition"] = sublimation_or_deposition
        else:
            hierarchy["out"]["evapotranspiration"]["sublimation"] = abs(
                sublimation_or_deposition
            )

        # the size of a section is the sum of the flows in that section
        # plus the size of the section itself. So if all of the section
        # is made up of its children, the size of the section is 0.
        water_circle_list: list[tuple[str, str, float | int]] = []
        color_map: dict[str, str] = {
            "in": "#636EFA",
            "out": "#EF5538",
            "balance": "#000000",
            "storage change": "#D2D2D3",
        }

        def add_flow(
            water_circle_list: list[tuple[str, str, float | int]],
            color_map: dict[str, str],
            root_section: str | None,
            parent: str | None,
            flow: str | None,
            value: int | float | dict[str, Any],
        ) -> tuple[list[tuple[str, str, float | int]], dict[str, str]]:
            """Recursive function to add flows to the water circle list.

            Args:
                water_circle_list: List of tuples containing the water circle data with parent, flow, and value.
                color_map: Dictionary mapping flow names to colors.
                root_section: Root section of the current flow hierarchy.
                parent: Parent of the current flow section.
                flow: Name of the current flow section.
                value: Value of the current flow section, can be a number or a dictionary.
                    If a number, it is a flow and added to the water circle list immediately.
                    If a dictionary, it contains sub-sections, and it is processed recursively.

                    If one of the sections is _self, it is the size of the remainder section itself.
                    This is useful when not all of the section is made up of its children.

            Raises:
                ValueError: If the value type is not int, float, or dict.

            Returns:
                Updated water circle list with the new flow added.
                Updated color map with the new flow color added.
            """
            if isinstance(value, (int, float)):  # stopping condition
                # adopt the color of the parent if it exists
                if parent is not None:
                    color_map[flow] = color_map[parent]
                else:  # if no parent, this is a root section
                    root_section = flow
                water_circle_list.append(
                    (root_section, parent, flow, value, color_map[flow])
                )
            elif isinstance(value, dict):
                if parent is not None:  # adopt the color of the parent
                    color_map[flow] = color_map[parent]
                else:  # if no parent, this is a root section
                    root_section = flow
                _self = 0
                for sub_section, sub_value in value.items():
                    if sub_section == "_self":
                        _self = sub_value
                        continue  # skip the _self section
                    water_circle_list, color_map = add_flow(
                        water_circle_list,
                        color_map,
                        root_section,
                        flow,
                        sub_section,
                        sub_value,
                    )
                if flow is not None:
                    water_circle_list.append(
                        (root_section, parent, flow, _self, color_map[flow])
                    )
            else:
                raise ValueError(
                    f"Invalid value type for section '{flow}': {value}. Expected dict, int, or float."
                )

            return water_circle_list, color_map

        water_circle_list, _ = add_flow(
            water_circle_list,
            color_map,
            root_section=None,
            parent=None,
            flow=None,
            value=hierarchy,
        )

        water_circle_df: pd.DataFrame = pd.DataFrame(
            water_circle_list,
            columns=["root_section", "parent", "flow", "value", "color"],
        )

        if storage_change > 0:
            category_order = ["in", "out", "storage change"]
        else:
            category_order = ["storage change", "in", "out"]

        water_circle_df["root_section"] = pd.Categorical(
            water_circle_df["root_section"],
            categories=category_order,
            ordered=True,
        )
        # sort the sections with storage change first
        water_circle_df = water_circle_df.sort_values(
            by=["root_section", "value"],
            ascending=[True, False],
        )

        water_circle = go.Figure(
            go.Sunburst(
                labels=water_circle_df["flow"],
                parents=water_circle_df["parent"],
                values=water_circle_df["value"],
                sort=False,
                marker=dict(colors=water_circle_df["color"]),
            )
        )

        water_circle.update_layout(margin=dict(l=20, r=20, t=20, b=45))
        water_circle.update_layout(template="plotly_dark")
        water_circle.update_layout(
            plot_bgcolor="#000000",
            paper_bgcolor="#000000",
            title=dict(
                text="water circle",
                xanchor="center",
                yanchor="bottom",
                y=0.04,
                x=0.5,
            ),
        )

        if export:
            water_circle.write_image(
                self.output_folder_evaluate / "water_circle.png", scale=5
            )

        return water_circle

    def evaluate_hydrodynamics(
        self, run_name: str = "default", *args: Any, **kwargs: Any
    ) -> None:
        """Evaluate hydrodynamic model performance against flood observations.

        Calculates performance metrics (hit rate, false alarm ratio, critical success index)
        for flood maps generated by the hydrodynamic model by comparing them against
        observed flood extent data.

        Args:
            run_name: Name of the simulation run to evaluate.
            *args: Additional positional arguments (ignored).
            **kwargs: Additional keyword arguments (ignored).

        Raises:
            FileNotFoundError: If the flood map folder does not exist in the output directory.
            ValueError: If the flood observation file is not in .zarr format.
<<<<<<< HEAD
        """

        # Main function for the performance metrics
        def calculate_performance_metrics(
            observation: Path | str,
            flood_map_path: Path | str,
            visualization_type: str = "Hillshade",
            output_folder: Path | str = None,
        ) -> None:
            """Calculate performance metrics for flood maps against observations.

            Args:
                observation: Path to the observed flood extent data (.zarr format).
                flood_map_path: Path to the model-generated flood map data (.zarr format).
                visualization_type: Type of visualization for plotting (default is "Hillshade").
                output_folder: Path to the folder where results will be saved.

            Raises:
                ValueError: If the observation file is not in .zarr format.
            """
            # Step 1: Open needed datasets
            flood_map = open_zarr(flood_map_path)

            obs = rxr.open_rasterio(observation)
            # # resolution of obs should match the sfincs resolution
            obs = obs.rio.write_crs(flood_map.rio.crs)
            # obs = obs.rio.write_transform(flood_map.rio.transform())
            # with rasterio.open(observation) as src:
            #     obs_transform = src.transform

            # # Step 2: Ler com rioxarray (mas sem inventar CRS/transform)
            # obs = rxr.open_rasterio(observation)

            # # Caso o rasterio tenha vindo sem CRS (CRS = None):
            # obs = obs.rio.write_crs(flood_map.rio.crs)

            # # Caso o transform tenha sido perdido ou sobrescrito:
            # obs = obs.rio.write_transform(obs_transform)

            sim = flood_map.raster.reproject_like(obs)
            rivers = gpd.read_parquet(
                Path("simulation_root")
                / run_name
                / "SFINCS"
                / "entire_region"
                / "rivers.geoparquet"
            )
            region = gpd.read_file(
                Path("simulation_root")
                / run_name
                / "SFINCS"
                / "entire_region"
                / "gis"
                / "region.geojson"
            ).to_crs(obs.rio.crs)

            # Step 2: Clip out rivers from observations and simulations
            crs_wgs84 = CRS.from_epsg(4326)
            crs_mercator = CRS.from_epsg(3857)
            rivers.set_crs(crs_wgs84, inplace=True)
            gdf_mercator = rivers.to_crs(crs_mercator)
            gdf_mercator["geometry"] = gdf_mercator.buffer(gdf_mercator["width"] / 2)

            # Create river mask for simulation data
            gdf_buffered_sim = gdf_mercator.to_crs(sim.rio.crs)
            rivers_mask_sim = ~geometry_mask(
                gdf_buffered_sim.geometry,
                out_shape=sim.rio.shape,
                transform=sim.rio.transform(),
                all_touched=True,
                invert=False,
            )
            sim_no_rivers = sim.where(~rivers_mask_sim).fillna(0)

            # Create river mask for observation data
            gdf_buffered_obs = gdf_mercator.to_crs(obs.rio.crs)
            rivers_mask_obs = ~geometry_mask(
                gdf_buffered_obs.geometry,
                out_shape=obs.rio.shape,
                transform=obs.rio.transform(),
                all_touched=True,
                invert=False,
            )
            obs_no_rivers = obs.where(~rivers_mask_obs).fillna(0)

            # Step 3: Clip out region from observations
            obs_region = obs_no_rivers.rio.clip(region.geometry.values, region.crs)

            # Step 4: Optionally clip using extra validation region from config yml
            extra_validation_path = self.config["floods"].get(
                "extra_validation_region", None
            )

            if extra_validation_path and Path(extra_validation_path).exists():
                extra_clip_region = gpd.read_file(extra_validation_path).set_crs(28992)
                extra_clip_region = extra_clip_region.to_crs(region.crs)
                extra_clip_region_buffer = extra_clip_region.buffer(160)

                sim_extra_clipped = sim_no_rivers.rio.clip(
                    extra_clip_region_buffer.geometry.values,
                    extra_clip_region_buffer.crs,
                )
                clipped_out = (sim_no_rivers > 0.15) & (sim_extra_clipped.isnull())
                clipped_out_raster = sim_no_rivers.where(clipped_out)
            else:
                # If no extra validation region, skip clipping
                sim_extra_clipped = sim_no_rivers
                clipped_out_raster = xr.full_like(sim_no_rivers, np.nan)

            # Step 5: Mask water depth values
            hmin = 0.15
            sim_extra_clipped = sim_extra_clipped.raster.reproject_like(obs_region)
            simulation_final = sim_extra_clipped > hmin
            observation_final = obs_region > 0

            xmin, ymin, xmax, ymax = region.total_bounds
            catchment_extent = [xmin, xmax, ymin, ymax]

            xmin, ymin, xmax, ymax = observation_final.rio.bounds()
            flood_extent = [xmin, xmax, ymin, ymax]

            # Step 6: Calculate performance metrics
            # Compute the arrays first to get concrete values
            sim_final_computed = simulation_final.compute()
            obs_final_computed = observation_final.compute()

            hit_rate = calculate_hit_rate(sim_final_computed, obs_final_computed) * 100
            false_rate = (
                calculate_false_alarm_ratio(sim_final_computed, obs_final_computed)
                * 100
            )
            csi = (
                calculate_critical_success_index(sim_final_computed, obs_final_computed)
                * 100
            )

            flooded_pixels = float(sim_final_computed.sum().item())

            # Calculate resolution in meters from coordinate spacing
            x_res = float(np.abs(flood_map.x[1] - flood_map.x[0]))
            pixel_size = x_res  # meters
            flooded_area_km2 = flooded_pixels * (pixel_size * pixel_size) / 1_000_000

            # Step 7: Save results to file and plot the results
            elevation_data = open_zarr(self.model.files["other"]["DEM/fabdem"])
            elevation_data = elevation_data.rio.reproject_match(obs)

            elevation_array = (
                elevation_data.squeeze().astype("float32").compute().values
            )

            ls = LightSource(azdeg=315, altdeg=45)
            hillshade = ls.hillshade(elevation_array, vert_exag=1, dx=1, dy=1)

            # Catchment borders
            target_crs = obs_region.rio.crs
            catchment_borders = region.boundary

            if simulation_final.sum() > 0:
                misses = (observation_final == 1) & (simulation_final == 0)
                simulation_masked = simulation_final.where(simulation_final == 1)
                hits = simulation_masked.where(observation_final)
                misses_masked = misses.where(misses == 1)

                if visualization_type == "OSM":
                    # Ensure all arrays have the same shape by squeezing extra dimensions
                    simulation_final = simulation_final.squeeze()
                    observation_final = observation_final.squeeze()
                    misses = misses.squeeze()
                    hits = hits.squeeze()
                    simulation_masked = simulation_masked.squeeze()
                    misses_masked = misses_masked.squeeze()

                    margin = 3000
                    fig, ax = plt.subplots(figsize=(10, 10))

                    # clipped_out_raster.plot(
                    #     ax=ax, cmap=blue_cmap, add_colorbar=False, add_labels=False
                    # )

                    ax.imshow(
                        simulation_masked,  # False alarms
                        extent=flood_extent,
                        # origin="lower",
                        cmap="Wistia",
                        vmin=0,
                        vmax=1,
                        interpolation="none",
                        zorder=1,
                    )
                    ax.imshow(
                        misses_masked,  # Misses
                        extent=flood_extent,
                        # origin="lower",
                        cmap="autumn_r",
                        vmin=0,
                        vmax=1,
                        interpolation="none",
                        zorder=2,
                    )

                    ax.imshow(
                        hits,
                        extent=flood_extent,
                        # origin="lower",
                        cmap="brg",
                        vmin=0,
                        vmax=1,
                        interpolation="none",
                        zorder=3,
                    )

                    catchment_borders.plot(
                        ax=ax,
                        color="black",
                        linestyle="--",
                        linewidth=1.5,
                        zorder=4,
                        alpha=0.5,
                    )
                    # Add a base map
                    ctx.add_basemap(
                        ax,
                        crs=target_crs,
                        source="OpenStreetMap.Mapnik",
                        zoom=12,
                        zorder=0,
                        alpha=0.9,
                    )

                    ax.set_title("Validation of the Predicted Flood Areas", fontsize=14)
                    ax.set_xlabel("x [m]")
                    ax.set_ylabel("y [m]")

                    # Set the extent based on the raster bounds
                    ax.set_xlim(
                        catchment_extent[0] - margin, catchment_extent[1] + margin
                    )
                    ax.set_ylim(
                        catchment_extent[2] - margin, catchment_extent[3] + margin
                    )
                    ax.set_aspect("equal", adjustable="box")

                    green_patch = mpatches.Patch(color="#94f944", label="Hits")
                    orange_patch = mpatches.Patch(color="orange", label="False Alarms")
                    red_patch = mpatches.Patch(color="red", label="Misses")

                    catchment_patch = Line2D(
                        [0],
                        [0],
                        color="black",
                        linestyle="--",
                        linewidth=1.5,
                        label="Catchment Border",
                    )
                    legend = ax.legend(
                        handles=[
                            green_patch,
                            orange_patch,
                            red_patch,
                            catchment_patch,
                        ]
                    )

                    # Add a comment about the metrics in the plot
                    legend_bbox = legend.get_window_extent(
                        renderer=fig.canvas.get_renderer()
                    )
                    legend_bbox_ax = legend_bbox.transformed(ax.transAxes.inverted())

                    # Add text below legend using axes coordinates
                    ax.annotate(
                        f"Validation Metrics:\n"
                        f"HR    = {hit_rate:.2f} %\n"
                        f"FAR   = {false_rate:.2f} %\n"
                        f"CSI   = {csi:.2f} %",
                        xy=(legend_bbox_ax.x0 + 0.055, legend_bbox_ax.y0 + 0.002),
                        xycoords="axes fraction",
                        fontsize=10,
                        bbox=dict(
                            facecolor="white",
                            edgecolor="grey",
                            boxstyle="round,pad=0.2",
                            alpha=0.8,
                        ),
                        verticalalignment="top",
                        horizontalalignment="left",
                        zorder=5,
                    )

                    crs_text = f"CRS: {target_crs.to_string()}"
                    ax.annotate(
                        crs_text,
                        xy=(0.99, 0.02),  # Bottom right corner in axes coordinates
                        xycoords="axes fraction",
                        fontsize=8,
                        bbox=dict(
                            facecolor="white",
                            edgecolor="grey",
                            boxstyle="round,pad=0.2",
                            alpha=0.8,
                        ),
                        verticalalignment="bottom",
                        horizontalalignment="right",
                        zorder=6,
                    )

                    simulation_filename = os.path.splitext(
                        os.path.basename(flood_map_path)
                    )[0]
                    fig.savefig(
                        output_folder
                        / f"{simulation_filename}_validation_floodextent_plot.png",
                        dpi=600,
                        bbox_inches="tight",
                    )
                    print(
                        f"Figure with {visualization_type} saved as: {output_folder / f'{simulation_filename}_validation_floodextent_plot.png'}"
                    )

                elif visualization_type == "Hillshade":
                    green_cmap = mcolors.ListedColormap(["green"])  # Hits
                    orange_cmap = mcolors.ListedColormap(["orange"])  # False alarms
                    red_cmap = mcolors.ListedColormap(["red"])  # Misses
                    blue_cmap = mcolors.ListedColormap(
                        ["#72c1db"]
                    )  # No observation data

                    fig, ax = plt.subplots(figsize=(10, 10))

                    ax.imshow(
                        hillshade,
                        cmap="gray",
                        extent=(
                            elevation_data.x.min(),
                            elevation_data.x.max(),
                            elevation_data.y.min(),
                            elevation_data.y.max(),
                        ),
                    )

                    region.boundary.plot(
                        ax=ax, edgecolor="black", linewidth=2, label="Region Boundary"
                    )

                    clipped_out_raster.plot(
                        ax=ax, cmap=blue_cmap, add_colorbar=False, add_labels=False
                    )
                    simulation_masked.plot(
                        ax=ax, cmap=orange_cmap, add_colorbar=False, add_labels=False
                    )
                    hits.plot(
                        ax=ax, cmap=green_cmap, add_colorbar=False, add_labels=False
                    )
                    misses_masked.plot(
                        ax=ax, cmap=red_cmap, add_colorbar=False, add_labels=False
                    )

                    ax.set_aspect("equal")
                    ax.axis("off")
                    handles = [
                        mpatches.Patch(color=green_cmap(0.5)),
                        mpatches.Patch(color=red_cmap(0.5)),
                        mpatches.Patch(color=orange_cmap(0.5)),
                        mpatches.Patch(color=blue_cmap(0.5)),
                        mlines.Line2D([], [], color="black", linewidth=2),
                    ]

                    labels = [
                        "Hits",
                        "Misses",
                        "False alarms",
                        "No observation data",
                        "Region",
                    ]

                    plt.legend(
                        handles=handles, labels=labels, loc="upper right", fontsize=16
                    )

                    simulation_filename = os.path.splitext(
                        os.path.basename(flood_map_path)
                    )[0]
                    plt.savefig(
                        output_folder
                        / f"{simulation_filename}_validation_floodextent_plot.png"
                    )
                    print(
                        f"Figure with {visualization_type} saved as: {output_folder / f'{simulation_filename}_validation_floodextent_plot.png'}"
                    )

                else:
                    raise ValueError(
                        f"Unknown visualization type: {visualization_type}, choose either 'OSM' or 'Hillshade'."
                    )

                performance_numbers = (
                    output_folder / f"{simulation_filename}_performance_metrics.txt"
                )

                with open(performance_numbers, "w") as f:
                    f.write(f"Hit rate (H): {hit_rate}\n")
                    f.write(f"False alarm rate (F): {false_rate}\n")
                    f.write(f"Critical Success Index (CSI) (C): {csi}\n")
                    f.write(f"Number of flooded pixels: {flooded_pixels}\n")
                    f.write(f"Flooded area (km2): {flooded_area_km2}")

                # Return metrics for further analysis
                return {
                    "hit_rate": hit_rate,
                    "false_alarm_rate": false_rate,
                    "csi": csi,
                    "flooded_area_km2": flooded_area_km2,
                }

        def create_forecast_performance_plots(
            performance_df: pd.DataFrame, event_name: str, output_folder: Path
        ) -> None:
            """Create performance metric plots showing spread and mean across forecast initializations.

            Generates line plots showing how performance metrics vary across different
            forecast initialization times for a given flood event. Shows both the spread
            of the ensemble (min-max range) with transparent fill and the ensemble mean as a black line.

            Notes:
                The spread is calculated using the minimum and maximum values across ensemble
                members for each forecast initialization. If only one member exists for a
                forecast initialization, no spread is shown for that time point.

            Args:
                performance_df: DataFrame containing performance metrics with forecast
                    initialization times and ensemble members. Must include columns:
                    'forecast_init', 'hit_rate', 'false_alarm_rate', 'csi', 'flooded_area_km2'.
                event_name: Name of the flood event being analyzed.
                output_folder: Directory to save the performance plots.

            Raises:
                ValueError: If required columns are missing from performance_df.
            """
            # Validate required columns
            required_columns = [
                "forecast_init",
                "hit_rate",
                "false_alarm_rate",
                "csi",
                "flooded_area_km2",
            ]
            missing_columns = [
                col for col in required_columns if col not in performance_df.columns
            ]
            if missing_columns:
                raise ValueError(
                    f"Missing required columns in performance_df: {missing_columns}"
                )

            # Group by forecast initialization and calculate statistics
            grouped_stats = (
                performance_df.groupby("forecast_init")[
                    ["hit_rate", "false_alarm_rate", "csi", "flooded_area_km2"]
                ]
                .agg(["mean", "min", "max", "std", "count"])
                .reset_index()
            )

            # Convert forecast_init to datetime for better plotting
            grouped_stats["forecast_init_dt"] = pd.to_datetime(
                grouped_stats["forecast_init"], format="%Y%m%dT%H%M%S"
            )

            # Sort by datetime for proper line plotting
            grouped_stats = grouped_stats.sort_values("forecast_init_dt")

            # Create subplots for different metrics
            fig, axes = plt.subplots(2, 2, figsize=(15, 10))
            fig.suptitle(
                f"Forecast Performance Metrics with Ensemble Spread - {event_name}",
                fontsize=16,
                fontweight="bold",
            )

            # Define colors for spread (transparent) and metric-specific colors
            spread_colors = {
                "hit_rate": "#2E86AB",
                "false_alarm_rate": "#A23B72",
                "csi": "#F18F01",
                "flooded_area_km2": "#636EFA",
            }

            # Hit Rate
            ax = axes[0, 0]
            metric = "hit_rate"

            # Plot spread (min-max range) with transparent fill
            ax.fill_between(
                grouped_stats["forecast_init_dt"],
                grouped_stats[(metric, "min")],
                grouped_stats[(metric, "max")],
                color=spread_colors[metric],
                alpha=0.3,
                label="Ensemble member range (Min-Max)",
            )

            # Plot mean as black line
            ax.plot(
                grouped_stats["forecast_init_dt"],
                grouped_stats[(metric, "mean")],
                color="black",
                linewidth=2,
                marker="o",
                markersize=6,
                label="Ensemble Mean",
            )

            ax.set_title("Hit Rate (%)", fontweight="bold")
            ax.set_ylabel("Hit Rate (%)")
            ax.grid(True, alpha=0.3)
            ax.set_ylim(0, 100)
            ax.legend()

            # False Alarm Rate
            ax = axes[0, 1]
            metric = "false_alarm_rate"

            ax.fill_between(
                grouped_stats["forecast_init_dt"],
                grouped_stats[(metric, "min")],
                grouped_stats[(metric, "max")],
                color=spread_colors[metric],
                alpha=0.3,
                label="Ensemble member range (Min-Max)",
            )

            ax.plot(
                grouped_stats["forecast_init_dt"],
                grouped_stats[(metric, "mean")],
                color="black",
                linewidth=2,
                marker="s",
                markersize=6,
                label="Ensemble Mean",
            )

            ax.set_title("False Alarm Rate (%)", fontweight="bold")
            ax.set_ylabel("False Alarm Rate (%)")
            ax.grid(True, alpha=0.3)
            ax.set_ylim(0, 100)
            ax.legend()

            # Critical Success Index
            ax = axes[1, 0]
            metric = "csi"

            ax.fill_between(
                grouped_stats["forecast_init_dt"],
                grouped_stats[(metric, "min")],
                grouped_stats[(metric, "max")],
                color=spread_colors[metric],
                alpha=0.3,
                label="Ensemble member range (Min-Max)",
            )

            ax.plot(
                grouped_stats["forecast_init_dt"],
                grouped_stats[(metric, "mean")],
                color="black",
                linewidth=2,
                marker="^",
                markersize=6,
                label="Ensemble Mean",
            )

            ax.set_title("Critical Success Index (%)", fontweight="bold")
            ax.set_ylabel("CSI (%)")
            ax.grid(True, alpha=0.3)
            ax.set_ylim(0, 100)
            ax.legend()

            # Flooded Area
            ax = axes[1, 1]
            metric = "flooded_area_km2"

            ax.fill_between(
                grouped_stats["forecast_init_dt"],
                grouped_stats[(metric, "min")],
                grouped_stats[(metric, "max")],
                color=spread_colors[metric],
                alpha=0.3,
                label="Ensemble member range (Min-Max)",
            )

            ax.plot(
                grouped_stats["forecast_init_dt"],
                grouped_stats[(metric, "mean")],
                color="black",
                linewidth=2,
                marker="d",
                markersize=6,
                label="Ensemble Mean",
            )

            ax.set_title("Flooded Area (km²)", fontweight="bold")
            ax.set_ylabel("Area (km²)")
            ax.grid(True, alpha=0.3)
            ax.legend()

            # Format x-axis for all subplots
            for ax in axes.flat:
                ax.tick_params(axis="x", rotation=45)
                ax.set_xlabel("Forecast Initialization Time")

            plt.tight_layout()

            # Save the plot
            plot_filename = (
                f"{event_name.replace(':', '_')}_forecast_performance_spread.png"
            )
            fig.savefig(output_folder / plot_filename, dpi=300, bbox_inches="tight")
            print(
                f"Forecast performance spread plot saved as: {output_folder / plot_filename}"
            )

        self.config = self.model.config["hazards"]

        eval_hydrodynamics_folders = Path(self.output_folder_evaluate) / "hydrodynamics"

        eval_hydrodynamics_folders.mkdir(parents=True, exist_ok=True)

        # Calculate performance metrics for every event in the config file
        for event in self.config["floods"]["events"]:
            event_name = f"{event['start_time'].strftime('%Y%m%dT%H%M%S')} - {event['end_time'].strftime('%Y%m%dT%H%M%S')}"
            print(f"event: {event_name}")

            flood_maps_folder = self.model.output_folder / "flood_maps"

            # Create event-specific folder
            if not self.model.config["general"]["forecasts"]["use"]:
                event_folder = eval_hydrodynamics_folders / event_name
                event_folder.mkdir(parents=True, exist_ok=True)

            # check if flood map folder exists
            if not flood_maps_folder.exists():
                raise FileNotFoundError(
                    "Flood map folder does not exist in the output directory. Did you run the hydrodynamic model?"
                )

            # check if observation file exists
            if not Path(self.config["floods"]["event_observation_file"]).exists():
                raise FileNotFoundError(
                    "Flood observation file is not found in the given path in the model.yml. "
                    "Please check the path in the config file."
                )

            if not self.model.config["general"]["forecasts"]["use"]:
                print(
                    "Forecasts use is set to false, so no forecasts are included in the evaluation."
                )
                flood_map_name = event_name + ".zarr"
                flood_map_path = flood_maps_folder / flood_map_name

                metrics = calculate_performance_metrics(
                    observation=self.config["floods"]["event_observation_file"],
                    flood_map_path=flood_map_path,
                    visualization_type="OSM",
                    output_folder=event_folder,
                )
                print(f"Successfully evaluated: {flood_map_path.name}")

            else:
                print("Evaluating flood forecasts...")

                forecast_folders = sorted(flood_maps_folder.glob("forecast_*"))
                initialization_dates = [
                    f.name.split("_", 1)[1] for f in forecast_folders
                ]

                # get number of members from the first forecast folder
                first_forecast_folder = forecast_folders[0]
                n_ensemble_members = sum(
                    1 for _ in first_forecast_folder.glob("member_*")
                )

                forecast_metrics_list = []
                performance_metrics_list = []
                for init_date_str in initialization_dates:
                    for member in range(1, n_ensemble_members + 1):
                        flood_map_path = (
                            flood_maps_folder
                            / f"forecast_{init_date_str}"
                            / f"member_{member}"
                            / f"{event_name}.zarr"
                        )

                        event_folder = (
                            eval_hydrodynamics_folders
                            / "forecasts"
                            / f"forecast_{init_date_str}"
                            / f"member_{member}"
                        )
                        event_folder.mkdir(parents=True, exist_ok=True)

                        metrics = calculate_performance_metrics(
                            observation=self.config["floods"]["event_observation_file"],
                            flood_map_path=flood_map_path,
                            visualization_type="OSM",
                            output_folder=event_folder,
                        )
                        print("   Flood map evaluation complete.")

                        metrics_with_metadata = {
                            "forecast_init": init_date_str,
                            "member": member,
                            "filename": f"{init_date_str}_member{member}.zarr",
                            **metrics,
                        }

                        performance_metrics_list.append(metrics_with_metadata)
                        forecast_metrics_list.append(metrics)
                        print(f"   Successfully evaluated: {flood_map_path.name}")

                if performance_metrics_list:
                    performance_df = pd.DataFrame(performance_metrics_list)

                    # Create forecast performance plots
                    create_forecast_performance_plots(
                        performance_df, event_name, event_folder
                    )

                    # Save detailed performance metrics
                    detailed_filename = f"{event_name.replace(' - ', '_')}_detailed_performance_metrics.csv"
                    performance_df.to_csv(event_folder / detailed_filename, index=False)
                    print(
                        f"Detailed performance metrics saved as: {event_folder / detailed_filename}"
                    )

            print(f"Completed processing event: {event_name}\n")

        print("Flood map performance metrics calculated for all events.")

    def evaluate_hydrodynamics2(
        self, run_name: str = "default", *args: Any, **kwargs: Any
    ) -> None:
        """Evaluate hydrodynamic model performance against flood observations.

        Calculates performance metrics (hit rate, false alarm ratio, critical success index)
        for flood maps generated by the hydrodynamic model by comparing them against
        observed flood extent data.

        Args:
            run_name: Name of the simulation run to evaluate.
            *args: Additional positional arguments (ignored).
            **kwargs: Additional keyword arguments (ignored).

        Raises:
            FileNotFoundError: If the flood map folder does not exist in the output directory.
=======
>>>>>>> 70cb0ffd
        """

        def parse_flood_forecast_initialisation(
            filename: str,
        ) -> tuple[str, str, str, str, str]:
            """Parse flood map filename to extract components.

            Expected format: YYYYMMDDTHHMMSS - MEMBER - EVENT_START - EVENT_END.zarr

            Args:
                filename: Name of the flood map file.

            Returns:
                Tuple containing (forecast_init, member, event_start, event_end, event_name)

            Raises:
                ValueError: If the filename does not match the expected format.
            """
            # Remove .zarr extension
            name_without_ext = filename.replace(".zarr", "")

            # Split by ' - ' to get components
            parts = name_without_ext.split(" - ")

            if len(parts) >= 4:
                # Handle case with forecasts included
                forecast_init = parts[0]  # First 17 characters: YYYYMMDDTHHMMSS
                member = parts[1]  # Member number
                event_start = parts[2]  # Event start time
                event_end = parts[3]  # Event end time

                # Create event name from start and end times
                event_name = f"{event_start} - {event_end}"

            elif len(parts) == 2:
                # Handle case with no forecasts included
                forecast_init = None
                member = None
                event_start = parts[0]  # Event start time
                event_end = parts[1]  # Event end time

                # Create event name from start and end times
                event_name = f"{event_start} - {event_end}"

            else:
                # Raise error for files that don't match expected format
                raise ValueError(
                    f"Filename '{filename}' does not match expected format for flood map."
                )

            return forecast_init, member, event_start, event_end, event_name

        # Main function for the performance metrics
        def calculate_performance_metrics(
            observation: Path | str,
            flood_map_path: Path | str,
            visualization_type: str = "Hillshade",
            output_folder: Path | str = None,
        ) -> None:
            """Calculate performance metrics for flood maps against observations.

            Args:
                observation: Path to the observed flood extent data (.zarr format).
                flood_map_path: Path to the model-generated flood map data (.zarr format).
                visualization_type: Type of visualization for plotting (default is "Hillshade").
                output_folder: Path to the folder where results will be saved.

            Raises:
                ValueError: If the observation file is not in .zarr format.
            """
            # Step 1: Open needed datasets
            flood_map = open_zarr(flood_map_path)
<<<<<<< HEAD
            obs = rxr.open_rasterio(
                observation
            )  # resolution of sfincs should match the sfincs output
            obs = obs.rio.write_crs(flood_map.rio.crs)
            sim = flood_map.raster.reproject_like(obs)
=======
            obs = open_zarr(observation)
            print("obs CRS", obs.rio.crs)
            sim = flood_map.rio.reproject_match(obs)
>>>>>>> 70cb0ffd
            rivers = gpd.read_parquet(
                Path("simulation_root")
                / run_name
                / "SFINCS"
                / "entire_region"
                / "rivers.geoparquet"
            )
            region = gpd.read_file(
                Path("simulation_root")
                / run_name
                / "SFINCS"
                / "entire_region"
                / "gis"
                / "region.geojson"
            ).to_crs(obs.rio.crs)

            # Step 2: Clip out rivers from observations and simulations
            crs_wgs84 = CRS.from_epsg(4326)
            crs_mercator = CRS.from_epsg(3857)
            rivers.set_crs(crs_wgs84, inplace=True)
            gdf_mercator = rivers.to_crs(crs_mercator)
            gdf_mercator["geometry"] = gdf_mercator.buffer(gdf_mercator["width"] / 2)

            # Create river mask for simulation data
            gdf_buffered_sim = gdf_mercator.to_crs(sim.rio.crs)
            rivers_mask_sim = ~geometry_mask(
                gdf_buffered_sim.geometry,
                out_shape=sim.rio.shape,
                transform=sim.rio.transform(),
                all_touched=True,
                invert=False,
            )
            sim_no_rivers = sim.where(~rivers_mask_sim).fillna(0)

            # Create river mask for observation data
            gdf_buffered_obs = gdf_mercator.to_crs(obs.rio.crs)
            rivers_mask_obs = ~geometry_mask(
                gdf_buffered_obs.geometry,
                out_shape=obs.rio.shape,
                transform=obs.rio.transform(),
                all_touched=True,
                invert=False,
            )
            obs_no_rivers = obs.where(~rivers_mask_obs).fillna(0)

            # Step 3: Clip out region from observations
            obs_region = obs_no_rivers.rio.clip(region.geometry.values, region.crs)

            # Step 4: Optionally clip using extra validation region from config yml
            extra_validation_path = self.config["floods"].get(
                "extra_validation_region", None
            )

            if extra_validation_path and Path(extra_validation_path).exists():
                extra_clip_region = gpd.read_file(extra_validation_path).set_crs(28992)
                extra_clip_region = extra_clip_region.to_crs(region.crs)
                extra_clip_region_buffer = extra_clip_region.buffer(160)

                sim_extra_clipped = sim_no_rivers.rio.clip(
                    extra_clip_region_buffer.geometry.values,
                    extra_clip_region_buffer.crs,
                )
                clipped_out = (sim_no_rivers > 0.15) & (sim_extra_clipped.isnull())
                clipped_out_raster = sim_no_rivers.where(clipped_out)
            else:
                # If no extra validation region, skip clipping
                sim_extra_clipped = sim_no_rivers
                clipped_out_raster = xr.full_like(sim_no_rivers, np.nan)

            # Step 5: Mask water depth values
            hmin = 0.15
            sim_extra_clipped = sim_extra_clipped.raster.reproject_like(obs_region)
            simulation_final = sim_extra_clipped > hmin
            observation_final = obs_region > 0

            xmin, ymin, xmax, ymax = region.total_bounds
            catchment_extent = [xmin, xmax, ymin, ymax]

            xmin, ymin, xmax, ymax = observation_final.rio.bounds()
            flood_extent = [xmin, xmax, ymin, ymax]

            # Step 6: Calculate performance metrics
            # Compute the arrays first to get concrete values
            sim_final_computed = simulation_final.compute()
            obs_final_computed = observation_final.compute()

            hit_rate = calculate_hit_rate(sim_final_computed, obs_final_computed) * 100
            false_rate = (
                calculate_false_alarm_ratio(sim_final_computed, obs_final_computed)
                * 100
            )
            csi = (
                calculate_critical_success_index(sim_final_computed, obs_final_computed)
                * 100
            )

            flooded_pixels = float(sim_final_computed.sum().item())

            # Calculate resolution in meters from coordinate spacing
            x_res = float(np.abs(flood_map.x[1] - flood_map.x[0]))
            pixel_size = x_res  # meters
            flooded_area_km2 = flooded_pixels * (pixel_size * pixel_size) / 1_000_000

            # Step 7: Save results to file and plot the results
            elevation_data = open_zarr(self.model.files["other"]["DEM/fabdem"])
            elevation_data = elevation_data.rio.reproject_match(obs)

            elevation_array = (
                elevation_data.squeeze().astype("float32").compute().values
            )

            ls = LightSource(azdeg=315, altdeg=45)
            hillshade = ls.hillshade(elevation_array, vert_exag=1, dx=1, dy=1)

            # Catchment borders
            target_crs = obs_region.rio.crs
            catchment_borders = region.boundary

            if simulation_final.sum() > 0:
                misses = (observation_final == 1) & (simulation_final == 0)
                simulation_masked = simulation_final.where(simulation_final == 1)
                hits = simulation_masked.where(observation_final)
                misses_masked = misses.where(misses == 1)

                if visualization_type == "OSM":
                    # Ensure all arrays have the same shape by squeezing extra dimensions
                    simulation_final = simulation_final.squeeze()
                    observation_final = observation_final.squeeze()
                    misses = misses.squeeze()
                    hits = hits.squeeze()
                    simulation_masked = simulation_masked.squeeze()
                    misses_masked = misses_masked.squeeze()

                    margin = 3000
                    fig, ax = plt.subplots(figsize=(10, 10))

                    # clipped_out_raster.plot(
                    #     ax=ax, cmap=blue_cmap, add_colorbar=False, add_labels=False
                    # )

                    ax.imshow(
                        simulation_masked,  # False alarms
                        extent=flood_extent,
                        # origin="lower",
                        cmap="Wistia",
                        vmin=0,
                        vmax=1,
                        interpolation="none",
                        zorder=1,
                    )
                    ax.imshow(
                        misses_masked,  # Misses
                        extent=flood_extent,
                        # origin="lower",
                        cmap="autumn_r",
                        vmin=0,
                        vmax=1,
                        interpolation="none",
                        zorder=2,
                    )

                    ax.imshow(
                        hits,
                        extent=flood_extent,
                        # origin="lower",
                        cmap="brg",
                        vmin=0,
                        vmax=1,
                        interpolation="none",
                        zorder=3,
                    )

                    catchment_borders.plot(
                        ax=ax,
                        color="black",
                        linestyle="--",
                        linewidth=1.5,
                        zorder=4,
                        alpha=0.5,
                    )
                    # Add a base map
                    ctx.add_basemap(
                        ax,
                        crs=target_crs,
                        source="OpenStreetMap.Mapnik",
                        zoom=12,
                        zorder=0,
                        alpha=0.9,
                    )

                    ax.set_title("Validation of the Predicted Flood Areas", fontsize=14)
                    ax.set_xlabel("x [m]")
                    ax.set_ylabel("y [m]")

                    # Set the extent based on the raster bounds
                    ax.set_xlim(
                        catchment_extent[0] - margin, catchment_extent[1] + margin
                    )
                    ax.set_ylim(
                        catchment_extent[2] - margin, catchment_extent[3] + margin
                    )
                    ax.set_aspect("equal", adjustable="box")

                    green_patch = mpatches.Patch(color="#94f944", label="Hits")
                    orange_patch = mpatches.Patch(color="orange", label="False Alarms")
                    red_patch = mpatches.Patch(color="red", label="Misses")

                    catchment_patch = Line2D(
                        [0],
                        [0],
                        color="black",
                        linestyle="--",
                        linewidth=1.5,
                        label="Catchment Border",
                    )
                    legend = ax.legend(
                        handles=[
                            green_patch,
                            orange_patch,
                            red_patch,
                            catchment_patch,
                        ]
                    )

                    # Add a comment about the metrics in the plot
                    legend_bbox = legend.get_window_extent(
                        renderer=fig.canvas.get_renderer()
                    )
                    legend_bbox_ax = legend_bbox.transformed(ax.transAxes.inverted())

                    # Add text below legend using axes coordinates
                    ax.annotate(
                        f"Validation Metrics:\n"
                        f"HR    = {hit_rate:.2f} %\n"
                        f"FAR   = {false_rate:.2f} %\n"
                        f"CSI   = {csi:.2f} %",
                        xy=(legend_bbox_ax.x0 + 0.055, legend_bbox_ax.y0 + 0.002),
                        xycoords="axes fraction",
                        fontsize=10,
                        bbox=dict(
                            facecolor="white",
                            edgecolor="grey",
                            boxstyle="round,pad=0.2",
                            alpha=0.8,
                        ),
                        verticalalignment="top",
                        horizontalalignment="left",
                        zorder=5,
                    )

                    crs_text = f"CRS: {target_crs.to_string()}"
                    ax.annotate(
                        crs_text,
                        xy=(0.99, 0.02),  # Bottom right corner in axes coordinates
                        xycoords="axes fraction",
                        fontsize=8,
                        bbox=dict(
                            facecolor="white",
                            edgecolor="grey",
                            boxstyle="round,pad=0.2",
                            alpha=0.8,
                        ),
                        verticalalignment="bottom",
                        horizontalalignment="right",
                        zorder=6,
                    )

                    simulation_filename = os.path.splitext(
                        os.path.basename(flood_map_path)
                    )[0]
                    fig.savefig(
                        output_folder
                        / f"{simulation_filename}_validation_floodextent_plot.png",
                        dpi=600,
                        bbox_inches="tight",
                    )
                    print(
                        f"Figure with {visualization_type} saved as: {output_folder / f'{simulation_filename}_validation_floodextent_plot.png'}"
                    )

                elif visualization_type == "Hillshade":
                    green_cmap = mcolors.ListedColormap(["green"])  # Hits
                    orange_cmap = mcolors.ListedColormap(["orange"])  # False alarms
                    red_cmap = mcolors.ListedColormap(["red"])  # Misses
                    blue_cmap = mcolors.ListedColormap(
                        ["#72c1db"]
                    )  # No observation data

                    fig, ax = plt.subplots(figsize=(10, 10))

                    ax.imshow(
                        hillshade,
                        cmap="gray",
                        extent=(
                            elevation_data.x.min(),
                            elevation_data.x.max(),
                            elevation_data.y.min(),
                            elevation_data.y.max(),
                        ),
                    )

                    region.boundary.plot(
                        ax=ax, edgecolor="black", linewidth=2, label="Region Boundary"
                    )

                    clipped_out_raster.plot(
                        ax=ax, cmap=blue_cmap, add_colorbar=False, add_labels=False
                    )
                    simulation_masked.plot(
                        ax=ax, cmap=orange_cmap, add_colorbar=False, add_labels=False
                    )
                    hits.plot(
                        ax=ax, cmap=green_cmap, add_colorbar=False, add_labels=False
                    )
                    misses_masked.plot(
                        ax=ax, cmap=red_cmap, add_colorbar=False, add_labels=False
                    )

                    ax.set_aspect("equal")
                    ax.axis("off")
                    handles = [
                        mpatches.Patch(color=green_cmap(0.5)),
                        mpatches.Patch(color=red_cmap(0.5)),
                        mpatches.Patch(color=orange_cmap(0.5)),
                        mpatches.Patch(color=blue_cmap(0.5)),
                        mlines.Line2D([], [], color="black", linewidth=2),
                    ]

                    labels = [
                        "Hits",
                        "Misses",
                        "False alarms",
                        "No observation data",
                        "Region",
                    ]

                    plt.legend(
                        handles=handles, labels=labels, loc="upper right", fontsize=16
                    )

                    simulation_filename = os.path.splitext(
                        os.path.basename(flood_map_path)
                    )[0]
                    plt.savefig(
                        output_folder
                        / f"{simulation_filename}_validation_floodextent_plot.png"
                    )
                    print(
                        f"Figure with {visualization_type} saved as: {output_folder / f'{simulation_filename}_validation_floodextent_plot.png'}"
                    )

                else:
                    raise ValueError(
                        f"Unknown visualization type: {visualization_type}, choose either 'OSM' or 'Hillshade'."
                    )

                performance_numbers = (
                    output_folder / f"{simulation_filename}_performance_metrics.txt"
                )

                with open(performance_numbers, "w") as f:
                    f.write(f"Hit rate (H): {hit_rate}\n")
                    f.write(f"False alarm rate (F): {false_rate}\n")
                    f.write(f"Critical Success Index (CSI) (C): {csi}\n")
                    f.write(f"Number of flooded pixels: {flooded_pixels}\n")
                    f.write(f"Flooded area (km2): {flooded_area_km2}")

                # Return metrics for further analysis
                return {
                    "hit_rate": hit_rate,
                    "false_alarm_rate": false_rate,
                    "csi": csi,
                    "flooded_area_km2": flooded_area_km2,
                }

        def create_forecast_performance_plots(
            performance_df: pd.DataFrame, event_name: str, output_folder: Path
        ) -> None:
            """Create performance metric plots showing spread and mean across forecast initializations.

            Generates line plots showing how performance metrics vary across different
            forecast initialization times for a given flood event. Shows both the spread
            of the ensemble (min-max range) with transparent fill and the ensemble mean as a black line.

            Notes:
                The spread is calculated using the minimum and maximum values across ensemble
                members for each forecast initialization. If only one member exists for a
                forecast initialization, no spread is shown for that time point.

            Args:
                performance_df: DataFrame containing performance metrics with forecast
                    initialization times and ensemble members. Must include columns:
                    'forecast_init', 'hit_rate', 'false_alarm_rate', 'csi', 'flooded_area_km2'.
                event_name: Name of the flood event being analyzed.
                output_folder: Directory to save the performance plots.

            Raises:
                ValueError: If required columns are missing from performance_df.
            """
            # Validate required columns
            required_columns = [
                "forecast_init",
                "hit_rate",
                "false_alarm_rate",
                "csi",
                "flooded_area_km2",
            ]
            missing_columns = [
                col for col in required_columns if col not in performance_df.columns
            ]
            if missing_columns:
                raise ValueError(
                    f"Missing required columns in performance_df: {missing_columns}"
                )

            # Group by forecast initialization and calculate statistics
            grouped_stats = (
                performance_df.groupby("forecast_init")[
                    ["hit_rate", "false_alarm_rate", "csi", "flooded_area_km2"]
                ]
                .agg(["mean", "min", "max", "std", "count"])
                .reset_index()
            )

            # Convert forecast_init to datetime for better plotting
            grouped_stats["forecast_init_dt"] = pd.to_datetime(
                grouped_stats["forecast_init"], format="%Y%m%dT%H%M%S"
            )

            # Sort by datetime for proper line plotting
            grouped_stats = grouped_stats.sort_values("forecast_init_dt")

            # Create subplots for different metrics
            fig, axes = plt.subplots(2, 2, figsize=(15, 10))
            fig.suptitle(
                f"Forecast Performance Metrics with Ensemble Spread - {event_name}",
                fontsize=16,
                fontweight="bold",
            )

            # Define colors for spread (transparent) and metric-specific colors
            spread_colors = {
                "hit_rate": "#2E86AB",
                "false_alarm_rate": "#A23B72",
                "csi": "#F18F01",
                "flooded_area_km2": "#636EFA",
            }

            # Hit Rate
            ax = axes[0, 0]
            metric = "hit_rate"

            # Plot spread (min-max range) with transparent fill
            ax.fill_between(
                grouped_stats["forecast_init_dt"],
                grouped_stats[(metric, "min")],
                grouped_stats[(metric, "max")],
                color=spread_colors[metric],
                alpha=0.3,
                label="Ensemble member range (Min-Max)",
            )

            # Plot mean as black line
            ax.plot(
                grouped_stats["forecast_init_dt"],
                grouped_stats[(metric, "mean")],
                color="black",
                linewidth=2,
                marker="o",
                markersize=6,
                label="Ensemble Mean",
            )

            ax.set_title("Hit Rate (%)", fontweight="bold")
            ax.set_ylabel("Hit Rate (%)")
            ax.grid(True, alpha=0.3)
            ax.set_ylim(0, 100)
            ax.legend()

            # False Alarm Rate
            ax = axes[0, 1]
            metric = "false_alarm_rate"

            ax.fill_between(
                grouped_stats["forecast_init_dt"],
                grouped_stats[(metric, "min")],
                grouped_stats[(metric, "max")],
                color=spread_colors[metric],
                alpha=0.3,
                label="Ensemble member range (Min-Max)",
            )

            ax.plot(
                grouped_stats["forecast_init_dt"],
                grouped_stats[(metric, "mean")],
                color="black",
                linewidth=2,
                marker="s",
                markersize=6,
                label="Ensemble Mean",
            )

            ax.set_title("False Alarm Rate (%)", fontweight="bold")
            ax.set_ylabel("False Alarm Rate (%)")
            ax.grid(True, alpha=0.3)
            ax.set_ylim(0, 100)
            ax.legend()

            # Critical Success Index
            ax = axes[1, 0]
            metric = "csi"

            ax.fill_between(
                grouped_stats["forecast_init_dt"],
                grouped_stats[(metric, "min")],
                grouped_stats[(metric, "max")],
                color=spread_colors[metric],
                alpha=0.3,
                label="Ensemble member range (Min-Max)",
            )

            ax.plot(
                grouped_stats["forecast_init_dt"],
                grouped_stats[(metric, "mean")],
                color="black",
                linewidth=2,
                marker="^",
                markersize=6,
                label="Ensemble Mean",
            )

            ax.set_title("Critical Success Index (%)", fontweight="bold")
            ax.set_ylabel("CSI (%)")
            ax.grid(True, alpha=0.3)
            ax.set_ylim(0, 100)
            ax.legend()

            # Flooded Area
            ax = axes[1, 1]
            metric = "flooded_area_km2"

            ax.fill_between(
                grouped_stats["forecast_init_dt"],
                grouped_stats[(metric, "min")],
                grouped_stats[(metric, "max")],
                color=spread_colors[metric],
                alpha=0.3,
                label="Ensemble member range (Min-Max)",
            )

            ax.plot(
                grouped_stats["forecast_init_dt"],
                grouped_stats[(metric, "mean")],
                color="black",
                linewidth=2,
                marker="d",
                markersize=6,
                label="Ensemble Mean",
            )

            ax.set_title("Flooded Area (km²)", fontweight="bold")
            ax.set_ylabel("Area (km²)")
            ax.grid(True, alpha=0.3)
            ax.legend()

            # Format x-axis for all subplots
            for ax in axes.flat:
                ax.tick_params(axis="x", rotation=45)
                ax.set_xlabel("Forecast Initialization Time")

            plt.tight_layout()

            # Save the plot
            plot_filename = (
                f"{event_name.replace(':', '_')}_forecast_performance_spread.png"
            )
            fig.savefig(output_folder / plot_filename, dpi=300, bbox_inches="tight")
            print(
                f"Forecast performance spread plot saved as: {output_folder / plot_filename}"
            )

        self.config = self.model.config["hazards"]

        eval_hydrodynamics_folders = Path(self.output_folder_evaluate) / "hydrodynamics"

        eval_hydrodynamics_folders.mkdir(parents=True, exist_ok=True)

        # Calculate performance metrics for every event in config file
        for event in self.config["floods"]["events"]:
            event_name = f"{event['start_time'].strftime('%Y%m%dT%H%M%S')} - {event['end_time'].strftime('%Y%m%dT%H%M%S')}"
            print(f"event: {event_name}")

            # Create event-specific folder
            if self.model.config["general"]["forecasts"]["use"]:
                event_folder = eval_hydrodynamics_folders / "forecasts" / event_name
                event_folder.mkdir(parents=True, exist_ok=True)
                flood_maps_folder = (
                    self.model.output_folder / "flood_maps" / "forecasts"
                )
            else:
                event_folder = eval_hydrodynamics_folders / event_name
                event_folder.mkdir(parents=True, exist_ok=True)
                flood_maps_folder = self.model.output_folder / "flood_maps"

            # check if run file exists, if not, raise an error

            if not flood_maps_folder.exists():
                raise FileNotFoundError(
                    "Flood map folder does not exist in the output directory. Did you run the hydrodynamic model?"
                )

            # check if observation file exists, if not, raise an error
            if not Path(self.config["floods"]["event_observation_file"]).exists():
                raise FileNotFoundError(
                    f"Flood observation file is not found in the given path in the model.yml Please check the path in the config file."
                )
            if Path(self.config["floods"]["event_observation_file"]).suffix != ".zarr":
                raise ValueError(
                    f"Flood observation file is not in the correct format. Please provide a .zarr file."
                )

            # Find all flood maps corresponding to the event
            all_flood_map_files = list(flood_maps_folder.glob("*.zarr"))

            # Filter flood_map_files for the current event only
            flood_map_files = []
            for flood_map_path in all_flood_map_files:
                forecast_init, member, event_start, event_end, parsed_event_name = (
                    parse_flood_forecast_initialisation(flood_map_path.name)
                )
                # Check if file matches current event
                if parsed_event_name == event_name:
                    flood_map_files.append(flood_map_path)

            print(
                f"Found {len(flood_map_files)} flood map files for event {event_name}"
            )

<<<<<<< HEAD
        print("Flood map performance metrics calculated.")

        def evaluate_warnings() -> None:
            """Evaluate flood warnings against observations.

            Compares flood warnings generated by the hydrodynamic model against
            observed flood extents and calculates performance metrics for households.
            """
            warning_issue_dates: list[
                datetime.date
            ] = []  # list to store warning issue dates
            for f in warning_files:
                datetime_str = f.stem.split("_")[
                    -1
                ]  # extract the datetime string from the filename
                if (
                    datetime_str.replace("T", "").replace(":", "").isdigit()
                ):  # Check if datetime string contains only digits, T, and colons (valid format)
                    dt = datetime.datetime.strptime(
                        datetime_str, "%Y%m%dT%H%M%S"
                    )  # convert the string to a datetime object
                    warning_issue_dates.append(dt)  # append the date to the list

            for date in warning_issue_dates:
                print(f"Evaluating warnings for date: {date}")

                household_points = gpd.read_parquet(
                    "models/geul/base/output/action_maps/households_with_warning_parameters_20210714T000000.geoparquet"
                )  # need to change it to the general households file
                obs_flood_extent = gpd.read_parquet(
                    "models/geul/base/input/2021_flood_extent.parquet"
                )
                household_flood_check = household_points.sjoin(
                    obs_flood_extent, predicate="within", how="left"
                )

                household_flood_check["flooded"] = False
                household_flood_check["flooded"] = household_flood_check[
                    "index_right"
                ].notna()
                household_flood_check = household_flood_check.drop(
                    columns=["index_right", "fid", "DN", "wdp"]
                )
                household_flood_check.to_parquet(
                    "models/geul/base/output/validation/household_flood_validation.geoparquet"
                )

                # Calculate performance metrics
                flooded = household_flood_check[household_flood_check["flooded"]]
                print("Number of flooded households:", flooded.shape[0])

                hits = flooded[flooded["warning_level"] >= 1].shape[0]
                print(hits)
                misses = flooded[flooded["warning_level"] < 1].shape[0]
                HR = hits / (hits + misses)
                print(f"Hit Rate: {HR:.0%}")

                not_flooded = household_flood_check[~household_flood_check["flooded"]]

                print("Number of non-flooded households:", not_flooded.shape[0])
                false_alarms = not_flooded[not_flooded["warning_level"] >= 1].shape[0]
                print("Number of false alarms:", false_alarms)
                FAR = false_alarms / (hits + false_alarms)
                print(f"False Alarm Rate: {FAR:.0%}")

                CSI = hits / (hits + misses + false_alarms)
                print(f"Critical Success Index: {CSI:.0%}")

                # Make a simple bar plot to visualise the results (maybe a map plot?)
                labels = ["Hits", "Misses", "False Alarms"]
=======
            if len(flood_map_files) == 1:
                print(
                    "Only one flood map found, assuming no forecasts were included in the simulation."
                )
                flood_map_name = f"{event['start_time'].strftime('%Y%m%dT%H%M%S')} - {event['end_time'].strftime('%Y%m%dT%H%M%S')}.zarr"
                flood_map_path = (
                    Path(self.model.output_folder) / "flood_maps" / flood_map_name
                )
                calculate_performance_metrics(
                    observation=self.config["floods"]["event_observation_file"],
                    flood_map_path=flood_map_path,
                    visualization_type="OSM",
                    output_folder=event_folder,
                )
                print(f"Successfully evaluated: {flood_map_path.name}")

            elif len(flood_map_files) == 0:
                raise FileNotFoundError(
                    "No flood map files found for this event. Did you run the hydrodynamic model?"
                )

            else:
                print(
                    f"Multiple flood maps found ({len(flood_map_files)}), processing each."
                )
                unique_forecast_inits = set()
                performance_metrics_list = []

                # Identify unique forecast initializations
                for flood_map_name in flood_map_files:
                    # Parse the flood map filename to extract components
                    print(f"flood_map_name: {flood_map_name}")
                    forecast_init, member, event_start, event_end, parsed_event_name = (
                        parse_flood_forecast_initialisation(flood_map_name.name)
                    )
                    unique_forecast_inits.add(forecast_init)

                # Convert to sorted list for consistent processing order
                unique_forecast_inits_list = sorted(
                    [init for init in unique_forecast_inits if init is not None]
                )
                print(
                    f"Found {len(unique_forecast_inits_list)} unique forecast initializations: {unique_forecast_inits_list}"
                )

                # Process each unique forecast initialization
                for forecast_init in unique_forecast_inits_list:
                    print(f"Processing forecast initialization: {forecast_init}")

                    # Create forecast initialization folder
                    forecast_folder = event_folder / forecast_init
                    forecast_folder.mkdir(parents=True, exist_ok=True)

                    matching_flood_maps = []
                    for flood_map_path in flood_map_files:
                        file_forecast_init, _, _, _, parsed_event_name = (
                            parse_flood_forecast_initialisation(flood_map_path.name)
                        )
                        # Only include files that match current forecast init and event
                        if (
                            file_forecast_init == forecast_init
                            and parsed_event_name == event_name
                        ):
                            matching_flood_maps.append(flood_map_path)

                    print(
                        f"Found {len(matching_flood_maps)} flood maps for forecast initialization {forecast_init}"
                    )
                    # Evaluate each matching flood map
                    forecast_metrics_list = []

                    for flood_map_path in matching_flood_maps:
                        print(f"   Evaluating: {flood_map_path.name}")

                        metrics = calculate_performance_metrics(
                            observation=self.config["floods"]["event_observation_file"],
                            flood_map_path=flood_map_path,
                            visualization_type="OSM",
                            output_folder=forecast_folder,
                        )
                        print("   Flood map evaluation complete.")
                        # Add metadata to metrics
                        forecast_init_parsed, member, _, _, _ = (
                            parse_flood_forecast_initialisation(flood_map_path.name)
                        )
                        metrics_with_metadata = {
                            "forecast_init": forecast_init_parsed,
                            "member": member,
                            "filename": flood_map_path.name,
                            **metrics,
                        }

                        performance_metrics_list.append(metrics_with_metadata)
                        forecast_metrics_list.append(metrics)
                        print(f"   Successfully evaluated: {flood_map_path.name}")

                if performance_metrics_list:
                    performance_df = pd.DataFrame(performance_metrics_list)

                    # Create forecast performance plots
                    create_forecast_performance_plots(
                        performance_df, event_name, event_folder
                    )

                    # Save detailed performance metrics
                    detailed_filename = f"{event_name.replace(':', '_')}_detailed_performance_metrics.csv"
                    performance_df.to_csv(event_folder / detailed_filename, index=False)
                    print(
                        f"Detailed performance metrics saved as: {event_folder / detailed_filename}"
                    )

            print(f"Completed processing event: {event_name}\n")

        print("Flood map performance metrics calculated for all events.")
>>>>>>> 70cb0ffd
<|MERGE_RESOLUTION|>--- conflicted
+++ resolved
@@ -20,11 +20,6 @@
 import xarray as xr
 from matplotlib.colors import LightSource
 from matplotlib.lines import Line2D
-<<<<<<< HEAD
-
-# from matplotlib_scalebar.scalebar import ScaleBar
-=======
->>>>>>> 70cb0ffd
 from permetrics.regression import RegressionMetric
 from rasterio.crs import CRS
 from rasterio.features import geometry_mask
@@ -1379,7 +1374,6 @@
         Raises:
             FileNotFoundError: If the flood map folder does not exist in the output directory.
             ValueError: If the flood observation file is not in .zarr format.
-<<<<<<< HEAD
         """
 
         # Main function for the performance metrics
@@ -2134,91 +2128,37 @@
 
         Raises:
             FileNotFoundError: If the flood map folder does not exist in the output directory.
-=======
->>>>>>> 70cb0ffd
         """
 
-        def parse_flood_forecast_initialisation(
-            filename: str,
-        ) -> tuple[str, str, str, str, str]:
-            """Parse flood map filename to extract components.
-
-            Expected format: YYYYMMDDTHHMMSS - MEMBER - EVENT_START - EVENT_END.zarr
-
-            Args:
-                filename: Name of the flood map file.
-
-            Returns:
-                Tuple containing (forecast_init, member, event_start, event_end, event_name)
-
-            Raises:
-                ValueError: If the filename does not match the expected format.
-            """
-            # Remove .zarr extension
-            name_without_ext = filename.replace(".zarr", "")
-
-            # Split by ' - ' to get components
-            parts = name_without_ext.split(" - ")
-
-            if len(parts) >= 4:
-                # Handle case with forecasts included
-                forecast_init = parts[0]  # First 17 characters: YYYYMMDDTHHMMSS
-                member = parts[1]  # Member number
-                event_start = parts[2]  # Event start time
-                event_end = parts[3]  # Event end time
-
-                # Create event name from start and end times
-                event_name = f"{event_start} - {event_end}"
-
-            elif len(parts) == 2:
-                # Handle case with no forecasts included
-                forecast_init = None
-                member = None
-                event_start = parts[0]  # Event start time
-                event_end = parts[1]  # Event end time
-
-                # Create event name from start and end times
-                event_name = f"{event_start} - {event_end}"
-
-            else:
-                # Raise error for files that don't match expected format
-                raise ValueError(
-                    f"Filename '{filename}' does not match expected format for flood map."
-                )
-
-            return forecast_init, member, event_start, event_end, event_name
-
-        # Main function for the performance metrics
-        def calculate_performance_metrics(
-            observation: Path | str,
-            flood_map_path: Path | str,
-            visualization_type: str = "Hillshade",
-            output_folder: Path | str = None,
-        ) -> None:
-            """Calculate performance metrics for flood maps against observations.
-
-            Args:
-                observation: Path to the observed flood extent data (.zarr format).
-                flood_map_path: Path to the model-generated flood map data (.zarr format).
-                visualization_type: Type of visualization for plotting (default is "Hillshade").
-                output_folder: Path to the folder where results will be saved.
-
-            Raises:
-                ValueError: If the observation file is not in .zarr format.
-            """
+        def calculate_hit_rate(model, observations) -> float:
+            miss = np.sum(((model == 0) & (observations == 1)).values)
+            hit = np.sum(((model == 1) & (observations == 1)).values)
+            hit_rate = hit / (hit + miss)
+            return float(hit_rate)
+
+        def calculate_false_alarm_ratio(model, observations) -> float:
+            false_alarm = np.sum(((model == 1) & (observations == 0)).values)
+            hit = np.sum(((model == 1) & (observations == 1)).values)
+            false_alarm_ratio = false_alarm / (false_alarm + hit)
+            return float(false_alarm_ratio)
+
+        def calculate_critical_success_index(model, observations) -> float:
+            hit = np.sum(((model == 1) & (observations == 1)).values)
+            false_alarm = np.sum(((model == 1) & (observations == 0)).values)
+            miss = np.sum(((model == 0) & (observations == 1)).values)
+            csi = hit / (hit + false_alarm + miss)
+            return float(csi)
+
+        # Main function for the peformance metrics
+        def calculate_performance_metrics(observation, flood_map_path) -> None:
             # Step 1: Open needed datasets
             flood_map = open_zarr(flood_map_path)
-<<<<<<< HEAD
             obs = rxr.open_rasterio(
                 observation
             )  # resolution of sfincs should match the sfincs output
             obs = obs.rio.write_crs(flood_map.rio.crs)
             sim = flood_map.raster.reproject_like(obs)
-=======
-            obs = open_zarr(observation)
-            print("obs CRS", obs.rio.crs)
-            sim = flood_map.rio.reproject_match(obs)
->>>>>>> 70cb0ffd
+
             rivers = gpd.read_parquet(
                 Path("simulation_root")
                 / run_name
@@ -2576,7 +2516,8 @@
                     )
 
                 performance_numbers = (
-                    output_folder / f"{simulation_filename}_performance_metrics.txt"
+                    eval_hydrodynamics_folders
+                    / f"{simulation_filename}_performance_metrics.txt"
                 )
 
                 with open(performance_numbers, "w") as f:
@@ -2806,6 +2747,795 @@
 
         eval_hydrodynamics_folders.mkdir(parents=True, exist_ok=True)
 
+        # Calculate performance metrics for every event in the config file
+        for event in self.config["floods"]["events"]:
+            event_name = f"{event['start_time'].strftime('%Y%m%dT%H%M%S')} - {event['end_time'].strftime('%Y%m%dT%H%M%S')}"
+            print(f"event: {event_name}")
+
+            flood_maps_folder = self.model.output_folder / "flood_maps"
+
+            # Create event-specific folder
+            if not self.model.config["general"]["forecasts"]["use"]:
+                event_folder = eval_hydrodynamics_folders / event_name
+                event_folder.mkdir(parents=True, exist_ok=True)
+
+            # check if flood map folder exists
+            if not flood_maps_folder.exists():
+                raise FileNotFoundError(
+                    "Flood map folder does not exist in the output directory. Did you run the hydrodynamic model?"
+                )
+
+            # check if observation file exists
+            if not Path(self.config["floods"]["event_observation_file"]).exists():
+                raise FileNotFoundError(
+                    "Flood observation file is not found in the given path in the model.yml. "
+                    "Please check the path in the config file."
+                )
+
+            if not self.model.config["general"]["forecasts"]["use"]:
+                print(
+                    "Forecasts use is set to false, so no forecasts are included in the evaluation."
+                )
+                flood_map_name = event_name + ".zarr"
+                flood_map_path = flood_maps_folder / flood_map_name
+
+                metrics = calculate_performance_metrics(
+                    observation=self.config["floods"]["event_observation_file"],
+                    flood_map_path=flood_map_path,
+                    visualization_type="OSM",
+                    output_folder=event_folder,
+                )
+                print(f"Successfully evaluated: {flood_map_path.name}")
+
+            else:
+                print("Evaluating flood forecasts...")
+
+                forecast_folders = sorted(flood_maps_folder.glob("forecast_*"))
+                initialization_dates = [
+                    f.name.split("_", 1)[1] for f in forecast_folders
+                ]
+
+                # get number of members from the first forecast folder
+                first_forecast_folder = forecast_folders[0]
+                n_ensemble_members = sum(
+                    1 for _ in first_forecast_folder.glob("member_*")
+                )
+
+                forecast_metrics_list = []
+                performance_metrics_list = []
+                for init_date_str in initialization_dates:
+                    for member in range(1, n_ensemble_members + 1):
+                        flood_map_path = (
+                            flood_maps_folder
+                            / f"forecast_{init_date_str}"
+                            / f"member_{member}"
+                            / f"{event_name}.zarr"
+                        )
+
+                        event_folder = (
+                            eval_hydrodynamics_folders
+                            / "forecasts"
+                            / f"forecast_{init_date_str}"
+                            / f"member_{member}"
+                        )
+                        event_folder.mkdir(parents=True, exist_ok=True)
+
+                        metrics = calculate_performance_metrics(
+                            observation=self.config["floods"]["event_observation_file"],
+                            flood_map_path=flood_map_path,
+                            visualization_type="OSM",
+                            output_folder=event_folder,
+                        )
+                        print("   Flood map evaluation complete.")
+
+                        metrics_with_metadata = {
+                            "forecast_init": init_date_str,
+                            "member": member,
+                            "filename": f"{init_date_str}_member{member}.zarr",
+                            **metrics,
+                        }
+
+                        performance_metrics_list.append(metrics_with_metadata)
+                        forecast_metrics_list.append(metrics)
+                        print(f"   Successfully evaluated: {flood_map_path.name}")
+
+                if performance_metrics_list:
+                    performance_df = pd.DataFrame(performance_metrics_list)
+
+                    # Create forecast performance plots
+                    create_forecast_performance_plots(
+                        performance_df, event_name, event_folder
+                    )
+
+                    # Save detailed performance metrics
+                    detailed_filename = f"{event_name.replace(' - ', '_')}_detailed_performance_metrics.csv"
+                    performance_df.to_csv(event_folder / detailed_filename, index=False)
+                    print(
+                        f"Detailed performance metrics saved as: {event_folder / detailed_filename}"
+                    )
+
+            print(f"Completed processing event: {event_name}\n")
+
+        print("Flood map performance metrics calculated for all events.")
+
+    def evaluate_hydrodynamics2(
+        self, run_name: str = "default", *args: Any, **kwargs: Any
+    ) -> None:
+        """Evaluate hydrodynamic model performance against flood observations.
+
+        Calculates performance metrics (hit rate, false alarm ratio, critical success index)
+        for flood maps generated by the hydrodynamic model by comparing them against
+        observed flood extent data.
+
+        Args:
+            run_name: Name of the simulation run to evaluate.
+            *args: Additional positional arguments (ignored).
+            **kwargs: Additional keyword arguments (ignored).
+
+        Raises:
+            FileNotFoundError: If the flood map folder does not exist in the output directory.
+            ValueError: If the flood observation file is not in .zarr format.
+        """
+
+        def parse_flood_forecast_initialisation(
+            filename: str,
+        ) -> tuple[str, str, str, str, str]:
+            """Parse flood map filename to extract components.
+
+            Expected format: YYYYMMDDTHHMMSS - MEMBER - EVENT_START - EVENT_END.zarr
+
+            Args:
+                filename: Name of the flood map file.
+
+            Returns:
+                Tuple containing (forecast_init, member, event_start, event_end, event_name)
+
+            Raises:
+                ValueError: If the filename does not match the expected format.
+            """
+            # Remove .zarr extension
+            name_without_ext = filename.replace(".zarr", "")
+
+            # Split by ' - ' to get components
+            parts = name_without_ext.split(" - ")
+
+            if len(parts) >= 4:
+                # Handle case with forecasts included
+                forecast_init = parts[0]  # First 17 characters: YYYYMMDDTHHMMSS
+                member = parts[1]  # Member number
+                event_start = parts[2]  # Event start time
+                event_end = parts[3]  # Event end time
+
+                # Create event name from start and end times
+                event_name = f"{event_start} - {event_end}"
+
+            elif len(parts) == 2:
+                # Handle case with no forecasts included
+                forecast_init = None
+                member = None
+                event_start = parts[0]  # Event start time
+                event_end = parts[1]  # Event end time
+
+                # Create event name from start and end times
+                event_name = f"{event_start} - {event_end}"
+
+            else:
+                # Raise error for files that don't match expected format
+                raise ValueError(
+                    f"Filename '{filename}' does not match expected format for flood map."
+                )
+
+            return forecast_init, member, event_start, event_end, event_name
+
+        # Main function for the performance metrics
+        def calculate_performance_metrics(
+            observation: Path | str,
+            flood_map_path: Path | str,
+            visualization_type: str = "Hillshade",
+            output_folder: Path | str = None,
+        ) -> None:
+            """Calculate performance metrics for flood maps against observations.
+
+            Args:
+                observation: Path to the observed flood extent data (.zarr format).
+                flood_map_path: Path to the model-generated flood map data (.zarr format).
+                visualization_type: Type of visualization for plotting (default is "Hillshade").
+                output_folder: Path to the folder where results will be saved.
+
+            Raises:
+                ValueError: If the observation file is not in .zarr format.
+            """
+            # Step 1: Open needed datasets
+            flood_map = open_zarr(flood_map_path)
+            obs = rxr.open_rasterio(observation)
+            sim = flood_map.raster.reproject_like(obs)
+            rivers = gpd.read_parquet(
+                Path("simulation_root")
+                / run_name
+                / "SFINCS"
+                / "entire_region"
+                / "rivers.geoparquet"
+            )
+            region = gpd.read_file(
+                Path("simulation_root")
+                / run_name
+                / "SFINCS"
+                / "entire_region"
+                / "gis"
+                / "region.geojson"
+            ).to_crs(obs.rio.crs)
+
+            # Step 2: Clip out rivers from observations and simulations
+            crs_wgs84 = CRS.from_epsg(4326)
+            crs_mercator = CRS.from_epsg(3857)
+            rivers.set_crs(crs_wgs84, inplace=True)
+            gdf_mercator = rivers.to_crs(crs_mercator)
+            gdf_mercator["geometry"] = gdf_mercator.buffer(gdf_mercator["width"] / 2)
+
+            # Create river mask for simulation data
+            gdf_buffered_sim = gdf_mercator.to_crs(sim.rio.crs)
+            rivers_mask_sim = ~geometry_mask(
+                gdf_buffered_sim.geometry,
+                out_shape=sim.rio.shape,
+                transform=sim.rio.transform(),
+                all_touched=True,
+                invert=False,
+            )
+            sim_no_rivers = sim.where(~rivers_mask_sim).fillna(0)
+
+            # Create river mask for observation data
+            gdf_buffered_obs = gdf_mercator.to_crs(obs.rio.crs)
+            rivers_mask_obs = ~geometry_mask(
+                gdf_buffered_obs.geometry,
+                out_shape=obs.rio.shape,
+                transform=obs.rio.transform(),
+                all_touched=True,
+                invert=False,
+            )
+            obs_no_rivers = obs.where(~rivers_mask_obs).fillna(0)
+
+            # Step 3: Clip out region from observations
+            obs_region = obs_no_rivers.rio.clip(region.geometry.values, region.crs)
+
+            # Step 4: Optionally clip using extra validation region from config yml
+            extra_validation_path = self.config["floods"].get(
+                "extra_validation_region", None
+            )
+
+            if extra_validation_path and Path(extra_validation_path).exists():
+                extra_clip_region = gpd.read_file(extra_validation_path).set_crs(28992)
+                extra_clip_region = extra_clip_region.to_crs(region.crs)
+                extra_clip_region_buffer = extra_clip_region.buffer(160)
+
+                sim_extra_clipped = sim_no_rivers.rio.clip(
+                    extra_clip_region_buffer.geometry.values,
+                    extra_clip_region_buffer.crs,
+                )
+                clipped_out = (sim_no_rivers > 0.15) & (sim_extra_clipped.isnull())
+                clipped_out_raster = sim_no_rivers.where(clipped_out)
+            else:
+                # If no extra validation region, skip clipping
+                sim_extra_clipped = sim_no_rivers
+                clipped_out_raster = xr.full_like(sim_no_rivers, np.nan)
+
+            # Step 5: Mask water depth values
+            hmin = 0.15
+            sim_extra_clipped = sim_extra_clipped.raster.reproject_like(obs_region)
+            simulation_final = sim_extra_clipped > hmin
+            observation_final = obs_region > 0
+
+            xmin, ymin, xmax, ymax = region.total_bounds
+            catchment_extent = [xmin, xmax, ymin, ymax]
+
+            xmin, ymin, xmax, ymax = observation_final.rio.bounds()
+            flood_extent = [xmin, xmax, ymin, ymax]
+
+            # Step 6: Calculate performance metrics
+            # Compute the arrays first to get concrete values
+            sim_final_computed = simulation_final.compute()
+            obs_final_computed = observation_final.compute()
+
+            hit_rate = calculate_hit_rate(sim_final_computed, obs_final_computed) * 100
+            false_rate = (
+                calculate_false_alarm_ratio(sim_final_computed, obs_final_computed)
+                * 100
+            )
+            csi = (
+                calculate_critical_success_index(sim_final_computed, obs_final_computed)
+                * 100
+            )
+
+            flooded_pixels = float(sim_final_computed.sum().item())
+
+            # Calculate resolution in meters from coordinate spacing
+            x_res = float(np.abs(flood_map.x[1] - flood_map.x[0]))
+            pixel_size = x_res  # meters
+            flooded_area_km2 = flooded_pixels * (pixel_size * pixel_size) / 1_000_000
+
+            # Step 7: Save results to file and plot the results
+            elevation_data = open_zarr(self.model.files["other"]["DEM/fabdem"])
+            elevation_data = elevation_data.rio.reproject_match(obs)
+
+            elevation_array = (
+                elevation_data.squeeze().astype("float32").compute().values
+            )
+
+            ls = LightSource(azdeg=315, altdeg=45)
+            hillshade = ls.hillshade(elevation_array, vert_exag=1, dx=1, dy=1)
+
+            # Catchment borders
+            target_crs = obs_region.rio.crs
+            catchment_borders = region.boundary
+
+            if simulation_final.sum() > 0:
+                misses = (observation_final == 1) & (simulation_final == 0)
+                simulation_masked = simulation_final.where(simulation_final == 1)
+                hits = simulation_masked.where(observation_final)
+                misses_masked = misses.where(misses == 1)
+
+                if visualization_type == "OSM":
+                    # Ensure all arrays have the same shape by squeezing extra dimensions
+                    simulation_final = simulation_final.squeeze()
+                    observation_final = observation_final.squeeze()
+                    misses = misses.squeeze()
+                    hits = hits.squeeze()
+                    simulation_masked = simulation_masked.squeeze()
+                    misses_masked = misses_masked.squeeze()
+
+                    margin = 3000
+                    fig, ax = plt.subplots(figsize=(10, 10))
+
+                    # clipped_out_raster.plot(
+                    #     ax=ax, cmap=blue_cmap, add_colorbar=False, add_labels=False
+                    # )
+
+                    ax.imshow(
+                        simulation_masked,  # False alarms
+                        extent=flood_extent,
+                        # origin="lower",
+                        cmap="Wistia",
+                        vmin=0,
+                        vmax=1,
+                        interpolation="none",
+                        zorder=1,
+                    )
+                    ax.imshow(
+                        misses_masked,  # Misses
+                        extent=flood_extent,
+                        # origin="lower",
+                        cmap="autumn_r",
+                        vmin=0,
+                        vmax=1,
+                        interpolation="none",
+                        zorder=2,
+                    )
+
+                    ax.imshow(
+                        hits,
+                        extent=flood_extent,
+                        # origin="lower",
+                        cmap="brg",
+                        vmin=0,
+                        vmax=1,
+                        interpolation="none",
+                        zorder=3,
+                    )
+
+                    catchment_borders.plot(
+                        ax=ax,
+                        color="black",
+                        linestyle="--",
+                        linewidth=1.5,
+                        zorder=4,
+                        alpha=0.5,
+                    )
+                    # Add a base map
+                    ctx.add_basemap(
+                        ax,
+                        crs=target_crs,
+                        source="OpenStreetMap.Mapnik",
+                        zoom=12,
+                        zorder=0,
+                        alpha=0.9,
+                    )
+
+                    ax.set_title("Validation of the Predicted Flood Areas", fontsize=14)
+                    ax.set_xlabel("x [m]")
+                    ax.set_ylabel("y [m]")
+
+                    # Set the extent based on the raster bounds
+                    ax.set_xlim(
+                        catchment_extent[0] - margin, catchment_extent[1] + margin
+                    )
+                    ax.set_ylim(
+                        catchment_extent[2] - margin, catchment_extent[3] + margin
+                    )
+                    ax.set_aspect("equal", adjustable="box")
+
+                    green_patch = mpatches.Patch(color="#94f944", label="Hits")
+                    orange_patch = mpatches.Patch(color="orange", label="False Alarms")
+                    red_patch = mpatches.Patch(color="red", label="Misses")
+
+                    catchment_patch = Line2D(
+                        [0],
+                        [0],
+                        color="black",
+                        linestyle="--",
+                        linewidth=1.5,
+                        label="Catchment Border",
+                    )
+                    legend = ax.legend(
+                        handles=[
+                            green_patch,
+                            orange_patch,
+                            red_patch,
+                            catchment_patch,
+                        ]
+                    )
+
+                    # Add a comment about the metrics in the plot
+                    legend_bbox = legend.get_window_extent(
+                        renderer=fig.canvas.get_renderer()
+                    )
+                    legend_bbox_ax = legend_bbox.transformed(ax.transAxes.inverted())
+
+                    # Add text below legend using axes coordinates
+                    ax.annotate(
+                        f"Validation Metrics:\n"
+                        f"HR    = {hit_rate:.2f} %\n"
+                        f"FAR   = {false_rate:.2f} %\n"
+                        f"CSI   = {csi:.2f} %",
+                        xy=(legend_bbox_ax.x0 + 0.055, legend_bbox_ax.y0 + 0.002),
+                        xycoords="axes fraction",
+                        fontsize=10,
+                        bbox=dict(
+                            facecolor="white",
+                            edgecolor="grey",
+                            boxstyle="round,pad=0.2",
+                            alpha=0.8,
+                        ),
+                        verticalalignment="top",
+                        horizontalalignment="left",
+                        zorder=5,
+                    )
+
+                    crs_text = f"CRS: {target_crs.to_string()}"
+                    ax.annotate(
+                        crs_text,
+                        xy=(0.99, 0.02),  # Bottom right corner in axes coordinates
+                        xycoords="axes fraction",
+                        fontsize=8,
+                        bbox=dict(
+                            facecolor="white",
+                            edgecolor="grey",
+                            boxstyle="round,pad=0.2",
+                            alpha=0.8,
+                        ),
+                        verticalalignment="bottom",
+                        horizontalalignment="right",
+                        zorder=6,
+                    )
+
+                    simulation_filename = os.path.splitext(
+                        os.path.basename(flood_map_path)
+                    )[0]
+                    fig.savefig(
+                        output_folder
+                        / f"{simulation_filename}_validation_floodextent_plot.png",
+                        dpi=600,
+                        bbox_inches="tight",
+                    )
+                    print(
+                        f"Figure with {visualization_type} saved as: {output_folder / f'{simulation_filename}_validation_floodextent_plot.png'}"
+                    )
+
+                elif visualization_type == "Hillshade":
+                    green_cmap = mcolors.ListedColormap(["green"])  # Hits
+                    orange_cmap = mcolors.ListedColormap(["orange"])  # False alarms
+                    red_cmap = mcolors.ListedColormap(["red"])  # Misses
+                    blue_cmap = mcolors.ListedColormap(
+                        ["#72c1db"]
+                    )  # No observation data
+
+                    fig, ax = plt.subplots(figsize=(10, 10))
+
+                    ax.imshow(
+                        hillshade,
+                        cmap="gray",
+                        extent=(
+                            elevation_data.x.min(),
+                            elevation_data.x.max(),
+                            elevation_data.y.min(),
+                            elevation_data.y.max(),
+                        ),
+                    )
+
+                    region.boundary.plot(
+                        ax=ax, edgecolor="black", linewidth=2, label="Region Boundary"
+                    )
+
+                    clipped_out_raster.plot(
+                        ax=ax, cmap=blue_cmap, add_colorbar=False, add_labels=False
+                    )
+                    simulation_masked.plot(
+                        ax=ax, cmap=orange_cmap, add_colorbar=False, add_labels=False
+                    )
+                    hits.plot(
+                        ax=ax, cmap=green_cmap, add_colorbar=False, add_labels=False
+                    )
+                    misses_masked.plot(
+                        ax=ax, cmap=red_cmap, add_colorbar=False, add_labels=False
+                    )
+
+                    ax.set_aspect("equal")
+                    ax.axis("off")
+                    handles = [
+                        mpatches.Patch(color=green_cmap(0.5)),
+                        mpatches.Patch(color=red_cmap(0.5)),
+                        mpatches.Patch(color=orange_cmap(0.5)),
+                        mpatches.Patch(color=blue_cmap(0.5)),
+                        mlines.Line2D([], [], color="black", linewidth=2),
+                    ]
+
+                    labels = [
+                        "Hits",
+                        "Misses",
+                        "False alarms",
+                        "No observation data",
+                        "Region",
+                    ]
+
+                    plt.legend(
+                        handles=handles, labels=labels, loc="upper right", fontsize=16
+                    )
+
+                    simulation_filename = os.path.splitext(
+                        os.path.basename(flood_map_path)
+                    )[0]
+                    plt.savefig(
+                        output_folder
+                        / f"{simulation_filename}_validation_floodextent_plot.png"
+                    )
+                    print(
+                        f"Figure with {visualization_type} saved as: {output_folder / f'{simulation_filename}_validation_floodextent_plot.png'}"
+                    )
+
+                else:
+                    raise ValueError(
+                        f"Unknown visualization type: {visualization_type}, choose either 'OSM' or 'Hillshade'."
+                    )
+
+                performance_numbers = (
+                    output_folder / f"{simulation_filename}_performance_metrics.txt"
+                )
+
+                with open(performance_numbers, "w") as f:
+                    f.write(f"Hit rate (H): {hit_rate}\n")
+                    f.write(f"False alarm rate (F): {false_rate}\n")
+                    f.write(f"Critical Success Index (CSI) (C): {csi}\n")
+                    f.write(f"Number of flooded pixels: {flooded_pixels}\n")
+                    f.write(f"Flooded area (km2): {flooded_area_km2}")
+
+                # Return metrics for further analysis
+                return {
+                    "hit_rate": hit_rate,
+                    "false_alarm_rate": false_rate,
+                    "csi": csi,
+                    "flooded_area_km2": flooded_area_km2,
+                }
+
+        def create_forecast_performance_plots(
+            performance_df: pd.DataFrame, event_name: str, output_folder: Path
+        ) -> None:
+            """Create performance metric plots showing spread and mean across forecast initializations.
+
+            Generates line plots showing how performance metrics vary across different
+            forecast initialization times for a given flood event. Shows both the spread
+            of the ensemble (min-max range) with transparent fill and the ensemble mean as a black line.
+
+            Notes:
+                The spread is calculated using the minimum and maximum values across ensemble
+                members for each forecast initialization. If only one member exists for a
+                forecast initialization, no spread is shown for that time point.
+
+            Args:
+                performance_df: DataFrame containing performance metrics with forecast
+                    initialization times and ensemble members. Must include columns:
+                    'forecast_init', 'hit_rate', 'false_alarm_rate', 'csi', 'flooded_area_km2'.
+                event_name: Name of the flood event being analyzed.
+                output_folder: Directory to save the performance plots.
+
+            Raises:
+                ValueError: If required columns are missing from performance_df.
+            """
+            # Validate required columns
+            required_columns = [
+                "forecast_init",
+                "hit_rate",
+                "false_alarm_rate",
+                "csi",
+                "flooded_area_km2",
+            ]
+            missing_columns = [
+                col for col in required_columns if col not in performance_df.columns
+            ]
+            if missing_columns:
+                raise ValueError(
+                    f"Missing required columns in performance_df: {missing_columns}"
+                )
+
+            # Group by forecast initialization and calculate statistics
+            grouped_stats = (
+                performance_df.groupby("forecast_init")[
+                    ["hit_rate", "false_alarm_rate", "csi", "flooded_area_km2"]
+                ]
+                .agg(["mean", "min", "max", "std", "count"])
+                .reset_index()
+            )
+
+            # Convert forecast_init to datetime for better plotting
+            grouped_stats["forecast_init_dt"] = pd.to_datetime(
+                grouped_stats["forecast_init"], format="%Y%m%dT%H%M%S"
+            )
+
+            # Sort by datetime for proper line plotting
+            grouped_stats = grouped_stats.sort_values("forecast_init_dt")
+
+            # Create subplots for different metrics
+            fig, axes = plt.subplots(2, 2, figsize=(15, 10))
+            fig.suptitle(
+                f"Forecast Performance Metrics with Ensemble Spread - {event_name}",
+                fontsize=16,
+                fontweight="bold",
+            )
+
+            # Define colors for spread (transparent) and metric-specific colors
+            spread_colors = {
+                "hit_rate": "#2E86AB",
+                "false_alarm_rate": "#A23B72",
+                "csi": "#F18F01",
+                "flooded_area_km2": "#636EFA",
+            }
+
+            # Hit Rate
+            ax = axes[0, 0]
+            metric = "hit_rate"
+
+            # Plot spread (min-max range) with transparent fill
+            ax.fill_between(
+                grouped_stats["forecast_init_dt"],
+                grouped_stats[(metric, "min")],
+                grouped_stats[(metric, "max")],
+                color=spread_colors[metric],
+                alpha=0.3,
+                label="Ensemble member range (Min-Max)",
+            )
+
+            # Plot mean as black line
+            ax.plot(
+                grouped_stats["forecast_init_dt"],
+                grouped_stats[(metric, "mean")],
+                color="black",
+                linewidth=2,
+                marker="o",
+                markersize=6,
+                label="Ensemble Mean",
+            )
+
+            ax.set_title("Hit Rate (%)", fontweight="bold")
+            ax.set_ylabel("Hit Rate (%)")
+            ax.grid(True, alpha=0.3)
+            ax.set_ylim(0, 100)
+            ax.legend()
+
+            # False Alarm Rate
+            ax = axes[0, 1]
+            metric = "false_alarm_rate"
+
+            ax.fill_between(
+                grouped_stats["forecast_init_dt"],
+                grouped_stats[(metric, "min")],
+                grouped_stats[(metric, "max")],
+                color=spread_colors[metric],
+                alpha=0.3,
+                label="Ensemble member range (Min-Max)",
+            )
+
+            ax.plot(
+                grouped_stats["forecast_init_dt"],
+                grouped_stats[(metric, "mean")],
+                color="black",
+                linewidth=2,
+                marker="s",
+                markersize=6,
+                label="Ensemble Mean",
+            )
+
+            ax.set_title("False Alarm Rate (%)", fontweight="bold")
+            ax.set_ylabel("False Alarm Rate (%)")
+            ax.grid(True, alpha=0.3)
+            ax.set_ylim(0, 100)
+            ax.legend()
+
+            # Critical Success Index
+            ax = axes[1, 0]
+            metric = "csi"
+
+            ax.fill_between(
+                grouped_stats["forecast_init_dt"],
+                grouped_stats[(metric, "min")],
+                grouped_stats[(metric, "max")],
+                color=spread_colors[metric],
+                alpha=0.3,
+                label="Ensemble member range (Min-Max)",
+            )
+
+            ax.plot(
+                grouped_stats["forecast_init_dt"],
+                grouped_stats[(metric, "mean")],
+                color="black",
+                linewidth=2,
+                marker="^",
+                markersize=6,
+                label="Ensemble Mean",
+            )
+
+            ax.set_title("Critical Success Index (%)", fontweight="bold")
+            ax.set_ylabel("CSI (%)")
+            ax.grid(True, alpha=0.3)
+            ax.set_ylim(0, 100)
+            ax.legend()
+
+            # Flooded Area
+            ax = axes[1, 1]
+            metric = "flooded_area_km2"
+
+            ax.fill_between(
+                grouped_stats["forecast_init_dt"],
+                grouped_stats[(metric, "min")],
+                grouped_stats[(metric, "max")],
+                color=spread_colors[metric],
+                alpha=0.3,
+                label="Ensemble member range (Min-Max)",
+            )
+
+            ax.plot(
+                grouped_stats["forecast_init_dt"],
+                grouped_stats[(metric, "mean")],
+                color="black",
+                linewidth=2,
+                marker="d",
+                markersize=6,
+                label="Ensemble Mean",
+            )
+
+            ax.set_title("Flooded Area (km²)", fontweight="bold")
+            ax.set_ylabel("Area (km²)")
+            ax.grid(True, alpha=0.3)
+            ax.legend()
+
+            # Format x-axis for all subplots
+            for ax in axes.flat:
+                ax.tick_params(axis="x", rotation=45)
+                ax.set_xlabel("Forecast Initialization Time")
+
+            plt.tight_layout()
+
+            # Save the plot
+            plot_filename = (
+                f"{event_name.replace(':', '_')}_forecast_performance_spread.png"
+            )
+            fig.savefig(output_folder / plot_filename, dpi=300, bbox_inches="tight")
+            print(
+                f"Forecast performance spread plot saved as: {output_folder / plot_filename}"
+            )
+
+        self.config = self.model.config["hazards"]
+
+        eval_hydrodynamics_folders = Path(self.output_folder_evaluate) / "hydrodynamics"
+
+        eval_hydrodynamics_folders.mkdir(parents=True, exist_ok=True)
+
         # Calculate performance metrics for every event in config file
         for event in self.config["floods"]["events"]:
             event_name = f"{event['start_time'].strftime('%Y%m%dT%H%M%S')} - {event['end_time'].strftime('%Y%m%dT%H%M%S')}"
@@ -2830,34 +3560,18 @@
                     "Flood map folder does not exist in the output directory. Did you run the hydrodynamic model?"
                 )
 
-            # check if observation file exists, if not, raise an error
-            if not Path(self.config["floods"]["event_observation_file"]).exists():
-                raise FileNotFoundError(
-                    f"Flood observation file is not found in the given path in the model.yml Please check the path in the config file."
-                )
-            if Path(self.config["floods"]["event_observation_file"]).suffix != ".zarr":
-                raise ValueError(
-                    f"Flood observation file is not in the correct format. Please provide a .zarr file."
-                )
-
-            # Find all flood maps corresponding to the event
-            all_flood_map_files = list(flood_maps_folder.glob("*.zarr"))
-
-            # Filter flood_map_files for the current event only
-            flood_map_files = []
-            for flood_map_path in all_flood_map_files:
-                forecast_init, member, event_start, event_end, parsed_event_name = (
-                    parse_flood_forecast_initialisation(flood_map_path.name)
-                )
-                # Check if file matches current event
-                if parsed_event_name == event_name:
-                    flood_map_files.append(flood_map_path)
-
-            print(
-                f"Found {len(flood_map_files)} flood map files for event {event_name}"
-            )
-
-<<<<<<< HEAD
+        # Calculate performance metrics for every event in config file
+        for event in self.config["floods"]["events"]:
+            flood_map_name = f"{event['start_time'].strftime('%Y%m%dT%H%M%S')} - {event['end_time'].strftime('%Y%m%dT%H%M%S')}.zarr"
+            flood_map_path = (
+                Path(self.model.output_folder) / "flood_maps" / flood_map_name
+            )
+
+            calculate_performance_metrics(
+                observation=self.config["floods"]["event_observation_file"],
+                flood_map_path=flood_map_path,
+            )
+
         print("Flood map performance metrics calculated.")
 
         def evaluate_warnings() -> None:
@@ -2927,120 +3641,4 @@
                 print(f"Critical Success Index: {CSI:.0%}")
 
                 # Make a simple bar plot to visualise the results (maybe a map plot?)
-                labels = ["Hits", "Misses", "False Alarms"]
-=======
-            if len(flood_map_files) == 1:
-                print(
-                    "Only one flood map found, assuming no forecasts were included in the simulation."
-                )
-                flood_map_name = f"{event['start_time'].strftime('%Y%m%dT%H%M%S')} - {event['end_time'].strftime('%Y%m%dT%H%M%S')}.zarr"
-                flood_map_path = (
-                    Path(self.model.output_folder) / "flood_maps" / flood_map_name
-                )
-                calculate_performance_metrics(
-                    observation=self.config["floods"]["event_observation_file"],
-                    flood_map_path=flood_map_path,
-                    visualization_type="OSM",
-                    output_folder=event_folder,
-                )
-                print(f"Successfully evaluated: {flood_map_path.name}")
-
-            elif len(flood_map_files) == 0:
-                raise FileNotFoundError(
-                    "No flood map files found for this event. Did you run the hydrodynamic model?"
-                )
-
-            else:
-                print(
-                    f"Multiple flood maps found ({len(flood_map_files)}), processing each."
-                )
-                unique_forecast_inits = set()
-                performance_metrics_list = []
-
-                # Identify unique forecast initializations
-                for flood_map_name in flood_map_files:
-                    # Parse the flood map filename to extract components
-                    print(f"flood_map_name: {flood_map_name}")
-                    forecast_init, member, event_start, event_end, parsed_event_name = (
-                        parse_flood_forecast_initialisation(flood_map_name.name)
-                    )
-                    unique_forecast_inits.add(forecast_init)
-
-                # Convert to sorted list for consistent processing order
-                unique_forecast_inits_list = sorted(
-                    [init for init in unique_forecast_inits if init is not None]
-                )
-                print(
-                    f"Found {len(unique_forecast_inits_list)} unique forecast initializations: {unique_forecast_inits_list}"
-                )
-
-                # Process each unique forecast initialization
-                for forecast_init in unique_forecast_inits_list:
-                    print(f"Processing forecast initialization: {forecast_init}")
-
-                    # Create forecast initialization folder
-                    forecast_folder = event_folder / forecast_init
-                    forecast_folder.mkdir(parents=True, exist_ok=True)
-
-                    matching_flood_maps = []
-                    for flood_map_path in flood_map_files:
-                        file_forecast_init, _, _, _, parsed_event_name = (
-                            parse_flood_forecast_initialisation(flood_map_path.name)
-                        )
-                        # Only include files that match current forecast init and event
-                        if (
-                            file_forecast_init == forecast_init
-                            and parsed_event_name == event_name
-                        ):
-                            matching_flood_maps.append(flood_map_path)
-
-                    print(
-                        f"Found {len(matching_flood_maps)} flood maps for forecast initialization {forecast_init}"
-                    )
-                    # Evaluate each matching flood map
-                    forecast_metrics_list = []
-
-                    for flood_map_path in matching_flood_maps:
-                        print(f"   Evaluating: {flood_map_path.name}")
-
-                        metrics = calculate_performance_metrics(
-                            observation=self.config["floods"]["event_observation_file"],
-                            flood_map_path=flood_map_path,
-                            visualization_type="OSM",
-                            output_folder=forecast_folder,
-                        )
-                        print("   Flood map evaluation complete.")
-                        # Add metadata to metrics
-                        forecast_init_parsed, member, _, _, _ = (
-                            parse_flood_forecast_initialisation(flood_map_path.name)
-                        )
-                        metrics_with_metadata = {
-                            "forecast_init": forecast_init_parsed,
-                            "member": member,
-                            "filename": flood_map_path.name,
-                            **metrics,
-                        }
-
-                        performance_metrics_list.append(metrics_with_metadata)
-                        forecast_metrics_list.append(metrics)
-                        print(f"   Successfully evaluated: {flood_map_path.name}")
-
-                if performance_metrics_list:
-                    performance_df = pd.DataFrame(performance_metrics_list)
-
-                    # Create forecast performance plots
-                    create_forecast_performance_plots(
-                        performance_df, event_name, event_folder
-                    )
-
-                    # Save detailed performance metrics
-                    detailed_filename = f"{event_name.replace(':', '_')}_detailed_performance_metrics.csv"
-                    performance_df.to_csv(event_folder / detailed_filename, index=False)
-                    print(
-                        f"Detailed performance metrics saved as: {event_folder / detailed_filename}"
-                    )
-
-            print(f"Completed processing event: {event_name}\n")
-
-        print("Flood map performance metrics calculated for all events.")
->>>>>>> 70cb0ffd
+                labels = ["Hits", "Misses", "False Alarms"]