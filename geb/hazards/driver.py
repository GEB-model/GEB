"""Module for managing short-lived hazard simulations such as floods."""

import copy
from datetime import datetime, timedelta
<<<<<<< HEAD
from pathlib import Path

import pandas as pd
import yaml
from honeybees.library.raster import coord_to_pixel
=======
from typing import Any

from geb.hazards.floods import Floods
>>>>>>> 578e724b


class HazardDriver:
    """Class that manages the simulation of short-lived hazards such as floods.

    Currently it only supports floods but can be extended to include other hazards such as landslides in the future.
    """

    def __init__(self) -> None:
        """Initializes the HazardDriver class.

        If flood simulation is enabled in the configuration, it initializes the flood simulation by determining
        the longest flood event duration and setting up the SFINCS model accordingly.
        """
        # extract the longest flood event in days
        flood_events: list[dict[str, Any]] = self.config["hazards"]["floods"]["events"]
        if flood_events == [] or flood_events is None:
            longest_flood_event_in_days: int = 0
        else:
            flood_event_lengths: list[timedelta] = [
                event["end_time"] - event["start_time"] for event in flood_events
            ]
            longest_flood_event_in_days = max(flood_event_lengths).days
        self.initialize(longest_flood_event_in_days=longest_flood_event_in_days + 1)

            self.next_detection_time = (
                None  # Variable to keep track of when a flood has happened
            )

    def initialize(self, longest_flood_event_in_days: int) -> None:
        """Initializes the hazard driver.

        Used to set up the SFINCS model for flood simulation and in the future perhaps other hazards.

        Args:
            longest_flood_event_in_days: The longest flood event in days. This is needed because
                the SFINCS model is initiated at the end of the flood event, but requires
                the conditions at the start of the flood event. Therefore, the conditions during the
                last n_timesteps is saved in memory to be used at the start of the flood event.

        """
        self.floods: Floods = Floods(
            self, longest_flood_event_in_days=longest_flood_event_in_days
        )

    def step(self) -> None:
        """Steps the hazard driver.

        If flood simulation is enabled in the configuration, it runs the SFINCS model for each flood event
        that ends during the current timestep.
        """
        if self.config["hazards"]["floods"]["simulate"]:
            if self.simulate_hydrology:
<<<<<<< HEAD
                self.sfincs.save_discharge_timestep()
                self.sfincs.save_soil_moisture()
                self.sfincs.save_max_soil_moisture()
                self.sfincs.save_soil_storage_capacity()
                self.sfincs.save_saturated_hydraulic_conductivity()
                if self.config["hazards"]["floods"]["detect_from_discharge"]:
                    print("detectfromdischarge")
                    if (
                        self.next_detection_time
                        and self.current_time < self.next_detection_time
                    ):
                        print(
                            "Flood has recently happened, no detection"
                        )  # Within 5 days of the first flood, no second flood can happen
                    else:
                        discharge = self.sfincs.save_discharge_step()
                        if discharge is not None:
                            discharge_current_step = discharge[
                                -1
                            ]  # last value from discharge deque corresponds to current timestep

                            # discharge is on hydrology.grid so we can use the spatial information to extract the discharge from a certain location
                            gt = self.model.hydrology.grid.gt
                            decompressed_array = self.hydrology.grid.decompress(
                                discharge_current_step
                            )
                            x, y = self.config["hazards"]["floods"][
                                "threshold_location"
                            ]
                            px, py = coord_to_pixel((float(x), float(y)), gt)
                            try:
                                discharge_location = decompressed_array[py, px]
                            except IndexError:
                                raise IndexError(
                                    f"The coordinate ({x},{y}) is outside the model domain."
                                )

                            # Load in user-define discharge_threshold after which there is a flood
                            threshold = self.config["hazards"]["floods"][
                                "discharge_threshold"
                            ]
                            # check if discharge > discharge
                            if discharge_location > threshold:
                                print(
                                    f"Flood detected at {self.current_time}, discharge = {discharge_location:.2f} "
                                )
                                start_time = self.current_time - timedelta(days=7)
                                end_time = self.current_time + timedelta(days=7)

                                # Block of code to save the start and end time of the detected event
                                def represent_datetime(dumper, data):
                                    return dumper.represent_scalar(
                                        "tag:yaml.org,2002:timestamp",
                                        data.strftime("%Y-%m-%d %H:%M:%S"),
                                    )

                                yaml.add_representer(datetime, represent_datetime)
                                new_event = {
                                    "start_time": start_time,
                                    "end_time": end_time,
                                }
                                # Check if event already exists (exact match on start and end)
                                existing_events = self.config["hazards"]["floods"].get(
                                    "events", []
                                )
                                event_exists = any(
                                    e["start_time"] == new_event["start_time"]
                                    and e["end_time"] == new_event["end_time"]
                                    for e in existing_events
                                )

                                if not event_exists:
                                    self.config["hazards"]["floods"]["events"].append(
                                        new_event
                                    )
                                    config_path = Path.cwd() / "model.yml"
                                    with open(config_path, "w") as f:
                                        yaml.safe_dump(self.config, f, sort_keys=False)
                                    print("Flood event saved to config.")
                                else:
                                    print(
                                        "Flood event already in config, skipping save."
                                    )

                                self.next_detection_time = (
                                    self.current_time + timedelta(days=10)
                                )
=======
                self.floods.save_discharge()
                self.floods.save_runoff_m()

            if self.config["hazards"]["floods"]["events"] is None:
                return

>>>>>>> 578e724b
            for event in self.config["hazards"]["floods"]["events"]:
                assert isinstance(event["start_time"], datetime), (
                    f"Start time {event['start_time']} must be a datetime object."
                )
                assert isinstance(event["end_time"], datetime), (
                    f"End time {event['end_time']} must be a datetime object."
                )
                assert event["end_time"] >= event["start_time"], (
                    f"End time {event['end_time']} must be greater than or equal to start time {event['start_time']}."
                )

                routing_substeps: int = self.floods.var.discharge_per_timestep[0].shape[
                    0
                ]

                # since we are at the end of the timestep, we need to check if the current time plus the timestep length is greater than or equal to the start time of the event
                timestep_end_time: datetime = (
                    self.current_time
                    + self.timestep_length
                    - self.timestep_length / routing_substeps
                )
                if (
                    timestep_end_time >= event["end_time"]
                    and event["end_time"] + self.timestep_length > timestep_end_time
                ) or (
                    event["end_time"] > self.simulation_end
                    and event["start_time"] < timestep_end_time
                    and self.current_timestep == self.n_timesteps - 1
                ):
                    event: dict[str, datetime] = copy.deepcopy(event)

                    if (
                        event["end_time"]
                        > self.model.simulation_end + self.model.timestep_length
                    ):
                        print(
                            f"Warning: Flood event {event} ends after the model end time {self.simulation_end}. Simulating only part of flood event."
                        )
                        event["end_time"] = (
                            self.model.simulation_end + self.model.timestep_length
                        )
                        assert event["end_time"] > event["start_time"]

                    print("Running floods for event:", event)
                    self.floods.run(event)<|MERGE_RESOLUTION|>--- conflicted
+++ resolved
@@ -2,17 +2,12 @@
 
 import copy
 from datetime import datetime, timedelta
-<<<<<<< HEAD
+from typing import Any, timedelta
 from pathlib import Path
 
-import pandas as pd
+from geb.hazards.floods import Floods
 import yaml
 from honeybees.library.raster import coord_to_pixel
-=======
-from typing import Any
-
-from geb.hazards.floods import Floods
->>>>>>> 578e724b
 
 
 class HazardDriver:
@@ -38,9 +33,13 @@
             longest_flood_event_in_days = max(flood_event_lengths).days
         self.initialize(longest_flood_event_in_days=longest_flood_event_in_days + 1)
 
-            self.next_detection_time = (
-                None  # Variable to keep track of when a flood has happened
-            )
+        self.next_detection_time = (
+            None  # Variable to keep track of when a flood has happened
+        )
+
+        self.next_detection_time = (
+            None  # Variable to keep track of when a flood has happened
+        )
 
     def initialize(self, longest_flood_event_in_days: int) -> None:
         """Initializes the hazard driver.
@@ -66,12 +65,11 @@
         """
         if self.config["hazards"]["floods"]["simulate"]:
             if self.simulate_hydrology:
-<<<<<<< HEAD
-                self.sfincs.save_discharge_timestep()
-                self.sfincs.save_soil_moisture()
-                self.sfincs.save_max_soil_moisture()
-                self.sfincs.save_soil_storage_capacity()
-                self.sfincs.save_saturated_hydraulic_conductivity()
+                self.floods.save_discharge_timestep()
+                self.floods.save_runoff_m()
+
+            if self.config["hazards"]["floods"]["events"] is None:
+                return
                 if self.config["hazards"]["floods"]["detect_from_discharge"]:
                     print("detectfromdischarge")
                     if (
@@ -154,14 +152,6 @@
                                 self.next_detection_time = (
                                     self.current_time + timedelta(days=10)
                                 )
-=======
-                self.floods.save_discharge()
-                self.floods.save_runoff_m()
-
-            if self.config["hazards"]["floods"]["events"] is None:
-                return
-
->>>>>>> 578e724b
             for event in self.config["hazards"]["floods"]["events"]:
                 assert isinstance(event["start_time"], datetime), (
                     f"Start time {event['start_time']} must be a datetime object."
