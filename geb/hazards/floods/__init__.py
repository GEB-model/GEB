--- conflicted
+++ resolved
@@ -411,22 +411,8 @@
         # convert index to int
         locations.index = locations.index.astype(int)
 
-<<<<<<< HEAD
         # Load mask of lecz to activate cells for the different sfincs model regions
         lecz_regions = load_geom(self.model.files["geom"]["coastal/lecz_regions"])
-=======
-        # Make sure it has a CRS
-        if lecz.rio.crs is None:
-            lecz = lecz.rio.write_crs(
-                "EPSG:4326", inplace=False
-            )  # check CRS for later applications
-
-        # Extract binary mask values
-        lecz_data = lecz["low_elevation_coastal_zone"].values.astype(np.uint8)
-
-        # Get transform from raster metadata
-        transform = lecz.rio.transform(recalc=True)
->>>>>>> d6a0cdb4
 
         # buffer lecz regions to ensure proper inclusion of coastline
         lecz_regions["geometry"] = lecz_regions.buffer(0.00833333)
