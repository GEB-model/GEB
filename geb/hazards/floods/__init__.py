--- conflicted
+++ resolved
@@ -322,7 +322,80 @@
         Returns:
             GeoDataFrame: A GeoDataFrame containing the coastal mask.
         """
-<<<<<<< HEAD
+        # Load the dataset (assumes NetCDF with CF conventions and georeferencing info)
+        mask = xr.load_dataset(self.model.files["other"]["drainage/mask"])
+
+        # Extract the mask variable
+        mask_var = mask["mask"]
+
+        # Make sure it has a CRS
+        if mask_var.rio.crs is None:
+            mask_var = mask_var.rio.write_crs(
+                "EPSG:4326", inplace=False
+            )  # or your known CRS
+
+        # Extract binary mask values
+        mask_data = mask_var.values.astype(np.uint8)
+
+        # Get transform from raster metadata
+        transform = mask_var.rio.transform()
+
+        # Use rasterio.features.shapes() to get polygons for each contiguous region with same value
+        shapes = rasterio.features.shapes(mask_data, mask=None, transform=transform)
+
+        # Build GeoDataFrame from the shapes generator
+        records = [{"geometry": shape(geom), "value": value} for geom, value in shapes]
+
+        gdf = gpd.GeoDataFrame.from_records(records)
+        gdf.set_geometry("geometry", inplace=True)
+        gdf.crs = mask_var.rio.crs
+        # include a 1km buffer to the mask to include the coastal areas
+        # Keep only mask == 1
+        gdf = gdf[gdf["value"] == 1]
+        # gdf.geometry = gdf.geometry.buffer(0.00833)
+
+        return gdf
+
+    def build_coastal_boundary_mask(self) -> gpd.GeoDataFrame:
+        """Builds a mask to define the coastal boundaries for the SFINCS model.
+
+        Returns:
+            GeoDataFrame: A GeoDataFrame containing the coastal boundary mask.
+        """
+        lecz = xr.load_dataset(
+            self.model.files["other"]["landsurface/low_elevation_coastal_zone"]
+        )
+
+        # Make sure it has a CRS
+        if lecz.rio.crs is None:
+            lecz = lecz.rio.write_crs(
+                "EPSG:4326", inplace=False
+            )  # check CRS for later applications
+
+        # Extract binary mask values
+        lecz_data = lecz["low_elevation_coastal_zone"].values.astype(np.uint8)
+
+        # Get transform from raster metadata
+        transform = lecz.rio.transform()
+
+        # Use rasterio.features.shapes() to get polygons for each contiguous region with same value
+        shapes = rasterio.features.shapes(lecz_data, mask=None, transform=transform)
+
+        # Build GeoDataFrame from the shapes generator
+        records = [{"geometry": shape(geom), "value": value} for geom, value in shapes]
+
+        gdf = gpd.GeoDataFrame.from_records(records)
+        gdf.set_geometry("geometry", inplace=True)
+        gdf = gdf.set_crs(lecz.rio.crs, inplace=True)
+        gdf = gdf[gdf["value"] == 1]  # Keep only mask == 1
+        return gdf
+
+    def get_coastal_return_period_maps(self) -> dict[int, xr.DataArray]:
+        """This function models coastal flooding for the return periods specified in the model config.
+
+        Returns:
+            dict[int, xr.DataArray]: A dictionary mapping return periods to their respective flood maps.
+        """
         # close the zarr store
         if hasattr(self.model, "reporter"):
             self.model.reporter.variables["discharge_daily"].close()
@@ -386,100 +459,36 @@
             print(
                 f"Run coastal model for return period {return_period} years for all coastal regions."
             )
-=======
-        # Load the dataset (assumes NetCDF with CF conventions and georeferencing info)
-        mask = xr.load_dataset(self.model.files["other"]["drainage/mask"])
-
-        # Extract the mask variable
-        mask_var = mask["mask"]
-
-        # Make sure it has a CRS
-        if mask_var.rio.crs is None:
-            mask_var = mask_var.rio.write_crs(
-                "EPSG:4326", inplace=False
-            )  # or your known CRS
-
-        # Extract binary mask values
-        mask_data = mask_var.values.astype(np.uint8)
-
-        # Get transform from raster metadata
-        transform = mask_var.rio.transform()
-
-        # Use rasterio.features.shapes() to get polygons for each contiguous region with same value
-        shapes = rasterio.features.shapes(mask_data, mask=None, transform=transform)
-
-        # Build GeoDataFrame from the shapes generator
-        records = [{"geometry": shape(geom), "value": value} for geom, value in shapes]
-
-        gdf = gpd.GeoDataFrame.from_records(records)
-        gdf.set_geometry("geometry", inplace=True)
-        gdf.crs = mask_var.rio.crs
-        # include a 1km buffer to the mask to include the coastal areas
-        # Keep only mask == 1
-        gdf = gdf[gdf["value"] == 1]
-        # gdf.geometry = gdf.geometry.buffer(0.00833)
-
-        return gdf
-
-    def build_coastal_boundary_mask(self) -> gpd.GeoDataFrame:
-        """Builds a mask to define the coastal boundaries for the SFINCS model.
-
-        Returns:
-            GeoDataFrame: A GeoDataFrame containing the coastal boundary mask.
-        """
-        lecz = xr.load_dataset(
-            self.model.files["other"]["landsurface/low_elevation_coastal_zone"]
-        )
-
-        # Make sure it has a CRS
-        if lecz.rio.crs is None:
-            lecz = lecz.rio.write_crs(
-                "EPSG:4326", inplace=False
-            )  # check CRS for later applications
->>>>>>> 68c642d5
-
-        # Extract binary mask values
-        lecz_data = lecz["low_elevation_coastal_zone"].values.astype(np.uint8)
-
-        # Get transform from raster metadata
-        transform = lecz.rio.transform()
-
-        # Use rasterio.features.shapes() to get polygons for each contiguous region with same value
-        shapes = rasterio.features.shapes(lecz_data, mask=None, transform=transform)
-
-        # Build GeoDataFrame from the shapes generator
-        records = [{"geometry": shape(geom), "value": value} for geom, value in shapes]
-
-        gdf = gpd.GeoDataFrame.from_records(records)
-        gdf.set_geometry("geometry", inplace=True)
-        gdf = gdf.set_crs(lecz.rio.crs, inplace=True)
-        gdf = gdf[gdf["value"] == 1]  # Keep only mask == 1
-        return gdf
-
-    def get_coastal_return_period_maps(self) -> dict[int, xr.DataArray]:
-        """This function models coastal flooding for the return periods specified in the model config.
-
-        Returns:
-            dict[int, xr.DataArray]: A dictionary mapping return periods to their respective flood maps.
-        """
-        coastal_mask = self.build_mask_for_coastal_sfincs()
-        boundary_mask = self.build_coastal_boundary_mask()
-        model_root: Path = self.sfincs_model_root("entire_region_coastal")
-        build_parameters = self.get_build_parameters(model_root)
-        build_parameters["region"] = coastal_mask
-        build_parameters["boundary_mask"] = boundary_mask
-        build_sfincs_coastal(
-            **build_parameters,
-        )
-
-        rp_maps_coastal = run_sfincs_for_return_periods_coastal(
-            model=self.model,
-            model_root=model_root,
-            gpu=self.config["SFINCS"]["gpu"],
-            export_dir=self.model.output_folder / "flood_maps",
-            clean_working_dir=True,
-            return_periods=self.config["return_periods"],
-        )
+
+            simulation: MultipleSFINCSSimulations = MultipleSFINCSSimulations(
+                [
+                    coastal_model.create_coastal_simulation_for_return_period(
+                        return_period,
+                    )
+                    for coastal_model in coastal_models
+                ]
+            )
+            simulation.run(
+                gpu=self.config["SFINCS"]["gpu"],
+            )
+            flood_depth_return_period: xr.DataArray = simulation.read_max_flood_depth(
+                self.config["minimum_flood_depth"]
+            )
+            rp_maps_coastal[return_period] = flood_depth_return_period
+            to_zarr(
+                flood_depth_return_period,
+                self.model.output_folder
+                / "flood_maps"
+                / f"{return_period}_coastal.zarr",
+                crs=flood_depth_return_period.rio.crs,
+            )
+        if hasattr(self.model, "reporter"):
+            # and re-open afterwards
+            self.model.reporter.variables["discharge_daily"] = zarr.ZipStore(
+                self.model.config["report_hydrology"]["discharge_daily"]["path"],
+                mode="a",
+            )
+
         return rp_maps_coastal
 
     def get_riverine_return_period_maps(self) -> dict[int, xr.DataArray]:
