--- conflicted
+++ resolved
@@ -39,15 +39,9 @@
 
     elif method == "power_law":
         # Calculate 'river depth' using the power law equation
-<<<<<<< HEAD
-        # Change values to match Geul observations better
-        c = 0.63
-        d = 0.31  # Powerlaw equation from Andreadis et al (2013)
-=======
         # Powerlaw equation from Andreadis et al (2013)
         c = parameters["c"]
         d = parameters["d"]
->>>>>>> f93ee4bf
         depth = c * (river_segments[bankfull_column].astype(float) ** d)
 
     else:
