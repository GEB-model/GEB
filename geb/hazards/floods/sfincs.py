--- conflicted
+++ resolved
@@ -349,7 +349,6 @@
             raise ValueError(
                 "No outflow point found, outflow boundary condition will fail to setup"
             )
-<<<<<<< HEAD
         if len(outflow_points) == 1:
             # print crs of outflow_points
             assert outflow_points.crs == sf.crs, (
@@ -380,31 +379,6 @@
             outflow_elev_path = self.path / "gis" / "outflow_elevation.json"
             with open(outflow_elev_path, "w") as f:
                 json.dump({"outflow_elevation": elevation_value}, f)
-=======
-        # print crs of outflow_points
-        assert outflow_points.crs == sf.crs, (
-            "CRS of outflow_points is not the same as the model crs"
-        )
-        # set crs before saving
-        outflow_points = outflow_points.set_crs(sf.crs)
-        # save to model root as a gpkg file
-        outflow_points.to_file(self.path / "gis/outflow_points.gpkg", driver="GPKG")
-        # Get the single outflow point coordinates
-        x_coord = outflow_points.geometry.x.iloc[0]
-        y_coord = outflow_points.geometry.y.iloc[0]
-        assert sf.grid.dep.rio.crs == outflow_points.crs, (
-            "CRS of sf.grid.dep is not the same as the outflow_points crs"
-        )
-        # Sample from sf.grid.dep (which is the DEM DataArray)
-        elevation_value = sf.grid.dep.sel(
-            x=x_coord, y=y_coord, method="nearest"
-        ).values.item()
-
-        # Save elevation value to a file in model_root/gis
-        outflow_elev_path: Path = self.path / "gis" / "outflow_elevation.json"
-        with open(outflow_elev_path, "w") as f:
-            json.dump({"outflow_elevation": elevation_value}, f)
->>>>>>> 13299d33
 
         river_representative_points = []
         for ID in rivers.index:
