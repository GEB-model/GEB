from pathlib import Path
from collections import deque
from datetime import datetime
import xarray as xr
import zarr
import numpy as np
import pandas as pd
import geopandas as gpd
from hydromt_sfincs import SfincsModel
import hydromt
from shapely.geometry import Point
from rasterio.features import shapes
import math
<<<<<<< HEAD
=======
import matplotlib.pyplot as plt
from pyproj import CRS
from geb.hydrology.landcover import SEALED, OPEN_WATER
import itertools
from os.path import join
>>>>>>> ba3a5b1b

try:
    from geb_hydrodynamics.build_model import build_sfincs
except ModuleNotFoundError:
    raise ModuleNotFoundError(
        "The 'GEB-hydrodynamics' package is not installed. Please install it by running 'pip install geb-hydrodynamics'."
    )
from geb_hydrodynamics.sfincs_utils import run_sfincs_simulation
from geb_hydrodynamics.update_model_forcing import update_sfincs_model_forcing
from geb_hydrodynamics.run_sfincs_for_return_periods import (
    run_sfincs_for_return_periods,
)
from geb_hydrodynamics.postprocess_model import read_flood_map
from geb_hydrodynamics.estimate_discharge_for_return_periods import (
    estimate_discharge_for_return_periods,
)


class SFINCS:
    def __init__(self, model, config, max_number_of_timesteps=10):
        self.model = model
        self.config = config
        self.max_number_of_timesteps = (
            max_number_of_timesteps  # this equals the longest flood event in days
        )

        self.discharge_per_timestep = deque(
            maxlen=self.max_number_of_timesteps
        )  # these are deques in which the last value is the last timestep of the flood event, but with a first value that can be before the first timestep of the event (if this flood event is shorter than the longest event)
        self.soil_moisture_per_timestep = deque(maxlen=self.max_number_of_timesteps)
        self.max_water_storage_per_timestep = deque(maxlen=self.max_number_of_timesteps)
        self.saturated_hydraulic_conductivity_per_timestep = deque(
            maxlen=self.max_number_of_timesteps
        )

    def sfincs_model_root(self, basin_id):
        folder = self.model.simulation_root / "SFINCS" / str(basin_id)
        folder.mkdir(parents=True, exist_ok=True)
        return folder

    def sfincs_simulation_root(self, basin_id):
        folder = (
            self.sfincs_model_root(basin_id)
            / "simulations"
            / f"{self.model.current_time.strftime('%Y%m%dT%H%M%S')}"
        )
        folder.mkdir(parents=True, exist_ok=True)
        return folder

    def get_event_name(self, event):
        if "basin_id" in event:
            return event["basin_id"]
        elif "region" in event:
            return "region"
        else:
            raise ValueError(
                "Either 'basin_id' or 'region' must be specified in the event."
            )

    @property
    def data_catalogs(self):
        return [
            str(
                Path(self.model.config["general"]["input_folder"])
                / "hydrodynamics"
                / "data_catalog.yml"
            )
        ]

    def get_utm_zone(self, region_file):
        region = gpd.read_file(region_file)
        # Step 1: Calculate the central longitude of the dataset
        centroid = region.geometry.centroid
        central_lon = centroid.x.mean()  # Mean longitude of the dataset

        # Step 2: Determine the UTM zone based on the longitude
        utm_zone = int((central_lon + 180) // 6) + 1

        # Step 3: Determine if the data is in the Northern or Southern Hemisphere
        # The EPSG code for UTM in the northern hemisphere is EPSG:326xx (xx = zone)
        # The EPSG code for UTM in the southern hemisphere is EPSG:327xx (xx = zone)
        if centroid.y.mean() > 0:
            utm_crs = f"EPSG:326{utm_zone}"  # Northern hemisphere
        else:
            utm_crs = f"EPSG:327{utm_zone}"  # Southern hemisphere
        return utm_crs

    def get_detailed_catchment_outline(self, region_file):
        region = gpd.read_file(region_file)
        utm_zone = self.get_utm_zone(region_file)
        region = region.to_crs(utm_zone)
        area = region.geometry.area.item()
        area = area / 1000000
        rounded_area = math.floor(area / 100) * 100  # Round down to nearest hundred

        def vectorize(data, nodata, transform, crs, name="value"):
            feats_gen = shapes(data, mask=data != nodata, transform=transform)
            feats = [
                {"geometry": geom, "properties": {name: val}} for geom, val in feats_gen
            ]
            gdf = gpd.GeoDataFrame.from_features(feats, crs=crs)
            gdf[name] = gdf[name].astype(data.dtype)
            return gdf

        # Initialize datacatalog with all sfincs data
        sf = SfincsModel(data_libs=self.data_catalogs)
        merit_hydro = sf.data_catalog.get_rasterdataset(
            "merit_hydro", variables=["flwdir"], geom=region, buffer=100
        )  # get flow directions from merit hydro dataset
        flw = hydromt.flw.flwdir_from_da(
            merit_hydro, ftype="d8", check_ftype=True, mask=None
        )  # Put it in the correct data type
        min_area = rounded_area  # TODO:check whether this would work for other catchments as well
        subbas, idxs_out = flw.subbasins_area(
            min_area
        )  # Extract basin based on minimum upstream area
        catchment_outline = vectorize(
            subbas.astype(np.int32),
            nodata=0,
            transform=flw.transform,
            crs=4326,
            name="basin",
        )  # Vectorize the basin
        catchment_outline = catchment_outline.to_crs(
            utm_zone
        )  # TODO: check if this is the correct crs

        def extract_middle_basin(gdf):
            # Calculate the centroid of each basin
            gdf["centroid"] = gdf.geometry.centroid

            # Calculate the geometric center (mean of centroids) of all basins
            mean_x = gdf.centroid.x.mean()
            mean_y = gdf.centroid.y.mean()
            geometric_center = Point(mean_x, mean_y)

            # Find the basin whose centroid is closest to the geometric center
            gdf["distance_to_center"] = gdf.centroid.apply(
                lambda x: x.distance(geometric_center)
            )
            middle_basin = gdf.loc[gdf["distance_to_center"].idxmin()]

            # Return the middle basin as a new GeoDataFrame
            middle_basin_gdf = gpd.GeoDataFrame([middle_basin], geometry="geometry")

            # Remove the temporary columns before returning
            middle_basin_gdf = middle_basin_gdf.drop(
                columns=["centroid", "distance_to_center"]
            )
            middle_basin_gdf = middle_basin_gdf.set_crs(utm_zone)
            return middle_basin_gdf

        detailed_region = extract_middle_basin(
            catchment_outline
        )  # We're only interested in the basin which is in the middle
        # detailed_region.to_file("detailed_region.gpkg", driver="GPKG")
        detailed_region = detailed_region.to_crs(4326)
        return detailed_region

    def setup(self, event, config_fn="sfincs.yml"):
        build_parameters = {}

        if "set_force_overwrite" in self.model.config["hazards"]["floods"]:
            set_force_overwrite = self.model.config["hazards"]["floods"][
                "set_force_overwrite"
            ]
        else:
            set_force_overwrite = True

        if "basin_id" in event:
            event_name = self.get_event_name(event)
        elif "region" in event:
            # if event["region"] is None:
            #     model_bbox = self.model.data.grid.bounds
            #     build_parameters["bbox"] = (
            #         model_bbox[0] + 0.1,
            #         model_bbox[1] + 0.1,
            #         model_bbox[2] - 0.1,
            #         model_bbox[3] - 0.1,
            #     )
            # else:
            #     raise NotImplementedError
            event_name = self.get_event_name(event)
        else:
            raise ValueError(
                "Either 'basin_id' or 'region' must be specified in the event."
            )

        if (
            "simulate_coastal_floods" in self.model.config["general"]
            and self.model.config["general"]["simulate_coastal_floods"]
        ):
            build_parameters["simulate_coastal_floods"] = True

        if (
            self.model.config["hazards"]
            .get("floods", {})
            .get("include_new_waterbuffers")
            is True
        ):
            print("Running SFINCS with new waterbuffers")
            waterbuffer_locations = gpd.read_file(
                self.model.files["geoms"]["new_buffer_locations"]
            )
            build_parameters["waterbuffer_locations"] = waterbuffer_locations

        elif (
            self.model.config["hazards"]
            .get("floods", {})
            .get("include_existing_waterbuffers")
            is True
        ):
            print("Running SFINCS with existing waterbuffer locations")
            waterbuffer_locations = gpd.read_file(
                self.model.files["geoms"]["existing_buffer_locations"]
            )
            build_parameters["waterbuffer_locations"] = waterbuffer_locations

        detailed_region = self.get_detailed_catchment_outline(
            region_file=self.model.files["geoms"]["region"]
        )

        build_parameters.update(
            {
                "config_fn": str(config_fn),
                "model_root": self.sfincs_model_root(event_name),
                "data_catalogs": self.data_catalogs,
                "region": detailed_region,
                # "method": "precipitation",
                "river_method": "detailed",
                "depth_calculation": "power_law",
                # "discharge_ds": self.discharge_spinup_ds,
                # "discharge_name": "discharge_daily",
                "uparea_ds": self.uparea_ds,
                "uparea_name": "data",
            }
        )
        if (
            set_force_overwrite
            or not (self.sfincs_model_root(event_name) / "sfincs.inp").exists()
        ):
            build_sfincs(**build_parameters)

    def to_sfincs_datetime(self, dt: datetime):
        return dt.strftime("%Y%m%d %H%M%S")

    def set_forcing(self, event, start_time):
        if self.model.config["general"]["simulate_hydrology"]:
            # load and process discharge grid
            substeps = self.discharge_per_timestep[0].shape[0]  # hourly substeps
            number_of_timesteps = (
                event["end_time"] - event["start_time"]
            ).days  # number of days in the flood event

            first_timestep_of_event = (
                len(self.discharge_per_timestep) - number_of_timesteps
            )  # necessary to find the first timestep, as the discharge_per_timestep deque has a length of the longest flood event.

            discharge_grid = self.model.data.grid.decompress(
                np.vstack(
                    list(
                        itertools.islice(
                            self.discharge_per_timestep,  # deque at every time step of the model.
                            first_timestep_of_event,
                            len(self.discharge_per_timestep),
                        )
                    )
                    # self.discharge_per_timestep[-number_of_timesteps:-1] --> jens suggestion, but couldnt slice on deque
                )  # in case discharge_per_timestep is longer than flood event
            )

            # convert the discharge grid to an xarray DataArray
            discharge_grid = xr.DataArray(
                data=discharge_grid,
                coords={
                    "time": pd.date_range(
                        start=event["start_time"],
                        end=event["end_time"],
                        periods=discharge_grid.shape[0],  # the substeps
                        # inclusive="right",
                    ),
                    "y": self.model.data.grid.lat,
                    "x": self.model.data.grid.lon,
                },
                dims=["time", "y", "x"],
                name="discharge",
            )

            initial_soil_moisture_grid = xr.Dataset(
                {
                    "initial_soil_moisture": (
                        ["y", "x"],
                        self.model.data.HRU.decompress(
                            self.soil_moisture_per_timestep[first_timestep_of_event]
                        ),  # take first time step of soil moisture
                    )
                },  # deque
                coords={
                    "y": self.model.data.HRU.lat,
                    "x": self.model.data.HRU.lon,
                },
            )

            max_water_storage_grid = xr.Dataset(
                {
                    "max_water_storage": (
                        ["y", "x"],
                        self.model.data.HRU.decompress(
                            self.max_water_storage_per_timestep[first_timestep_of_event]
                        ),  # take first time step of soil moisture
                    )
                },  # deque
                coords={
                    "y": self.model.data.HRU.lat,
                    "x": self.model.data.HRU.lon,
                },
            )

            saturated_hydraulic_conductivity_grid = xr.Dataset(
                {
                    "saturated_hydraulic_conductivity": (
                        ["y", "x"],
                        self.model.data.HRU.decompress(
                            self.saturated_hydraulic_conductivity_per_timestep[
                                first_timestep_of_event
                            ]
                        ),  # take first time step of soil moisture
                    )
                },  # deque
                coords={
                    "y": self.model.data.HRU.lat,
                    "x": self.model.data.HRU.lon,
                },
            )

        # self.model.data.HRU.w[:2] # top two layers of the soil
        # top_two_layers = self.model.data.HRU.w[:2].sum(axis=0)
        # self.model.data.HRU.decompress(top_two_layers)
        # geotransformation = self.model.data.HRU.gt
        # self.model.soil.ws
        # self.model.soil.ksat
        # self.model.soil.soil_layer_height

        # self.model.data.HRU.decompress(self.model.data.HRU.w)

        else:
            substeps = 24  # when setting 0 it doesn't matter so much how many substeps. 24 is a reasonable default.
            max_number_of_timesteps = (event["end_time"] - event["start_time"]).days
            time = pd.date_range(
                end=self.model.current_time - self.model.timestep_length / substeps,
                periods=(max_number_of_timesteps + 1)
                * substeps,  # +1 because we prepend the discharge above
                freq=self.model.timestep_length / substeps,
                inclusive="right",
            )
            discharge_grid = np.zeros(
                shape=(len(time), *self.model.data.grid.mask.shape)
            )
            discharge_grid = xr.DataArray(
                data=discharge_grid,
                coords={
                    "time": time,
                    "y": self.model.data.grid.lat,
                    "x": self.model.data.grid.lon,
                },
                dims=["time", "y", "x"],
                name="discharge",
            )

        discharge_grid = xr.Dataset({"discharge": discharge_grid})

        ######################## assignment of CRS to the grids ########################

        crs_obj = CRS.from_wkt(
            self.model.data.grid.crs
        )  # Convert the WKT string to a pyproj CRS object

        # Now you can safely call to_proj4() on the CRS object
        discharge_grid.raster.set_crs(crs_obj.to_proj4())  # for discharge
        initial_soil_moisture_grid.raster.set_crs(
            crs_obj.to_proj4()
        )  # for soil moisture
        saturated_hydraulic_conductivity_grid.raster.set_crs(
            crs_obj.to_proj4()
        )  # for saturated hydraulic conductivity
        max_water_storage_grid.raster.set_crs(
            crs_obj.to_proj4()
        )  # for max water storage

        tstart = start_time
        tend = discharge_grid.time[-1] + pd.Timedelta(
            self.model.timestep_length / substeps
        )
        discharge_grid = discharge_grid.sel(time=slice(tstart, tend))

        sfincs_precipitation = event.get("precipitation", None)

        if sfincs_precipitation is None:
            sfincs_precipitation = (
                xr.open_dataset(
                    self.model.files["forcing"]["climate/pr_hourly"], engine="zarr"
                ).rename(pr_hourly="precip")["precip"]
                * 3600
            )  # convert from kg/m2/s to mm/h for
            sfincs_precipitation.raster.set_crs(
                4326
            )  # TODO: Remove when this is added to hydromt_sfincs
            sfincs_precipitation = sfincs_precipitation.rio.set_crs(4326)

        event_name = self.get_event_name(event)

        update_sfincs_model_forcing(
            model_root=self.sfincs_model_root(event_name),
            simulation_root=self.sfincs_simulation_root(event_name),
            current_event={
                "tstart": self.to_sfincs_datetime(tstart),
                "tend": self.to_sfincs_datetime(tend.dt).item(),
            },
            forcing_method="precipitation",
<<<<<<< HEAD
            # discharge_grid=discharge_grid,
=======
            discharge_grid=discharge_grid,
            initial_soil_moisture_grid=initial_soil_moisture_grid,
            max_water_storage_grid=max_water_storage_grid,
            saturated_hydraulic_conductivity_grid=saturated_hydraulic_conductivity_grid,
>>>>>>> ba3a5b1b
            precipitation_grid=sfincs_precipitation,
            data_catalogs=self.data_catalogs,
            uparea_discharge_grid=xr.open_dataset(
                self.model.files["grid"]["routing/kinematic/upstream_area"],
                engine="zarr",
            ),  # .isel(band=0),
        )
        return None

    def run_single_event(self, event, start_time, return_period=None):
        ############################ Run Sfincs simulation ############################
        self.setup(event)
        self.set_forcing(event, start_time)
        self.model.logger.info(f"Running SFINCS for {self.model.current_time}...")
        event_name = self.get_event_name(event)
        run_sfincs_simulation(
            simulation_root=self.sfincs_simulation_root(event_name),
            model_root=self.sfincs_model_root(event_name),
        )

        ############################## plotting of flood map (hmax) ############################

        ## load and save flood map
        flood_map = read_flood_map(
            model_root=self.sfincs_model_root(event_name),
            simulation_root=self.sfincs_simulation_root(event_name),
            return_period=return_period,
<<<<<<< HEAD
        )
=======
        )  # xc, yc is for x and y in rotated grid`DD`

        # set the path to the simulation root
        simulation_root = self.sfincs_simulation_root(event_name)
        self.sfincs_simulation_root(event_name)

        mod = SfincsModel(
            simulation_root,
            mode="r",
        )

        # plot basemap
        fig, ax = mod.plot_basemap(
            fn_out=None,
            variable="",  # no variable to plot, only basemap
            #    plot_bounds=False,
            plot_geoms=True,
            bmap="osm",
            zoomlevel=12,
            figsize=(11, 7),
        )

        # plot flood map
        cbar_kwargs = {"shrink": 0.6, "anchor": (0, 0)}
        flood_map.plot(
            x="xc",
            y="yc",
            ax=ax,
            vmin=0,
            vmax=10.0,
            cmap=plt.cm.viridis,
            cbar_kwargs=cbar_kwargs,
        )

        ax.set_title("SFINCS maximum water depth")

        # save flood map

        plt.savefig(join(simulation_root, "floodmap.png"))

        # damage
>>>>>>> ba3a5b1b
        damages = self.flood(
            flood_map=flood_map,
            model_root=self.sfincs_model_root(event_name),
            simulation_root=self.sfincs_simulation_root(event_name),
            return_period=return_period,
        )
        return damages

    def scale_event(self, event, scale_factor):
        scaled_event = event.copy()
        sfincs_precipitation = (
            xr.open_dataset(
                self.model.files["forcing"]["climate/pr_hourly"], engine="zarr"
            ).rename(pr_hourly="precip")["precip"]
            * 3600
            * scale_factor
        )  # convert from kg/m2/s to mm/h for
        sfincs_precipitation.raster.set_crs(
            4326
        )  # TODO: Remove when this is added to hydromt_sfincs
        sfincs_precipitation = sfincs_precipitation.rio.set_crs(4326)
        scaled_event["precipitation"] = sfincs_precipitation
        return scaled_event

    def get_return_period_maps(self, config_fn="sfincs.yml", force_overwrite=True):
        # close the zarr store
        self.model.reporter.variables["discharge_daily"].close()

        model_root = self.sfincs_model_root("entire_region")
        if force_overwrite or not (model_root / "sfincs.inp").exists():
            build_sfincs(
                config_fn=str(config_fn),
                model_root=model_root,
                data_catalogs=self.data_catalogs,
                region=gpd.read_file(self.model.files["geoms"]["region"]),
                discharge_ds=self.discharge_spinup_ds,
                uparea_ds=self.uparea_ds,
                uparea_name="data",
                discharge_name="discharge_daily",
                river_method="default",
                depth_calculation="power_law",
                mask_flood_plains=True,
            )
        estimate_discharge_for_return_periods(
            model_root,
            discharge_ds=self.discharge_ds,
            data_catalogs=self.data_catalogs,
            discharge_ds_varname="discharge_daily",
        )
        run_sfincs_for_return_periods(
            model_root=model_root, return_periods=[2, 100, 1000]
        )

        # and re-open afterwards
        self.model.reporter.variables["discharge_daily"] = zarr.ZipStore(
            self.model.config["report_hydrology"]["discharge_daily"]["path"], mode="a"
        )

    def run(self, event):
        start_time = event["start_time"]

        if self.model.config["hazards"]["floods"]["flood_risk"]:
            print("config settings are read")
            scale_factors = pd.read_parquet(
                self.model.files["table"]["hydrodynamics/risk_scaling_factors"]
            )
            scale_factors["return_period"] = 1 / scale_factors["exceedance_probability"]
            damages_list = []
            return_periods_list = []
            exceedence_probabilities_list = []
            for index, row in scale_factors.iterrows():
                return_period = row["return_period"]
                exceedence_probability = row["exceedance_probability"]
                scale_factor = row["scaling_factor"]
                scaled_event = self.scale_event(event, scale_factor)
                damages = self.run_single_event(scaled_event, start_time, return_period)

                damages_list.append(damages)
                return_periods_list.append(return_period)
                exceedence_probabilities_list.append(exceedence_probability)

            print(damages_list)
            print(return_periods_list)
            print(exceedence_probabilities_list)

            inverted_damage_list = damages_list[::-1]
            inverted_exceedence_probabilities_list = exceedence_probabilities_list[::-1]

            expected_annual_damage = np.trapz(
                y=inverted_damage_list, x=inverted_exceedence_probabilities_list
            )  # np.trapezoid or np.trapz -> depends on np version
            print(f"expected annual damage is: {expected_annual_damage}")

        else:
            self.run_single_event(event, start_time)

    def flood(self, model_root, simulation_root, flood_map, return_period=None):
        damages = self.model.agents.households.flood(
            model_root=model_root,
            simulation_root=simulation_root,
            flood_map=flood_map,
            return_period=return_period,
        )
        return damages

    def save_discharge(
        self,
    ):  # is used in driver.py on every timestep. This is saving the CWATM model output for use in SFINCS (driver.py)
        self.discharge_per_timestep.append(
            self.model.data.grid.discharge_substep  # this is a hourly discharge
        )  # this is a deque, so it will automatically remove the oldest discharge

    def save_soil_moisture(self):  # is used in driver.py on every timestep
        # load and process initial soil moisture grid
        self.model.data.HRU.w[:, self.model.data.HRU.land_use_type == SEALED] = 0
        self.model.data.HRU.w[:, self.model.data.HRU.land_use_type == OPEN_WATER] = 0
        initial_soil_moisture_grid = self.model.data.HRU.w[:2].sum(axis=0)

        self.soil_moisture_per_timestep.append(initial_soil_moisture_grid)

    def save_max_soil_moisture(self):
        # smax

        self.model.soil.ws[:, self.model.data.HRU.land_use_type == SEALED] = 0
        self.model.soil.ws[:, self.model.data.HRU.land_use_type == OPEN_WATER] = 0
        max_water_storage_grid = self.model.soil.ws[:2].sum(axis=0)
        self.max_water_storage_per_timestep.append(max_water_storage_grid)

    def save_ksat(self):
        # ksat
        self.model.soil.ksat[:, self.model.data.HRU.land_use_type == SEALED] = 0
        self.model.soil.ksat[:, self.model.data.HRU.land_use_type == OPEN_WATER] = 0
        saturated_hydraulic_conductivity_grid = self.model.soil.ksat[:2].sum(axis=0)
        self.saturated_hydraulic_conductivity_per_timestep.append(
            saturated_hydraulic_conductivity_grid
        )

    @property
    def discharge_spinup_ds(self):
        discharge_path = self.model.config["report_hydrology"]["discharge_daily"][
            "path"
        ].replace(self.model.run_name, "spinup")
        return xr.open_dataset(discharge_path, engine="zarr")

    @property
    def uparea_ds(self):
        uparea_path = self.model.files["grid"]["routing/kinematic/upstream_area"]
        return xr.open_dataset(uparea_path, engine="zarr")<|MERGE_RESOLUTION|>--- conflicted
+++ resolved
@@ -11,14 +11,11 @@
 from shapely.geometry import Point
 from rasterio.features import shapes
 import math
-<<<<<<< HEAD
-=======
 import matplotlib.pyplot as plt
 from pyproj import CRS
 from geb.hydrology.landcover import SEALED, OPEN_WATER
 import itertools
 from os.path import join
->>>>>>> ba3a5b1b
 
 try:
     from geb_hydrodynamics.build_model import build_sfincs
@@ -438,14 +435,10 @@
                 "tend": self.to_sfincs_datetime(tend.dt).item(),
             },
             forcing_method="precipitation",
-<<<<<<< HEAD
             # discharge_grid=discharge_grid,
-=======
-            discharge_grid=discharge_grid,
             initial_soil_moisture_grid=initial_soil_moisture_grid,
             max_water_storage_grid=max_water_storage_grid,
             saturated_hydraulic_conductivity_grid=saturated_hydraulic_conductivity_grid,
->>>>>>> ba3a5b1b
             precipitation_grid=sfincs_precipitation,
             data_catalogs=self.data_catalogs,
             uparea_discharge_grid=xr.open_dataset(
@@ -473,51 +466,7 @@
             model_root=self.sfincs_model_root(event_name),
             simulation_root=self.sfincs_simulation_root(event_name),
             return_period=return_period,
-<<<<<<< HEAD
-        )
-=======
-        )  # xc, yc is for x and y in rotated grid`DD`
-
-        # set the path to the simulation root
-        simulation_root = self.sfincs_simulation_root(event_name)
-        self.sfincs_simulation_root(event_name)
-
-        mod = SfincsModel(
-            simulation_root,
-            mode="r",
-        )
-
-        # plot basemap
-        fig, ax = mod.plot_basemap(
-            fn_out=None,
-            variable="",  # no variable to plot, only basemap
-            #    plot_bounds=False,
-            plot_geoms=True,
-            bmap="osm",
-            zoomlevel=12,
-            figsize=(11, 7),
-        )
-
-        # plot flood map
-        cbar_kwargs = {"shrink": 0.6, "anchor": (0, 0)}
-        flood_map.plot(
-            x="xc",
-            y="yc",
-            ax=ax,
-            vmin=0,
-            vmax=10.0,
-            cmap=plt.cm.viridis,
-            cbar_kwargs=cbar_kwargs,
-        )
-
-        ax.set_title("SFINCS maximum water depth")
-
-        # save flood map
-
-        plt.savefig(join(simulation_root, "floodmap.png"))
-
-        # damage
->>>>>>> ba3a5b1b
+        )
         damages = self.flood(
             flood_map=flood_map,
             model_root=self.sfincs_model_root(event_name),
