--- conflicted
+++ resolved
@@ -679,26 +679,18 @@
         damages = self.model.agents.households.flood(flood_map=flood_map)
         return damages
 
-<<<<<<< HEAD
-    def save_discharge_timestep(self):
-=======
-    def save_discharge(self) -> None:
->>>>>>> 7493b815
+    def save_discharge_timestep(self) -> None:
         self.discharge_per_timestep.append(
             self.hydrology.grid.var.discharge_m3_s_per_substep
         )  # this is a deque, so it will automatically remove the oldest discharge
 
-<<<<<<< HEAD
     def save_discharge_step(self):
         self.discharge_per_step.append(
             self.hydrology.grid.var.discharge_m3_s
         )  # this is a deque, so it will automatically remove the oldest discharge
         return self.discharge_per_step
 
-    def save_soil_moisture(self):  # is used in driver.py on every timestep
-=======
     def save_soil_moisture(self) -> None:  # is used in driver.py on every timestep
->>>>>>> 7493b815
         # load and process initial soil moisture grid
         w_copy = self.HRU.var.w.copy()
         w_copy[:, self.HRU.var.land_use_type == SEALED] = 0
