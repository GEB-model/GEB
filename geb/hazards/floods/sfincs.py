"""This module contains classes and functions to build and run SFINCS models for flood hazard assessment.

The main class is `SFINCSRootModel`, which is used to create and manage SFINCS models.
It provides methods to build the model, set up simulations with different forcing methods,
and read simulation results.

"""

from __future__ import annotations

import json
import math
import shutil
from datetime import datetime
from pathlib import Path
from typing import TYPE_CHECKING, Any

import geopandas as gpd
import matplotlib.pyplot as plt
import numpy as np
import numpy.typing as npt
import pandas as pd
import xarray as xr
from hydromt_sfincs import SfincsModel
from hydromt_sfincs.workflows import burn_river_rect, river_source_points
from pyflwdir import FlwdirRaster
from scipy.ndimage import value_indices
from tqdm import tqdm

from geb.hydrology.routing import get_river_width
from geb.typing import (
    ArrayInt32,
    TwoDArrayBool,
    TwoDArrayFloat32,
    TwoDArrayFloat64,
    TwoDArrayInt32,
)
from geb.workflows.io import load_geom
from geb.workflows.raster import calculate_cell_area, clip_region, rasterize_like

from .workflows import do_mask_flood_plains, get_river_depth, get_river_manning
from .workflows.return_periods import (
    assign_calculation_group,
    get_topological_stream_order,
)
from .workflows.utils import (
    assign_return_periods,
    create_hourly_hydrograph,
    export_rivers,
    get_discharge_and_river_parameters_by_river,
    get_representative_river_points,
    get_start_point,
    import_rivers,
    make_relative_paths,
    read_flood_depth,
    run_sfincs_simulation,
    to_sfincs_datetime,
)

if TYPE_CHECKING:
    from geb.model import GEBModel


def set_river_outflow_boundary_condition(
    sf: SfincsModel,
    model_root: Path,
    simulation_root: Path,
    write_figures: bool = True,
) -> None:
    """Set up river outflow boundary condition with constant elevation.

    This function reads the outflow point and elevation from the model setup,
    creates a constant water level time series, and applies it as a boundary condition.

    Args:
        sf: The SFINCS model instance.
        model_root: Path to the model root directory.
        simulation_root: Path to the simulation directory.
        write_figures: Whether to generate and save forcing plots. Defaults to True.
    """
    outflow: gpd.GeoDataFrame = gpd.read_file(model_root / "gis/outflow_points.gpkg")
    # only one point location is expected
    assert len(outflow) == 1, "Only one outflow point is expected"

    # before changing root read dem value from gis folder from .json file
    dem_json_path = model_root / "gis" / "outflow_elevation.json"
    with open(dem_json_path, "r") as f:
        dem_values = json.load(f)
    elevation = dem_values.get("outflow_elevation", None)

    if elevation is None or elevation == 0:
        assert False, (
            "Elevation should have positive value to set up outflow waterlevel boundary"
        )

    # Get the model's start and stop time using the get_model_time function
    tstart, tstop = sf.get_model_time()

    # Define the time range (e.g., 1 month of hourly data)
    time_range: pd.DatetimeIndex = pd.date_range(start=tstart, end=tstop, freq="h")

    # Create DataFrame with constant elevation value
    elevation_time_series_constant: pd.DataFrame = pd.DataFrame(
        data={"water_level": elevation},  # Use extracted elevation value
        index=time_range,
    )

    # Extract a unique index from the outflow point. Here, we use 1 as an example.
    outflow_index: int = (
        1  # This should be the index or a suitable ID of the outflow point
    )
    elevation_time_series_constant.columns: list[int] = [
        outflow_index
    ]  # Use an integer as column name

    # Ensure outflow has the correct index as well
    outflow["index"] = outflow_index  # Set the matching index to outflow location

    # Now set the water level forcing
    sf.setup_waterlevel_forcing(
        timeseries=elevation_time_series_constant,  # Constant time series
        locations=outflow,  # Outflow point
    )
    sf.set_root(str(simulation_root), mode="w+")

    sf.write_forcing()

    if write_figures:
        sf.plot_forcing(fn_out="waterlevel_forcing.png")
        sf.plot_basemap(fn_out="basemap.png")


class SFINCSRootModel:
    """Builds and updates SFINCS model files for flood hazard modeling."""

    def __init__(self, model: GEBModel, name: str) -> None:
        """Initializes the SFINCSRootModel with a GEBModel and event name.

        Sets up the constant parts of the model (grid, mask, rivers, etc.),
        and has methods to create simulations with actual forcing.

        Args:
            model: An instance of GEBModel containing hydrological and geographical data.
            name: A string representing the name of the event (e.g., "flood_event_2023").
                Also used to create the path to write the file to disk.
        """
        self.model = model
        self.logger = self.model.logger
        self._name: str = name

    @property
    def name(self) -> str:
        """Gets the name of the SFINCS model.

        Returns:
            The name of the SFINCS model.
        """
        return self._name

    @property
    def path(self) -> Path:
        """Gets the root directory for the SFINCS model files.

        Returns:
            The path to the SFINCS model root directory.
        """
        folder: Path = self.model.simulation_root / "SFINCS" / self.name
        folder.mkdir(parents=True, exist_ok=True)
        return folder

    def exists(self) -> bool:
        """Checks if the SFINCS model already exists in the model root directory.

        Returns:
            True if the SFINCS model exists, False otherwise.
        """
        return Path(self.path / "sfincs.inp").is_file()

    def read(self) -> SFINCSRootModel:
        """Reads an existing SFINCS model from the model root directory.

        Returns:
            The SFINCSRootModel instance with the read model.

        Raises:
            FileNotFoundError: if the SFINCS model does not exist in the specified path.
        """
        if not self.exists():
            raise FileNotFoundError(f"SFINCS model not found in {self.path}")
        self.sfincs_model = SfincsModel(root=str(self.path), mode="r")
        self.sfincs_model.read()
        self.rivers: gpd.GeoDataFrame = load_geom(self.path / "rivers.geoparquet")
        return self

    def build(
        self,
        DEMs: list[dict[str, str | Path | xr.DataArray]],
        region: gpd.GeoDataFrame,
        rivers: gpd.GeoDataFrame,
        discharge: xr.DataArray,
        river_width_alpha: npt.NDArray[np.float32],
        river_width_beta: npt.NDArray[np.float32],
        mannings: xr.DataArray,
        subgrid: bool,
        grid_size_multiplier: int,
        depth_calculation_method: str,
        depth_calculation_parameters: dict[str, float | int] | None = None,
        mask_flood_plains: bool = False,
        coastal: bool = False,
        coastal_boundary_exclude_mask: gpd.GeoDataFrame | None = None,
        setup_outflow: bool = True,
        initial_water_level: float = 0.0,
    ) -> SFINCSRootModel:
        """Build a SFINCS model.

        Notes:
            mask_flood_plains is currently quite unstable and should be used with caution. Sometimes it leads
            to wrong regions being masked, which can lead to errors in the model.

        Args:
            DEMs: List of DEM datasets to use for the model. Should be a list of dictionaries with 'path' and 'name' keys.
            region: A GeoDataFrame defining the region of interest.
            rivers: A GeoDataFrame containing river segments.
            discharge: An xarray DataArray containing discharge values for the rivers in m^3/s.
            river_width_alpha: An numpy array of river width alpha parameters. Used for calculating river width.
            river_width_beta: An numpy array of river width beta parameters. Used for calculating river width
            mannings: A xarray DataArray of Manning's n values for the rivers.
            grid_size_multiplier: The number of grid cells to combine when setting up the model grid.
                if 1, no combining is done.
                if 2, every 2x2 grid cells are combined into one cell, etc.
            subgrid: Whether to set up subgrid pixels for the model.
            depth_calculation_method: The method to use for calculating river depth. Can be 'manning' or 'power_law'.
            depth_calculation_parameters: A dictionary of parameters for the depth calculation method. Only used if
                depth_calculation_method is 'power_law', in which case it should contain 'c' and 'd' keys.
            mask_flood_plains: Whether to autodelineate flood plains and mask them. Defaults to False.
            coastal: Whether to set up coastal boundary conditions. Defaults to False.
            coastal_boundary_exclude_mask: A GeoDataFrame defining areas to exclude from the coastal boundary condition cells.
            setup_outflow: Whether to set up an outflow boundary condition. Defaults to True. Mostly used for testing purposes.
            initial_water_level: The initial water level to initiate the model. SFINCS fills all cells below this level with water.

        Returns:
            The SFINCSRootModel instance with the built model.

        Raises:
            ValueError: if depth_calculation_method is not 'manning' or 'power_law',
            ValueError: if grid_size_multiplier is not a positive integer.

        """
        if not isinstance(grid_size_multiplier, int) or grid_size_multiplier <= 0:
            raise ValueError("grid_size_multiplier must be a positive integer")
        if grid_size_multiplier == 1 and subgrid:
            raise ValueError(
                "Cannot use subgrid pixels when grid_size_multiplier is 1 (no aggregation)"
            )

        assert depth_calculation_method in [
            "manning",
            "power_law",
        ], "Method should be 'manning' or 'power_law'"

        assert rivers.intersects(region.union_all()).all(), (
            "All rivers must intersect the model region"
        )

        rivers.to_parquet(self.path / "rivers.geoparquet")

        self.logger.info("Starting SFINCS model build...")

        # build base model
        sf: SfincsModel = SfincsModel(root=str(self.path), mode="w+", write_gis=True)
        self.sfincs_model = sf
        mask = DEMs[0]["elevtn"]["elevtn"]

        region_burned: xr.DataArray = rasterize_like(
            gdf=region.to_crs(mask.rio.crs),
            burn_value=1,
            raster=mask,
            dtype=np.int32,
            nodata=0,
            all_touched=True,
        ).astype(bool)
        assert isinstance(mask, xr.DataArray)

        resolution: tuple[float, float] = mask.rio.resolution()
        if abs(abs(resolution[0]) - abs(resolution[1])) > 1e-10:
            raise ValueError("DEM resolution must be square pixels")

        mask: xr.DataArray = clip_region(
            region_burned, align=abs(resolution[0]) * grid_size_multiplier
        )[0]

        # if y axis is descending (usually for geographical grids), flip it
        if mask.y[-1] < mask.y[0]:
            mask: xr.DataArray = mask.isel(y=slice(None, None, -1))

        geotransformation = mask.rio.transform(recalc=True)
        crs = mask.rio.crs
        if not crs.is_epsg_code:
            raise ValueError("CRS must be an EPSG code")

        sf.setup_grid(
            x0=geotransformation.c,
            y0=geotransformation.f,
            dx=geotransformation.a * grid_size_multiplier,
            dy=geotransformation.e * grid_size_multiplier,
            mmax=mask.rio.width // grid_size_multiplier + 1,
            nmax=mask.rio.height // grid_size_multiplier + 1,
            rotation=0.0,
            epsg=crs.to_epsg(),
        )
        if crs.is_geographic:
            sf.setup_config(crsgeo=1)

        DEMs: list[dict[str, str | Path | xr.DataArray | int]] = [
            {**DEM, **{"reproj_method": "bilinear"}} for DEM in DEMs
        ]

        # HydroMT-SFINCS only accepts datasets with an 'elevtn' variable. Therefore, the following
        # is a bit convoluted. We first open the dataarray, then convert it to a dataset,
        # and set the name as elevtn.
        sf.setup_dep(datasets_dep=DEMs)

        if mask_flood_plains:
            do_mask_flood_plains(sf)
        if coastal:
            sf.setup_mask_active(
                mask=region,
                zmin=-21,  # minimum elevation for valid cells
                drop_area=1,  # drops areas that are smaller than 1km2,
                reset_mask=True,
            )

            # set zsini based on the minimum elevation
            assert isinstance(sf.config, dict)
            sf.config["zsini"] = initial_water_level  # ty: ignore[invalid-assignment]

            if not isinstance(coastal_boundary_exclude_mask, gpd.GeoDataFrame):
                raise ValueError(
                    "coastal_boundary_exclude_mask must be provided when coastal is True"
                )

            # setup the coastal boundary conditions
            sf.setup_mask_bounds(
                btype="waterlevel",
                zmax=2,  # maximum elevation for valid boundary cells
                exclude_mask=coastal_boundary_exclude_mask,
                all_touched=True,
            )

        else:
            sf.setup_mask_active(
                region, zmin=-21, reset_mask=True
            )  # TODO: Improve mask setup

        # in one plot plot the region boundary as well as the rivers and save to file
        fig, ax = plt.subplots(figsize=(10, 10))
        region.boundary.plot(ax=ax, color="black")

        # Remove rivers that are not represented in the grid and have no upstream rivers
        # TODO: Make an upstream flag in preprocessing for upstream rivers that is more
        # general than the MERIT-hydro specific 'maxup' attribute
        rivers: gpd.GeoDataFrame = rivers[
            (rivers["maxup"] > 0) | (rivers["represented_in_grid"])
        ]

        rivers.plot(ax=ax, color="blue")
        plt.savefig(self.path / "gis" / "rivers.png")

        outflow_river_upa: int = 0
        outflow_river_len: int = 0
        if setup_outflow:
            sf.setup_river_outflow(
                rivers=rivers.to_crs(sf.crs),
                keep_rivers_geom=True,
                river_upa=outflow_river_upa,
                river_len=outflow_river_len,
                btype="waterlevel",
            )

        # find outflow points and save for later use
        outflow_points = river_source_points(
            gdf_riv=rivers.to_crs(sf.crs),
            gdf_mask=sf.region,
            src_type="outflow",
            buffer=self.estimated_cell_size_m,
            river_upa=outflow_river_upa,
            river_len=outflow_river_len,
        ).to_crs(sf.crs)

        # give error if outflow greater than 1
        if len(outflow_points) > 1 and setup_outflow:
            raise ValueError(
                "More than one outflow point found, outflow boundary condition will fail to setup"
            )
        elif len(outflow_points) == 0 and setup_outflow:
            raise ValueError(
                "No outflow point found, outflow boundary condition will fail to setup"
            )
        if len(outflow_points) == 1:
            # print crs of outflow_points
            assert outflow_points.crs == sf.crs, (
                "CRS of outflow_points is not the same as the model crs"
            )
            # set crs before saving
            outflow_points = outflow_points.set_crs(sf.crs)
            # save to model root as a gpkg file
            outflow_points.to_file(self.path / "gis/outflow_points.gpkg", driver="GPKG")
            # Get the single outflow point coordinates
            x_coord = outflow_points.geometry.x.iloc[0]
            y_coord = outflow_points.geometry.y.iloc[0]
            assert sf.grid.dep.rio.crs == outflow_points.crs, (
                "CRS of sf.grid.dep is not the same as the outflow_points crs"
            )
            # Sample from sf.grid.dep (which is the DEM DataArray)
            elevation_value = sf.grid.dep.sel(
                x=x_coord, y=y_coord, method="nearest"
            ).values.item()

            # Optional: sanity check
            if elevation_value is None or elevation_value <= 0:
                raise ValueError(
                    f"Invalid outflow elevation ({elevation_value}), must be > 0"
                )

            # Save elevation value to a file in model_root/gis
            outflow_elev_path = self.path / "gis" / "outflow_elevation.json"
            with open(outflow_elev_path, "w") as f:
                json.dump({"outflow_elevation": elevation_value}, f)

        river_representative_points = []
        for ID in rivers.index:
            river_representative_points.append(
                get_representative_river_points(ID, rivers)
            )

        discharge_by_river, river_parameters = (
            get_discharge_and_river_parameters_by_river(
                rivers.index.tolist(),
                river_representative_points,
                discharge=discharge,
                river_width_alpha=river_width_alpha,
                river_width_beta=river_width_beta,
            )
        )

        rivers = assign_return_periods(rivers, discharge_by_river, return_periods=[2])

        river_width_unknown_mask = rivers["width"].isnull()

        rivers.loc[river_width_unknown_mask, "width"] = get_river_width(
            river_parameters["river_width_alpha"][river_width_unknown_mask],
            river_parameters["river_width_beta"][river_width_unknown_mask],
            rivers.loc[river_width_unknown_mask, "Q_2"],
        ).astype(np.float64)

        rivers["depth"] = get_river_depth(
            rivers,
            method=depth_calculation_method,
            parameters=depth_calculation_parameters,
            bankfull_column="Q_2",
        )

        rivers["manning"] = get_river_manning(rivers)

        export_rivers(self.path, rivers)

        # Because hydromt-sfincs does a lot of filling default values when data
        # is missing, we need to be extra sure that the required columns are
        # present and contain valid data.
        assert rivers["width"].notnull().all(), "River width cannot be null"
        assert rivers["depth"].notnull().all(), "River depth cannot be null"
        assert rivers["manning"].notnull().all(), "River Manning's n cannot be null"

        # only burn rivers that are wider than the grid size
        rivers_to_burn: gpd.GeoDataFrame = rivers[
            rivers["width"] > self.estimated_cell_size_m
        ].copy()

        # if sfincs is run with subgrid, we set up the subgrid, with burned in rivers and mannings
        # roughness within the subgrid. If not, we burn the rivers directly into the main grid,
        # including mannings roughness.
        if subgrid:
            self.logger.info(
                f"Setting up SFINCS subgrid with {grid_size_multiplier} subgrid pixels..."
            )
            # only burn rivers that are wider than the subgrid pixel size
            sf.setup_subgrid(
                datasets_dep=DEMs,
                datasets_rgh=[
                    {
                        "manning": mannings.to_dataset(name="manning"),
                    }
                ],
                datasets_riv=[
                    {
                        "centerlines": rivers_to_burn.rename(
                            columns={"width": "rivwth", "depth": "rivdph"}
                        )
                    }
                ],
                write_dep_tif=True,
                write_man_tif=True,
                nr_subgrid_pixels=grid_size_multiplier,
                nlevels=20,
                nrmax=500,
            )

            sf.write_subgrid()
        else:
            self.logger.info(
                "Setting up SFINCS without subgrid - burning rivers into main grid..."
            )
            # first set up the mannings roughness with the default method
            # (we already have the DEM set up)
            sf.setup_manning_roughness(
                datasets_rgh=[
                    {
                        "manning": mannings.to_dataset(name="manning"),
                    }
                ]
            )
            # retrieve the elevation and mannings grids
            # burn the rivers into these grids
            elevation, mannings = burn_river_rect(
                da_elv=sf.grid.dep,
                gdf_riv=rivers_to_burn,
                da_man=sf.grid.manning,
                rivwth_name="width",
                rivdph_name="depth",
                manning_name="manning",
                segment_length=90.0,
            )
            # set the modified grids back to the model
            sf.set_grid(elevation, name="dep")
            sf.set_grid(mannings, name="manning")

        # write all components, except forcing which must be done after the model building
        sf.write_grid()
        sf.write_geoms()
        sf.write_config()
        sf.write()

        sf.plot_basemap(fn_out="basemap.png")

        self.rivers = rivers
        return self

    @property
    def elevation(self) -> xr.DataArray:
        """Returns the elevation grid of the SFINCS model.

        Returns:
            The elevation grid as an xarray DataArray.
        """
        return self.sfincs_model.grid["dep"]

    @property
    def shape(self) -> tuple[int, int]:
        """Returns the shape of the SFINCS model grid.

        Returns:
            The shape of the SFINCS model grid as a tuple (nrows, ncols).
        """
        return self.sfincs_model.grid["dep"].shape

    @property
    def region_area(self) -> float | int:
        """Returns the area of the SFINCS model region in square kilometers.

        Returns:
            The area of the SFINCS model region in m².
        """
        return self.sfincs_model.grid["msk"].sum().item() * self.cell_area

    @property
    def is_geographic(self) -> bool:
        """Returns whether the SFINCS model uses a geographic coordinate system.

        Returns:
            True if the SFINCS model uses a geographic coordinate system, False otherwise.
        """
        return self.sfincs_model.crs.is_geographic

    @property
    def cell_area(self) -> float | int | xr.DataArray:
        """Returns the area of a single cell in the SFINCS model grid in square meters.

        Returns:
            The area of a single cell in the SFINCS model grid in m².
        """
        if self.is_geographic:
            cell_area: xr.DataArray = xr.full_like(
                self.elevation, np.nan, dtype=np.float32
            )
            cell_area.values = calculate_cell_area(
                self.elevation.rio.transform(), shape=self.shape
            )
            return cell_area
        else:
            return (
                self.sfincs_model.grid["msk"].rio.resolution()[0]
                * self.sfincs_model.grid["msk"].rio.resolution()[1]
            )

    @property
    def estimated_cell_size_m(self) -> float:
        """Returns the estimated cell size of the SFINCS model grid in meters.

        For geographic coordinate systems, this is an approximate value based on the average
        cell area. For projected coordinate systems, this is the actual cell size.

        Returns:
            The estimated cell size of the SFINCS model grid in meters.
        """
        if self.is_geographic:
            avg_cell_area = self.cell_area.mean().item()
            estimated_cell_size = np.sqrt(avg_cell_area)
            return estimated_cell_size
        else:
            return math.sqrt(
                self.sfincs_model.grid["msk"].rio.resolution()[0]
                * self.sfincs_model.grid["msk"].rio.resolution()[1]
            )

    def estimate_discharge_for_return_periods(
        self,
        discharge: xr.DataArray,
        rivers: gpd.GeoDataFrame,
        rising_limb_hours: int = 72,
        return_periods: list[int | float] = [2, 5, 10, 20, 50, 100, 250, 500, 1000],
    ) -> None:
        """Estimate discharge for specified return periods and create hydrographs.

        Args:
            model_root: path to the SFINC model root directory
            discharge: xr.DataArray containing the discharge data
            rivers: GeoDataFrame containing river segments
            rising_limb_hours: number of hours for the rising limb of the hydrograph.
            return_periods: list of return periods for which to estimate discharge.
        """
        recession_limb_hours: int = rising_limb_hours

        # here we only select the rivers that have an upstream forcing point
        rivers_with_forcing_point: gpd.GeoDataFrame = rivers[
            ~rivers["is_downstream_outflow_subbasin"]
        ]

        river_representative_points: list[list[tuple[int, int]]] = []
        for ID in rivers_with_forcing_point.index:
            river_representative_points.append(
                get_representative_river_points(ID, rivers_with_forcing_point)
            )

        discharge_by_river, _ = get_discharge_and_river_parameters_by_river(
            rivers_with_forcing_point.index,
            river_representative_points,
            discharge=discharge,
        )
        rivers_with_forcing_point: gpd.GeoDataFrame = assign_return_periods(
            rivers_with_forcing_point, discharge_by_river, return_periods=return_periods
        )

        for return_period in return_periods:
            rivers_with_forcing_point[f"hydrograph_{return_period}"] = None

        for river_idx in rivers_with_forcing_point.index:
            for return_period in return_periods:
                discharge_for_return_period = rivers_with_forcing_point.at[
                    river_idx, f"Q_{return_period}"
                ]
                hydrograph: pd.DataFrame = create_hourly_hydrograph(
                    discharge_for_return_period,
                    rising_limb_hours,
                    recession_limb_hours,
                )
                hydrograph: dict[str, Any] = {
                    time.isoformat(): Q.item()  # ty: ignore[unresolved-attribute]
                    for time, Q in hydrograph.iterrows()
                }
                rivers_with_forcing_point.at[
                    river_idx, f"hydrograph_{return_period}"
                ] = hydrograph

        export_rivers(self.path, rivers_with_forcing_point, postfix="_return_periods")

    def create_simulation(
        self,
        *args: Any,
        **kwargs: Any,
    ) -> SFINCSSimulation:
        """Sets forcing for a SFINCS model based on the provided parameters.

        Creates a new simulation directory and creteas a new sfincs model
        in that folder. Variables that do not change between simulations
        (e.g., grid, mask, etc.) are retained in the original model folder
        and inherited by the new simulation using relative paths.

        Args:
            *args: Positional arguments to pass to the SFINCSSimulation constructor.
            **kwargs: Keyword arguments to pass to the SFINCSSimulation constructor.

        Returns:
            An instance of SFINCSSimulation with the configured forcing.
        """
        return SFINCSSimulation(
            self,
            *args,
            **kwargs,
        )

    def create_coastal_simulation(self, return_period: int) -> SFINCSSimulation:
        """
        Creates a SFINCS simulation with coastal water level forcing for a specified return period.

        It reads the coastal hydrograph timeseries and locations from pre-defined files, and sets the coastal water level forcing for the simulation.

        Args:
            return_period: The return period for which to create the coastal simulation.

        Returns:
            An instance of SFINCSSimulation configured with coastal water level forcing.
        """
        # prepare coastal timeseries and locations
        timeseries = pd.read_csv(
            Path(
                f"output/hydrographs/gtsm_spring_tide_hydrograph_rp{return_period:04d}.csv"
            ),
            index_col=0,
        )

        locations: gpd.GeoDataFrame = (  # ty: ignore[invalid-assignment]
            load_geom(self.model.files["geom"]["gtsm/stations_coast_rp"])
            .rename(columns={"station_id": "stations"})
            .set_index("stations")
        )

        # convert index to int
        locations.index = locations.index.astype(int)

        timeseries.index = pd.to_datetime(timeseries.index, format="%Y-%m-%d %H:%M:%S")
        # convert columns to int
        timeseries.columns = timeseries.columns.astype(int)

        # Align timeseries columns with locations index
        timeseries = timeseries.loc[:, locations.index]

        # now convert to incrementing integers starting from 0
        timeseries.columns = range(len(timeseries.columns))
        locations.index = range(len(locations.index))

        timeseries = timeseries.iloc[250:-250]  # trim the first and last 250 rows

        simulation: SFINCSSimulation = self.create_simulation(
            simulation_name=f"rp_{return_period}_coastal",
            start_time=timeseries.index[0],
            end_time=timeseries.index[-1],
        )

        offset = xr.open_dataarray(
            self.model.files["other"]["coastal/global_ocean_mean_dynamic_topography"]
        ).rio.write_crs("EPSG:4326")

        # set coastal forcing model
        simulation.set_coastal_waterlevel_forcing(
<<<<<<< HEAD
            timeseries=timeseries, locations=locations, offset=offset
=======
            locations=locations, timeseries=timeseries
>>>>>>> d7bfb8b6
        )
        return simulation

    def create_simulation_for_return_period(
        self, return_period: int, coastal: bool = False
    ) -> MultipleSFINCSSimulations:
        """Creates multiple SFINCS simulations for a specified return period.

        The method groups rivers by their calculation group and creates a separate
        simulation for each group. Each simulation is configured with discharge
        hydrographs corresponding to the specified return period.
        Args:
            return_period: The return period for which to create simulations.
            coastal: Whether to create a coastal simulation.

        Returns:
            An instance of MultipleSFINCSSimulations containing the created simulations.
                This class aims to emulate a single SFINCSSimulation instance as if
                it was one.
        """
        rivers: gpd.GeoDataFrame = import_rivers(self.path, postfix="_return_periods")
        assert (~rivers["is_downstream_outflow_subbasin"]).all()

        rivers["topological_stream_order"] = get_topological_stream_order(rivers)
        rivers: gpd.GeoDataFrame = assign_calculation_group(rivers)

        working_dir: Path = self.path / "working_dir"
        working_dir_return_period: Path = working_dir / f"rp_{return_period}"

        print(f"Running SFINCS for return period {return_period} years")
        simulations: list[SFINCSSimulation] = []

        # create coastal simulation
        if coastal:
            simulation: SFINCSSimulation = self.create_coastal_simulation(return_period)
            simulations.append(simulation)

        # create river inflow simulations
        for group, group_rivers in tqdm(rivers.groupby("calculation_group")):
            simulation_root = working_dir_return_period / str(group)

            shutil.rmtree(simulation_root, ignore_errors=True)
            simulation_root.mkdir(parents=True, exist_ok=True)

            inflow_nodes = group_rivers.copy()
            inflow_nodes = inflow_nodes.reset_index(drop=True)
            inflow_nodes["geometry"] = inflow_nodes["geometry"].apply(get_start_point)

            Q: list[pd.DataFrame] = [
                pd.DataFrame.from_dict(
                    data=inflow_nodes[f"hydrograph_{return_period}"].iloc[idx],
                    orient="index",
                    columns=[idx],
                )
                for idx in inflow_nodes.index
            ]
            Q: pd.DataFrame = pd.concat(Q, axis=1)
            Q.index = pd.to_datetime(Q.index)

            assert not np.isnan(Q.values).any(), (
                "NaN values found in discharge hydrographs"
            )

            simulation: SFINCSSimulation = self.create_simulation(
                simulation_name=f"rp_{return_period}_group_{group}",
                start_time=Q.index[0],
                end_time=Q.index[-1],
            )

            simulation.set_discharge_forcing_from_nodes(
                nodes=inflow_nodes.to_crs(self.sfincs_model.crs),
                timeseries=Q,
            )

            # Set up river outflow boundary condition for this simulation
            if not coastal:
                set_river_outflow_boundary_condition(
                    sf=simulation.sfincs_model,
                    model_root=self.path,
                    simulation_root=simulation.path,
                    write_figures=simulation.write_figures,
                )

            simulations.append(simulation)

        return MultipleSFINCSSimulations(simulations=simulations)

    @property
    def active_cells(self) -> xr.DataArray:
        """Returns a boolean mask of the active cells in the SFINCS model.

        Returns:
            A boolean mask of the active cells in the SFINCS model.
        """
        return self.sfincs_model.grid["msk"] == 1

    @property
    def inflow_rivers(self) -> gpd.GeoDataFrame:
        """Returns a GeoDataFrame of rivers that are inflow points to the model.

        Returns:
            A GeoDataFrame of rivers that are inflow rivers.
        """
        non_headwater_rivers: gpd.GeoDataFrame = self.rivers[self.rivers["maxup"] > 0]
        non_outflow_basins: gpd.GeoDataFrame = non_headwater_rivers[
            ~non_headwater_rivers["is_downstream_outflow_subbasin"]
        ]
        upstream_branches_in_domain = np.unique(
            self.rivers["downstream_ID"], return_counts=True
        )

        rivers_with_inflow = []
        for idx, row in non_outflow_basins.iterrows():
            if idx in upstream_branches_in_domain[0] and (
                upstream_branches_in_domain[1][
                    np.where(upstream_branches_in_domain[0] == idx)
                ]
                < row["maxup"]
            ):
                rivers_with_inflow.append(idx)

        return self.rivers[self.rivers.index.isin(rivers_with_inflow)]

    @property
    def non_inflow_rivers(self) -> gpd.GeoDataFrame:
        """Returns a GeoDataFrame of rivers that are not inflow points to the model.

        Returns:
            A GeoDataFrame of rivers that are not inflow rivers.
        """
        inflow_rivers: gpd.GeoDataFrame = self.inflow_rivers
        return self.rivers[~self.rivers.index.isin(inflow_rivers.index)]

    @property
    def headwater_rivers(self) -> gpd.GeoDataFrame:
        """Returns a GeoDataFrame of headwater rivers in the model.

        Returns:
            A GeoDataFrame of headwater rivers.
        """
        return self.rivers[self.rivers["maxup"] == 0]

    @property
    def has_inflow(self) -> bool:
        """Checks if the model has any inflow rivers.

        Returns:
            True if the model has inflow rivers, False otherwise.
        """
        return not self.inflow_rivers.empty

    def cleanup(self) -> None:
        """Cleans up the SFINCS model directory."""
        shutil.rmtree(self.path, ignore_errors=True)


class MultipleSFINCSSimulations:
    """Manages multiple SFINCS simulations as a single entity."""

    def __init__(self, simulations: list[SFINCSSimulation]) -> None:
        """Simulates running multiple SFINCS simulations as one.

        Args:
            simulations: A list of SFINCSSimulation instances to manage together.
        """
        self.simulations = simulations

    def run(self, ncpus: int | str = "auto", gpu: bool | str = "auto") -> None:
        """Runs all contained SFINCS simulations.

        Args:
            ncpus: Number of CPU cores to use for the simulation. Can be
                an integer or 'auto' to automatically detect available cores.
            gpu: Whether to use GPU acceleration for the simulations. Can be
                True, False, or 'auto' to automatically detect GPU availability.
        """
        for simulation in self.simulations:
            simulation.run(ncpus=ncpus, gpu=gpu)

    def read_max_flood_depth(self, minimum_flood_depth: float | int) -> xr.DataArray:
        """Reads the maximum flood depth map from the simulation output.

        Args:
            minimum_flood_depth: Minimum flood depth to consider in the output.

        Returns:
            An xarray DataArray containing the maximum flood depth.
        """
        flood_depths: list[xr.DataArray] = []
        for simulation in self.simulations:
            flood_depths.append(simulation.read_max_flood_depth(minimum_flood_depth))

        rp_map: xr.DataArray = xr.concat(flood_depths, dim="node")
        rp_map: xr.DataArray = rp_map.max(dim="node")
        rp_map.attrs["_FillValue"] = flood_depths[0].attrs["_FillValue"]
        assert rp_map.rio.crs is not None

        return rp_map

    def cleanup(self) -> None:
        """Cleans up all simulation directories."""
        for simulation in self.simulations:
            simulation.cleanup()


class SFINCSSimulation:
    """A SFINCS simulation with specific forcing and configuration.

    Created fro m a SFINCSRootModel instance which already contains the constant parts of the model.
    """

    def __init__(
        self,
        sfincs_root_model: SFINCSRootModel,
        simulation_name: str,
        start_time: datetime,
        end_time: datetime,
        spinup_seconds: int = 86400,
        write_figures: bool = True,
    ) -> None:
        """Initializes a SFINCSSimulation with specific forcing and configuration.

        Args:
            sfincs_root_model: An instance of SFINCSRootModel containing the base model.
            simulation_name: A string representing the name of the simulation.
                Also used to create the path to write the file to disk.
            start_time: The start time of the simulation as a datetime object.
            end_time: The end time of the simulation as a datetime object.
            spinup_seconds: The number of seconds to use for model spin-up. Defaults to 86400 (1 day).
            write_figures: Whether to generate and save figures for the model. Defaults to False.
        """
        self._name = simulation_name
        self.write_figures = write_figures
        self.start_time = start_time
        self.end_time = end_time
        self.sfincs_root_model = sfincs_root_model

        sfincs_model = sfincs_root_model.sfincs_model
        sfincs_model.set_root(str(self.path), mode="w+")

        sfincs_model.setup_config(
            alpha=0.5,  # alpha is the parameter for the CFL-condition reduction. Decrease for additional numerical stability, minimum value is 0.1 and maximum is 0.75 (0.5 default value)
            h73table=1,  # use h^(7/3) table for friction calculation. This is slightly less accurate but up to 30% faster
            tspinup=spinup_seconds,  # spinup time in seconds
            dtout=900,  # output time step in seconds
            tref=to_sfincs_datetime(start_time),  # reference time for the simulation
            tstart=to_sfincs_datetime(start_time),  # simulation start time
            tstop=to_sfincs_datetime(end_time),  # simulation end time
            **make_relative_paths(sfincs_model.config, self.root_path, self.path),
        )
        sfincs_model.write_config()

        self.sfincs_model = sfincs_model

        # Track total volumes added via forcings (for water balance debugging)
        self.total_runoff_volume_m3: float = 0.0
        self.total_discharge_volume_m3: float = 0.0
        self.discarded_accumulated_generated_discharge_m3: float = 0.0

    def print_forcing_volume(self) -> None:
        """Print all forcing volumes for debugging the water balance."""
        msg: str = (
            f"SFINCS Forcing volumes: runoff={int(self.total_runoff_volume_m3)} m3, "
            f"discarded discharge={int(self.discarded_accumulated_generated_discharge_m3)} m3, "
            f"discharge={int(self.total_discharge_volume_m3)} m3"
        )
        print(msg)

    def set_coastal_waterlevel_forcing(
        self,
        locations: gpd.GeoDataFrame,
        timeseries: pd.DataFrame,
<<<<<<< HEAD
        buffer: int = 1e5,
        offset: xr.DataArray | None = None,
=======
        buffer: int = 100_000,
>>>>>>> d7bfb8b6
    ) -> None:
        """Sets up coastal water level forcing for the SFINCS model from a timeseries.

        Args:
            locations: A GeoDataFrame containing the locations of the water level forcing points.
            timeseries: A DataFrame containing the water level timeseries for each node.
                The columns should match the index of the locations GeoDataFrame.
            buffer: Buffer distance in meters to extend the model domain for coastal forcing points.
            offset: The offset of water levels based on the m
        """
        # select only locations that are in the model
        self.sfincs_model.read_forcing()
        self.sfincs_model.setup_waterlevel_forcing(
            locations=locations, timeseries=timeseries, buffer=buffer, offset=offset
        )
        self.sfincs_model.write_forcing()
        self.sfincs_model.write_config()

        if self.write_figures:
            self.sfincs_model.plot_forcing(fn_out="forcing.png")
            self.sfincs_model.plot_basemap(fn_out="basemap.png")

    def set_forcing_from_grid(
        self, nodes: gpd.GeoDataFrame, discharge_grid: xr.DataArray
    ) -> None:
        """Sets up discharge forcing for the SFINCS model from a gridded dataset.

        Args:
            nodes: A GeoDataFrame containing the locations of the discharge forcing points.
            discharge_grid: Path to a raster file or an xarray DataArray containing discharge values in m^3/s.
                Usually this is from a hydrological model.
        """
        nodes: gpd.GeoDataFrame = nodes.copy()
        nodes["geometry"] = nodes["geometry"].apply(get_start_point)

        river_representative_points = []
        for ID in nodes.index:
            river_representative_points.append(
                get_representative_river_points(
                    ID,
                    nodes,
                )
            )

        discharge_by_river, _ = get_discharge_and_river_parameters_by_river(
            nodes.index,
            river_representative_points,
            discharge=discharge_grid,
        )

        locations = nodes.to_crs(self.sfincs_model.crs)

        self.set_discharge_forcing_from_nodes(
            nodes=locations,
            timeseries=discharge_by_river,
        )

    def set_headwater_forcing_from_grid(
        self,
        discharge_grid: xr.DataArray,
    ) -> None:
        """Sets up discharge forcing for the SFINCS model from a gridded dataset.

        Args:
            discharge_grid: Path to a raster file or an xarray DataArray containing discharge values in m^3/s.
                Usually this is from a hydrological model.
        """
        headwater_rivers: gpd.GeoDataFrame = self.sfincs_root_model.headwater_rivers
        self.set_forcing_from_grid(
            nodes=headwater_rivers,
            discharge_grid=discharge_grid,
        )

    def set_inflow_forcing_from_grid(
        self,
        discharge_grid: xr.DataArray,
    ) -> None:
        """Sets up discharge forcing for the SFINCS model from a gridded dataset.

        Args:
            discharge_grid: Path to a raster file or an xarray DataArray containing discharge values in m^3/s.
                Usually this is from a hydrological model.
        """
        inflow_rivers: gpd.GeoDataFrame = self.sfincs_root_model.inflow_rivers
        self.set_forcing_from_grid(
            nodes=inflow_rivers,
            discharge_grid=discharge_grid,
        )

    def set_river_inflow(
        self, nodes: gpd.GeoDataFrame, timeseries: pd.DataFrame
    ) -> None:
        """
        Sets up river inflow boundary conditions for the SFINCS model.

        Here, we use negative indices to indicate inflow boundaries, so that they are
        separate from the runoff generated in the model domain.

        Args:
            nodes: GeoDataFrame containing the locations of river inflow points.
                The index values are converted to negative values to indicate inflow boundaries.
            timeseries: DataFrame containing discharge time series (in m^3/s) for each node.
                The columns should correspond to the node indices; these are also converted to negative values.
        """
        nodes = nodes.copy()
        timeseries = timeseries.copy()
        nodes.index = [-idx for idx in nodes.index]  # SFINCS negative index for inflow
        timeseries.columns = [-col for col in timeseries.columns]
        self.set_discharge_forcing_from_nodes(
            nodes=nodes,
            timeseries=timeseries,
        )

    def set_discharge_forcing_from_nodes(
        self, nodes: gpd.GeoDataFrame, timeseries: pd.DataFrame
    ) -> None:
        """Sets up discharge forcing for the SFINCS model from specified nodes (locations) and timeseries.

        Args:
            nodes: A GeoDataFrame containing the locations of the discharge forcing points.
                The index should start at 1 and be consecutive (1, 2, 3, ...).
            timeseries: A DataFrame containing the discharge timeseries for each node.
                The columns should match the index of the nodes GeoDataFrame.
        """
        assert set(timeseries.columns) == set(nodes.index)

        if "dis" in self.sfincs_model.forcing:
            assert not np.isin(
                nodes.index, self.sfincs_model.forcing["dis"].index
            ).any(), "This forcing would overwrite existing discharge forcing points"

        assert (
            self.sfincs_model.region.union_all()
            .contains(nodes.geometry.to_crs(self.sfincs_model.crs))
            .all()
        ), "All forcing locations must be within the model region"

        self.sfincs_model.setup_discharge_forcing(
            locations=nodes, timeseries=timeseries, merge=True
        )

        self.sfincs_model.write_forcing()
        self.sfincs_model.write_config()

        assert self.end_time == timeseries.index[-1], (
            "End time of timeseries does not match simulation end time, this will lead to accounting errors"
        )

        # the last timestep will not be used in SFINCS because it is the end time, which is why we
        # discard it
        self.total_discharge_volume_m3 += (
            timeseries[:-1].sum(axis=1)
            * (timeseries.index[1:] - timeseries.index[:-1]).total_seconds()
        ).sum()

        self.print_forcing_volume()

        if self.write_figures:
            self.sfincs_model.plot_basemap(fn_out="src_points_check.png")
            self.sfincs_model.plot_forcing(fn_out="forcing.png")

    def set_accumulated_runoff_forcing(
        self,
        runoff_m: xr.DataArray,
        river_network: FlwdirRaster,
        mask: TwoDArrayBool,
        river_ids: TwoDArrayInt32,
        upstream_area: TwoDArrayFloat32,
        cell_area: TwoDArrayFloat32,
    ) -> None:
        """Sets up accumulated runoff forcing for the SFINCS model.

        This function accumulates the runoff from the provided runoff grid to the starting
        points of each river segment in the river network.

        Args:
            runoff_m: xarray DataArray containing runoff values in m per time step.
            river_network: FlwdirRaster representing the river network flow directions.
            mask: Boolean mask indicating the cells within the river basin.
            river_ids: 2D numpy array of river segment IDs for each cell in the grid.
            upstream_area: 2D numpy array of upstream area values for each cell in the grid.
            cell_area: 2D numpy array of cell area values for each cell in the grid.
        """
        # select only the time range needed
        runoff_m: xr.DataArray = runoff_m.sel(
            time=slice(self.start_time, self.end_time)
        )

        # for accounting purposes, we set all runoff outside the model region to zero
        region = self.sfincs_model.region.to_crs(runoff_m.rio.crs)
        region["value"] = 1
        region_mask = rasterize_like(
            region,
            column="value",
            raster=runoff_m.isel(time=0),
            dtype=np.int32,
            nodata=0,
            all_touched=True,
        ).astype(bool)
        original_dimensions = runoff_m.dims
        runoff_m: xr.DataArray = xr.where(region_mask, runoff_m, 0, keep_attrs=True)
        # xr.where changes the dimension order sometimes, so we ensure it is correct
        runoff_m: xr.DataArray = runoff_m.transpose(*original_dimensions)

        # we want to get all the discharge upstream from the starting point of each river segment
        # therefore, we first remove all river cells except for the starting point of each river segment
        # TODO: this can be changed so that runoff is added along the river segment, rather than
        # just the most upstream point
        xy_per_river_segment = value_indices(river_ids, ignore_value=-1)
        for COMID, (ys, xs) in xy_per_river_segment.items():
            river_upstream_area = upstream_area[ys, xs]
            up_to_downstream_ids = np.argsort(river_upstream_area)

            ys_up_to_down: npt.NDArray[np.int64] = ys[up_to_downstream_ids]
            xs_up_to_down: npt.NDArray[np.int64] = xs[up_to_downstream_ids]

            for i in range(1, len(ys_up_to_down)):
                river_ids[ys_up_to_down[i], xs_up_to_down[i]] = -1

        # confirm that each river segment is represented by exactly one cell
        assert (np.unique(river_ids, return_counts=True)[1][1:] == 1).all()

        river_cells: TwoDArrayBool = river_ids != -1
        river_ids_mapping: ArrayInt32 = river_ids[river_cells]

        # starting from each river cell, create an upstream basin map for which
        # the discharge will be accumulated
        subbasins: ArrayInt32 = river_network.basins(
            np.where(river_cells.ravel())[0],
            ids=np.arange(1, river_cells.sum() + 1, step=1, dtype=np.int32),
        )[mask]

        timestep_size: xr.DataArray = runoff_m.time.diff(dim="time").astype(
            "timedelta64[s]"
        )
        # confirm that timestep size is constant
        assert (timestep_size == timestep_size[0]).all()
        timestep_size_seconds: int = timestep_size[0].item().seconds

        # get the generated discharge in m3/s for each cell
        generated_discharge_m3_per_s: xr.DataArray = (
            runoff_m * cell_area / timestep_size_seconds
        )

        # accumulate generated discharge to the river starting points
        accumulated_generated_discharge_m3_per_s: TwoDArrayFloat64 = (
            np.apply_along_axis(
                func1d=lambda x: np.bincount(subbasins, weights=x),
                axis=1,
                arr=generated_discharge_m3_per_s.values[:, mask],
            )
        )

        # a subbasin value of 0 means that the cell does not belong to any subbasin
        # this is possible for cells that flow into the river segment closest
        # to the outlet of the river network
        # therefore, we discard the generated discharge from these cells
        if (subbasins == 0).any():
            # for testing, we return the mean discarded generated discharge
            discarded_generated_discharge_m3_per_s: np.float64 = (
                accumulated_generated_discharge_m3_per_s[:, 0].mean()
            )
            # Track discarded volume (m3) from subbasin==0 cells for debugging
            duration_seconds = (self.end_time - self.start_time).total_seconds()
            self.discarded_accumulated_generated_discharge_m3 += float(
                discarded_generated_discharge_m3_per_s * duration_seconds
            )
            accumulated_generated_discharge_m3_per_s: TwoDArrayFloat64 = (
                accumulated_generated_discharge_m3_per_s[:, 1:]
            )

        assert accumulated_generated_discharge_m3_per_s.shape[1] == river_cells.sum()

        # create the forcing timeseries for each river segment starting point
        nodes: gpd.GeoDataFrame = self.sfincs_root_model.rivers.copy()
        nodes["geometry"] = nodes["geometry"].apply(get_start_point)
        nodes: gpd.GeoDataFrame = nodes.sort_index()
        timeseries: pd.DataFrame = pd.DataFrame(
            {
                "time": generated_discharge_m3_per_s.time,
            }
        ).set_index("time")

        for i, node in nodes.iterrows():
            if node["represented_in_grid"]:
                idx = np.where(node.name == river_ids_mapping)[0]
                assert len(idx) == 1
                idx = idx[0]
                timeseries[i] = accumulated_generated_discharge_m3_per_s[:, idx]
            else:
                timeseries[i] = 0.0

        self.set_discharge_forcing_from_nodes(
            nodes=nodes,
            timeseries=timeseries,
        )

    # def setup_outflow_boundary(self) -> None:
    #     # detect whether water level forcing should be set (use this under forcing == coastal) PLot basemap and forcing to check
    #     if (
    #         self.sfincs_model.grid["msk"] == 2
    #     ).any():  # if mask is 2, the model requires water level forcing
    #         waterlevel = self.sfincs_model.data_catalog.get_dataset(
    #             "waterlevel"
    #         ).compute()  # define water levels and stations in data_catalog.yml

    #         locations = gpd.GeoDataFrame(
    #             index=waterlevel.stations,
    #             geometry=gpd.points_from_xy(
    #                 waterlevel.station_x_coordinate, waterlevel.station_y_coordinate
    #             ),
    #             crs=4326,
    #         )

    #         timeseries = pd.DataFrame(
    #             index=waterlevel.time, columns=waterlevel.stations, data=waterlevel.data
    #         )
    #         assert timeseries.columns.equals(locations.index)

    #         locations = locations.reset_index(names="stations")
    #         locations.index = (
    #             locations.index + 1
    #         )  # for hydromt/SFINCS index should start at 1
    #         timeseries.columns = locations.index

    #         self.sfincs_model.setup_waterlevel_forcing(
    #             timeseries=timeseries, locations=locations
    #         )

    #     self.sfincs_model.write_forcing()

    def run(self, ncpus: int | str = "auto", gpu: bool | str = "auto") -> None:
        """Runs the SFINCS simulation.

        Args:
            ncpus: Number of CPU cores to use for the simulation. Can be
                an integer or 'auto' to automatically detect available cores.
            gpu: Whether to use GPU acceleration for the simulation. Can be
                True, False, or 'auto' to automatically detect GPU availability.
        """
        assert gpu in [True, False, "auto"], "gpu must be True, False, or 'auto'"
        assert ncpus == "auto" or (isinstance(ncpus, int) and ncpus > 0), (
            "ncpus must be 'auto' or a positive integer"
        )
        run_sfincs_simulation(
            simulation_root=self.path,
            model_root=self.root_path,
            ncpus=ncpus,
            gpu=gpu,
        )

    def read_max_flood_depth(self, minimum_flood_depth: int | float) -> xr.DataArray:
        """Reads the maximum flood depth map from the simulation output.

        Args:
            minimum_flood_depth: Minimum flood depth to consider [m]. Values below this threshold are set to zero.

        Returns:
            An xarray DataArray containing the maximum flood depth.
        """
        flood_map: xr.DataArray = read_flood_depth(
            model_root=self.root_path,
            simulation_root=self.path,
            method="max",
            minimum_flood_depth=minimum_flood_depth,
        )
        return flood_map

    def read_final_flood_depth(self, minimum_flood_depth: float | int) -> xr.DataArray:
        """Reads the final flood depth map from the simulation output.

        Args:
            minimum_flood_depth: Minimum flood depth to consider [m]. Values below this threshold are set to zero.

        Returns:
            An xarray DataArray containing the final flood depth.
        """
        flood_map: xr.DataArray = read_flood_depth(
            model_root=self.root_path,
            simulation_root=self.path,
            method="final",
            minimum_flood_depth=minimum_flood_depth,
        )
        return flood_map

    def get_flood_volume(self, flood_depth: xr.DataArray) -> float:
        """Compute the total flood volume from the flood depth map.

        Args:
            flood_depth: An xarray DataArray containing the flood depth.

        Returns:
            The total flood volume in cubic meters.
        """
        if hasattr(flood_depth, "compute"):
            flood_depth = flood_depth.compute()
        return (flood_depth * self.sfincs_root_model.cell_area).sum().item()

    def cleanup(self) -> None:
        """Cleans up the simulation directory by removing temporary files."""
        shutil.rmtree(path=self.path, ignore_errors=True)

    @property
    def root_path(self) -> Path:
        """Returns the root directory for the SFINCS model files."""
        return self.sfincs_root_model.path

    @property
    def path(self) -> Path:
        """Returns the root directory for the SFINCS simulation files."""
        folder: Path = self.root_path / "simulations" / self.name
        folder.mkdir(parents=True, exist_ok=True)
        return folder

    @property
    def name(self) -> str:
        """Returns the name of the simulation."""
        return self._name

    def has_outflow_boundary(self) -> bool:
        """Checks if the SFINCS model has an outflow boundary condition.

        Returns:
            True if the SFINCS model has an outflow boundary condition, False otherwise.
        """
        return (self.sfincs_model.grid["msk"] == 2).any().item()

    def get_cumulative_precipitation(self) -> xr.DataArray:
        """Reads the cumulative precipitation from the SFINCS model results.

        Returns:
            An xarray DataArray containing the cumulative precipitation.
        """
        self.sfincs_model.read_results()
        cumulative_precipitation = self.sfincs_model.results["cumprcp"].isel(timemax=-1)
        assert isinstance(cumulative_precipitation, xr.DataArray)
        return cumulative_precipitation<|MERGE_RESOLUTION|>--- conflicted
+++ resolved
@@ -762,11 +762,7 @@
 
         # set coastal forcing model
         simulation.set_coastal_waterlevel_forcing(
-<<<<<<< HEAD
             timeseries=timeseries, locations=locations, offset=offset
-=======
-            locations=locations, timeseries=timeseries
->>>>>>> d7bfb8b6
         )
         return simulation
 
@@ -1039,12 +1035,8 @@
         self,
         locations: gpd.GeoDataFrame,
         timeseries: pd.DataFrame,
-<<<<<<< HEAD
         buffer: int = 1e5,
         offset: xr.DataArray | None = None,
-=======
-        buffer: int = 100_000,
->>>>>>> d7bfb8b6
     ) -> None:
         """Sets up coastal water level forcing for the SFINCS model from a timeseries.
 
