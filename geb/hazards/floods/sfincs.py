--- conflicted
+++ resolved
@@ -327,106 +327,12 @@
 
         self.plot_rivers()
 
-<<<<<<< HEAD
-        # find outflow points and save for later use
-        outflow_points = river_source_points(
-            gdf_riv=self.rivers.to_crs(sf.crs),
-            gdf_mask=sf.region,
-            src_type="outflow",
-            buffer=self.estimated_cell_size_m,
-            river_upa=outflow_river_upa,
-            river_len=outflow_river_len,
-        ).to_crs(sf.crs)
-        print(f"Outflow points found: {len(outflow_points)}")
-        print(f"Outflow points CRS: {outflow_points.crs}")
-        print("outflow", outflow_points)
-        print(f"Outflow values: {outflow_points.geometry}")
-
-        # Select closest outflow point to target coordinates if multiple points exist
-        if len(outflow_points) > 1 and setup_outflow:
-            # Target coordinates for Brazil case
-            target_x, target_y = -51.1059, -30.3094
-
-            # Convert target coordinates to the same CRS as outflow_points
-            target_gdf = gpd.GeoDataFrame(
-                [{"id": 0}],
-                geometry=gpd.points_from_xy([target_x], [target_y]),
-                crs="EPSG:4326",  # assuming target coordinates are in WGS84
-            ).to_crs(outflow_points.crs)
-
-            # Calculate distances from each outflow point to the target
-            distances = outflow_points.geometry.distance(target_gdf.geometry.iloc[0])
-            closest_idx = distances.idxmin()
-
-            # Select only the closest outflow point
-            outflow_points = outflow_points.loc[[closest_idx]].copy()
-            print(
-                f"Selected closest outflow point at index {closest_idx} with distance {distances.loc[closest_idx]:.2f} units"
-            )
-            print(
-                f"Selected outflow point coordinates: {outflow_points.geometry.iloc[0]}"
-            )
-
-        # Create a single subplot showing the region boundary and outflow points together.
-        # This makes it easy to visually verify the outflow location relative to the model region.
-        fig, ax = plt.subplots(figsize=(10, 10))
-        sf.region.boundary.plot(ax=ax, color="black", linewidth=1)
-        outflow_points.to_crs(sf.region.crs).plot(
-            ax=ax, color="red", markersize=50, marker="o"
-        )
-        ax.set_title("Model region and outflow points")
-        ax.set_xlabel("x")
-        ax.set_ylabel("y")
-        plt.savefig(self.path / "gis" / "outflow_points.png")
-        plt.close(fig)
-
-        # give error if outflow greater than 1
-        if len(outflow_points) > 1 and setup_outflow:
-            raise ValueError(
-                "More than one outflow point found, outflow boundary condition will fail to setup"
-            )
-        elif len(outflow_points) == 0 and setup_outflow:
-            raise ValueError(
-                "No outflow point found, outflow boundary condition will fail to setup"
-            )
-        if len(outflow_points) == 1:
-            # print crs of outflow_points
-            assert outflow_points.crs == sf.crs, (
-                "CRS of outflow_points is not the same as the model crs"
-            )
-            # set crs before saving
-            outflow_points = outflow_points.set_crs(sf.crs)
-            # save to model root as a gpkg file
-            outflow_points.to_file(self.path / "gis/outflow_points.gpkg", driver="GPKG")
-            # Get the single outflow point coordinates
-            x_coord = outflow_points.geometry.x.iloc[0]
-            y_coord = outflow_points.geometry.y.iloc[0]
-            assert sf.grid.dep.rio.crs == outflow_points.crs, (
-                "CRS of sf.grid.dep is not the same as the outflow_points crs"
-            )
-            # Sample from sf.grid.dep (which is the DEM DataArray)
-            elevation_value = sf.grid.dep.sel(
-                x=x_coord, y=y_coord, method="nearest"
-            ).values.item()
-
-            # Optional: sanity check
-            # if elevation_value is None or elevation_value <= 0:
-            #    raise ValueError(
-            #        f"Invalid outflow elevation ({elevation_value}), must be > 0"
-            #   )
-
-            # Save elevation value to a file in model_root/gis
-            outflow_elev_path = self.path / "gis" / "outflow_elevation.json"
-            with open(outflow_elev_path, "w") as f:
-                json.dump({"outflow_elevation": elevation_value}, f)
-=======
         if setup_river_outflow_boundary:
             # must be performed BEFORE burning rivers.
             self.setup_river_outflow_boundary()
         else:
             self.rivers["outflow_elevation"] = np.nan
             self.rivers["outflow_point_xy"] = None
->>>>>>> aae70eb9
 
         river_representative_points = []
         for ID in self.rivers.index:
