from pathlib import Path
from collections import deque
from datetime import datetime
import xarray as xr
import zarr
import numpy as np
import pandas as pd
import geopandas as gpd
from hydromt_sfincs import SfincsModel
import hydromt
from shapely.geometry import Point
from rasterio.features import shapes
import math
import matplotlib.pyplot as plt
from pyproj import CRS
from geb.hydrology.landcover import SEALED, OPEN_WATER
import itertools
from os.path import join

try:
    from geb_hydrodynamics.build_model import build_sfincs
except ModuleNotFoundError:
    raise ModuleNotFoundError(
        "The 'GEB-hydrodynamics' package is not installed. Please install it by running 'pip install geb-hydrodynamics'."
    )
from geb_hydrodynamics.sfincs_utils import run_sfincs_simulation
from geb_hydrodynamics.update_model_forcing import update_sfincs_model_forcing
from geb_hydrodynamics.run_sfincs_for_return_periods import (
    run_sfincs_for_return_periods,
)
from geb_hydrodynamics.postprocess_model import read_flood_map
from geb_hydrodynamics.estimate_discharge_for_return_periods import (
    estimate_discharge_for_return_periods,
)


class SFINCS:
    def __init__(self, model, config, max_number_of_timesteps=10):
        self.model = model
        self.config = config
        self.max_number_of_timesteps = (
            max_number_of_timesteps  # this equals the longest flood event in days
        )

        self.discharge_per_timestep = deque(
            maxlen=self.max_number_of_timesteps
        )  # these are deques in which the last value is the last timestep of the flood event, but with a first value that can be before the first timestep of the event (if this flood event is shorter than the longest event)
        self.soil_moisture_per_timestep = deque(maxlen=self.max_number_of_timesteps)
        self.max_water_storage_per_timestep = deque(maxlen=self.max_number_of_timesteps)
        self.saturated_hydraulic_conductivity_per_timestep = deque(
            maxlen=self.max_number_of_timesteps
        )

    def sfincs_model_root(self, basin_id):
        folder = self.model.simulation_root / "SFINCS" / str(basin_id)
        folder.mkdir(parents=True, exist_ok=True)
        return folder

    def sfincs_simulation_root(self, basin_id):
        folder = (
            self.sfincs_model_root(basin_id)
            / "simulations"
            / f"{self.model.current_time.strftime('%Y%m%dT%H%M%S')}"
        )
        folder.mkdir(parents=True, exist_ok=True)
        return folder

    def get_event_name(self, event):
        if "basin_id" in event:
            return event["basin_id"]
        elif "region" in event:
            return "region"
        else:
            raise ValueError(
                "Either 'basin_id' or 'region' must be specified in the event."
            )

    @property
    def data_catalogs(self):
        return [
            str(
                Path(self.model.config["general"]["input_folder"])
                / "hydrodynamics"
                / "data_catalog.yml"
            )
        ]

    def get_utm_zone(self, region_file):
        region = gpd.read_file(region_file)
        # Step 1: Calculate the central longitude of the dataset
        centroid = region.geometry.centroid
        central_lon = centroid.x.mean()  # Mean longitude of the dataset

        # Step 2: Determine the UTM zone based on the longitude
        utm_zone = int((central_lon + 180) // 6) + 1

        # Step 3: Determine if the data is in the Northern or Southern Hemisphere
        # The EPSG code for UTM in the northern hemisphere is EPSG:326xx (xx = zone)
        # The EPSG code for UTM in the southern hemisphere is EPSG:327xx (xx = zone)
        if centroid.y.mean() > 0:
            utm_crs = f"EPSG:326{utm_zone}"  # Northern hemisphere
        else:
            utm_crs = f"EPSG:327{utm_zone}"  # Southern hemisphere
        return utm_crs

    def get_detailed_catchment_outline(self, region_file):
        region = gpd.read_file(region_file)
        utm_zone = self.get_utm_zone(region_file)
        region = region.to_crs(utm_zone)
        area = region.geometry.area.item()
        area = area / 1000000
        rounded_area = math.floor(area / 100) * 100  # Round down to nearest hundred

        def vectorize(data, nodata, transform, crs, name="value"):
            feats_gen = shapes(data, mask=data != nodata, transform=transform)
            feats = [
                {"geometry": geom, "properties": {name: val}} for geom, val in feats_gen
            ]
            gdf = gpd.GeoDataFrame.from_features(feats, crs=crs)
            gdf[name] = gdf[name].astype(data.dtype)
            return gdf

        # Initialize datacatalog with all sfincs data
        sf = SfincsModel(data_libs=self.data_catalogs)
        merit_hydro = sf.data_catalog.get_rasterdataset(
            "merit_hydro", variables=["flwdir"], geom=region, buffer=100
        )  # get flow directions from merit hydro dataset
        flw = hydromt.flw.flwdir_from_da(
            merit_hydro, ftype="d8", check_ftype=True, mask=None
        )  # Put it in the correct data type
        min_area = rounded_area  # TODO:check whether this would work for other catchments as well
        subbas, idxs_out = flw.subbasins_area(
            min_area
        )  # Extract basin based on minimum upstream area
        catchment_outline = vectorize(
            subbas.astype(np.int32),
            nodata=0,
            transform=flw.transform,
            crs=4326,
            name="basin",
        )  # Vectorize the basin
        catchment_outline = catchment_outline.to_crs(
            utm_zone
        )  # TODO: check if this is the correct crs

        def extract_middle_basin(gdf):
            # Calculate the centroid of each basin
            gdf["centroid"] = gdf.geometry.centroid

            # Calculate the geometric center (mean of centroids) of all basins
            mean_x = gdf.centroid.x.mean()
            mean_y = gdf.centroid.y.mean()
            geometric_center = Point(mean_x, mean_y)

            # Find the basin whose centroid is closest to the geometric center
            gdf["distance_to_center"] = gdf.centroid.apply(
                lambda x: x.distance(geometric_center)
            )
            middle_basin = gdf.loc[gdf["distance_to_center"].idxmin()]

            # Return the middle basin as a new GeoDataFrame
            middle_basin_gdf = gpd.GeoDataFrame([middle_basin], geometry="geometry")

            # Remove the temporary columns before returning
            middle_basin_gdf = middle_basin_gdf.drop(
                columns=["centroid", "distance_to_center"]
            )
            middle_basin_gdf = middle_basin_gdf.set_crs(utm_zone)
            return middle_basin_gdf

        detailed_region = extract_middle_basin(
            catchment_outline
        )  # We're only interested in the basin which is in the middle
        detailed_region.to_file("detailed_region.gpkg", driver="GPKG")
        detailed_region = detailed_region.to_crs(4326)
        return detailed_region

    def setup(self, event, config_fn="sfincs.yml"):
        build_parameters = {}

<<<<<<< HEAD
        if "set_force_overwrite" in self.model.config["hazards"]["floods"]:
            set_force_overwrite = self.model.config["hazards"]["floods"][
                "set_force_overwrite"
            ]
        else:
            set_force_overwrite = True

=======
>>>>>>> 0784cc4f
        if "basin_id" in event:
            event_name = self.get_event_name(event)
        elif "region" in event:
            if event["region"] is None:
                model_bbox = self.model.data.grid.bounds
                build_parameters["bbox"] = (
                    model_bbox[0] + 0.1,
                    model_bbox[1] + 0.1,
                    model_bbox[2] - 0.1,
                    model_bbox[3] - 0.1,
                )
            else:
                raise NotImplementedError
            event_name = self.get_event_name(event)
        else:
            raise ValueError(
                "Either 'basin_id' or 'region' must be specified in the event."
            )

        if (
            "simulate_coastal_floods" in self.model.config["general"]
            and self.model.config["general"]["simulate_coastal_floods"]
        ):
            build_parameters["simulate_coastal_floods"] = True

        detailed_region = self.get_detailed_catchment_outline(
            region_file=self.model.files["geoms"]["region"]
        )

        build_parameters.update(
            {
                "config_fn": str(config_fn),
                "model_root": self.sfincs_model_root(event_name),
                "data_catalogs": self.data_catalogs,
                "region": detailed_region,
                "river_method": "default",
                "depth_calculation": "power_law",
                "discharge_ds": self.discharge_spinup_ds,
                "discharge_name": "discharge_daily",
                "uparea_ds": self.uparea_ds,
                "uparea_name": "data",
            }
        )
        if (
            set_force_overwrite
            or not (self.sfincs_model_root(event_name) / "sfincs.inp").exists()
        ):
            build_sfincs(**build_parameters)

    def to_sfincs_datetime(self, dt: datetime):
        return dt.strftime("%Y%m%d %H%M%S")

    def set_forcing(self, event, start_time):
        if self.model.config["general"]["simulate_hydrology"]:
            # load and process discharge grid
            substeps = self.discharge_per_timestep[0].shape[0]  # hourly substeps
            number_of_timesteps = (
                event["end_time"] - event["start_time"]
            ).days  # number of days in the flood event

            first_timestep_of_event = (
                len(self.discharge_per_timestep) - number_of_timesteps
            )  # necessary to find the first timestep, as the discharge_per_timestep deque has a length of the longest flood event.

            discharge_grid = self.model.data.grid.decompress(
                np.vstack(
                    list(
                        itertools.islice(
                            self.discharge_per_timestep,  # deque at every time step of the model.
                            first_timestep_of_event,
                            len(self.discharge_per_timestep),
                        )
                    )
                    # self.discharge_per_timestep[-number_of_timesteps:-1] --> jens suggestion, but couldnt slice on deque
                )  # in case discharge_per_timestep is longer than flood event
            )

            # convert the discharge grid to an xarray DataArray
            discharge_grid = xr.DataArray(
                data=discharge_grid,
                coords={
                    "time": pd.date_range(
                        start=event["start_time"],
                        end=event["end_time"],
                        periods=discharge_grid.shape[0],  # the substeps
                        # inclusive="right",
                    ),
                    "y": self.model.data.grid.lat,
                    "x": self.model.data.grid.lon,
                },
                dims=["time", "y", "x"],
                name="discharge",
            )

            initial_soil_moisture_grid = xr.Dataset(
                {
                    "initial_soil_moisture": (
                        ["y", "x"],
                        self.model.data.HRU.decompress(
                            self.soil_moisture_per_timestep[first_timestep_of_event]
                        ),  # take first time step of soil moisture
                    )
                },  # deque
                coords={
                    "y": self.model.data.HRU.lat,
                    "x": self.model.data.HRU.lon,
                },
            )

            max_water_storage_grid = xr.Dataset(
                {
                    "max_water_storage": (
                        ["y", "x"],
                        self.model.data.HRU.decompress(
                            self.max_water_storage_per_timestep[first_timestep_of_event]
                        ),  # take first time step of soil moisture
                    )
                },  # deque
                coords={
                    "y": self.model.data.HRU.lat,
                    "x": self.model.data.HRU.lon,
                },
            )

            saturated_hydraulic_conductivity_grid = xr.Dataset(
                {
                    "saturated_hydraulic_conductivity": (
                        ["y", "x"],
                        self.model.data.HRU.decompress(
                            self.saturated_hydraulic_conductivity_per_timestep[
                                first_timestep_of_event
                            ]
                        ),  # take first time step of soil moisture
                    )
                },  # deque
                coords={
                    "y": self.model.data.HRU.lat,
                    "x": self.model.data.HRU.lon,
                },
            )

        # self.model.data.HRU.w[:2] # top two layers of the soil
        # top_two_layers = self.model.data.HRU.w[:2].sum(axis=0)
        # self.model.data.HRU.decompress(top_two_layers)
        # geotransformation = self.model.data.HRU.gt
        # self.model.soil.ws
        # self.model.soil.ksat
        # self.model.soil.soil_layer_height

        # self.model.data.HRU.decompress(self.model.data.HRU.w)

        else:
            substeps = 24  # when setting 0 it doesn't matter so much how many substeps. 24 is a reasonable default.
            max_number_of_timesteps = (event["end_time"] - event["start_time"]).days
            time = pd.date_range(
                end=self.model.current_time - self.model.timestep_length / substeps,
                periods=(max_number_of_timesteps + 1)
                * substeps,  # +1 because we prepend the discharge above
                freq=self.model.timestep_length / substeps,
                inclusive="right",
            )
            discharge_grid = np.zeros(
                shape=(len(time), *self.model.data.grid.mask.shape)
            )
            discharge_grid = xr.DataArray(
                data=discharge_grid,
                coords={
                    "time": time,
                    "y": self.model.data.grid.lat,
                    "x": self.model.data.grid.lon,
                },
                dims=["time", "y", "x"],
                name="discharge",
            )

        discharge_grid = xr.Dataset({"discharge": discharge_grid})

        ######################## assignment of CRS to the grids ########################

        crs_obj = CRS.from_wkt(
            self.model.data.grid.crs
        )  # Convert the WKT string to a pyproj CRS object

        # Now you can safely call to_proj4() on the CRS object
        discharge_grid.raster.set_crs(crs_obj.to_proj4())  # for discharge
        initial_soil_moisture_grid.raster.set_crs(
            crs_obj.to_proj4()
        )  # for soil moisture
        saturated_hydraulic_conductivity_grid.raster.set_crs(
            crs_obj.to_proj4()
        )  # for saturated hydraulic conductivity
        max_water_storage_grid.raster.set_crs(
            crs_obj.to_proj4()
        )  # for max water storage

        tstart = start_time
        tend = discharge_grid.time[-1] + pd.Timedelta(
            self.model.timestep_length / substeps
        )
        discharge_grid = discharge_grid.sel(time=slice(tstart, tend))

        sfincs_precipitation = event.get("precipitation", None)

        if sfincs_precipitation is None:
            sfincs_precipitation = (
                xr.open_dataset(
                    self.model.files["forcing"]["climate/pr_hourly"], engine="zarr"
                ).rename(pr_hourly="precip")["precip"]
                * 3600
            )  # convert from kg/m2/s to mm/h for
            sfincs_precipitation.raster.set_crs(
                4326
            )  # TODO: Remove when this is added to hydromt_sfincs
            sfincs_precipitation = sfincs_precipitation.rio.set_crs(4326)

        event_name = self.get_event_name(event)

        update_sfincs_model_forcing(
            model_root=self.sfincs_model_root(event_name),
            simulation_root=self.sfincs_simulation_root(event_name),
            current_event={
                "tstart": self.to_sfincs_datetime(tstart),
                "tend": self.to_sfincs_datetime(tend.dt).item(),
            },
            forcing_method="precipitation",
            discharge_grid=discharge_grid,
            initial_soil_moisture_grid=initial_soil_moisture_grid,
            max_water_storage_grid=max_water_storage_grid,
            saturated_hydraulic_conductivity_grid=saturated_hydraulic_conductivity_grid,
            precipitation_grid=sfincs_precipitation,
            data_catalogs=self.data_catalogs,
            uparea_discharge_grid=xr.open_dataset(
                self.model.files["grid"]["routing/kinematic/upstream_area"],
                engine="zarr",
            ),  # .isel(band=0),
        )
        return None

    def run_single_event(self, event, start_time, return_period=None):
        ############################ Run Sfincs simulation ############################
        self.setup(event)
        self.set_forcing(event, start_time)
        self.model.logger.info(f"Running SFINCS for {self.model.current_time}...")
        event_name = self.get_event_name(event)
        run_sfincs_simulation(
            simulation_root=self.sfincs_simulation_root(event_name),
            model_root=self.sfincs_model_root(event_name),
        )

        ############################## plotting of flood map (hmax) ############################

        ## load and save flood map
        flood_map = read_flood_map(
            model_root=self.sfincs_model_root(event_name),
            simulation_root=self.sfincs_simulation_root(event_name),
            return_period=return_period,
        )  # xc, yc is for x and y in rotated grid`DD`

        # set the path to the simulation root
        simulation_root = self.sfincs_simulation_root(event_name)
        self.sfincs_simulation_root(event_name)

        mod = SfincsModel(
            simulation_root,
            mode="r",
        )

        # plot basemap
        fig, ax = mod.plot_basemap(
            fn_out=None,
            variable="",  # no variable to plot, only basemap
            #    plot_bounds=False,
            plot_geoms=True,
            bmap="osm",
            zoomlevel=12,
            figsize=(11, 7),
        )

        # plot flood map
        cbar_kwargs = {"shrink": 0.6, "anchor": (0, 0)}
        flood_map.plot(
            x="xc",
            y="yc",
            ax=ax,
            vmin=0,
            vmax=10.0,
            cmap=plt.cm.viridis,
            cbar_kwargs=cbar_kwargs,
        )

        ax.set_title("SFINCS maximum water depth")

        # save flood map

        plt.savefig(join(simulation_root, "floodmap.png"))

        # damage
        damages = self.flood(
            flood_map=flood_map,
            simulation_root=self.sfincs_simulation_root(event_name),
            return_period=return_period,
        )
        return damages

    def scale_event(self, event, scale_factor):
        scaled_event = event.copy()
        sfincs_precipitation = (
            xr.open_dataset(
                self.model.files["forcing"]["climate/pr_hourly"], engine="zarr"
            ).rename(pr_hourly="precip")["precip"]
            * 3600
            * scale_factor
        )  # convert from kg/m2/s to mm/h for
        sfincs_precipitation.raster.set_crs(
            4326
        )  # TODO: Remove when this is added to hydromt_sfincs
        sfincs_precipitation = sfincs_precipitation.rio.set_crs(4326)

        scaled_event["precipitation"] = sfincs_precipitation
        return scaled_event

    def get_return_period_maps(self, config_fn="sfincs.yml", force_overwrite=True):
        # close the zarr store
        self.model.reporter.variables["discharge_daily"].close()

        model_root = self.sfincs_model_root("entire_region")
        if force_overwrite or not (model_root / "sfincs.inp").exists():
            build_sfincs(
                config_fn=str(config_fn),
                model_root=model_root,
                data_catalogs=self.data_catalogs,
                region=gpd.read_file(self.model.files["geoms"]["region"]),
                discharge_ds=self.discharge_spinup_ds,
                uparea_ds=self.uparea_ds,
                uparea_name="data",
                discharge_name="discharge_daily",
                river_method="default",
                depth_calculation="power_law",
                mask_flood_plains=True,
            )
        estimate_discharge_for_return_periods(
            model_root,
            discharge_ds=self.discharge_ds,
            data_catalogs=self.data_catalogs,
            discharge_ds_varname="discharge_daily",
        )
        run_sfincs_for_return_periods(
            model_root=model_root, return_periods=[2, 100, 1000]
        )

        # and re-open afterwards
        self.model.reporter.variables["discharge_daily"] = zarr.ZipStore(
            self.model.config["report_hydrology"]["discharge_daily"]["path"], mode="a"
        )

    def run(self, event):
        start_time = event["start_time"]

        if self.model.config["hazards"]["floods"]["flood_risk"]:
            print("config settings are read")
            scale_factors = pd.read_parquet(
                self.model.files["table"]["hydrodynamics/risk_scaling_factors"]
            )
            scale_factors["return_period"] = 1 / scale_factors["exceedance_probability"]
            damages_list = []
            return_periods_list = []
            exceedence_probabilities_list = []
            for index, row in scale_factors.iterrows():
                return_period = row["return_period"]
                exceedence_probability = row["exceedance_probability"]
                scale_factor = row["scaling_factor"]
                scaled_event = self.scale_event(event, scale_factor)
                damages = self.run_single_event(scaled_event, start_time, return_period)

                damages_list.append(damages)
                return_periods_list.append(return_period)
                exceedence_probabilities_list.append(exceedence_probability)

            print(damages_list)
            print(return_periods_list)
            print(exceedence_probabilities_list)

            plt.plot(return_periods_list, damages_list)
            plt.xlabel("Return period")
            plt.ylabel("Flood damages [euro]")
            plt.title("Damages per return period")
            plt.show()

            inverted_damage_list = damages_list[::-1]
            inverted_exceedence_probabilities_list = exceedence_probabilities_list[::-1]

            expected_annual_damage = np.trapz(
                y=inverted_damage_list, x=inverted_exceedence_probabilities_list
            )  # np.trapezoid or np.trapz -> depends on np version
            print(f"exptected annual damage is: {expected_annual_damage}")

        else:
            self.run_single_event(event, start_time)

    def flood(self, simulation_root, flood_map, return_period=None):
        damages = self.model.agents.households.flood(
            simulation_root=simulation_root,
            flood_map=flood_map,
            return_period=return_period,
        )
        return damages

    def save_discharge(
        self,
    ):  # is used in driver.py on every timestep. This is saving the CWATM model output for use in SFINCS (driver.py)
        self.discharge_per_timestep.append(
<<<<<<< HEAD
            self.model.data.grid.discharge_substep  # this is a hourly discharge
        )  # this is a deque, so it will automatically remove the oldest discharge

    def save_soil_moisture(self):  # is used in driver.py on every timestep
        # load and process initial soil moisture grid
        self.model.data.HRU.w[:, self.model.data.HRU.land_use_type == SEALED] = 0
        self.model.data.HRU.w[:, self.model.data.HRU.land_use_type == OPEN_WATER] = 0
        initial_soil_moisture_grid = self.model.data.HRU.w[:2].sum(axis=0)

        self.soil_moisture_per_timestep.append(initial_soil_moisture_grid)

    def save_max_soil_moisture(self):
        # smax

        self.model.soil.ws[:, self.model.data.HRU.land_use_type == SEALED] = 0
        self.model.soil.ws[:, self.model.data.HRU.land_use_type == OPEN_WATER] = 0
        max_water_storage_grid = self.model.soil.ws[:2].sum(axis=0)
        self.max_water_storage_per_timestep.append(max_water_storage_grid)

    def save_ksat(self):
        # ksat
        self.model.soil.ksat[:, self.model.data.HRU.land_use_type == SEALED] = 0
        self.model.soil.ksat[:, self.model.data.HRU.land_use_type == OPEN_WATER] = 0
        saturated_hydraulic_conductivity_grid = self.model.soil.ksat[:2].sum(axis=0)
        self.saturated_hydraulic_conductivity_per_timestep.append(
            saturated_hydraulic_conductivity_grid
        )
=======
            self.model.data.grid.discharge_substep
        )  # this is a deque, so it will automatically remove the oldest discharge

    @property
    def discharge_spinup_ds(self):
        discharge_path = self.model.config["report_hydrology"]["discharge_daily"][
            "path"
        ].replace(self.model.run_name, "spinup")
        return xr.open_dataset(discharge_path, engine="zarr")

    @property
    def uparea_ds(self):
        uparea_path = self.model.files["grid"]["routing/kinematic/upstream_area"]
        return xr.open_dataset(uparea_path, engine="zarr")
>>>>>>> 0784cc4f
<|MERGE_RESOLUTION|>--- conflicted
+++ resolved
@@ -178,7 +178,6 @@
     def setup(self, event, config_fn="sfincs.yml"):
         build_parameters = {}
 
-<<<<<<< HEAD
         if "set_force_overwrite" in self.model.config["hazards"]["floods"]:
             set_force_overwrite = self.model.config["hazards"]["floods"][
                 "set_force_overwrite"
@@ -186,8 +185,6 @@
         else:
             set_force_overwrite = True
 
-=======
->>>>>>> 0784cc4f
         if "basin_id" in event:
             event_name = self.get_event_name(event)
         elif "region" in event:
@@ -599,7 +596,6 @@
         self,
     ):  # is used in driver.py on every timestep. This is saving the CWATM model output for use in SFINCS (driver.py)
         self.discharge_per_timestep.append(
-<<<<<<< HEAD
             self.model.data.grid.discharge_substep  # this is a hourly discharge
         )  # this is a deque, so it will automatically remove the oldest discharge
 
@@ -627,9 +623,6 @@
         self.saturated_hydraulic_conductivity_per_timestep.append(
             saturated_hydraulic_conductivity_grid
         )
-=======
-            self.model.data.grid.discharge_substep
-        )  # this is a deque, so it will automatically remove the oldest discharge
 
     @property
     def discharge_spinup_ds(self):
@@ -641,5 +634,4 @@
     @property
     def uparea_ds(self):
         uparea_path = self.model.files["grid"]["routing/kinematic/upstream_area"]
-        return xr.open_dataset(uparea_path, engine="zarr")
->>>>>>> 0784cc4f
+        return xr.open_dataset(uparea_path, engine="zarr")