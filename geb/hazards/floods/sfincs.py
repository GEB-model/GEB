--- conflicted
+++ resolved
@@ -73,24 +73,10 @@
     def path(self) -> Path:
         """Gets the root directory for the SFINCS model files.
 
-<<<<<<< HEAD
-    def sfincs_simulation_root(self, event) -> Path:
-        name: str = self.get_event_name(event)
-        folder: Path = (
-            self.sfincs_model_root(name)
-            / "simulations"
-            / f"{event['start_time'].strftime('%Y%m%dT%H%M%S')} - {event['end_time'].strftime('%Y%m%dT%H%M%S')}"
-        )
-        if self.model.multiverse_name:
-            folder: Path = (
-                folder / self.model.forecast_issue_date / self.model.multiverse_name
-            )
-=======
         Returns:
             The path to the SFINCS model root directory.
         """
         folder: Path = self.model.simulation_root / "SFINCS" / self.name
->>>>>>> 5cc59e17
         folder.mkdir(parents=True, exist_ok=True)
         return folder
 
@@ -446,31 +432,6 @@
 
         export_rivers(self.path, rivers_with_forcing_point, postfix="_return_periods")
 
-<<<<<<< HEAD
-        run_sfincs_simulation(
-            simulation_root=simulation_root,
-            model_root=model_root,
-            gpu=self.config["SFINCS"]["gpu"],
-        )
-        flood_map: xr.DataArray = read_maximum_flood_depth(
-            model_root=model_root,
-            simulation_root=simulation_root,
-        )  # xc, yc is for x and y in rotated grid
-
-        flood_map_name: str = f"{event['start_time'].strftime('%Y%m%dT%H%M%S')} - {event['end_time'].strftime('%Y%m%dT%H%M%S')}.zarr"
-        if self.model.multiverse_name:
-            flood_map_name: str = (
-                self.model.forecast_issue_date
-                + " - "
-                + self.model.multiverse_name
-                + " - "
-                + flood_map_name
-            )
-        flood_map: xr.DataArray = to_zarr(
-            flood_map,
-            self.model.output_folder / "flood_maps" / flood_map_name,
-            crs=flood_map.rio.crs,
-=======
     def create_simulation(
         self,
         *args: Any,
@@ -494,7 +455,6 @@
             self,
             *args,
             **kwargs,
->>>>>>> 5cc59e17
         )
 
     def create_simulation_for_return_period(
