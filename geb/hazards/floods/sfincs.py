from pathlib import Path
from collections import deque
from datetime import datetime
import xarray as xr
import zarr
import numpy as np
import pandas as pd
import geopandas as gpd
from hydromt_sfincs import SfincsModel
import hydromt
from shapely.geometry import Point
from rasterio.features import shapes
import math
import matplotlib.pyplot as plt
from pyproj import CRS
from geb.hydrology.landcover import SEALED, OPEN_WATER
import itertools
from os.path import join

try:
    from geb_hydrodynamics.build_model import build_sfincs
except ModuleNotFoundError:
    raise ModuleNotFoundError(
        "The 'GEB-hydrodynamics' package is not installed. Please install it by running 'pip install geb-hydrodynamics'."
    )
from geb_hydrodynamics.sfincs_utils import run_sfincs_simulation
from geb_hydrodynamics.update_model_forcing import update_sfincs_model_forcing
from geb_hydrodynamics.run_sfincs_for_return_periods import (
    run_sfincs_for_return_periods,
)
from geb_hydrodynamics.postprocess_model import read_flood_map
from geb_hydrodynamics.estimate_discharge_for_return_periods import (
    estimate_discharge_for_return_periods,
)


class SFINCS:
    def __init__(self, model, config, max_number_of_timesteps=10):
        self.model = model
        self.config = config
        self.max_number_of_timesteps = (
            max_number_of_timesteps  # this equals the longest flood event in days
        )

        self.discharge_per_timestep = deque(
            maxlen=self.max_number_of_timesteps
        )  # these are deques in which the last value is the last timestep of the flood event, but with a first value that can be before the first timestep of the event (if this flood event is shorter than the longest event)
        self.soil_moisture_per_timestep = deque(maxlen=self.max_number_of_timesteps)
        self.max_water_storage_per_timestep = deque(maxlen=self.max_number_of_timesteps)
        self.saturated_hydraulic_conductivity_per_timestep = deque(
            maxlen=self.max_number_of_timesteps
        )

    def sfincs_model_root(self, basin_id):
        folder = self.model.simulation_root / "SFINCS" / str(basin_id)
        folder.mkdir(parents=True, exist_ok=True)
        return folder

    def sfincs_simulation_root(self, basin_id):
        folder = (
            self.sfincs_model_root(basin_id)
            / "simulations"
            / f"{self.model.current_time.strftime('%Y%m%dT%H%M%S')}"
        )
        folder.mkdir(parents=True, exist_ok=True)
        return folder

    def get_event_name(self, event):
        if "basin_id" in event:
            return event["basin_id"]
        elif "region" in event:
            return "region"
        else:
            raise ValueError(
                "Either 'basin_id' or 'region' must be specified in the event."
            )

    @property
    def data_catalogs(self):
        return [
            str(
                Path(self.model.config["general"]["input_folder"])
                / "hydrodynamics"
                / "data_catalog.yml"
            )
        ]

    def get_utm_zone(self, region_file):
        region = gpd.read_file(region_file)
        # Step 1: Calculate the central longitude of the dataset
        centroid = region.geometry.centroid
        central_lon = centroid.x.mean()  # Mean longitude of the dataset

        # Step 2: Determine the UTM zone based on the longitude
        utm_zone = int((central_lon + 180) // 6) + 1

        # Step 3: Determine if the data is in the Northern or Southern Hemisphere
        # The EPSG code for UTM in the northern hemisphere is EPSG:326xx (xx = zone)
        # The EPSG code for UTM in the southern hemisphere is EPSG:327xx (xx = zone)
        if centroid.y.mean() > 0:
            utm_crs = f"EPSG:326{utm_zone}"  # Northern hemisphere
        else:
            utm_crs = f"EPSG:327{utm_zone}"  # Southern hemisphere
        return utm_crs

    def get_detailed_catchment_outline(self, region_file):
        region = gpd.read_file(region_file)
        utm_zone = self.get_utm_zone(region_file)
        region = region.to_crs(utm_zone)
        area = region.geometry.area.item()
        area = area / 1000000
        rounded_area = math.floor(area / 100) * 100  # Round down to nearest hundred

        def vectorize(data, nodata, transform, crs, name="value"):
            feats_gen = shapes(data, mask=data != nodata, transform=transform)
            feats = [
                {"geometry": geom, "properties": {name: val}} for geom, val in feats_gen
            ]
            gdf = gpd.GeoDataFrame.from_features(feats, crs=crs)
            gdf[name] = gdf[name].astype(data.dtype)
            return gdf

        # Initialize datacatalog with all sfincs data
        sf = SfincsModel(data_libs=self.data_catalogs)
        merit_hydro = sf.data_catalog.get_rasterdataset(
            "merit_hydro", variables=["flwdir"], geom=region, buffer=100
        )  # get flow directions from merit hydro dataset
        flw = hydromt.flw.flwdir_from_da(
            merit_hydro, ftype="d8", check_ftype=True, mask=None
        )  # Put it in the correct data type
        min_area = rounded_area  # TODO:check whether this would work for other catchments as well
        subbas, idxs_out = flw.subbasins_area(
            min_area
        )  # Extract basin based on minimum upstream area
        catchment_outline = vectorize(
            subbas.astype(np.int32),
            nodata=0,
            transform=flw.transform,
            crs=4326,
            name="basin",
        )  # Vectorize the basin
        catchment_outline = catchment_outline.to_crs(
            utm_zone
        )  # TODO: check if this is the correct crs

        def extract_middle_basin(gdf):
            # Calculate the centroid of each basin
            gdf["centroid"] = gdf.geometry.centroid

            # Calculate the geometric center (mean of centroids) of all basins
            mean_x = gdf.centroid.x.mean()
            mean_y = gdf.centroid.y.mean()
            geometric_center = Point(mean_x, mean_y)

            # Find the basin whose centroid is closest to the geometric center
            gdf["distance_to_center"] = gdf.centroid.apply(
                lambda x: x.distance(geometric_center)
            )
            middle_basin = gdf.loc[gdf["distance_to_center"].idxmin()]

            # Return the middle basin as a new GeoDataFrame
            middle_basin_gdf = gpd.GeoDataFrame([middle_basin], geometry="geometry")

            # Remove the temporary columns before returning
            middle_basin_gdf = middle_basin_gdf.drop(
                columns=["centroid", "distance_to_center"]
            )
            middle_basin_gdf = middle_basin_gdf.set_crs(utm_zone)
            return middle_basin_gdf

        detailed_region = extract_middle_basin(
            catchment_outline
        )  # We're only interested in the basin which is in the middle
        # detailed_region.to_file("detailed_region.gpkg", driver="GPKG")
        detailed_region = detailed_region.to_crs(4326)
        return detailed_region

    def setup(self, event, config_fn="sfincs.yml"):
        build_parameters = {}

        if "set_force_overwrite" in self.model.config["hazards"]["floods"]:
            set_force_overwrite = self.model.config["hazards"]["floods"][
                "set_force_overwrite"
            ]
        else:
            set_force_overwrite = True

        if "basin_id" in event:
            event_name = self.get_event_name(event)
        elif "region" in event:
            # if event["region"] is None:
            #     model_bbox = self.model.data.grid.bounds
            #     build_parameters["bbox"] = (
            #         model_bbox[0] + 0.1,
            #         model_bbox[1] + 0.1,
            #         model_bbox[2] - 0.1,
            #         model_bbox[3] - 0.1,
            #     )
            # else:
            #     raise NotImplementedError
            event_name = self.get_event_name(event)
        else:
            raise ValueError(
                "Either 'basin_id' or 'region' must be specified in the event."
            )

        if (
            "simulate_coastal_floods" in self.model.config["general"]
            and self.model.config["general"]["simulate_coastal_floods"]
        ):
            build_parameters["simulate_coastal_floods"] = True

        if (
            self.model.config["hazards"]
            .get("floods", {})
            .get("include_new_waterbuffers")
            is True
        ):
            print("Running SFINCS with new waterbuffers")
            waterbuffer_locations = gpd.read_file(
                self.model.files["geoms"]["new_buffer_locations"]
            )
            build_parameters["waterbuffer_locations"] = waterbuffer_locations

        elif (
            self.model.config["hazards"]
            .get("floods", {})
            .get("include_existing_waterbuffers")
            is True
        ):
            print("Running SFINCS with existing waterbuffer locations")
            waterbuffer_locations = gpd.read_file(
                self.model.files["geoms"]["existing_buffer_locations"]
            )
            build_parameters["waterbuffer_locations"] = waterbuffer_locations

        detailed_region = self.get_detailed_catchment_outline(
            region_file=self.model.files["geoms"]["region"]
        )

        build_parameters.update(
            {
                "config_fn": str(config_fn),
                "model_root": self.sfincs_model_root(event_name),
                "data_catalogs": self.data_catalogs,
                "region": detailed_region,
                # "method": "precipitation",
                "river_method": "detailed",
                "depth_calculation": "power_law",
                # "discharge_ds": self.discharge_spinup_ds,
                # "discharge_name": "discharge_daily",
                "uparea_ds": self.uparea_ds,
                "uparea_name": "data",
            }
        )
        if (
            set_force_overwrite
            or not (self.sfincs_model_root(event_name) / "sfincs.inp").exists()
        ):
            build_sfincs(**build_parameters)

    def to_sfincs_datetime(self, dt: datetime):
        return dt.strftime("%Y%m%d %H%M%S")

    def set_forcing(self, event, start_time):
        if self.model.config["general"]["simulate_hydrology"]:
            # load and process discharge grid
            substeps = self.discharge_per_timestep[0].shape[0]  # hourly substeps
            number_of_timesteps = (
                event["end_time"] - event["start_time"]
            ).days  # number of days in the flood event

            first_timestep_of_event = (
                len(self.discharge_per_timestep) - number_of_timesteps
            )  # necessary to find the first timestep, as the discharge_per_timestep deque has a length of the longest flood event.

            discharge_grid = self.model.data.grid.decompress(
                np.vstack(
                    list(
                        itertools.islice(
                            self.discharge_per_timestep,  # deque at every time step of the model.
                            first_timestep_of_event,
                            len(self.discharge_per_timestep),
                        )
                    )
                    # self.discharge_per_timestep[-number_of_timesteps:-1] --> jens suggestion, but couldnt slice on deque
                )  # in case discharge_per_timestep is longer than flood event
            )

            # convert the discharge grid to an xarray DataArray
            discharge_grid = xr.DataArray(
                data=discharge_grid,
                coords={
                    "time": pd.date_range(
                        start=event["start_time"],
                        end=event["end_time"],
                        periods=discharge_grid.shape[0],  # the substeps
                        # inclusive="right",
                    ),
                    "y": self.model.data.grid.lat,
                    "x": self.model.data.grid.lon,
                },
                dims=["time", "y", "x"],
                name="discharge",
            )

            initial_soil_moisture_grid = xr.Dataset(
                {
                    "initial_soil_moisture": (
                        ["y", "x"],
                        self.model.data.HRU.decompress(
                            self.soil_moisture_per_timestep[first_timestep_of_event]
                        ),  # take first time step of soil moisture
                    )
                },  # deque
                coords={
                    "y": self.model.data.HRU.lat,
                    "x": self.model.data.HRU.lon,
                },
            )

            max_water_storage_grid = xr.Dataset(
                {
                    "max_water_storage": (
                        ["y", "x"],
                        self.model.data.HRU.decompress(
                            self.max_water_storage_per_timestep[first_timestep_of_event]
                        ),  # take first time step of soil moisture
                    )
                },  # deque
                coords={
                    "y": self.model.data.HRU.lat,
                    "x": self.model.data.HRU.lon,
                },
            )

            saturated_hydraulic_conductivity_grid = xr.Dataset(
                {
                    "saturated_hydraulic_conductivity": (
                        ["y", "x"],
                        self.model.data.HRU.decompress(
                            self.saturated_hydraulic_conductivity_per_timestep[
                                first_timestep_of_event
                            ]
                        ),  # take first time step of soil moisture
                    )
                },  # deque
                coords={
                    "y": self.model.data.HRU.lat,
                    "x": self.model.data.HRU.lon,
                },
            )

        # self.model.data.HRU.w[:2] # top two layers of the soil
        # top_two_layers = self.model.data.HRU.w[:2].sum(axis=0)
        # self.model.data.HRU.decompress(top_two_layers)
        # geotransformation = self.model.data.HRU.gt
        # self.model.soil.ws
        # self.model.soil.ksat
        # self.model.soil.soil_layer_height

        # self.model.data.HRU.decompress(self.model.data.HRU.w)

        else:
            substeps = 24  # when setting 0 it doesn't matter so much how many substeps. 24 is a reasonable default.
            max_number_of_timesteps = (event["end_time"] - event["start_time"]).days
            time = pd.date_range(
                end=self.model.current_time - self.model.timestep_length / substeps,
                periods=(max_number_of_timesteps + 1)
                * substeps,  # +1 because we prepend the discharge above
                freq=self.model.timestep_length / substeps,
                inclusive="right",
            )
            discharge_grid = np.zeros(
                shape=(len(time), *self.model.data.grid.mask.shape)
            )
            discharge_grid = xr.DataArray(
                data=discharge_grid,
                coords={
                    "time": time,
                    "y": self.model.data.grid.lat,
                    "x": self.model.data.grid.lon,
                },
                dims=["time", "y", "x"],
                name="discharge",
            )

        discharge_grid = xr.Dataset({"discharge": discharge_grid})

        ######################## assignment of CRS to the grids ########################

        crs_obj = CRS.from_wkt(
            self.model.data.grid.crs
        )  # Convert the WKT string to a pyproj CRS object

        # Now you can safely call to_proj4() on the CRS object
        discharge_grid.raster.set_crs(crs_obj.to_proj4())  # for discharge
        initial_soil_moisture_grid.raster.set_crs(
            crs_obj.to_proj4()
        )  # for soil moisture
        saturated_hydraulic_conductivity_grid.raster.set_crs(
            crs_obj.to_proj4()
        )  # for saturated hydraulic conductivity
        max_water_storage_grid.raster.set_crs(
            crs_obj.to_proj4()
        )  # for max water storage

        tstart = start_time
        tend = discharge_grid.time[-1] + pd.Timedelta(
            self.model.timestep_length / substeps
        )
        discharge_grid = discharge_grid.sel(time=slice(tstart, tend))

        sfincs_precipitation = event.get("precipitation", None)

        if sfincs_precipitation is None:
            sfincs_precipitation = (
                xr.open_dataset(
                    self.model.files["forcing"]["climate/pr_hourly"], engine="zarr"
                ).rename(pr_hourly="precip")["precip"]
                * 3600
            )  # convert from kg/m2/s to mm/h for
            sfincs_precipitation.raster.set_crs(
                4326
            )  # TODO: Remove when this is added to hydromt_sfincs
            sfincs_precipitation = sfincs_precipitation.rio.set_crs(4326)

        event_name = self.get_event_name(event)

        update_sfincs_model_forcing(
            model_root=self.sfincs_model_root(event_name),
            simulation_root=self.sfincs_simulation_root(event_name),
            current_event={
                "tstart": self.to_sfincs_datetime(tstart),
                "tend": self.to_sfincs_datetime(tend.dt).item(),
            },
            forcing_method="precipitation",
            # discharge_grid=discharge_grid,
            initial_soil_moisture_grid=initial_soil_moisture_grid,
            max_water_storage_grid=max_water_storage_grid,
            saturated_hydraulic_conductivity_grid=saturated_hydraulic_conductivity_grid,
            precipitation_grid=sfincs_precipitation,
            data_catalogs=self.data_catalogs,
            uparea_discharge_grid=xr.open_dataset(
                self.model.files["grid"]["routing/kinematic/upstream_area"],
                engine="zarr",
            ),  # .isel(band=0),
        )
        return None

    def run_single_event(self, event, start_time, return_period=None):
        ############################ Run Sfincs simulation ############################
        self.setup(event)
        self.set_forcing(event, start_time)
        self.model.logger.info(f"Running SFINCS for {self.model.current_time}...")
        event_name = self.get_event_name(event)
        run_sfincs_simulation(
            simulation_root=self.sfincs_simulation_root(event_name),
            model_root=self.sfincs_model_root(event_name),
        )

        ############################## plotting of flood map (hmax) ############################

        ## load and save flood map
        flood_map = read_flood_map(
            model_root=self.sfincs_model_root(event_name),
            simulation_root=self.sfincs_simulation_root(event_name),
            return_period=return_period,
        )
        damages = self.flood(
            flood_map=flood_map,
            model_root=self.sfincs_model_root(event_name),
            simulation_root=self.sfincs_simulation_root(event_name),
            return_period=return_period,
        )
        return damages

    def scale_event(self, event, scale_factor):
        scaled_event = event.copy()
        sfincs_precipitation = (
            xr.open_dataset(
                self.model.files["forcing"]["climate/pr_hourly"], engine="zarr"
            ).rename(pr_hourly="precip")["precip"]
            * 3600
            * scale_factor
        )  # convert from kg/m2/s to mm/h for
        sfincs_precipitation.raster.set_crs(
            4326
        )  # TODO: Remove when this is added to hydromt_sfincs
        sfincs_precipitation = sfincs_precipitation.rio.set_crs(4326)
        scaled_event["precipitation"] = sfincs_precipitation
        return scaled_event

    def get_return_period_maps(self, config_fn="sfincs.yml", force_overwrite=True):
        # close the zarr store
        self.model.reporter.variables["discharge_daily"].close()

        model_root = self.sfincs_model_root("entire_region")
        if force_overwrite or not (model_root / "sfincs.inp").exists():
            build_sfincs(
                config_fn=str(config_fn),
                model_root=model_root,
                data_catalogs=self.data_catalogs,
                region=gpd.read_file(self.model.files["geoms"]["region"]),
                discharge_ds=self.discharge_spinup_ds,
                uparea_ds=self.uparea_ds,
                uparea_name="data",
                discharge_name="discharge_daily",
                river_method="default",
                depth_calculation="power_law",
                mask_flood_plains=True,
            )
        estimate_discharge_for_return_periods(
            model_root,
            discharge_ds=self.discharge_ds,
            data_catalogs=self.data_catalogs,
            discharge_ds_varname="discharge_daily",
        )
        run_sfincs_for_return_periods(
            model_root=model_root, return_periods=[2, 100, 1000]
        )

        # and re-open afterwards
        self.model.reporter.variables["discharge_daily"] = zarr.ZipStore(
            self.model.config["report_hydrology"]["discharge_daily"]["path"], mode="a"
        )

    def run(self, event):
        start_time = event["start_time"]

        if self.model.config["hazards"]["floods"]["flood_risk"]:
            print("config settings are read")
            scale_factors = pd.read_parquet(
                self.model.files["table"]["hydrodynamics/risk_scaling_factors"]
            )
            scale_factors["return_period"] = 1 / scale_factors["exceedance_probability"]
            damages_list = []
            return_periods_list = []
            exceedence_probabilities_list = []
            for index, row in scale_factors.iterrows():
                return_period = row["return_period"]
                exceedence_probability = row["exceedance_probability"]
                scale_factor = row["scaling_factor"]
                scaled_event = self.scale_event(event, scale_factor)
                damages = self.run_single_event(scaled_event, start_time, return_period)

                damages_list.append(damages)
                return_periods_list.append(return_period)
                exceedence_probabilities_list.append(exceedence_probability)

            print(damages_list)
            print(return_periods_list)
            print(exceedence_probabilities_list)

            inverted_damage_list = damages_list[::-1]
            inverted_exceedence_probabilities_list = exceedence_probabilities_list[::-1]

            expected_annual_damage = np.trapz(
                y=inverted_damage_list, x=inverted_exceedence_probabilities_list
            )  # np.trapezoid or np.trapz -> depends on np version
            print(f"expected annual damage is: {expected_annual_damage}")

        else:
            self.run_single_event(event, start_time)

    def flood(self, model_root, simulation_root, flood_map, return_period=None):
        damages = self.model.agents.households.flood(
            model_root=model_root,
            simulation_root=simulation_root,
            flood_map=flood_map,
            return_period=return_period,
        )
        return damages

    def save_discharge(
        self,
    ):  # is used in driver.py on every timestep. This is saving the CWATM model output for use in SFINCS (driver.py)
        self.discharge_per_timestep.append(
<<<<<<< HEAD
            self.model.data.grid.discharge_substep  # this is a hourly discharge
=======
            self.model.data.grid.var.discharge_substep
>>>>>>> b7f0ac71
        )  # this is a deque, so it will automatically remove the oldest discharge

    def save_soil_moisture(self):  # is used in driver.py on every timestep
        # load and process initial soil moisture grid
        self.model.data.HRU.w[:, self.model.data.HRU.land_use_type == SEALED] = 0
        self.model.data.HRU.w[:, self.model.data.HRU.land_use_type == OPEN_WATER] = 0
        initial_soil_moisture_grid = self.model.data.HRU.w[:2].sum(axis=0)

        self.soil_moisture_per_timestep.append(initial_soil_moisture_grid)

    def save_max_soil_moisture(self):
        # smax

        self.model.soil.ws[:, self.model.data.HRU.land_use_type == SEALED] = 0
        self.model.soil.ws[:, self.model.data.HRU.land_use_type == OPEN_WATER] = 0
        max_water_storage_grid = self.model.soil.ws[:2].sum(axis=0)
        self.max_water_storage_per_timestep.append(max_water_storage_grid)

    def save_ksat(self):
        # ksat
        self.model.soil.ksat[:, self.model.data.HRU.land_use_type == SEALED] = 0
        self.model.soil.ksat[:, self.model.data.HRU.land_use_type == OPEN_WATER] = 0
        saturated_hydraulic_conductivity_grid = self.model.soil.ksat[:2].sum(axis=0)
        self.saturated_hydraulic_conductivity_per_timestep.append(
            saturated_hydraulic_conductivity_grid
        )

    @property
    def discharge_spinup_ds(self):
        discharge_path = self.model.config["report_hydrology"]["discharge_daily"][
            "path"
        ].replace(self.model.run_name, "spinup")
        return xr.open_dataset(discharge_path, engine="zarr")

    @property
    def uparea_ds(self):
        uparea_path = self.model.files["grid"]["routing/kinematic/upstream_area"]
        return xr.open_dataset(uparea_path, engine="zarr")<|MERGE_RESOLUTION|>--- conflicted
+++ resolved
@@ -576,11 +576,7 @@
         self,
     ):  # is used in driver.py on every timestep. This is saving the CWATM model output for use in SFINCS (driver.py)
         self.discharge_per_timestep.append(
-<<<<<<< HEAD
-            self.model.data.grid.discharge_substep  # this is a hourly discharge
-=======
             self.model.data.grid.var.discharge_substep
->>>>>>> b7f0ac71
         )  # this is a deque, so it will automatically remove the oldest discharge
 
     def save_soil_moisture(self):  # is used in driver.py on every timestep
