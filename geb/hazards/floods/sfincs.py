import json
from collections import deque
from pathlib import Path

import matplotlib.pyplot as plt
import numpy as np
import pandas as pd
import xarray as xr
import zarr

from ...HRUs import load_geom
from ...workflows.io import open_zarr, to_zarr
from ...workflows.raster import reclassify
from .build_model import build_sfincs
from .estimate_discharge_for_return_periods import estimate_discharge_for_return_periods
from .postprocess_model import read_flood_map
from .run_sfincs_for_return_periods import (
    run_sfincs_for_return_periods,
)
from .sfincs_utils import run_sfincs_simulation
from .update_model_forcing import update_sfincs_model_forcing


class SFINCS:
    """The class that implements all methods to setup, run, and post-process the SFINCS hydrodynamic model.

    Args:
        model: The GEB model instance.
        n_timesteps: The number of timesteps to keep in memory for discharge calculations (default is 10).
    """

    def __init__(self, model, n_timesteps=10):
        self.model = model
        self.config = (
            self.model.config["hazards"]["floods"]
            if "floods" in self.model.config["hazards"]
            else {}
        )
        if self.model.simulate_hydrology:
            self.hydrology = model.hydrology
            self.n_timesteps = n_timesteps
            self.discharge_per_timestep = deque(maxlen=self.n_timesteps)

    def sfincs_model_root(self, basin_id):
        folder: Path = self.model.simulation_root / "SFINCS" / str(basin_id)
        folder.mkdir(parents=True, exist_ok=True)
        return folder

    def sfincs_simulation_root(self, event):
        name: str = self.get_event_name(event)
        folder: Path = (
            self.sfincs_model_root(name)
            / "simulations"
            / f"{event['start_time'].strftime('%Y%m%dT%H%M%S')} - {event['end_time'].strftime('%Y%m%dT%H%M%S')}"
        )
        if self.model.multiverse_name:
            folder: Path = folder / self.model.multiverse_name
        folder.mkdir(parents=True, exist_ok=True)
        return folder

    def get_event_name(self, event):
        if "name" in event:
            return event["name"]
        elif "basin_id" in event:
            return event["basin_id"]
        else:
            return "run"

    def get_utm_zone(self, region_file):
        region = load_geom(region_file)
        # Calculate the central longitude of the dataset
        centroid = region.geometry.centroid
        central_lon = centroid.x.mean()  # Mean longitude of the dataset

        # Determine the UTM zone based on the longitude
        utm_zone = int((central_lon + 180) // 6) + 1

        # Determine if the data is in the Northern or Southern Hemisphere
        # The EPSG code for UTM in the northern hemisphere is EPSG:326xx (xx = zone)
        # The EPSG code for UTM in the southern hemisphere is EPSG:327xx (xx = zone)
        if centroid.y.mean() > 0:
            utm_crs = f"EPSG:326{utm_zone}"  # Northern hemisphere
        else:
            utm_crs = f"EPSG:327{utm_zone}"  # Southern hemisphere
        return utm_crs

    def build(self, event):
        build_parameters = {}

        event_name = self.get_event_name(event)
        if "region" in event:
            if event["region"] is None:
                model_bbox = self.hydrology.grid.bounds
                build_parameters["bbox"] = (
                    model_bbox[0] + 0.1,
                    model_bbox[1] + 0.1,
                    model_bbox[2] - 0.1,
                    model_bbox[3] - 0.1,
                )
            else:
                raise NotImplementedError

        if (
            "simulate_coastal_floods" in self.model.config["general"]
            and self.model.config["general"]["simulate_coastal_floods"]
        ):
            build_parameters["simulate_coastal_floods"] = True

        model_root = self.sfincs_model_root(event_name)

        if (
            self.config["force_overwrite"]
            or not (self.sfincs_model_root(event_name) / "sfincs.inp").exists()
        ):
            build_parameters = self.get_build_parameters(model_root)
            build_sfincs(**build_parameters)

    def set_forcing(self, event, start_time, precipitation_scale_factor=1.0):
        if self.model.simulate_hydrology:
            n_timesteps: int = min(self.n_timesteps, len(self.discharge_per_timestep))
            routing_substeps: int = self.discharge_per_timestep[0].shape[0]
            discharge_grid = self.hydrology.grid.decompress(
                np.vstack(self.discharge_per_timestep)
            )

            # when SFINCS starts with high values, this leads to numerical instabilities. Therefore, we first start with very low discharge and then build up slowly to timestep 0
            # TODO: Check if this is a right approach
            discharge_grid = np.vstack(
                [
                    np.full_like(
                        discharge_grid[:routing_substeps, :, :], fill_value=np.nan
                    ),
                    discharge_grid,
                ]
            )  # prepend zeros

            for i in range(routing_substeps - 1, -1, -1):
                discharge_grid[i] = discharge_grid[i + 1] * 0.3
            # convert the discharge grid to an xarray DataArray
            discharge_grid = xr.DataArray(
                data=discharge_grid,
                coords={
                    "time": pd.date_range(
                        end=self.model.current_time
                        + self.model.timestep_length
                        - self.model.timestep_length / routing_substeps,
                        periods=(n_timesteps + 1)
                        * routing_substeps,  # +1 because we prepend the discharge above
                        freq=self.model.timestep_length / routing_substeps,
                        inclusive="right",
                    ),
                    "y": self.hydrology.grid.lat,
                    "x": self.hydrology.grid.lon,
                },
                dims=["time", "y", "x"],
                name="discharge",
            )
        else:
            routing_substeps: int = 24  # when setting 0 it doesn't matter so much how many routing_substeps. 24 is a reasonable default.
            n_timesteps: int = (event["end_time"] - event["start_time"]).days
            time = pd.date_range(
                end=self.model.current_time
                - self.model.timestep_length / routing_substeps,
                periods=(n_timesteps + 1)
                * routing_substeps,  # +1 because we prepend the discharge above
                freq=self.model.timestep_length / routing_substeps,
                inclusive="right",
            )
            discharge_grid: npt.NDArray[np.float32] = np.zeros(
                shape=(len(time), *self.model.hydrology.grid.mask.shape),
                dtype=np.float32,
            )
            discharge_grid: xr.DataArray = xr.DataArray(
                data=discharge_grid,
                coords={
                    "time": time,
                    "y": self.hydrology.grid.lat,
                    "x": self.hydrology.grid.lon,
                },
                dims=["time", "y", "x"],
                name="discharge",
            )

        discharge_grid = xr.Dataset({"discharge": discharge_grid})

        discharge_grid.raster.set_crs(self.model.crs)
        end_time = discharge_grid.time[-1] + pd.Timedelta(
            self.model.timestep_length / routing_substeps
        )
        discharge_grid: xr.Dataset = discharge_grid.sel(
            time=slice(start_time, end_time)
        )

        precipitation_grid: xr.DataArray = (
            self.model.forcing.load("pr_hourly", time=slice(start_time, end_time))
            * precipitation_scale_factor
        )
        precipitation_grid.raster.set_crs(4326)
        precipitation_grid: xr.DataArray = precipitation_grid.rio.set_crs(4326)

        event_name: str = self.get_event_name(event)

        update_sfincs_model_forcing(
            model_root=self.sfincs_model_root(event_name),
            simulation_root=self.sfincs_simulation_root(event),
            event=event,
            forcing_method="precipitation",
            discharge_grid=discharge_grid,
            precipitation_grid=precipitation_grid,
            uparea_discharge_grid=None,
        )

    def run_single_event(self, event, start_time, precipitation_scale_factor=1.0):
        self.build(event)
        model_root = self.sfincs_model_root(self.get_event_name(event))
        simulation_root = self.sfincs_simulation_root(event)

        self.set_forcing(event, start_time, precipitation_scale_factor)
        self.model.logger.info(f"Running SFINCS for {self.model.current_time}...")

        run_sfincs_simulation(
            simulation_root=simulation_root,
            model_root=model_root,
            gpu=False,
        )
        flood_map = read_flood_map(
            model_root=model_root,
            simulation_root=simulation_root,
            floodmap_name=f"floodmap_{self.model.multiverse_name}.tif",
        )  # xc, yc is for x and y in rotated grid`DD`

        flood_map_name = (
            f"{event['start_time'].isoformat()} - {event['end_time'].isoformat()}.zarr"
        )
        if self.model.multiverse_name:
            flood_map_name = self.model.multiverse_name + " - " + flood_map_name
        flood_map = to_zarr(
            flood_map,
<<<<<<< HEAD
            self.model.output_folder
            / "flood_maps"
            / f"{start_time.isoformat()}_member{self.model.multiverse_name}.zarr",
=======
            self.model.output_folder / "flood_maps" / flood_map_name,
>>>>>>> 546d41e9
            crs=flood_map.rio.crs,
        )
        print(f"Saving flood map for member: {self.model.multiverse_name}")

        damages = self.flood(flood_map=flood_map)
        return damages

    def get_return_period_maps(self):
        # close the zarr store
        if hasattr(self.model, "reporter"):
            self.model.reporter.variables["discharge_daily"].close()

        model_root = self.sfincs_model_root("entire_region")
        if self.config["force_overwrite"] or not (model_root / "sfincs.inp").exists():
            build_sfincs(
                **self.get_build_parameters(model_root),
            )
        estimate_discharge_for_return_periods(
            model_root,
            discharge=self.discharge_spinup_ds,
            rivers=self.rivers,
            return_periods=self.config["return_periods"],
        )

        run_sfincs_for_return_periods(
            model_root=model_root,
            return_periods=self.config["return_periods"],
            gpu=self.config["gpu"],
            export_dir=self.model.output_folder / "flood_maps",
            clean_working_dir=True,
        )

        if hasattr(self.model, "reporter"):
            # and re-open afterwards
            self.model.reporter.variables["discharge_daily"] = zarr.ZipStore(
                self.model.config["report_hydrology"]["discharge_daily"]["path"],
                mode="a",
            )

    def run(self, event):
        start_time = event["start_time"]

        if self.model.config["hazards"]["floods"]["flood_risk"]:
            print("config settings are read")
            scale_factors = pd.read_parquet(
                self.model.files["table"]["hydrodynamics/risk_scaling_factors"]
            )
            scale_factors["return_period"] = 1 / scale_factors["exceedance_probability"]
            damages_list = []
            return_periods_list = []
            exceedence_probabilities_list = []

            for _, row in scale_factors.iterrows():
                return_period = row["return_period"]
                exceedence_probability = row["exceedance_probability"]

                damages = self.run_single_event(
                    event, start_time, precipitation_scale_factor=row["scaling_factor"]
                )

                damages_list.append(damages)
                return_periods_list.append(return_period)
                exceedence_probabilities_list.append(exceedence_probability)

            print(damages_list)
            print(return_periods_list)
            print(exceedence_probabilities_list)

            plt.plot(return_periods_list, damages_list)
            plt.xlabel("Return period")
            plt.ylabel("Flood damages [euro]")
            plt.title("Damages per return period")
            plt.show()

            inverted_damage_list = damages_list[::-1]
            inverted_exceedence_probabilities_list = exceedence_probabilities_list[::-1]

            expected_annual_damage = np.trapz(
                y=inverted_damage_list, x=inverted_exceedence_probabilities_list
            )  # np.trapezoid or np.trapz -> depends on np version
            print(f"exptected annual damage is: {expected_annual_damage}")

        else:
            self.run_single_event(event, start_time)

    def flood(self, flood_map):
        damages = self.model.agents.households.flood(
            flood_map=flood_map, simulation_root=self.model.simulation_root
        )
        return damages

    def save_discharge(self):
        self.discharge_per_timestep.append(
            self.hydrology.grid.var.discharge_m3_s_substep
        )  # this is a deque, so it will automatically remove the oldest discharge

    @property
    def discharge_spinup_ds(self):
        da = open_zarr(
            self.model.output_folder
            / "report"
            / "spinup"
            / "hydrology.routing"
            / "discharge_daily.zarr"
        )

        # start_time = pd.to_datetime(ds.time[0].item()) + pd.DateOffset(years=10)
        # ds = ds.sel(time=slice(start_time, ds.time[-1]))

        # # make sure there is at least 20 years of data
        # if not len(ds.time.groupby(ds.time.dt.year).groups) >= 20:
        #     raise ValueError(
        #         """Not enough data available for reliable spinup, should be at least 20 years of data left.
        #         Please run the model for at least 30 years (10 years of data is discarded)."""
        #     )

        return da

    @property
    def rivers(self):
        return load_geom(self.model.files["geoms"]["routing/rivers"])

    @property
    def mannings(self):
        mannings = reclassify(
            self.land_cover,
            self.land_cover_mannings_rougness_classification.set_index(
                "esa_worldcover"
            )["N"].to_dict(),
            method="lookup",
        )
        return mannings

    @property
    def land_cover(self):
        return open_zarr(self.model.files["other"]["landcover/classification"])

    @property
    def land_cover_mannings_rougness_classification(self):
        return pd.DataFrame(
            data=[
                [10, "Tree cover", 10, 0.12],
                [20, "Shrubland", 20, 0.05],
                [30, "Grasland", 30, 0.034],
                [40, "Cropland", 40, 0.037],
                [50, "Built-up", 50, 0.1],
                [60, "Bare / sparse vegetation", 60, 0.023],
                [70, "Snow and Ice", 70, 0.01],
                [80, "Permanent water bodies", 80, 0.02],
                [90, "Herbaceous wetland", 90, 0.035],
                [95, "Mangroves", 95, 0.07],
                [100, "Moss and lichen", 100, 0.025],
                [0, "No data", 0, 0.1],
            ],
            columns=["esa_worldcover", "description", "landuse", "N"],
        )

    @property
    def crs(self):
        crs = self.config["crs"]
        if crs == "auto":
            crs = self.get_utm_zone(self.model.files["geoms"]["routing/subbasins"])
        return crs

    def get_build_parameters(self, model_root):
        with open(self.model.files["dict"]["hydrodynamics/DEM_config"]) as f:
            DEM_config = json.load(f)
        for entry in DEM_config:
            entry["elevtn"] = open_zarr(
                self.model.files["other"][entry["path"]]
            ).to_dataset(name="elevtn")

        return {
            "model_root": model_root,
            "region": load_geom(self.model.files["geoms"]["routing/subbasins"]),
            "DEMs": DEM_config,
            "rivers": self.rivers,
            "discharge": self.discharge_spinup_ds,
            "mannings": self.mannings,
            "resolution": self.config["resolution"],
            "nr_subgrid_pixels": self.config["nr_subgrid_pixels"],
            "crs": self.crs,
            "depth_calculation": "power_law",
            "mask_flood_plains": False,  # setting this to True sometimes leads to errors
        }<|MERGE_RESOLUTION|>--- conflicted
+++ resolved
@@ -236,13 +236,7 @@
             flood_map_name = self.model.multiverse_name + " - " + flood_map_name
         flood_map = to_zarr(
             flood_map,
-<<<<<<< HEAD
-            self.model.output_folder
-            / "flood_maps"
-            / f"{start_time.isoformat()}_member{self.model.multiverse_name}.zarr",
-=======
             self.model.output_folder / "flood_maps" / flood_map_name,
->>>>>>> 546d41e9
             crs=flood_map.rio.crs,
         )
         print(f"Saving flood map for member: {self.model.multiverse_name}")
