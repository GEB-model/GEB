"""This module contains classes and functions to build and run SFINCS models for flood hazard assessment.

The main class is `SFINCSRootModel`, which is used to create and manage SFINCS models.
It provides methods to build the model, set up simulations with different forcing methods,
and read simulation results.

"""

from __future__ import annotations

import json
import shutil
from datetime import datetime
from pathlib import Path
from typing import TYPE_CHECKING, Any

import geopandas as gpd
import matplotlib.pyplot as plt
import numpy as np
import numpy.typing as npt
import pandas as pd
import xarray as xr
from hydromt_sfincs import SfincsModel
from hydromt_sfincs.workflows import burn_river_rect, river_source_points
from pyflwdir import FlwdirRaster
from scipy.ndimage import value_indices
from tqdm import tqdm

from geb.hydrology.routing import get_river_width
from geb.typing import (
    ArrayInt32,
    TwoDArrayBool,
    TwoDArrayFloat32,
    TwoDArrayFloat64,
    TwoDArrayInt32,
)
from geb.workflows.raster import rasterize_like

from .workflows import do_mask_flood_plains, get_river_depth, get_river_manning
from .workflows.return_periods import (
    assign_calculation_group,
    get_topological_stream_order,
)
from .workflows.utils import (
    assign_return_periods,
    create_hourly_hydrograph,
    export_rivers,
    get_discharge_and_river_parameters_by_river,
    get_representative_river_points,
    get_start_point,
    import_rivers,
    make_relative_paths,
    read_flood_depth,
    run_sfincs_simulation,
    to_sfincs_datetime,
)

if TYPE_CHECKING:
    from geb.model import GEBModel


def set_river_outflow_boundary_condition(
    sf: SfincsModel,
    model_root: Path,
    simulation_root: Path,
    write_figures: bool = True,
) -> None:
    """Set up river outflow boundary condition with constant elevation.

    This function reads the outflow point and elevation from the model setup,
    creates a constant water level time series, and applies it as a boundary condition.

    Args:
        sf: The SFINCS model instance.
        model_root: Path to the model root directory.
        simulation_root: Path to the simulation directory.
        write_figures: Whether to generate and save forcing plots. Defaults to True.
    """
    outflow: gpd.GeoDataFrame = gpd.read_file(model_root / "gis/outflow_points.gpkg")
    # only one point location is expected
    assert len(outflow) == 1, "Only one outflow point is expected"

    # before changing root read dem value from gis folder from .json file
    dem_json_path = model_root / "gis" / "outflow_elevation.json"
    with open(dem_json_path, "r") as f:
        dem_values = json.load(f)
    elevation = dem_values.get("outflow_elevation", None)

    if elevation is None or elevation == 0:
        assert False, (
            "Elevation should have positive value to set up outflow waterlevel boundary"
        )

    # Get the model's start and stop time using the get_model_time function
    tstart, tstop = sf.get_model_time()

    # Define the time range (e.g., 1 month of hourly data)
    time_range: pd.DatetimeIndex = pd.date_range(start=tstart, end=tstop, freq="h")

    # Create DataFrame with constant elevation value
    elevation_time_series_constant: pd.DataFrame = pd.DataFrame(
        data={"water_level": elevation},  # Use extracted elevation value
        index=time_range,
    )

    # Extract a unique index from the outflow point. Here, we use 1 as an example.
    outflow_index: int = (
        1  # This should be the index or a suitable ID of the outflow point
    )
    elevation_time_series_constant.columns: list[int] = [
        outflow_index
    ]  # Use an integer as column name

    # Ensure outflow has the correct index as well
    outflow["index"] = outflow_index  # Set the matching index to outflow location

    # Now set the water level forcing
    sf.setup_waterlevel_forcing(
        timeseries=elevation_time_series_constant,  # Constant time series
        locations=outflow,  # Outflow point
    )
    sf.set_root(str(simulation_root), mode="w+")

    sf.write_forcing()

    if write_figures:
        sf.plot_forcing(fn_out="waterlevel_forcing.png")
        sf.plot_basemap(fn_out="basemap.png")


class SFINCSRootModel:
    """Builds and updates SFINCS model files for flood hazard modeling."""

    def __init__(self, model: GEBModel, name: str) -> None:
        """Initializes the SFINCSRootModel with a GEBModel and event name.

        Sets up the constant parts of the model (grid, mask, rivers, etc.),
        and has methods to create simulations with actual forcing.

        Args:
            model: An instance of GEBModel containing hydrological and geographical data.
            name: A string representing the name of the event (e.g., "flood_event_2023").
                Also used to create the path to write the file to disk.
        """
        self.model = model
        self.logger = self.model.logger
        self._name: str = name

    @property
    def name(self) -> str:
        """Gets the name of the SFINCS model.

        Returns:
            The name of the SFINCS model.
        """
        return self._name

    @property
    def path(self) -> Path:
        """Gets the root directory for the SFINCS model files.

        Returns:
            The path to the SFINCS model root directory.
        """
        folder: Path = self.model.simulation_root / "SFINCS" / self.name
        folder.mkdir(parents=True, exist_ok=True)
        return folder

    def exists(self) -> bool:
        """Checks if the SFINCS model already exists in the model root directory.

        Returns:
            True if the SFINCS model exists, False otherwise.
        """
        return Path(self.path / "sfincs.inp").is_file()

    def read(self) -> SFINCSRootModel:
        """Reads an existing SFINCS model from the model root directory.

        Returns:
            The SFINCSRootModel instance with the read model.

        Raises:
            FileNotFoundError: if the SFINCS model does not exist in the specified path.
        """
        if not self.exists():
            raise FileNotFoundError(f"SFINCS model not found in {self.path}")
        self.sfincs_model = SfincsModel(root=str(self.path), mode="r")
        self.sfincs_model.read()
        return self

    def build(
        self,
        DEMs: list[dict[str, str | Path | xr.DataArray]],
        region: gpd.GeoDataFrame,
        rivers: gpd.GeoDataFrame,
        discharge: xr.DataArray,
        river_width_alpha: npt.NDArray[np.float32],
        river_width_beta: npt.NDArray[np.float32],
        mannings: xr.DataArray,
        resolution: float | int,
        nr_subgrid_pixels: int | None,
        crs: str,
        depth_calculation_method: str,
        depth_calculation_parameters: dict[str, float | int] | None = None,
        mask_flood_plains: bool = False,
        coastal: bool = False,
        coastal_boundary_exclude_mask: gpd.GeoDataFrame | None = None,
        setup_outflow: bool = True,
        initial_water_level: float = 0.0,
    ) -> SFINCSRootModel:
        """Build a SFINCS model.

        Notes:
            mask_flood_plains is currently quite unstable and should be used with caution. Sometimes it leads
            to wrong regions being masked, which can lead to errors in the model.

        Args:
            DEMs: List of DEM datasets to use for the model. Should be a list of dictionaries with 'path' and 'name' keys.
            region: A GeoDataFrame defining the region of interest.
            rivers: A GeoDataFrame containing river segments.
            discharge: An xarray DataArray containing discharge values for the rivers in m^3/s.
            river_width_alpha: An numpy array of river width alpha parameters. Used for calculating river width.
            river_width_beta: An numpy array of river width beta parameters. Used for calculating river width
            mannings: A xarray DataArray of Manning's n values for the rivers.
            resolution: The resolution of the requested SFINCS model grid in meters.
            nr_subgrid_pixels: The number of subgrid pixels to use for the SFINCS model. Must be an even number.
            crs: The coordinate reference system to use for the model.
            depth_calculation_method: The method to use for calculating river depth. Can be 'manning' or 'power_law'.
            depth_calculation_parameters: A dictionary of parameters for the depth calculation method. Only used if
                depth_calculation_method is 'power_law', in which case it should contain 'c' and 'd' keys.
            mask_flood_plains: Whether to autodelineate flood plains and mask them. Defaults to False.
            coastal: Whether to set up coastal boundary conditions. Defaults to False.
            coastal_boundary_exclude_mask: A GeoDataFrame defining areas to exclude from the coastal boundary condition cells.
            setup_outflow: Whether to set up an outflow boundary condition. Defaults to True. Mostly used for testing purposes.
            initial_water_level: The initial water level to initiate the model. SFINCS fills all cells below this level with water.

        Returns:
            The SFINCSRootModel instance with the built model.

        Raises:
            ValueError: if depth_calculation_method is not 'manning' or 'power_law',
            ValueError: if nr_subgrid_pixels is not None and not positive even number.
            ValueError: if resolution is not positive.

        """
        if nr_subgrid_pixels is not None and nr_subgrid_pixels <= 0:
            raise ValueError("nr_subgrid_pixels must be a positive number")
        if nr_subgrid_pixels is not None and nr_subgrid_pixels % 2 != 0:
            raise ValueError("nr_subgrid_pixels must be an even number")
        if resolution <= 0:
            raise ValueError("Resolution must be a positive number")

        assert depth_calculation_method in [
            "manning",
            "power_law",
        ], "Method should be 'manning' or 'power_law'"

        assert rivers.intersects(region.union_all()).all(), (
            "All rivers must intersect the model region"
        )

        self.logger.info("Starting SFINCS model build...")

        # build base model
        sf: SfincsModel = SfincsModel(root=str(self.path), mode="w+")

        sf.setup_grid_from_region(
            {"geom": region}, res=resolution, crs=crs, rotated=False
        )

        DEMs = [{**DEM, **{"reproj_method": "bilinear"}} for DEM in DEMs]
        # add zmax to secondary DEM (assumed to be gebco)
        DEMs[1]["zmax"] = 0

        # HydroMT-SFINCS only accepts datasets with an 'elevtn' variable. Therefore, the following
        # is a bit convoluted. We first open the dataarray, then convert it to a dataset,
        # and set the name as elevtn.
        sf.setup_dep(datasets_dep=DEMs)

        if mask_flood_plains:
            do_mask_flood_plains(sf)
        elif coastal:
            sf.setup_mask_active(
                mask=region,
                zmin=-21,  # minimum elevation for valid cells
                drop_area=1,  # drops areas that are smaller than 1km2,
                reset_mask=True,
            )

            # set zsini based on the minimum elevation
            sf.config["zsini"] = initial_water_level

            # setup the coastal boundary conditions
            sf.setup_mask_bounds(
                btype="waterlevel",
                zmax=2,  # maximum elevation for valid boundary cells
                exclude_mask=coastal_boundary_exclude_mask,
                all_touched=True,
            )

        else:
            sf.setup_mask_active(
                region, zmin=-21, reset_mask=True
            )  # TODO: Improve mask setup

        # in one plot plot the region boundary as well as the rivers and save to file
        fig, ax = plt.subplots(figsize=(10, 10))
        region.boundary.plot(ax=ax, color="black")

        # Remove rivers that are not represented in the grid and have no upstream rivers
        # TODO: Make an upstream flag in preprocessing for upstream rivers that is more
        # general than the MERIT-hydro specific 'maxup' attribute
        rivers: gpd.GeoDataFrame = rivers[
            (rivers["maxup"] > 0) | (rivers["represented_in_grid"])
        ]

        rivers.plot(ax=ax, color="blue")
        plt.savefig(self.path / "gis" / "rivers.png")

        if setup_outflow:
            sf.setup_river_outflow(
                rivers=rivers.to_crs(sf.crs),
                keep_rivers_geom=True,
                river_upa=0,
                river_len=0,
                btype="waterlevel",
            )

        # find outflow points and save for later use
        outflow_points = river_source_points(
            gdf_riv=rivers.to_crs(sf.crs),
            gdf_mask=sf.region,
            src_type="outflow",
            buffer=sf.reggrid.dx,  # type: ignore
            river_upa=0,
            river_len=0,
        )
        # give error if outflow greater than 1
        if len(outflow_points) > 1 and setup_outflow:
            raise ValueError(
                "More than one outflow point found, outflow boundary condition will fail to setup"
            )
        elif len(outflow_points) == 0 and setup_outflow:
            raise ValueError(
                "No outflow point found, outflow boundary condition will fail to setup"
            )
        if len(outflow_points) == 1:
            # print crs of outflow_points
            assert outflow_points.crs == sf.crs, (
                "CRS of outflow_points is not the same as the model crs"
            )
            # set crs before saving
            outflow_points = outflow_points.set_crs(sf.crs)
            # save to model root as a gpkg file
            outflow_points.to_file(self.path / "gis/outflow_points.gpkg", driver="GPKG")
            # Get the single outflow point coordinates
            x_coord = outflow_points.geometry.x.iloc[0]
            y_coord = outflow_points.geometry.y.iloc[0]
            assert sf.grid.dep.rio.crs == outflow_points.crs, (
                "CRS of sf.grid.dep is not the same as the outflow_points crs"
            )
            # Sample from sf.grid.dep (which is the DEM DataArray)
            elevation_value = sf.grid.dep.sel(
                x=x_coord, y=y_coord, method="nearest"
            ).values.item()

            # Optional: sanity check
            if elevation_value is None or elevation_value <= 0:
                raise ValueError(
                    f"Invalid outflow elevation ({elevation_value}), must be > 0"
                )

            # Save elevation value to a file in model_root/gis
            outflow_elev_path = self.path / "gis" / "outflow_elevation.json"
            with open(outflow_elev_path, "w") as f:
                json.dump({"outflow_elevation": elevation_value}, f)

        river_representative_points = []
        for ID in rivers.index:
            river_representative_points.append(
                get_representative_river_points(ID, rivers)
            )

        discharge_by_river, river_parameters = (
            get_discharge_and_river_parameters_by_river(
                rivers.index.tolist(),
                river_representative_points,
                discharge=discharge,
                river_width_alpha=river_width_alpha,
                river_width_beta=river_width_beta,
            )
        )

        rivers = assign_return_periods(rivers, discharge_by_river, return_periods=[2])

        river_width_unknown_mask = rivers["width"].isnull()

        rivers.loc[river_width_unknown_mask, "width"] = get_river_width(
            river_parameters["river_width_alpha"][river_width_unknown_mask],
            river_parameters["river_width_beta"][river_width_unknown_mask],
            rivers.loc[river_width_unknown_mask, "Q_2"],
        ).astype(np.float64)

        rivers["depth"] = get_river_depth(
            rivers,
            method=depth_calculation_method,
            parameters=depth_calculation_parameters,
            bankfull_column="Q_2",
        )

        rivers["manning"] = get_river_manning(rivers)

        export_rivers(self.path, rivers)

        # Because hydromt-sfincs does a lot of filling default values when data
        # is missing, we need to be extra sure that the required columns are
        # present and contain valid data.
        assert rivers["width"].notnull().all(), "River width cannot be null"
        assert rivers["depth"].notnull().all(), "River depth cannot be null"
        assert rivers["manning"].notnull().all(), "River Manning's n cannot be null"

        # if sfincs is run with subgrid, we set up the subgrid, with burned in rivers and mannings
        # roughness within the subgrid. If not, we burn the rivers directly into the main grid,
        # including mannings roughness.
        if nr_subgrid_pixels is not None:
            self.logger.info(
                f"Setting up SFINCS subgrid with {nr_subgrid_pixels} subgrid pixels..."
            )
            # only burn rivers that are wider than the subgrid pixel size
            rivers_to_burn: gpd.GeoDataFrame = rivers[
                rivers["width"] > resolution / nr_subgrid_pixels
            ].copy()
            sf.setup_subgrid(
                datasets_dep=DEMs,
                datasets_rgh=[
                    {
                        "manning": mannings.to_dataset(name="manning"),
                    }
                ],
                datasets_riv=[
                    {
                        "centerlines": rivers_to_burn.rename(
                            columns={"width": "rivwth", "depth": "rivdph"}
                        )
                    }
                ],
                write_dep_tif=True,
                write_man_tif=True,
                nr_subgrid_pixels=nr_subgrid_pixels,
                nlevels=20,
                nrmax=500,
            )

            sf.write_subgrid()
        else:
            self.logger.info(
                "Setting up SFINCS without subgrid - burning rivers into main grid..."
            )
            # only burn rivers that are wider than the grid size
            rivers_to_burn: gpd.GeoDataFrame = rivers[
                rivers["width"] > resolution
            ].copy()
            # first set up the mannings roughness with the default method
            # (we already have the DEM set up)
            sf.setup_manning_roughness(
                datasets_rgh=[
                    {
                        "manning": mannings.to_dataset(name="manning"),
                    }
                ]
            )
            # retrieve the elevation and mannings grids
            # burn the rivers into these grids
            elevation, mannings = burn_river_rect(
                da_elv=sf.grid.dep,
                gdf_riv=rivers_to_burn,
                da_man=sf.grid.manning,
                rivwth_name="width",
                rivdph_name="depth",
                manning_name="manning",
                segment_length=sf.reggrid.dx,
            )
            # set the modified grids back to the model
            sf.set_grid(elevation, name="dep")
            sf.set_grid(mannings, name="manning")

        # write all components, except forcing which must be done after the model building
        sf.write_grid()
        sf.write_geoms()
        sf.write_config()
        sf.write()

        sf.plot_basemap(fn_out="basemap.png")

        self.sfincs_model = sf
        self.rivers = rivers
        return self

    @property
    def area(self) -> float | int:
        """Returns the area of the SFINCS model region in square kilometers.

        Returns:
            The area of the SFINCS model region in m².
        """
        return self.sfincs_model.grid["msk"].sum().item() * self.cell_area

    @property
    def cell_area(self) -> float | int:
        """Returns the area of a single cell in the SFINCS model grid in square meters.

        Returns:
            The area of a single cell in the SFINCS model grid in m².
        """
        return (
            self.sfincs_model.grid["msk"].rio.resolution()[0]
            * self.sfincs_model.grid["msk"].rio.resolution()[1]
        )

    def estimate_discharge_for_return_periods(
        self,
        discharge: xr.DataArray,
        rivers: gpd.GeoDataFrame,
        rising_limb_hours: int = 72,
        return_periods: list[int | float] = [2, 5, 10, 20, 50, 100, 250, 500, 1000],
    ) -> None:
        """Estimate discharge for specified return periods and create hydrographs.

        Args:
            model_root: path to the SFINC model root directory
            discharge: xr.DataArray containing the discharge data
            rivers: GeoDataFrame containing river segments
            rising_limb_hours: number of hours for the rising limb of the hydrograph.
            return_periods: list of return periods for which to estimate discharge.
        """
        recession_limb_hours: int = rising_limb_hours

        # here we only select the rivers that have an upstream forcing point
        rivers_with_forcing_point: gpd.GeoDataFrame = rivers[
            ~rivers["is_downstream_outflow_subbasin"]
        ]

        river_representative_points: list[list[tuple[int, int]]] = []
        for ID in rivers_with_forcing_point.index:
            river_representative_points.append(
                get_representative_river_points(ID, rivers_with_forcing_point)
            )

        discharge_by_river, _ = get_discharge_and_river_parameters_by_river(
            rivers_with_forcing_point.index,
            river_representative_points,
            discharge=discharge,
        )
        rivers_with_forcing_point: gpd.GeoDataFrame = assign_return_periods(
            rivers_with_forcing_point, discharge_by_river, return_periods=return_periods
        )

        for return_period in return_periods:
            rivers_with_forcing_point[f"hydrograph_{return_period}"] = None

        for river_idx in rivers_with_forcing_point.index:
            for return_period in return_periods:
                discharge_for_return_period = rivers_with_forcing_point.at[
                    river_idx, f"Q_{return_period}"
                ]
                hydrograph: pd.DataFrame = create_hourly_hydrograph(
                    discharge_for_return_period,
                    rising_limb_hours,
                    recession_limb_hours,
                )
                hydrograph: dict[str, Any] = {
                    time.isoformat(): Q.item() for time, Q in hydrograph.iterrows()
                }
                rivers_with_forcing_point.at[
                    river_idx, f"hydrograph_{return_period}"
                ] = hydrograph

        export_rivers(self.path, rivers_with_forcing_point, postfix="_return_periods")

    def create_simulation(
        self,
        *args: Any,
        **kwargs: Any,
    ) -> SFINCSSimulation:
        """Sets forcing for a SFINCS model based on the provided parameters.

        Creates a new simulation directory and creteas a new sfincs model
        in that folder. Variables that do not change between simulations
        (e.g., grid, mask, etc.) are retained in the original model folder
        and inherited by the new simulation using relative paths.

        Args:
            *args: Positional arguments to pass to the SFINCSSimulation constructor.
            **kwargs: Keyword arguments to pass to the SFINCSSimulation constructor.

        Returns:
            An instance of SFINCSSimulation with the configured forcing.
        """
        return SFINCSSimulation(
            self,
            *args,
            **kwargs,
        )

    def create_coastal_simulation(self, return_period: int) -> None:
        """
        Creates a SFINCS simulation with coastal water level forcing for a specified return period.

        It reads the coastal hydrograph timeseries and locations from pre-defined files, and sets the coastal water level forcing for the simulation.
        Args:
            return_period: The return period for which to create the coastal simulation.
        """
        # prepare coastal timeseries and locations
        timeseries = pd.read_csv(
            Path(
                f"output/hydrographs/gtsm_spring_tide_hydrograph_rp{return_period:04d}.csv"
            ),
            index_col=0,
        )

        locations = (
            gpd.GeoDataFrame(
                gpd.read_parquet(self.model.files["geom"]["gtsm/stations_coast_rp"])
            )
            .rename(columns={"station_id": "stations"})
            .set_index("stations")
        )

        # convert index to int
        locations.index = locations.index.astype(int)

        timeseries.index = pd.to_datetime(timeseries.index, format="%Y-%m-%d %H:%M:%S")
        # convert columns to int
        timeseries.columns = timeseries.columns.astype(int)

        # Align timeseries columns with locations index
        timeseries = timeseries.loc[:, locations.index]

        # now convert to incrementing integers starting from 0
        timeseries.columns = range(len(timeseries.columns))
        locations.index = range(len(locations.index))

        timeseries = timeseries.iloc[250:-250]  # trim the first and last 250 rows

        simulation: SFINCSSimulation = self.create_simulation(
            simulation_name=f"rp_{return_period}_coastal",
            start_time=timeseries.index[0],
            end_time=timeseries.index[-1],
        )

        # set coastal forcing model
        simulation.set_coastal_waterlevel_forcing(
            timeseries=timeseries, locations=locations
        )
        return simulation

    def create_simulation_for_return_period(
        self, return_period: int | float, coastal: bool = False
    ) -> MultipleSFINCSSimulations:
        """Creates multiple SFINCS simulations for a specified return period.

        The method groups rivers by their calculation group and creates a separate
        simulation for each group. Each simulation is configured with discharge
        hydrographs corresponding to the specified return period.
        Args:
            return_period: The return period for which to create simulations.
            coastal: Whether to create a coastal simulation.

        Returns:
            An instance of MultipleSFINCSSimulations containing the created simulations.
                This class aims to emulate a single SFINCSSimulation instance as if
                it was one.
        """
        rivers: gpd.GeoDataFrame = import_rivers(self.path, postfix="_return_periods")
        assert (~rivers["is_downstream_outflow_subbasin"]).all()

        rivers["topological_stream_order"] = get_topological_stream_order(rivers)
        rivers: gpd.GeoDataFrame = assign_calculation_group(rivers)

        working_dir: Path = self.path / "working_dir"
        working_dir_return_period: Path = working_dir / f"rp_{return_period}"

        print(f"Running SFINCS for return period {return_period} years")
        simulations: list[SFINCSSimulation] = []

        # create coastal simulation
        if coastal:
            simulation: SFINCSSimulation = self.create_coastal_simulation(return_period)
            simulations.append(simulation)

        # create river inflow simulations
        for group, group_rivers in tqdm(rivers.groupby("calculation_group")):
            simulation_root = working_dir_return_period / str(group)

            shutil.rmtree(simulation_root, ignore_errors=True)
            simulation_root.mkdir(parents=True, exist_ok=True)

            inflow_nodes = group_rivers.copy()
            inflow_nodes = inflow_nodes.reset_index(drop=True)
            inflow_nodes["geometry"] = inflow_nodes["geometry"].apply(get_start_point)

            Q: list[pd.DataFrame] = [
                pd.DataFrame.from_dict(
                    data=inflow_nodes[f"hydrograph_{return_period}"].iloc[idx],
                    orient="index",
                    columns=[idx],
                )
                for idx in inflow_nodes.index
            ]
            Q: pd.DataFrame = pd.concat(Q, axis=1)
            Q.index = pd.to_datetime(Q.index)

            assert not np.isnan(Q.values).any(), (
                "NaN values found in discharge hydrographs"
            )

            simulation: SFINCSSimulation = self.create_simulation(
                simulation_name=f"rp_{return_period}_group_{group}",
                start_time=Q.index[0],
                end_time=Q.index[-1],
            )

            simulation.set_discharge_forcing_from_nodes(
                nodes=inflow_nodes.to_crs(self.sfincs_model.crs),
                timeseries=Q,
            )

            # Set up river outflow boundary condition for this simulation
            if not coastal:
                set_river_outflow_boundary_condition(
                    sf=simulation.sfincs_model,
                    model_root=self.path,
                    simulation_root=simulation.path,
                    write_figures=simulation.write_figures,
                )

            simulations.append(simulation)

        return MultipleSFINCSSimulations(simulations=simulations)

    @property
    def active_cells(self) -> xr.DataArray:
        """Returns a boolean mask of the active cells in the SFINCS model.

        Returns:
            A boolean mask of the active cells in the SFINCS model.
        """
        return self.sfincs_model.grid["msk"] == 1

    @property
    def inflow_rivers(self) -> gpd.GeoDataFrame:
        """Returns a GeoDataFrame of rivers that are inflow points to the model.

        Returns:
            A GeoDataFrame of rivers that are inflow rivers.
        """
        non_headwater_rivers: gpd.GeoDataFrame = self.rivers[self.rivers["maxup"] > 0]
        non_outflow_basins: gpd.GeoDataFrame = non_headwater_rivers[
            ~non_headwater_rivers["is_downstream_outflow_subbasin"]
        ]
        upstream_branches_in_domain = np.unique(
            self.rivers["downstream_ID"], return_counts=True
        )

        rivers_with_inflow = []
        for idx, row in non_outflow_basins.iterrows():
            if idx in upstream_branches_in_domain[0] and (
                upstream_branches_in_domain[1][
                    np.where(upstream_branches_in_domain[0] == idx)
                ]
                < row["maxup"]
            ):
                rivers_with_inflow.append(idx)

        return self.rivers[self.rivers.index.isin(rivers_with_inflow)]

    @property
    def non_inflow_rivers(self) -> gpd.GeoDataFrame:
        """Returns a GeoDataFrame of rivers that are not inflow points to the model.

        Returns:
            A GeoDataFrame of rivers that are not inflow rivers.
        """
        inflow_rivers: gpd.GeoDataFrame = self.inflow_rivers
        return self.rivers[~self.rivers.index.isin(inflow_rivers.index)]

    @property
    def headwater_rivers(self) -> gpd.GeoDataFrame:
        """Returns a GeoDataFrame of headwater rivers in the model.

        Returns:
            A GeoDataFrame of headwater rivers.
        """
        return self.rivers[self.rivers["maxup"] == 0]

    @property
    def has_inflow(self) -> bool:
        """Checks if the model has any inflow rivers.

        Returns:
            True if the model has inflow rivers, False otherwise.
        """
        return not self.inflow_rivers.empty


class MultipleSFINCSSimulations:
    """Manages multiple SFINCS simulations as a single entity."""

    def __init__(self, simulations: list[SFINCSSimulation]) -> None:
        """Simulates running multiple SFINCS simulations as one.

        Args:
            simulations: A list of SFINCSSimulation instances to manage together.
        """
        self.simulations = simulations

    def run(self, gpu: bool) -> None:
        """Runs all contained SFINCS simulations.

        Args:
            gpu: Whether to use GPU acceleration for the simulations.
        """
        for simulation in self.simulations:
            simulation.run(gpu=gpu)

    def read_max_flood_depth(self, minimum_flood_depth: float | int) -> xr.DataArray:
        """Reads the maximum flood depth map from the simulation output.

        Args:
            minimum_flood_depth: Minimum flood depth to consider in the output.

        Returns:
            An xarray DataArray containing the maximum flood depth.
        """
        flood_depths: list[xr.DataArray] = []
        for simulation in self.simulations:
            flood_depths.append(simulation.read_max_flood_depth(minimum_flood_depth))

        rp_map: xr.DataArray = xr.concat(flood_depths, dim="node")
        rp_map: xr.DataArray = rp_map.max(dim="node")
        rp_map.attrs["_FillValue"] = flood_depths[0].attrs["_FillValue"]
        assert rp_map.rio.crs is not None

        return rp_map

    def cleanup(self) -> None:
        """Cleans up all simulation directories."""
        for simulation in self.simulations:
            simulation.cleanup()


class SFINCSSimulation:
    """A SFINCS simulation with specific forcing and configuration.

    Created fro m a SFINCSRootModel instance which already contains the constant parts of the model.
    """

    def __init__(
        self,
        sfincs_root_model: SFINCSRootModel,
        simulation_name: str,
        start_time: datetime,
        end_time: datetime,
        spinup_seconds: int = 86400,
        write_gis_files: bool = True,
        write_figures: bool = True,
    ) -> None:
        """Initializes a SFINCSSimulation with specific forcing and configuration.

        Args:
            sfincs_root_model: An instance of SFINCSRootModel containing the base model.
            simulation_name: A string representing the name of the simulation.
                Also used to create the path to write the file to disk.
            start_time: The start time of the simulation as a datetime object.
            end_time: The end time of the simulation as a datetime object.
            spinup_seconds: The number of seconds to use for model spin-up. Defaults to 86400 (1 day).
            write_gis_files: Whether to write GIS files for the model. Defaults to True.
            write_figures: Whether to generate and save figures for the model. Defaults to False.
        """
        self._name = simulation_name
        self.write_figures = write_figures
        self.start_time = start_time
        self.end_time = end_time
        self.sfincs_root_model = sfincs_root_model

        sfincs_model = sfincs_root_model.sfincs_model
        sfincs_model.set_root(str(self.path), mode="w+")

        # update mode time based on event tstart and tend from event dict
        sfincs_model.setup_config(
            alpha=0.5
        )  # alpha is the parameter for the CFL-condition reduction. Decrease for additional numerical stability, minimum value is 0.1 and maximum is 0.75 (0.5 default value)
        sfincs_model.setup_config(tspinup=spinup_seconds)  # spinup time in seconds
        sfincs_model.setup_config(dtout=900)  # output time step in seconds
        sfincs_model._write_gis = write_gis_files
        sfincs_model.setup_config(
            tref=to_sfincs_datetime(start_time),
            tstart=to_sfincs_datetime(start_time),
            tstop=to_sfincs_datetime(end_time),
        )
        sfincs_model.setup_config(
            **make_relative_paths(sfincs_model.config, self.root_path, self.path)
        )

        sfincs_model.write_config()

        self.sfincs_model = sfincs_model

        # Track total volumes added via forcings (for water balance debugging)
        self.total_runoff_volume_m3: float = 0.0
        self.total_discharge_volume_m3: float = 0.0
        self.discarded_accumulated_generated_discharge_m3: float = 0.0

    def print_forcing_volume(self) -> None:
        """Print all forcing volumes for debugging the water balance."""
        msg: str = (
            f"SFINCS Forcing volumes: runoff={int(self.total_runoff_volume_m3)} m3, "
            f"discarded discharge={int(self.discarded_accumulated_generated_discharge_m3)} m3, "
            f"discharge={int(self.total_discharge_volume_m3)} m3"
        )
        print(msg)

<<<<<<< HEAD
    def set_forcing_from_grid(
        self, nodes: gpd.GeoDataFrame, discharge_grid: xr.DataArray
=======
    def set_coastal_waterlevel_forcing(
        self, locations: gpd.GeoDataFrame, timeseries: pd.DataFrame, buffer: int = 1e5
    ) -> None:
        """Sets up coastal water level forcing for the SFINCS model from a timeseries.

        Args:
            locations: A GeoDataFrame containing the locations of the water level forcing points.
            timeseries: A DataFrame containing the water level timeseries for each node.
                The columns should match the index of the locations GeoDataFrame.
            buffer: Buffer distance in meters to extend the model domain for coastal forcing points.
        """
        # select only locations that are in the model
        self.sfincs_model.read_forcing()
        self.sfincs_model.setup_waterlevel_forcing(
            locations=locations, timeseries=timeseries, buffer=buffer
        )
        self.sfincs_model.write_forcing()
        self.sfincs_model.write_config()

        if self.write_figures:
            self.sfincs_model.plot_forcing(fn_out="forcing.png")
            self.sfincs_model.plot_basemap(fn_out="basemap.png")

    def set_headwater_forcing_from_grid(
        self,
        discharge_grid: xr.DataArray,
>>>>>>> 4504967e
    ) -> None:
        """Sets up discharge forcing for the SFINCS model from a gridded dataset.

        Args:
            nodes: A GeoDataFrame containing the locations of the discharge forcing points.
            discharge_grid: Path to a raster file or an xarray DataArray containing discharge values in m^3/s.
                Usually this is from a hydrological model.
        """
        nodes: gpd.GeoDataFrame = nodes.copy()
        nodes["geometry"] = nodes["geometry"].apply(get_start_point)

        river_representative_points = []
        for ID in nodes.index:
            river_representative_points.append(
                get_representative_river_points(
                    ID,
                    nodes,
                )
            )

        discharge_by_river, _ = get_discharge_and_river_parameters_by_river(
            nodes.index,
            river_representative_points,
            discharge=discharge_grid,
        )

        locations = nodes.to_crs(self.sfincs_model.crs)

        self.set_discharge_forcing_from_nodes(
            nodes=locations,
            timeseries=discharge_by_river,
        )

    def set_headwater_forcing_from_grid(
        self,
        discharge_grid: xr.DataArray,
    ) -> None:
        """Sets up discharge forcing for the SFINCS model from a gridded dataset.

        Args:
            discharge_grid: Path to a raster file or an xarray DataArray containing discharge values in m^3/s.
                Usually this is from a hydrological model.
        """
        headwater_rivers: gpd.GeoDataFrame = self.sfincs_root_model.headwater_rivers
        self.set_forcing_from_grid(
            nodes=headwater_rivers,
            discharge_grid=discharge_grid,
        )

    def set_inflow_forcing_from_grid(
        self,
        discharge_grid: xr.DataArray,
    ) -> None:
        """Sets up discharge forcing for the SFINCS model from a gridded dataset.

        Args:
            discharge_grid: Path to a raster file or an xarray DataArray containing discharge values in m^3/s.
                Usually this is from a hydrological model.
        """
        inflow_rivers: gpd.GeoDataFrame = self.sfincs_root_model.inflow_rivers
        self.set_forcing_from_grid(
            nodes=inflow_rivers,
            discharge_grid=discharge_grid,
        )

    def set_river_inflow(
        self, nodes: gpd.GeoDataFrame, timeseries: pd.DataFrame
    ) -> None:
        """Sets up river inflow boundary conditions for the SFINCS model.

        For inflow we use a negative index.

        """
        nodes.index = [-idx for idx in nodes.index]  # SFINCS negative index for inflow
        timeseries.columns = [-col for col in timeseries.columns]
        self.set_discharge_forcing_from_nodes(
            nodes=nodes,
            timeseries=timeseries,
        )

    def set_discharge_forcing_from_nodes(
        self, nodes: gpd.GeoDataFrame, timeseries: pd.DataFrame
    ) -> None:
        """Sets up discharge forcing for the SFINCS model from specified nodes (locations) and timeseries.

        Args:
            nodes: A GeoDataFrame containing the locations of the discharge forcing points.
                The index should start at 1 and be consecutive (1, 2, 3, ...).
            timeseries: A DataFrame containing the discharge timeseries for each node.
                The columns should match the index of the nodes GeoDataFrame.
        """
        assert set(timeseries.columns) == set(nodes.index)

        if "dis" in self.sfincs_model.forcing:
            assert not np.isin(
                nodes.index, self.sfincs_model.forcing["dis"].index
            ).any(), "This forcing would overwrite existing discharge forcing points"

        assert (
            self.sfincs_model.region.union_all()
            .contains(nodes.geometry.to_crs(self.sfincs_model.crs))
            .all()
        ), "All forcing locations must be within the model region"

        self.sfincs_model.setup_discharge_forcing(
            locations=nodes, timeseries=timeseries, merge=True
        )

        self.sfincs_model.write_forcing()
        self.sfincs_model.write_config()

        assert self.end_time == timeseries.index[-1], (
            "End time of timeseries does not match simulation end time, this will lead to accounting errors"
        )

        # the last timestep will not be used in SFINCS because it is the end time, which is why we
        # discard it
        self.total_discharge_volume_m3 += (
            timeseries[:-1].sum(axis=1)
            * (timeseries.index[1:] - timeseries.index[:-1]).total_seconds()
        ).sum()

        self.print_forcing_volume()

        if self.write_figures:
            self.sfincs_model.plot_basemap(fn_out="src_points_check.png")
            self.sfincs_model.plot_forcing(fn_out="forcing.png")

    def set_runoff_forcing(
        self,
        runoff_m: xr.DataArray,
        area_m2: TwoDArrayFloat32,
    ) -> None:
        """Sets up precipitation forcing for the SFINCS model from a gridded dataset.

        Args:
            runoff_m: xarray DataArray containing runoff values in m per time step.
            area_m2: xarray DataArray containing the area of each runoff grid cell in m².
        """
        assert runoff_m.rio.crs is not None, "precipitation_grid should have a crs"
        assert (
            pd.to_datetime(runoff_m.time[0].item()).to_pydatetime() <= self.start_time
        )
        assert pd.to_datetime(runoff_m.time[-1].item()).to_pydatetime() >= self.end_time

        runoff_m: xr.DataArray = runoff_m.sel(
            time=slice(self.start_time, self.end_time)
        )

        self.sfincs_model.setup_precip_forcing_from_grid(
            precip=(runoff_m * 1000).to_dataset(name="precip")
        )  # convert from m/h to mm/h for SFINCS

        self.sfincs_model.write_forcing()
        self.sfincs_model.write_config()

        self.total_runoff_volume_m3 += (
            (runoff_m.isel(time=slice(None, -1)) * area_m2).sum().item()
        )
        self.print_forcing_volume()

    def set_accumulated_runoff_forcing(
        self,
        runoff_m: xr.DataArray,
        river_network: FlwdirRaster,
        mask: TwoDArrayBool,
        river_ids: TwoDArrayInt32,
        upstream_area: TwoDArrayFloat32,
        cell_area: TwoDArrayFloat32,
    ) -> None:
        """Sets up accumulated runoff forcing for the SFINCS model.

        This function accumulates the runoff from the provided runoff grid to the starting
        points of each river segment in the river network.

        Args:
            runoff_m: xarray DataArray containing runoff values in m per time step.
            river_network: FlwdirRaster representing the river network flow directions.
            mask: Boolean mask indicating the cells within the river basin.
            river_ids: 2D numpy array of river segment IDs for each cell in the grid.
            upstream_area: 2D numpy array of upstream area values for each cell in the grid.
            cell_area: 2D numpy array of cell area values for each cell in the grid.
        """
        # select only the time range needed
        runoff_m: xr.DataArray = runoff_m.sel(
            time=slice(self.start_time, self.end_time)
        )

        # for accounting purposes, we set all runoff outside the model region to zero
        region = self.sfincs_model.region.to_crs(runoff_m.rio.crs)
        region["value"] = 1
        region_mask = rasterize_like(
            region,
            column="value",
            raster=runoff_m.isel(time=0),
            dtype=np.int32,
            nodata=0,
            all_touched=True,
        ).astype(bool)
        original_dimensions = runoff_m.dims
        runoff_m: xr.DataArray = xr.where(region_mask, runoff_m, 0, keep_attrs=True)
        # xr.where changes the dimension order sometimes, so we ensure it is correct
        runoff_m: xr.DataArray = runoff_m.transpose(*original_dimensions)

        # we want to get all the discharge upstream from the starting point of each river segment
        # therefore, we first remove all river cells except for the starting point of each river segment
        # TODO: this can be changed so that runoff is added along the river segment, rather than
        # just the most upstream point
        xy_per_river_segment = value_indices(river_ids, ignore_value=-1)
        for COMID, (ys, xs) in xy_per_river_segment.items():
            river_upstream_area = upstream_area[ys, xs]
            up_to_downstream_ids = np.argsort(river_upstream_area)

            ys_up_to_down: npt.NDArray[np.int64] = ys[up_to_downstream_ids]
            xs_up_to_down: npt.NDArray[np.int64] = xs[up_to_downstream_ids]

            for i in range(1, len(ys_up_to_down)):
                river_ids[ys_up_to_down[i], xs_up_to_down[i]] = -1

        # confirm that each river segment is represented by exactly one cell
        assert (np.unique(river_ids, return_counts=True)[1][1:] == 1).all()

        river_cells: TwoDArrayBool = river_ids != -1
        river_ids_mapping: ArrayInt32 = river_ids[river_cells]

        # starting from each river cell, create an upstream basin map for which
        # the discharge will be accumulated
        subbasins: ArrayInt32 = river_network.basins(
            np.where(river_cells.ravel())[0],
            ids=np.arange(1, river_cells.sum() + 1, step=1, dtype=np.int32),
        )[mask]

        timestep_size: xr.DataArray = runoff_m.time.diff(dim="time").astype(
            "timedelta64[s]"
        )
        # confirm that timestep size is constant
        assert (timestep_size == timestep_size[0]).all()
        timestep_size_seconds: int = timestep_size[0].item().seconds

        # get the generated discharge in m3/s for each cell
        generated_discharge_m3_per_s: xr.DataArray = (
            runoff_m * cell_area / timestep_size_seconds
        )

        # accumulate generated discharge to the river starting points
        accumulated_generated_discharge_m3_per_s: TwoDArrayFloat64 = (
            np.apply_along_axis(
                func1d=lambda x: np.bincount(subbasins, weights=x),
                axis=1,
                arr=generated_discharge_m3_per_s.values[:, mask],
            )
        )

        # a subbasin value of 0 means that the cell does not belong to any subbasin
        # this is possible for cells that flow into the river segment closest
        # to the outlet of the river network
        # therefore, we discard the generated discharge from these cells
        if (subbasins == 0).any():
            # for testing, we return the mean discarded generated discharge
            discarded_generated_discharge_m3_per_s: np.float64 = (
                accumulated_generated_discharge_m3_per_s[:, 0].mean()
            )
            # Track discarded volume (m3) from subbasin==0 cells for debugging
            duration_seconds = (self.end_time - self.start_time).total_seconds()
            self.discarded_accumulated_generated_discharge_m3 += float(
                discarded_generated_discharge_m3_per_s * duration_seconds
            )
            accumulated_generated_discharge_m3_per_s: TwoDArrayFloat64 = (
                accumulated_generated_discharge_m3_per_s[:, 1:]
            )

        assert accumulated_generated_discharge_m3_per_s.shape[1] == river_cells.sum()

        # create the forcing timeseries for each river segment starting point
        nodes: gpd.GeoDataFrame = self.sfincs_root_model.rivers.copy()
        nodes["geometry"] = nodes["geometry"].apply(get_start_point)
        nodes: gpd.GeoDataFrame = nodes.sort_index()
        timeseries: pd.DataFrame = pd.DataFrame(
            {
                "time": generated_discharge_m3_per_s.time,
            }
        ).set_index("time")

        for i, node in nodes.iterrows():
            if node["represented_in_grid"]:
                idx = np.where(node.name == river_ids_mapping)[0]
                assert len(idx) == 1
                idx = idx[0]
                timeseries[i] = accumulated_generated_discharge_m3_per_s[:, idx]
            else:
                timeseries[i] = 0.0

        self.set_discharge_forcing_from_nodes(
            nodes=nodes,
            timeseries=timeseries,
        )

    # def setup_outflow_boundary(self) -> None:
    #     # detect whether water level forcing should be set (use this under forcing == coastal) PLot basemap and forcing to check
    #     if (
    #         self.sfincs_model.grid["msk"] == 2
    #     ).any():  # if mask is 2, the model requires water level forcing
    #         waterlevel = self.sfincs_model.data_catalog.get_dataset(
    #             "waterlevel"
    #         ).compute()  # define water levels and stations in data_catalog.yml

    #         locations = gpd.GeoDataFrame(
    #             index=waterlevel.stations,
    #             geometry=gpd.points_from_xy(
    #                 waterlevel.station_x_coordinate, waterlevel.station_y_coordinate
    #             ),
    #             crs=4326,
    #         )

    #         timeseries = pd.DataFrame(
    #             index=waterlevel.time, columns=waterlevel.stations, data=waterlevel.data
    #         )
    #         assert timeseries.columns.equals(locations.index)

    #         locations = locations.reset_index(names="stations")
    #         locations.index = (
    #             locations.index + 1
    #         )  # for hydromt/SFINCS index should start at 1
    #         timeseries.columns = locations.index

    #         self.sfincs_model.setup_waterlevel_forcing(
    #             timeseries=timeseries, locations=locations
    #         )

    #     self.sfincs_model.write_forcing()

    def run(self, gpu: bool | str) -> None:
        """Runs the SFINCS simulation.

        Args:
            gpu: Whether to use GPU acceleration for the simulation. Can be
                True, False, or 'auto' to automatically detect GPU availability.
        """
        assert gpu in [True, False, "auto"], "gpu must be True, False, or 'auto'"
        run_sfincs_simulation(
            simulation_root=self.path,
            model_root=self.root_path,
            gpu=gpu,
        )

    def read_max_flood_depth(self, minimum_flood_depth: int | float) -> xr.DataArray:
        """Reads the maximum flood depth map from the simulation output.

        Args:
            minimum_flood_depth: Minimum flood depth to consider [m]. Values below this threshold are set to zero.

        Returns:
            An xarray DataArray containing the maximum flood depth.
        """
        flood_map: xr.DataArray = read_flood_depth(
            model_root=self.root_path,
            simulation_root=self.path,
            method="max",
            minimum_flood_depth=minimum_flood_depth,
        )
        return flood_map

    def read_final_flood_depth(self, minimum_flood_depth: float | int) -> xr.DataArray:
        """Reads the final flood depth map from the simulation output.

        Args:
            minimum_flood_depth: Minimum flood depth to consider [m]. Values below this threshold are set to zero.

        Returns:
            An xarray DataArray containing the final flood depth.
        """
        flood_map: xr.DataArray = read_flood_depth(
            model_root=self.root_path,
            simulation_root=self.path,
            method="final",
            minimum_flood_depth=minimum_flood_depth,
        )
        return flood_map

    def get_flood_volume(self, flood_depth: xr.DataArray) -> float:
        """Compute the total flood volume from the flood depth map.

        Args:
            flood_depth: An xarray DataArray containing the flood depth.

        Returns:
            The total flood volume in cubic meters.
        """
        pixel_area = abs(
            flood_depth.rio.resolution()[0] * flood_depth.rio.resolution()[1]
        )
        if hasattr(flood_depth, "compute"):
            flood_depth = flood_depth.compute()
        flooded_pixels = flood_depth.where(flood_depth > 0).sum().item()
        return flooded_pixels * pixel_area

    def cleanup(self) -> None:
        """Cleans up the simulation directory by removing temporary files."""
        shutil.rmtree(path=self.path, ignore_errors=True)

    @property
    def root_path(self) -> Path:
        """Returns the root directory for the SFINCS model files."""
        return self.sfincs_root_model.path

    @property
    def path(self) -> Path:
        """Returns the root directory for the SFINCS simulation files."""
        folder: Path = self.root_path / "simulations" / self.name
        folder.mkdir(parents=True, exist_ok=True)
        return folder

    @property
    def name(self) -> str:
        """Returns the name of the simulation."""
        return self._name

    def has_outflow_boundary(self) -> bool:
        """Checks if the SFINCS model has an outflow boundary condition.

        Returns:
            True if the SFINCS model has an outflow boundary condition, False otherwise.
        """
        return (self.sfincs_model.grid["msk"] == 2).any().item()

    def get_cumulative_precipitation(self) -> xr.DataArray:
        """Reads the cumulative precipitation from the SFINCS model results.

        Returns:
            An xarray DataArray containing the cumulative precipitation.
        """
        self.sfincs_model.read_results()
        cumulative_precipitation = self.sfincs_model.results["cumprcp"].isel(timemax=-1)
        assert isinstance(cumulative_precipitation, xr.DataArray)
        return cumulative_precipitation<|MERGE_RESOLUTION|>--- conflicted
+++ resolved
@@ -921,10 +921,6 @@
         )
         print(msg)
 
-<<<<<<< HEAD
-    def set_forcing_from_grid(
-        self, nodes: gpd.GeoDataFrame, discharge_grid: xr.DataArray
-=======
     def set_coastal_waterlevel_forcing(
         self, locations: gpd.GeoDataFrame, timeseries: pd.DataFrame, buffer: int = 1e5
     ) -> None:
@@ -947,43 +943,6 @@
         if self.write_figures:
             self.sfincs_model.plot_forcing(fn_out="forcing.png")
             self.sfincs_model.plot_basemap(fn_out="basemap.png")
-
-    def set_headwater_forcing_from_grid(
-        self,
-        discharge_grid: xr.DataArray,
->>>>>>> 4504967e
-    ) -> None:
-        """Sets up discharge forcing for the SFINCS model from a gridded dataset.
-
-        Args:
-            nodes: A GeoDataFrame containing the locations of the discharge forcing points.
-            discharge_grid: Path to a raster file or an xarray DataArray containing discharge values in m^3/s.
-                Usually this is from a hydrological model.
-        """
-        nodes: gpd.GeoDataFrame = nodes.copy()
-        nodes["geometry"] = nodes["geometry"].apply(get_start_point)
-
-        river_representative_points = []
-        for ID in nodes.index:
-            river_representative_points.append(
-                get_representative_river_points(
-                    ID,
-                    nodes,
-                )
-            )
-
-        discharge_by_river, _ = get_discharge_and_river_parameters_by_river(
-            nodes.index,
-            river_representative_points,
-            discharge=discharge_grid,
-        )
-
-        locations = nodes.to_crs(self.sfincs_model.crs)
-
-        self.set_discharge_forcing_from_nodes(
-            nodes=locations,
-            timeseries=discharge_by_river,
-        )
 
     def set_headwater_forcing_from_grid(
         self,
