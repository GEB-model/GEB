import os
from datetime import datetime
from pathlib import Path

import geopandas as gpd
import pandas as pd
import xarray as xr
from hydromt_sfincs import SfincsModel
from shapely.geometry import Point

from .io import import_rivers
from .sfincs_utils import configure_sfincs_model, get_logger


def to_sfincs_datetime(dt: datetime) -> str:
    """Convert a datetime object to a string in the format required by SFINCS.

    Args:
        dt: datetime object to convert.

    Returns:
        String representation of the datetime in the format "YYYYMMDD HHMMSS".
    """
    return dt.strftime("%Y%m%d %H%M%S")


def update_sfincs_model_forcing_coastal(
    model_files: dict,
    model_root: Path,
    simulation_root: Path,
    return_period: int,
):
    # update waterlevel boundary conditions for coastal flooding here. setup_waterlevel_forcing()
    # setup curve number infiltration with recovery based on global CN dataset (optional)

    # read model
    sf: SfincsModel = SfincsModel(root=model_root, mode="r+", logger=get_logger())
    # update mode time based on event tstart and tend from event dict
    # waterlevel = sf.data_catalog.get_dataset(
    #     "waterlevel"
    # ).compute()  # define water levels and stations in data_catalog.yml

    locations = (
        gpd.GeoDataFrame(
            gpd.read_parquet(model_files["geoms"]["gtsm/stations_coast_rp"])
        )
        .rename(columns={"station_id": "stations"})
        .set_index("stations")
    )
    # convert index to int
    locations.index = locations.index.astype(int)

    # sf.setup_config(
    #     tref=to_sfincs_datetime(event["start_time"]),
    #     tstart=to_sfincs_datetime(event["start_time"]),
    #     tstop=to_sfincs_datetime(event["end_time"]),
    # )

    # locations = gpd.GeoDataFrame(
    #     index=waterlevel.stations,
    #     geometry=gpd.points_from_xy(
    #         waterlevel.station_x_coordinate, waterlevel.station_y_coordinate
    #     ),
    #     crs=4326,
    # )

    # timeseries = pd.DataFrame(
    #     index=waterlevel.time, columns=waterlevel.stations, data=waterlevel.data
    # )

    timeseries = pd.read_csv(
        Path(
            f"input/other/gtsm/hydrographs/gtsm_spring_tide_hydrograph_rp{return_period:04d}.csv"
        ),
        index_col=0,
    )
    timeseries.index = pd.to_datetime(timeseries.index, format="%Y-%m-%d %H:%M:%S")
    # convert columns to int
    timeseries.columns = timeseries.columns.astype(int)
    assert timeseries.columns.equals(locations.index)

    # locations = locations.reset_index(names="stations")
    # locations.index = locations.index + 1  # for hydromt/SFINCS index should start at 1
    timeseries.columns = locations.index
    # timeseries *= 100  # convert from m to cm
    timeseries = timeseries.iloc[300:-300]  # trim the first and last 300 rows

    sf.setup_config(
        tref=to_sfincs_datetime(timeseries.index[0]),
        tstart=to_sfincs_datetime(timeseries.index[0]),
        tstop=to_sfincs_datetime(timeseries.index[-1]),
    )
    # sf.config["dtmaxout"] = len(timeseries) * 10

    sf.setup_waterlevel_forcing(timeseries=timeseries, locations=locations)
    # configure_sfincs_model(sf, model_root, simulation_root)
    # write settings to model directory
    sf.setup_config(
        alpha=0.5
    )  # alpha is the parameter for the CFL-condition reduction. Decrease for additional numerical stability, minimum value is 0.1 and maximum is 0.75 (0.5 default value)
    sf.setup_config(tspinup=86400)  # spinup time in seconds
    sf.setup_config(dtout=900)  # output time step in seconds
    # change root to the output and write
    # sf.set_root(simulation_root, mode="w+") # write to base model for now
    sf._write_gis = True
    sf.set_root(simulation_root, mode="w+")  # write to base model for now
    sf.write_grid()
    sf.write_forcing()
    sf.write_config()
    sf.plot_basemap(fn_out="src_points_check.png")
    sf.plot_basemap(variable="msk", fn_out="mask.png")
    sf.plot_forcing(fn_out="forcing.png")


def update_sfincs_model_forcing(
    model_root,
    simulation_root,
    event,
<<<<<<< HEAD
    discharge_grid,
    soil_water_capacity_grid,  # seff
    max_water_storage_grid,  # smax
    saturated_hydraulic_conductivity_grid,  # ks
    uparea_discharge_grid,
=======
    discharge_grid,  # for rivers
    uparea_discharge_grid,  # for rivers
>>>>>>> d3e99c16
    forcing_method,
    precipitation_grid=None,
):
    assert os.path.isfile(os.path.join(model_root, "sfincs.inp")), (
        f"model root does not exist {model_root}"
    )
    if not isinstance(discharge_grid, str):
        assert isinstance(discharge_grid, xr.Dataset), (
            "discharge_grid should be a string or a xr.Dataset"
        )
        assert discharge_grid.raster.crs is not None, "discharge_grid should have a crs"
        assert (
            pd.to_datetime(discharge_grid.time[0].item()).to_pydatetime()
            <= event["start_time"]
        )
        assert (
            pd.to_datetime(discharge_grid.time[-1].item()).to_pydatetime()
        ) >= event["end_time"]

    # read model
    sf: SfincsModel = SfincsModel(root=model_root, mode="r+", logger=get_logger())

    # update mode time based on event tstart and tend from event dict
    sf.setup_config(
        tref=to_sfincs_datetime(event["start_time"]),
        tstart=to_sfincs_datetime(event["start_time"]),
        tstop=to_sfincs_datetime(event["end_time"]),
    )
    segments = import_rivers(model_root)

    if precipitation_grid is not None:
        if not isinstance(precipitation_grid, list):
            assert isinstance(precipitation_grid, xr.DataArray), (
                "precipitation_grid should be a list or an xr.DataArray"
            )
            precipitation_grid: list[xr.DataArray] = [precipitation_grid]

        precipitation_grid: list[xr.DataArray] = [
            pr.raster.reproject_like(sf.grid) for pr in precipitation_grid
        ]

        precipitation_grid: xr.DataArray = xr.concat(precipitation_grid, dim="time")

        assert precipitation_grid.raster.crs is not None, (
            "precipitation_grid should have a crs"
        )
        assert (
            pd.to_datetime(precipitation_grid.time[0].item()).to_pydatetime()
            <= event["start_time"]
        )
        assert (
            pd.to_datetime(precipitation_grid.time[-1].item()).to_pydatetime()
            >= event["end_time"]
        )

        precipitation_grid: xr.DataArray = precipitation_grid.sel(
            time=slice(event["start_time"], event["end_time"])
        )

        sf.set_forcing(
            (precipitation_grid * 3600).to_dataset(name="precip_2d"), name="precip_2d"
        )  # convert from kg/m2/s to mm/h

    if forcing_method == "headwater_points":
        # TODO: Cleanup and re-use nodes (or create nodes here)
        exploded = segments[segments["order"] == 1]
        exploded = exploded.explode(
            index_parts=True
        )  # To Handle any MULTILINE Geometries, we explode the MULTILINE to seperate LINES
        head_water_points = gpd.GeoDataFrame(
            columns=["uparea", "geometry"], crs=segments.crs
        )

        # Iterate through the rows of the original GeoDataFrame
        for index, row in exploded.iterrows():
            if row["order"] == 1:
                start_point = Point(
                    row["geometry"].coords[
                        0
                    ]  # TODO: Check if this is the correct point to use
                )  # Extract the starting point of the LineString
                head_water_points.loc[len(head_water_points)] = [
                    row["uparea"],
                    start_point,
                ]

        # If needed, set the geometry column
        head_water_points.set_geometry("geometry", inplace=True)
        # Align the CRS of the head_water_points with the river segments
        head_water_points = head_water_points.set_crs(crs=segments.crs)
        # update the upstream area point using merit_hydro uparea
        uparea_sfincs = sf.data_catalog.get_rasterdataset(
            "merit_hydro",
            bbox=sf.mask.raster.transform_bounds(4326),
            buffer=2,
            variables=["uparea"],
        )
        assert head_water_points.crs == uparea_sfincs.rio.crs, (
            "CRS mismatch between head_water_points and uparea_sfincs, make sure they are in the same CRS"
        )
        head_water_points["uparea"] = uparea_sfincs.raster.sample(head_water_points)
        # Combine River_inflow with Headwater points
        head_water_points = head_water_points.to_crs(sf.crs)
        if (
            "dis" in sf.forcing
        ):  # we have a basin which has both river inflow and headwater points
            river_inflow_points = sf.forcing["dis"].vector.to_gdf()
            river_inflow_points = river_inflow_points.to_crs(
                4326
            )  # <------Change crs to 4326 before sampling uparea
            uparea_sfincs = sf.data_catalog.get_rasterdataset(
                "merit_hydro",
                bbox=sf.mask.raster.transform_bounds(4326),
                buffer=2,
                variables=["uparea"],
            )
            assert river_inflow_points.crs == uparea_sfincs.rio.crs, (
                "CRS mismatch between river_inflow_points and uparea_sfincs, make sure they are in the same CRS"
            )
            river_inflow_points["uparea"] = uparea_sfincs.raster.sample(
                river_inflow_points
            )
            river_inflow_points = river_inflow_points.to_crs(
                sf.crs
            )  # <------Change crs back to sf.crs
            # Concatenate the two DataFrames
            assert river_inflow_points.crs == head_water_points.crs, (
                "CRS mismatch between river_inflow_points and head_water_points"
            )
            discharge_forcing_points = gpd.GeoDataFrame(
                pd.concat(
                    [
                        river_inflow_points[
                            ["geometry", "uparea"]
                        ],  # Select the "geometry" and "uparea "column from the dataframe
                        head_water_points[
                            ["geometry", "uparea"]
                        ],  # Select the "geometry" and "uparea" column from the dataframe
                    ],
                    ignore_index=True,
                )
            )
        else:
            discharge_forcing_points = head_water_points  # otherwise we have a basin with only headwater points

        discharge_forcing_points = discharge_forcing_points.to_crs(
            sf.crs
        )  # <--------------------------------------------------Use For setting up Discharge forcing
        discharge_forcing_points.to_file(
            model_root / "inflow_points.gpkg", driver="GPKG"
        )
        # Give discharge_forcing_points as forcing points
        sf.setup_discharge_forcing(locations=discharge_forcing_points)

    elif forcing_method == "precipitation":
        # Only set inflow points (not using headwater points)
        if (
            "dis" in sf.forcing
        ):  # if no inflow points (headwater catchment) don't set discharge forcing
            sf.setup_discharge_forcing()

        # CODE FOR INFILTRATION WITH RECOVERY
        # smax
        smax = max_water_storage_grid.raster.reproject_like(sf.grid, method="average")
        smax = smax.rename_vars({"max_water_storage": "smax"})
        smax.attrs.update(**sf._ATTRS.get("smax", {}))
        sf.set_grid(smax, name="smax")
        sf.set_config("smaxfile", "sfincs.smax")

        # seff
        seff = soil_water_capacity_grid.raster.reproject_like(sf.grid, method="average")
        seff = seff.rename_vars({"soil_storage_capacity": "seff"})
        seff.attrs.update(**sf._ATTRS.get("seff", {}))
        sf.set_grid(seff, name="seff")
        sf.set_config("sefffile", "sfincs.seff")

        # ks
        ks = saturated_hydraulic_conductivity_grid.raster.reproject_like(
            sf.grid, method="average"
        )
        ks = ks.rename_vars({"saturated_hydraulic_conductivity": "ks"})
        ks.attrs.update(**sf._ATTRS.get("ks", {}))
        sf.set_grid(ks, name="ks")
        sf.set_config("ksfile", "sfincs.ks")

    else:
        raise ValueError(
            "Invalid forcing method. Choose between 'headwater_points' and 'precipitation'"
        )

    if (
        precipitation_grid is None
    ):  # Case being basin contains both river_inflow & Headwater points
        # in some cases the geometry of the geojson is slightly different from the geometry of the forcing points.
        # This leads to errors. Therefore, we first read the forcing points and then update the geometry of the geojson
        # to those of the forcing points
        locations_all = gpd.read_file(Path(sf.root) / "gis" / "src.geojson")
        locations_all["index"] = locations_all["index"] + 1
        locations_all = locations_all.set_index("index")
        forcing_points = sf.forcing["dis"].vector.to_gdf()
        # Assert that the geometry columns are almost equal
        for point1, point2 in zip(locations_all.iterrows(), forcing_points.iterrows()):
            assert point1[1]["geometry"].almost_equals(point2[1]["geometry"], decimal=0)
            assert point1[0] == point2[0]
        locations_all["geometry"] = forcing_points["geometry"]

        bounds = sf.mask.raster.transform_bounds(4326)
        if isinstance(discharge_grid, (xr.Dataset, xr.DataArray)):
            discharge_grid = discharge_grid.rio.pad_box(
                minx=bounds[0],
                miny=bounds[1],
                maxx=bounds[2],
                maxy=bounds[3],
                constant_values=0,
            )
        sf.setup_discharge_forcing_from_grid(
            discharge=discharge_grid,
            locations=locations_all,  # all_points(river_inflow+Headwater Points)
            uparea=uparea_discharge_grid,
        )
        assert len(locations_all) == sf.forcing["dis"].shape[1]
    else:  # Case being basin contains only river_inflow points, and precipitation grid is provided
        if "dis" in sf.forcing:
            forcing_points = sf.forcing["dis"].vector.to_gdf()
            # change crs to 4326 if needed
            forcing_points = forcing_points.to_crs(4326)
            uparea_sfincs = sf.data_catalog.get_rasterdataset(
                "merit_hydro",
                bbox=sf.mask.raster.transform_bounds(4326),
                buffer=2,
                variables=["uparea"],
            )
            assert forcing_points.crs == uparea_sfincs.rio.crs, (
                "CRS mismatch between river_inflow_points and uparea_sfincs, make sure they are in the same CRS"
            )
            forcing_points["uparea"] = uparea_sfincs.raster.sample(forcing_points)
            forcing_points = forcing_points.to_crs(
                sf.crs
            )  # change crs back to model crs after sampling uparea
            uparea_discharge_grid = uparea_discharge_grid.compute()

            # TODO: Create a proper assertion for this
            # sf.setup_discharge_forcing_from_grid(
            #     discharge=discharge_grid,
            #     locations=forcing_points,  # Only river inflow point here
            #     uparea=uparea_discharge_grid,
            # )

    # detect whether water level forcing should be set (use this under forcing == coastal) PLot basemap and forcing to check
    if (
        sf.grid["msk"] == 2
    ).any():  # if mask is 2, the model requires water level forcing
        waterlevel = sf.data_catalog.get_dataset(
            "waterlevel"
        ).compute()  # define water levels and stations in data_catalog.yml

        locations = gpd.GeoDataFrame(
            index=waterlevel.stations,
            geometry=gpd.points_from_xy(
                waterlevel.station_x_coordinate, waterlevel.station_y_coordinate
            ),
            crs=4326,
        )

        timeseries = pd.DataFrame(
            index=waterlevel.time, columns=waterlevel.stations, data=waterlevel.data
        )
        assert timeseries.columns.equals(locations.index)

        locations = locations.reset_index(names="stations")
        locations.index = (
            locations.index + 1
        )  # for hydromt/SFINCS index should start at 1
        timeseries.columns = locations.index

        sf.setup_waterlevel_forcing(timeseries=timeseries, locations=locations)

    configure_sfincs_model(sf, model_root, simulation_root)<|MERGE_RESOLUTION|>--- conflicted
+++ resolved
@@ -116,16 +116,11 @@
     model_root,
     simulation_root,
     event,
-<<<<<<< HEAD
     discharge_grid,
     soil_water_capacity_grid,  # seff
     max_water_storage_grid,  # smax
     saturated_hydraulic_conductivity_grid,  # ks
     uparea_discharge_grid,
-=======
-    discharge_grid,  # for rivers
-    uparea_discharge_grid,  # for rivers
->>>>>>> d3e99c16
     forcing_method,
     precipitation_grid=None,
 ):
