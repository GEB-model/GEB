--- conflicted
+++ resolved
@@ -235,16 +235,9 @@
             #     uparea=uparea_discharge_grid,
             # )
 
-<<<<<<< HEAD
-        if "_CRS" in precipitation_grid.attrs:
-            # remove the CRS attribute from the precipitation grid, because NetCDF4 does not support it
-            del precipitation_grid.attrs["_CRS"]
-        sf.setup_precip_forcing_from_grid(precip=precipitation_grid)
-=======
         sf.setup_precip_forcing_from_grid(
             precip=precipitation_grid * 3600  # convert from kg/m2/s to mm/h
         )
->>>>>>> 546d41e9
 
     # detect whether water level forcing should be set
     if (
