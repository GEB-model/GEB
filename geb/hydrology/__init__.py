# --------------------------------------------------------------------------------
# This file contains code that has been adapted from an original source available
# in a public repository under the GNU General Public License. The original code
# has been modified to fit the specific needs of this project.
#
# Original source repository: https://github.com/iiasa/CWatM
#
# This program is free software: you can redistribute it and/or modify
# it under the terms of the GNU General Public License as published by
# the Free Software Foundation, either version 3 of the License, or
# (at your option) any later version.
#
# This program is distributed in the hope that it will be useful,
# but WITHOUT ANY WARRANTY; without even the implied warranty of
# MERCHANTABILITY or FITNESS FOR A PARTICULAR PURPOSE.  See the
# GNU General Public License for more details.
#
# You should have received a copy of the GNU General Public License
# along with this program.  If not, see <http://www.gnu.org/licenses/>.
# --------------------------------------------------------------------------------

"""Hydrology submodule for the GEB model. Holds all hydrology related submodules."""

from __future__ import annotations

from typing import TYPE_CHECKING

import numpy as np

from geb.hydrology.HRUs import Data
from geb.module import Module
from geb.workflows import TimingModule, balance_check

from .erosion.hillslope import HillSlopeErosion
from .groundwater import GroundWater
from .lakes_reservoirs import LakesReservoirs
from .landsurface import LandSurface
from .routing import Routing
from .runoff_concentration import concentrate_runoff
from .water_demand import WaterDemand

if TYPE_CHECKING:
    from geb.model import GEBModel, Hydrology


class Hydrology(Data, Module):
    """The hydrological module of the GEB model.

    This module handles all hydrological processes, including potential evapotranspiration,
    snow and frost dynamics, land cover interactions, soil processes, groundwater
    management, interception, sealed water bodies, runoff concentration, routing of water,
    lakes and reservoirs management, water demand, and hillslope erosion.

    Args:
        model: The GEB model instance.
    """

    def __init__(self, model: GEBModel) -> None:
        """Create the hydrology module."""
        Data.__init__(self, model)
        Module.__init__(self, model)

        if not self.model.simulate_hydrology:
            return

        self.dynamic_water_bodies = False
<<<<<<< HEAD
        self.crop_factor_calibration_factor = self.model.config["parameters"][
            "crop_factor_multiplier"
        ]
=======
>>>>>>> 6f219586

        self.landsurface = LandSurface(self.model, self)
        self.groundwater = GroundWater(self.model, self)
        self.routing = Routing(self.model, self)
        self.lakes_reservoirs = LakesReservoirs(self.model, self)
        self.water_demand = WaterDemand(self.model, self)
        self.hillslope_erosion = HillSlopeErosion(self.model, self)

    def get_current_storage(self) -> np.float64:
        """Get the current water storage in the hydrological system.

        Uses float64 to ensure that the storage is calculated accurately. If float32
        is used, the storage can be under- or overestimated due to rounding errors.

        Returns:
            The total water storage in the hydrological system in cubic meters.
        """
        return (
            (
                (
                    self.HRU.var.snow_water_equivalent_m.astype(np.float64)
                    + self.HRU.var.liquid_water_in_snow_m.astype(np.float64)
                    + self.HRU.var.interception_storage_m.astype(np.float64)
                    + np.nansum(self.HRU.var.w.astype(np.float64), axis=0)
                    + self.HRU.var.topwater_m.astype(np.float64)
                )
                * self.HRU.var.cell_area
            ).sum()
            + (self.HRU.var.topwater.astype(np.float64) * self.HRU.var.cell_area).sum()
            + self.routing.router.get_total_storage(
                self.grid.var.discharge_m3_s_substep
            )
            .astype(np.float64)
            .sum()
            + self.lakes_reservoirs.var.storage.astype(np.float64).sum()
            + self.groundwater.groundwater_content_m3.astype(np.float64).sum()
        )

    def step(self) -> None:
        """Perform a single time step of the hydrological model.

        Calculates the water balance and updates all hydrological components.
        """
        timer: TimingModule = TimingModule("Hydrology")

        if __debug__:
            prev_storage: np.float64 = self.get_current_storage()
            influx = (
                self.grid.var.capillar.astype(np.float64) * self.grid.var.cell_area
            ).sum()

        self.lakes_reservoirs.step()
        timer.finish_split("Waterbodies")

        (
            reference_evapotranspiration_water_m,
            interflow_m,
            runoff_m,
            groundwater_recharge_m,
            groundwater_abstraction_m3,
            channel_abstraction_m3,
            return_flow_m,
            total_water_demand_loss_m3,
            actual_evapotranspiration_m,
            sublimation_or_deposition_m,
            pr_total_m3,
        ) = self.landsurface.step()

        if __debug__:
            influx += pr_total_m3

        interflow_m = self.to_grid(HRU_data=interflow_m, fn="weightedmean")
        runoff_m = self.to_grid(HRU_data=runoff_m, fn="weightedmean")
        groundwater_recharge_m = self.to_grid(
            HRU_data=groundwater_recharge_m, fn="weightedmean"
        )

        if __debug__:
            outflux_m3: np.float64 = (
                actual_evapotranspiration_m.astype(np.float64) * self.HRU.var.cell_area
            ).sum() + total_water_demand_loss_m3

            outflux_m3 -= (sublimation_or_deposition_m * self.HRU.var.cell_area).sum()

            invented_water: np.float64 = (
                (
                    channel_abstraction_m3.sum()  # already applied but not yet removed from river
                    + groundwater_abstraction_m3.sum()  # already applied but not yet removed from GW
                    + self.model.agents.reservoir_operators.command_area_release_m3.sum()  # already applied but not yet removed from reservoir
                )
                - (
                    (
                        interflow_m.sum(axis=0)
                        + runoff_m.sum(axis=0)
                        + return_flow_m
                        + groundwater_recharge_m
                    )
                    * self.grid.var.cell_area
                ).sum()  # already removed from sources but not yet added to sinks
            )

            balance_check(
                name="total water balance 1",
                how="sum",
                influxes=[influx, invented_water],
                outfluxes=[
                    outflux_m3,
                ],
                prestorages=[prev_storage],
                poststorages=[self.get_current_storage()],
                tolerance=self.grid.compressed_size
                / 3,  # increase tolerance for large models
            )

        timer.finish_split("Land surface")

        baseflow_m = self.groundwater.step(
            groundwater_recharge_m, groundwater_abstraction_m3
        )

        if __debug__:
            invented_water += (
                -(
                    baseflow_m * self.grid.var.cell_area
                ).sum()  # created but still needs to be added to river
                + (
                    groundwater_recharge_m * self.grid.var.cell_area
                ).sum()  # now accounted for
                - groundwater_abstraction_m3.sum()  # now accounted for
            )

            capillar_next_step: np.float64 = (
                self.grid.var.capillar.astype(np.float64) * self.grid.var.cell_area
            ).sum()

            outflux_m3 += capillar_next_step.sum()  # capillary rise is added to sinks

            balance_check(
                name="total water balance 2",
                how="sum",
                influxes=[influx, invented_water],
                outfluxes=[
                    outflux_m3,
                ],
                prestorages=[prev_storage],
                poststorages=[self.get_current_storage()],
                tolerance=self.grid.compressed_size
                / 3,  # increase tolerance for large models
            )

        timer.finish_split("GW")

        self.grid.var.total_runoff_m = concentrate_runoff(
            interflow_m, baseflow_m, runoff_m
        )
        timer.finish_split("Runoff concentration")

        routing_loss_m3, over_abstraction_m3 = self.routing.step(
            self.grid.var.total_runoff_m,
            channel_abstraction_m3,
            return_flow_m,
            reference_evapotranspiration_water_m,
        )

        current_storage: np.float64 = self.get_current_storage()

        if __debug__:
            influx += over_abstraction_m3

            outflux_m3 += routing_loss_m3
            invented_water += (
                (interflow_m.sum(axis=0) + runoff_m.sum(axis=0) + return_flow_m)
                * self.grid.var.cell_area
            ).sum()  # added to sinks, so remove from invented water

            invented_water += (
                baseflow_m * self.grid.var.cell_area
            ).sum()  # now added to river

            invented_water -= (
                channel_abstraction_m3.sum()  # now removed from river
                + self.model.agents.reservoir_operators.command_area_release_m3.sum()  # now removed from reservoir
            )

            balance_check(
                name="total water balance 3",
                how="sum",
                influxes=[influx, invented_water],
                outfluxes=[
                    outflux_m3,
                ],
                prestorages=[prev_storage],
                poststorages=[current_storage],
                tolerance=self.grid.compressed_size
                / 3,  # increase tolerance for large models
            )

        timer.finish_split("Routing")

        self.hillslope_erosion.step()
        timer.finish_split("Hill slope erosion")

        if self.model.timing:
            print(timer)

        self.report(locals())

    def finalize(self) -> None:
        """Finalize the model."""
        # finalize modflow model
        if hasattr(self, "groundwater") and hasattr(self.groundwater, "modflow"):
            self.groundwater.modflow.finalize()

        if self.model.config["general"]["simulate_forest"]:
            for plantFATE_model in self.plantFATE:
                if plantFATE_model is not None:
                    plantFATE_model.finalize()

    @property
    def name(self) -> str:
        """Name of the module."""
        return "hydrology"<|MERGE_RESOLUTION|>--- conflicted
+++ resolved
@@ -64,12 +64,6 @@
             return
 
         self.dynamic_water_bodies = False
-<<<<<<< HEAD
-        self.crop_factor_calibration_factor = self.model.config["parameters"][
-            "crop_factor_multiplier"
-        ]
-=======
->>>>>>> 6f219586
 
         self.landsurface = LandSurface(self.model, self)
         self.groundwater = GroundWater(self.model, self)
