# --------------------------------------------------------------------------------
# This file contains code that has been adapted from an original source available
# in a public repository under the GNU General Public License. The original code
# has been modified to fit the specific needs of this project.
#
# Original source repository: https://github.com/iiasa/CWatM
#
# This program is free software: you can redistribute it and/or modify
# it under the terms of the GNU General Public License as published by
# the Free Software Foundation, either version 3 of the License, or
# (at your option) any later version.
#
# This program is distributed in the hope that it will be useful,
# but WITHOUT ANY WARRANTY; without even the implied warranty of
# MERCHANTABILITY or FITNESS FOR A PARTICULAR PURPOSE.  See the
# GNU General Public License for more details.
#
# You should have received a copy of the GNU General Public License
# along with this program.  If not, see <http://www.gnu.org/licenses/>.
# --------------------------------------------------------------------------------

import numpy as np

from geb.hydrology.HRUs import Data
from geb.module import Module
from geb.workflows import TimingModule, balance_check

from .erosion.hillslope import HillSlopeErosion
from .evaporation import Evaporation
from .groundwater import GroundWater
from .interception import Interception
from .lakes_res_small import SmallLakesReservoirs
from .lakes_reservoirs import LakesReservoirs
from .landcover import LandCover
from .potential_evapotranspiration import PotentialEvapotranspiration
from .routing import Routing
from .runoff_concentration import RunoffConcentration
from .sealed_water import SealedWater
from .snow_frost import SnowFrost
from .soil import Soil
from .water_demand import WaterDemand


class Hydrology(Data, Module):
    """The hydrological module of the GEB model.

    This module handles all hydrological processes, including potential evapotranspiration,
    snow and frost dynamics, land cover interactions, soil processes, evaporation, groundwater
    management, interception, sealed water bodies, runoff concentration, routing of water,
    lakes and reservoirs management, water demand, and hillslope erosion.

    Args:
        model: The GEB model instance.
    """

    def __init__(self, model):
        """Create the hydrology module."""
        Data.__init__(self, model)
        Module.__init__(self, model)

        if not self.model.simulate_hydrology:
            return

        self.dynamic_water_bodies = False
        self.crop_factor_calibration_factor = 1

        self.potential_evapotranspiration = PotentialEvapotranspiration(
            self.model, self
        )
        self.snowfrost = SnowFrost(self.model, self)
        self.landcover = LandCover(self.model, self)
        self.soil = Soil(self.model, self)
        self.evaporation = Evaporation(self.model, self)
        self.groundwater = GroundWater(self.model, self)
        self.interception = Interception(self.model, self)
        self.sealed_water = SealedWater(self.model, self)
        self.runoff_concentration = RunoffConcentration(self.model, self)
        self.lakes_res_small = SmallLakesReservoirs(self.model, self)
        self.routing = Routing(self.model, self)
        self.lakes_reservoirs = LakesReservoirs(self.model, self)
        self.water_demand = WaterDemand(self.model, self)
        self.hillslope_erosion = HillSlopeErosion(self.model, self)

    def get_current_storage(self) -> np.float64:
        """Get the current water storage in the hydrological system.

        Uses float64 to ensure that the storage is calculated accurately. If float32
        is used, the storage can be under- or overestimated due to rounding errors.

        Returns:
            The total water storage in the hydrological system in cubic meters.
        """
        return (
            np.sum(self.HRU.var.SnowCoverS.astype(np.float64) * self.HRU.var.cell_area)
            / self.snowfrost.var.numberSnowLayers
            + (
                self.HRU.var.interception_storage.astype(np.float64)
                * self.HRU.var.cell_area
            ).sum()
            + (
                np.nansum(self.HRU.var.w.astype(np.float64), axis=0)
                * self.HRU.var.cell_area
            ).sum()
            + (self.HRU.var.topwater.astype(np.float64) * self.HRU.var.cell_area).sum()
            + self.routing.router.get_total_storage().astype(np.float64).sum()
            + self.lakes_reservoirs.var.storage.astype(np.float64).sum()
            + self.groundwater.groundwater_content_m3.astype(np.float64).sum()
        )

    def step(self):
        timer: TimingModule = TimingModule("Hydrology")

        if __debug__:
            prev_storage: np.float64 = self.get_current_storage()
            influx: np.float64 = (
                self.HRU.pr.astype(np.float64)
                * 0.001
                * 86400.0
                * self.HRU.var.cell_area
            ).sum()  # m3
            influx += (
                self.grid.var.capillar.astype(np.float64) * self.grid.var.cell_area
            ).sum()

        self.potential_evapotranspiration.step()
        timer.new_split("PET")

        self.lakes_reservoirs.step()
        timer.new_split("Waterbodies")

        snow, rain, snow_melt = self.snowfrost.step()
        timer.new_split("Snow and frost")

        (
            interflow,
            runoff,
            groundwater_recharge,
            groundwater_abstraction_m3,
            channel_abstraction_m3,
            return_flow,
            capillary_m,
            total_water_demand_loss_m3,
        ) = self.landcover.step(snow, rain, snow_melt)

        if __debug__:
            outflux: np.float64 = (
                self.HRU.var.actual_evapotranspiration.astype(np.float64)
                * self.HRU.var.cell_area
            ).sum() + total_water_demand_loss_m3

            invented_water: np.float64 = (
                (
                    channel_abstraction_m3.sum()  # already applied but not yet removed from river
                    + groundwater_abstraction_m3.sum()  # already applied but not yet removed from GW
                    + self.model.agents.reservoir_operators.command_area_release_m3.sum()  # already applied but not yet removed from reservoir
                )
                - (
                    (interflow + runoff + return_flow + groundwater_recharge)
                    * self.grid.var.cell_area
                ).sum()  # already removed from sources but not yet added to sinks
            )

            balance_check(
                name="total water balance 2",
                how="sum",
                influxes=[influx, invented_water],
                outfluxes=[
                    outflux,
                ],
                prestorages=[prev_storage],
                poststorages=[self.get_current_storage()],
                tollerance=self.grid.compressed_size
                / 3,  # increase tollerance for large models
            )

        timer.new_split("Landcover")

        baseflow = self.groundwater.step(
            groundwater_recharge, groundwater_abstraction_m3
        )

        if __debug__:
            invented_water += (
                -(
                    baseflow * self.grid.var.cell_area
                ).sum()  # created but still needs to be added to river
                + (
                    groundwater_recharge * self.grid.var.cell_area
                ).sum()  # now accounted for
                - groundwater_abstraction_m3.sum()  # now accounted for
            )

            capillar_next_step: np.float64 = (
                self.grid.var.capillar.astype(np.float64) * self.grid.var.cell_area
            ).sum()

            outflux += capillar_next_step.sum()  # capillary rise is added to sinks

            balance_check(
                name="total water balance 2",
                how="sum",
                influxes=[influx, invented_water],
                outfluxes=[
                    outflux,
                ],
                prestorages=[prev_storage],
                poststorages=[self.get_current_storage()],
                tollerance=self.grid.compressed_size
                / 3,  # increase tollerance for large models
            )

        timer.new_split("GW")

        total_runoff = self.runoff_concentration.step(interflow, baseflow, runoff)
        timer.new_split("Runoff concentration")

        self.lakes_res_small.step()
        timer.new_split("Small waterbodies")

        routing_loss, over_abstraction_m3 = self.routing.step(
            total_runoff, channel_abstraction_m3, return_flow
        )

        if __debug__:
            influx += over_abstraction_m3

            outflux += routing_loss
            invented_water += (
                (interflow + runoff + return_flow) * self.grid.var.cell_area
            ).sum()  # added to sinks, so remove from invented water

            invented_water += (
                baseflow * self.grid.var.cell_area
            ).sum()  # now added to river

            invented_water -= (
                channel_abstraction_m3.sum()  # now removed from river
                + self.model.agents.reservoir_operators.command_area_release_m3.sum()  # now removed from reservoir
            )

            balance_check(
                name="total water balance 3",
                how="sum",
                influxes=[influx, invented_water],
                outfluxes=[
                    outflux,
                ],
                prestorages=[prev_storage],
                poststorages=[self.get_current_storage()],
                tollerance=self.grid.compressed_size
                / 3,  # increase tollerance for large models
            )

        timer.new_split("Routing")

        self.hillslope_erosion.step()
        timer.new_split("Hill slope erosion")

        if self.model.timing:
            print(timer)

        self.report(self, locals())

    def finalize(self) -> None:
        """Finalize the model."""
        # finalize modflow model
        if hasattr(self, "groundwater") and hasattr(self.groundwater, "modflow"):
            self.groundwater.modflow.finalize()

        # if self.config["general"]["simulate_forest"] and self.soil.model.spinup is False:
        if self.model.config["general"]["simulate_forest"]:
            for plantFATE_model in self.soil.model.plantFATE:
                if plantFATE_model is not None:
                    plantFATE_model.finalize()

<<<<<<< HEAD
    def water_balance(self, total_water_demand_loss_m3):
        # TODO: account for capillar in water balance
        current_storage = (
            np.sum(self.HRU.var.SnowCoverS * self.HRU.var.cell_area)
            / self.snowfrost.var.numberSnowLayers
            + (self.HRU.var.interception_storage * self.HRU.var.cell_area).sum()
            + (np.nansum(self.HRU.var.w, axis=0) * self.HRU.var.cell_area).sum()
            + (self.HRU.var.topwater * self.HRU.var.cell_area).sum()
            + self.routing.router.get_available_storage().sum()
            + self.lakes_reservoirs.var.storage.sum()
            + self.groundwater.groundwater_content_m3.sum()
        )

        # in the first timestep of the spinup, we don't have the storage of the
        # previous timestep, so we can't check the balance
        if not self.model.current_timestep == 0 and self.model.in_spinup:
            influx = (self.grid.pr * 0.001 * 86400.0 * self.grid.var.cell_area).sum()
            outflux = (
                (self.HRU.var.actual_evapotranspiration * self.HRU.var.cell_area).sum()
                + total_water_demand_loss_m3
                + self.model.hydrology.routing.routing_loss
            )

            balance_check(
                name="total water balance",
                how="sum",
                influxes=[
                    influx,
                ],
                outfluxes=[
                    outflux,
                ],
                prestorages=[self.var.system_storage],
                poststorages=[current_storage],
                tollerance=10_000,
            )

        # update the storage for the next timestep
        self.var.system_storage = current_storage
=======
    @property
    def n_individuals_per_m2(self):
        n_invidiuals_per_m2_per_HRU = np.array(
            [model.n_individuals for model in self.plantFATE if model is not None]
        )
        land_use_ratios = self.data.HRU.land_use_ratio[self.soil.plantFATE_forest_RUs]
        return np.array(
            (n_invidiuals_per_m2_per_HRU * land_use_ratios).sum()
            / land_use_ratios.sum()
        )

    @property
    def biomass_per_m2(self):
        biomass_per_m2_per_HRU = np.array(
            [model.biomass for model in self.plantFATE if model is not None]
        )
        land_use_ratios = self.data.HRU.land_use_ratio[self.soil.plantFATE_forest_RUs]
        return np.array(
            (biomass_per_m2_per_HRU * land_use_ratios).sum() / land_use_ratios.sum()
        )
>>>>>>> c9a1148e

    @property
    def name(self):
        return "hydrology"<|MERGE_RESOLUTION|>--- conflicted
+++ resolved
@@ -273,7 +273,6 @@
                 if plantFATE_model is not None:
                     plantFATE_model.finalize()
 
-<<<<<<< HEAD
     def water_balance(self, total_water_demand_loss_m3):
         # TODO: account for capillar in water balance
         current_storage = (
@@ -313,28 +312,6 @@
 
         # update the storage for the next timestep
         self.var.system_storage = current_storage
-=======
-    @property
-    def n_individuals_per_m2(self):
-        n_invidiuals_per_m2_per_HRU = np.array(
-            [model.n_individuals for model in self.plantFATE if model is not None]
-        )
-        land_use_ratios = self.data.HRU.land_use_ratio[self.soil.plantFATE_forest_RUs]
-        return np.array(
-            (n_invidiuals_per_m2_per_HRU * land_use_ratios).sum()
-            / land_use_ratios.sum()
-        )
-
-    @property
-    def biomass_per_m2(self):
-        biomass_per_m2_per_HRU = np.array(
-            [model.biomass for model in self.plantFATE if model is not None]
-        )
-        land_use_ratios = self.data.HRU.land_use_ratio[self.soil.plantFATE_forest_RUs]
-        return np.array(
-            (biomass_per_m2_per_HRU * land_use_ratios).sum() / land_use_ratios.sum()
-        )
->>>>>>> c9a1148e
 
     @property
     def name(self):
