# --------------------------------------------------------------------------------
# This file contains code that has been adapted from an original source available
# in a public repository under the GNU General Public License. The original code
# has been modified to fit the specific needs of this project.
#
# Original source repository: https://github.com/iiasa/CWatM
#
# This program is free software: you can redistribute it and/or modify
# it under the terms of the GNU General Public License as published by
# the Free Software Foundation, either version 3 of the License, or
# (at your option) any later version.
#
# This program is distributed in the hope that it will be useful,
# but WITHOUT ANY WARRANTY; without even the implied warranty of
# MERCHANTABILITY or FITNESS FOR A PARTICULAR PURPOSE.  See the
# GNU General Public License for more details.
#
# You should have received a copy of the GNU General Public License
# along with this program.  If not, see <http://www.gnu.org/licenses/>.
# --------------------------------------------------------------------------------

import numpy as np
import xarray as xr
from geb.workflows import balance_check

from .landcover import (
    FOREST,
    GRASSLAND_LIKE,
    PADDY_IRRIGATED,
    NON_PADDY_IRRIGATED,
    SEALED,
    OPEN_WATER,
    ALL_LAND_COVER_TYPES,
)


class Interception(object):
    """
    INTERCEPTION


    **Global variables**

    ====================  ================================================================================  =========
    Variable [self.var]   Description                                                                       Unit
    ====================  ================================================================================  =========
    EWRef                 potential evaporation rate from water surface                                     m
    waterbalance_module
    interceptCap          interception capacity of vegetation                                               m
    minInterceptCap       Maximum interception read from file for forest and grassland land cover           m
    interceptStor         simulated vegetation interception storage                                         m
    Rain                  Precipitation less snow                                                           m
    availWaterInfiltrati  quantity of water reaching the soil after interception, more snowmelt             m
    SnowMelt              total snow melt from all layers                                                   m
    interceptEvap         simulated evaporation from water intercepted by vegetation                        m
    potTranspiration      Potential transpiration (after removing of evaporation)                           m
    actual_evapotranspiration_total              simulated evapotranspiration from soil, flooded area and vegetation               m
    snowEvap              total evaporation from snow for a snow layers                                     m
    ====================  ================================================================================  =========

    **Functions**
    """

    def __init__(self, model):
        self.var = model.data.HRU
        self.model = model

        self.var.minInterceptCap = self.var.full_compressed(np.nan, dtype=np.float32)
        self.var.interceptStor = self.var.full_compressed(np.nan, dtype=np.float32)

        self.var.interceptStor = self.model.data.HRU.load_initial(
            "interceptStor",
            default=self.model.data.HRU.full_compressed(0, dtype=np.float32),
        )

        minimum_intercept_capacity = {
            FOREST: 0.001,
            GRASSLAND_LIKE: 0.001,
            PADDY_IRRIGATED: 0.001,
            NON_PADDY_IRRIGATED: 0.001,
            SEALED: 0.001,
            OPEN_WATER: 0.0,
        }

        for cover, minimum_intercept_capacity in minimum_intercept_capacity.items():
            coverType_indices = np.where(self.var.land_use_type == cover)
            self.var.minInterceptCap[coverType_indices] = minimum_intercept_capacity

        assert not np.isnan(self.var.interceptStor).any()
        assert not np.isnan(self.var.minInterceptCap).any()

        self.interception = {}
        for cover_name, cover in (("forest", FOREST), ("grassland", GRASSLAND_LIKE)):
            ds = xr.open_dataset(
                self.model.files["forcing"][
                    f"landcover/{cover_name}/interceptCap{cover_name.title()}_10days"
<<<<<<< HEAD
                ]
            , engine='zarr')
=======
                ],
                engine="zarr",
            )
>>>>>>> b031edb8

            self.interception[cover] = ds[
                f"interceptCap{cover_name.title()}_10days"
            ].values

    def step(self, potTranspiration):
        """
        Dynamic part of the interception module
        calculating interception for each land cover class

        :param coverType: Land cover type: forest, grassland  ...
        :param No: number of land cover type: forest = 0, grassland = 1 ...
        :return: interception evaporation, interception storage, reduced pot. transpiration

        """

        if __debug__:
            interceptStor_pre = self.var.interceptStor.copy()

        interceptCap = self.var.full_compressed(np.nan, dtype=np.float32)
        for cover in ALL_LAND_COVER_TYPES:
            coverType_indices = np.where(self.var.land_use_type == cover)
            if cover in (FOREST, GRASSLAND_LIKE):
                interception_cover = self.model.data.to_HRU(
                    data=self.model.data.grid.compress(
                        self.interception[cover][
                            (self.model.current_day_of_year - 1) // 10
                        ]
                    ),
                    fn=None,
                )
                interceptCap[coverType_indices] = interception_cover[coverType_indices]
            else:
                interceptCap[coverType_indices] = self.var.minInterceptCap[
                    coverType_indices
                ]

        assert not np.isnan(interceptCap).any()

        # Rain instead Pr, because snow is substracted later
        # assuming that all interception storage is used the other time step
        throughfall = np.maximum(
            0.0, self.var.Rain + self.var.interceptStor - interceptCap
        )

        # update interception storage after throughfall
        self.var.interceptStor = self.var.interceptStor + self.var.Rain - throughfall

        # availWaterInfiltration Available water for infiltration: throughfall + snow melt
        self.var.natural_available_water_infiltration = np.maximum(
            0.0, throughfall + self.var.SnowMelt
        )

        sealed_area = np.where(self.var.land_use_type == SEALED)
        water_area = np.where(self.var.land_use_type == OPEN_WATER)
        bio_area = np.where(self.var.land_use_type < SEALED)

        self.var.interceptEvap = self.var.full_compressed(np.nan, dtype=np.float32)
        # interceptEvap evaporation from intercepted water (based on potTranspiration)
        self.var.interceptEvap[bio_area] = np.minimum(
            self.var.interceptStor[bio_area],
            potTranspiration[bio_area]
            * np.nan_to_num(
                self.var.interceptStor[bio_area] / interceptCap[bio_area], nan=0.0
            )
            ** (2.0 / 3.0),
        )

        self.var.interceptEvap[sealed_area] = np.maximum(
            np.minimum(
                self.var.interceptStor[sealed_area], self.var.EWRef[sealed_area]
            ),
            self.var.full_compressed(0, dtype=np.float32)[sealed_area],
        )

        self.var.interceptEvap[water_area] = 0  # never interception for water

        # update interception storage and potTranspiration
        self.var.interceptStor = self.var.interceptStor - self.var.interceptEvap
        potTranspiration = np.maximum(0, potTranspiration - self.var.interceptEvap)

        # update actual evaporation (after interceptEvap)
        # interceptEvap is the first flux in ET, soil evapo and transpiration are added later
        self.var.actual_evapotranspiration_total = (
            self.var.interceptEvap + self.var.snowEvap
        )

        if __debug__:
            balance_check(
                name="interception",
                how="cellwise",
                influxes=[self.var.Rain, self.var.SnowMelt],  # In
                outfluxes=[
                    self.var.natural_available_water_infiltration,
                    self.var.interceptEvap,
                ],  # Out
                prestorages=[interceptStor_pre],  # prev storage
                poststorages=[self.var.interceptStor],
                tollerance=1e-7,
            )

        assert not np.isnan(potTranspiration[bio_area]).any()
        return potTranspiration<|MERGE_RESOLUTION|>--- conflicted
+++ resolved
@@ -94,14 +94,9 @@
             ds = xr.open_dataset(
                 self.model.files["forcing"][
                     f"landcover/{cover_name}/interceptCap{cover_name.title()}_10days"
-<<<<<<< HEAD
-                ]
-            , engine='zarr')
-=======
                 ],
                 engine="zarr",
             )
->>>>>>> b031edb8
 
             self.interception[cover] = ds[
                 f"interceptCap{cover_name.title()}_10days"
