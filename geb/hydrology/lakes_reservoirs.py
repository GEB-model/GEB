# --------------------------------------------------------------------------------
# This file contains code that has been adapted from an original source available
# in a public repository under the GNU General Public License. The original code
# has been modified to fit the specific needs of this project.
#
# Original source repository: https://github.com/iiasa/CWatM
#
# This program is free software: you can redistribute it and/or modify
# it under the terms of the GNU General Public License as published by
# the Free Software Foundation, either version 3 of the License, or
# (at your option) any later version.
#
# This program is distributed in the hope that it will be useful,
# but WITHOUT ANY WARRANTY; without even the implied warranty of
# MERCHANTABILITY or FITNESS FOR A PARTICULAR PURPOSE.  See the
# GNU General Public License for more details.
#
# You should have received a copy of the GNU General Public License
# along with this program.  If not, see <http://www.gnu.org/licenses/>.
# --------------------------------------------------------------------------------


import math

import pandas as pd
import numpy as np
from geb.workflows import balance_check
from geb.HRUs import load_grid

from .routing.subroutines import (
    subcatchment1,
    define_river_network,
    upstream1,
)

OFF = 0
LAKE = 1
RESERVOIR = 2
LAKE_CONTROL = 3  # currently modelled as normal lake


def laketotal(values, areaclass, nan_class):
    mask = areaclass != nan_class
    class_totals = np.bincount(areaclass[mask], weights=values[mask])
    return class_totals.astype(values.dtype)


GRAVITY = 9.81
SHAPE = "parabola"
# http://rcswww.urz.tu-dresden.de/~daigner/pdf/ueberf.pdf

if SHAPE == "rectangular":
    overflow_coefficient_mu = 0.577

    def estimate_lake_outflow(lake_factor, height_above_outflow):
        return lake_factor * height_above_outflow**1.5

    def outflow_to_height_above_outflow(lake_factor, outflow):
        """inverse function of estimate_lake_outflow"""
        return (outflow / lake_factor) ** (2 / 3)

elif SHAPE == "parabola":
    overflow_coefficient_mu = 0.612

    def estimate_lake_outflow(lake_factor, height_above_outflow):
        return lake_factor * height_above_outflow**2

    def outflow_to_height_above_outflow(lake_factor, outflow):
        """inverse function of estimate_lake_outflow"""
        return np.sqrt(outflow / lake_factor)

else:
    raise ValueError("Invalid shape")


def get_lake_height_above_outflow(storage, lake_area, outflow_height):
    height_above_outflow = storage / lake_area - outflow_height
    height_above_outflow[height_above_outflow < 0] = 0
    return height_above_outflow


def get_channel_width(average_discharge):
    return 7.1 * np.power(average_discharge, 0.539)


def get_lake_factor(channel_width, overflow_coefficient_mu, lake_a_factor):
    return (
        lake_a_factor
        * overflow_coefficient_mu
        * (2 / 3)
        * channel_width
        * (2 * GRAVITY) ** 0.5
    )


def estimate_outflow_height(lake_volume, lake_factor, lake_area, avg_outflow):
    height_above_outflow = outflow_to_height_above_outflow(lake_factor, avg_outflow)
    outflow_height = (lake_volume / lake_area) - height_above_outflow
    outflow_height[outflow_height < 0] = 0
    return outflow_height


def get_lake_outflow_and_storage(
    dt,
    storage,
    inflow_m3,
    lake_factor,
    lake_area,
    outflow_height,
):
    """
    Calculate outflow and storage for a lake using the Modified Puls method

    Parameters
    ----------
    dt : float
        Time step in seconds
    storage : float
        Current storage volume in m3
    inflow : float
        Inflow to the lake in m3/s
    inflow_prev : float
        Inflow to the lake in the previous time step in m3/s
    outflow_prev : float
        Outflow from the lake in the previous time step in m3/s
    lake_factor : float
        Factor for the Modified Puls approach to calculate retention of the lake
    lake_area : float
        Area of the lake in m2
    outflow_height : float
        Height of the outflow in m above the bottom of the lake in m (assuming a rectangular lake)

    Returns
    -------
    outflow : float
        New outflow from the lake in m3/s
    storage : float
        New storage volume in m3

    """
    storage += inflow_m3

    height_above_outflow = get_lake_height_above_outflow(
        storage=storage, lake_area=lake_area, outflow_height=outflow_height
    )
    storage_above_outflow = height_above_outflow * lake_area

    outflow_m3_s = estimate_lake_outflow(lake_factor, height_above_outflow)
    outflow_m3 = outflow_m3_s * dt

    outflow_m3 = np.minimum(outflow_m3, storage_above_outflow)

    new_storage = storage - outflow_m3
    # this is required to avoid negative storage due to numerical errors
    new_storage[new_storage < 0] = 0

    return outflow_m3, new_storage, height_above_outflow


class LakesReservoirs(object):
    def __init__(self, model):
        """
        Initialize water bodies
        """

        self.grid = model.data.grid
        self.model = model

        if self.model.spinup:
            self.spinup()

    def spinup(self):
        self.var = self.model.store.create_bucket("lakes_reservoirs.var")

        # load lakes/reservoirs map with a single ID for each lake/reservoir
        waterBodyID_unmapped = self.grid.load(
            self.model.files["grid"]["routing/lakesreservoirs/lakesResID"]
        )
        waterBodyID_unmapped[waterBodyID_unmapped == OFF] = -1

        waterbody_outflow_points = self.get_outflows(waterBodyID_unmapped)

        # dismiss water bodies that are not a subcatchment of an outlet
        # after this, this is the final set of water bodies
        sub = subcatchment1(
            self.grid.var.dirUp,
            waterbody_outflow_points,
            self.grid.var.upstream_area_n_cells,
        )
        waterBodyID_unmapped[waterBodyID_unmapped != sub] = -1

        # we need to re-calculate the outflows, because the ID might have changed due
        # to the earlier dismissal of water bodies
        waterbody_outflow_points = self.get_outflows(waterBodyID_unmapped)

        self.grid.var.waterBodyID, self.var.waterbody_mapping = (
            self.map_water_bodies_IDs(waterBodyID_unmapped)
        )

        # we need to re-calculate the outflows, because the ID might have changed due
        # to the earlier operations. This is the final one as IDs have now been mapped
        self.grid.var.waterbody_outflow_points = self.get_outflows(
            self.grid.var.waterBodyID
        )

        # we compress the waterbody_outflow_points, which we can later use to decompress
        self.var.waterBodyIDC = np.unique(
            self.grid.var.waterbody_outflow_points[
                self.grid.var.waterbody_outflow_points != -1
            ]
        )

        self.var.water_body_data = self.load_water_body_data(
            self.var.waterbody_mapping, waterBodyID_unmapped
        )
        # sort the water bodies in the same order as the compressed water body IDs (waterBodyIDC)
        self.var.water_body_data = self.var.water_body_data.sort_index()

        assert np.array_equal(self.var.water_body_data.index, self.var.waterBodyIDC)

        # change ldd: put pits in where lakes are:
        ldd_LR = self.model.data.grid.decompress(
            np.where(self.grid.var.waterBodyID != -1, 5, self.grid.var.lddCompress),
            fillvalue=0,
        )

        # set new ldds without lakes reservoirs
        (
            self.grid.var.lddCompress_LR,
            _,
            self.grid.var.dirUp,
            self.grid.var.dirupLen,
            self.grid.var.dirupID,
            self.grid.var.downstruct,
            _,
            self.grid.var.dirDown,
            self.grid.var.lendirDown,
        ) = define_river_network(
            ldd_LR,
            self.model.data.grid,
        )

<<<<<<< HEAD
        self.var.waterBodyTypC = self.water_body_data["waterbody_type"].values
        self.var.waterBodyOrigID = self.water_body_data["original_waterbody_id"].values
=======
        self.var.waterBodyTypC = self.var.water_body_data["waterbody_type"].values
>>>>>>> e3426756
        # change water body type to LAKE if it is a control lake, thus currently modelled as normal lake
        self.var.waterBodyTypC[self.var.waterBodyTypC == LAKE_CONTROL] = LAKE

        assert (np.isin(self.var.waterBodyTypC, [OFF, LAKE, RESERVOIR])).all()

        self.reservoir_operators = self.model.agents.reservoir_operators
        self.reservoir_operators.set_reservoir_data(self.var.water_body_data)

        self.var.lake_area = self.var.water_body_data["average_area"].values
        # a factor which increases evaporation from lake because of wind TODO: use wind to set this factor
        self.var.lakeEvaFactor = self.model.config["parameters"]["lakeEvaFactor"]

        self.var.volume = self.var.water_body_data["volume_total"].values

        self.var.total_inflow_from_other_water_bodies = np.zeros_like(
            self.var.volume, dtype=np.float32
        )

        # lake discharge at outlet to calculate alpha: parameter of channel width, gravity and weir coefficient
        # Lake parameter A (suggested  value equal to outflow width in [m])
        average_discharge = np.maximum(
            self.var.water_body_data["average_discharge"].values,
            0.1,
        )

        # channel width in [m]
        channel_width = get_channel_width(average_discharge)

        self.var.lake_factor = get_lake_factor(
            channel_width,
            overflow_coefficient_mu,
            self.model.config["parameters"]["lakeAFactor"],
        )

        self.var.storage = self.var.volume.copy()
        self.var.outflow_height = estimate_outflow_height(
            self.var.volume,
            self.var.lake_factor,
            self.var.lake_area,
            average_discharge,
        )

    def map_water_bodies_IDs(self, waterBodyID_unmapped):
        unique_water_bodies = np.unique(waterBodyID_unmapped)
        unique_water_bodies = unique_water_bodies[unique_water_bodies != -1]
        if unique_water_bodies.size == 0:
            return np.full_like(waterBodyID_unmapped, -1), np.full(
                1, -1, dtype=np.int32
            )
        else:
            water_body_mapping = np.full(
                unique_water_bodies.max() + 2, -1, dtype=np.int32
            )  # make sure that the last entry is also -1, so that -1 maps to -1
            water_body_mapping[unique_water_bodies] = np.arange(
                0, unique_water_bodies.size, dtype=np.int32
            )
            return water_body_mapping[waterBodyID_unmapped], water_body_mapping

    def load_water_body_data(self, waterbody_mapping, waterbody_original_ids):
        water_body_data = pd.read_parquet(
            self.model.files["table"]["routing/lakesreservoirs/basin_lakes_data"],
        )
        # drop all data that is not in the original ids
        waterbody_original_ids_compressed = np.unique(waterbody_original_ids)
        waterbody_original_ids_compressed = waterbody_original_ids_compressed[
            waterbody_original_ids_compressed != -1
        ]
        water_body_data = water_body_data[
            water_body_data["waterbody_id"].isin(waterbody_original_ids_compressed)
        ]
        # map the waterbody ids to the new ids, save old ids
        water_body_data["original_waterbody_id"] = water_body_data["waterbody_id"]
        water_body_data["waterbody_id"] = waterbody_mapping[
            water_body_data["waterbody_id"]
        ]

        water_body_data = water_body_data.set_index("waterbody_id")
        return water_body_data

    def get_outflows(self, waterBodyID):
        # calculate biggest outlet = biggest accumulation of ldd network
        upstream_area_within_waterbodies = np.zeros_like(
            self.grid.var.upstream_area_n_cells, shape=waterBodyID.max() + 2
        )
        upstream_area_within_waterbodies[-1] = -1
        np.maximum.at(
            upstream_area_within_waterbodies,
            waterBodyID[waterBodyID != -1],
            self.grid.var.upstream_area_n_cells[waterBodyID != -1],
        )
        upstream_area_within_waterbodies = np.take(
            upstream_area_within_waterbodies, waterBodyID
        )

        # in some cases the cell with the highest number of upstream cells
        # has mulitple occurences in the same lake, this seems to happen
        # especially for very small lakes with a small drainage area.
        # In such cases, we take the outflow cell with the lowest elevation.
        outflow_elevation = load_grid(
            self.model.files["grid"]["routing/kinematic/outflow_elevation"]
        )
        outflow_elevation = self.grid.compress(outflow_elevation)

        waterbody_outflow_points = np.where(
            self.grid.var.upstream_area_n_cells == upstream_area_within_waterbodies,
            waterBodyID,
            -1,
        )

        number_of_outflow_points_per_waterbody = np.unique(
            waterbody_outflow_points, return_counts=True
        )
        duplicate_outflow_points = number_of_outflow_points_per_waterbody[0][
            number_of_outflow_points_per_waterbody[1] > 1
        ]
        duplicate_outflow_points = duplicate_outflow_points[
            duplicate_outflow_points != -1
        ]

        if duplicate_outflow_points.size > 0:
            # in some cases the cell with the highest number of upstream cells
            # has mulitple occurences in the same lake, this seems to happen
            # especially for very small lakes with a small drainage area.
            # In such cases, we take the outflow cell with the lowest elevation.
            outflow_elevation = self.grid.compress(
                load_grid(
                    self.model.files["grid"]["routing/kinematic/outflow_elevation"]
                )
            )

            for duplicate_outflow_point in duplicate_outflow_points:
                duplicate_outflow_points_indices = np.where(
                    waterbody_outflow_points == duplicate_outflow_point
                )[0]
                minimum_elevation_outflows_idx = np.argmin(
                    outflow_elevation[duplicate_outflow_points_indices]
                )
                non_minimum_elevation_outflows_indices = (
                    duplicate_outflow_points_indices[
                        (
                            np.arange(duplicate_outflow_points_indices.size)
                            != minimum_elevation_outflows_idx
                        )
                    ]
                )
                waterbody_outflow_points[non_minimum_elevation_outflows_indices] = -1

        if __debug__:
            # make sure that each water body has an outflow
            assert np.array_equal(
                np.unique(waterbody_outflow_points), np.unique(waterBodyID)
            )
            # make sure that each outflow point is only used once
            unique_outflow_points = np.unique(
                waterbody_outflow_points[waterbody_outflow_points != -1],
                return_counts=True,
            )[1]
            if unique_outflow_points.size > 0:
                assert unique_outflow_points.max() == 1

        return waterbody_outflow_points

    def step(self):
        """
        Dynamic part set lakes and reservoirs for each year
        """
        # if first timestep, or beginning of new year
        if self.model.current_timestep == 1 or (
            self.model.current_time.month == 1 and self.model.current_time.day == 1
        ):
            # - 3 = reservoirs and lakes (used as reservoirs but before the year of construction as lakes
            # - 2 = reservoirs (regulated discharge)
            # - 1 = lakes (weirFormula)
            # - 0 = non lakes or reservoirs (e.g. wetland)
            if self.model.DynamicResAndLakes:
                raise NotImplementedError("DynamicResAndLakes not implemented yet")

    def routing_lakes(self, inflow_m3):
        """
        Lake routine to calculate lake outflow
        :param inflowC: inflow to lakes and reservoirs [m3]
        :param NoRoutingExecuted: actual number of routing substep
        :return: QLakeOutM3DtC - lake outflow in [m3] per subtime step
        """
        if __debug__:
            prestorage = self.var.storage.copy()

        lakes = self.var.waterBodyTypC == LAKE

        lake_outflow_m3 = np.zeros_like(inflow_m3)

        # check if there are any lakes in the model
        if lakes.any():
            (
                lake_outflow_m3[lakes],
                self.var.storage[lakes],
                height_above_outflow,
            ) = get_lake_outflow_and_storage(
                self.model.routing.var.dtRouting,
                self.var.storage[lakes],
                inflow_m3[lakes],
                self.var.lake_factor[lakes],
                self.var.lake_area[lakes],
                self.var.outflow_height[lakes],
            )

        assert (self.var.storage >= 0).all()

        if __debug__:
            balance_check(
                influxes=[inflow_m3[lakes]],
                outfluxes=[lake_outflow_m3[lakes]],
                prestorages=[prestorage[lakes]],
                poststorages=[self.var.storage[lakes]],
                name="lake",
                tollerance=0.1,
            )

        return lake_outflow_m3

    def routing_reservoirs(self, inflowC):
        """
        Reservoir outflow
        :param inflowC: inflow to reservoirs
        :return: qResOutM3DtC - reservoir outflow in [m3] per subtime step
        """
        if __debug__:
            prestorage = self.var.storage.copy()

        reservoirs = self.var.waterBodyTypC == RESERVOIR

        # Reservoir inflow in [m3] per timestep
        self.var.storage[reservoirs] += inflowC[reservoirs]
        # New reservoir storage [m3] = plus inflow for this sub step

        outflow_m3_s = np.zeros(self.var.waterBodyIDC.size, dtype=np.float64)
        outflow_m3_s[reservoirs] = (
            self.model.agents.reservoir_operators.regulate_reservoir_outflow(
                self.var.storage[reservoirs],
                inflowC[reservoirs]
                / self.model.routing.var.dtRouting,  # convert per timestep to per second
                self.var.waterBodyIDC[reservoirs],
            )
        )

        outflow_m3 = outflow_m3_s * self.model.routing.var.dtRouting
        assert (outflow_m3 <= self.var.storage).all()

        self.var.storage -= outflow_m3

        inflow_reservoirs = np.zeros_like(inflowC)
        inflow_reservoirs[reservoirs] = inflowC[reservoirs]
        if __debug__:
            balance_check(
                influxes=[inflow_reservoirs],  # In [m3/s]
                outfluxes=[outflow_m3],
                prestorages=[prestorage],
                poststorages=[self.var.storage],
                name="reservoirs",
                tollerance=1e-5,
            )

        return outflow_m3

    def routing(
        self, step, evaporation_from_water_bodies_per_routing_step, discharge, runoff
    ):
        """
        Dynamic part to calculate outflow from lakes and reservoirs
        * lakes with modified Puls approach
        * reservoirs with special filling levels
        :param NoRoutingExecuted: actual number of routing substep
        :return: outLdd: outflow in m3 to the network
        Note:
            outflow to adjected lakes and reservoirs is calculated separately
        """

        if __debug__:
            prestorage = self.model.lakes_reservoirs.var.storage.copy()

        runoff_m3 = (
            runoff * self.grid.var.cellArea / self.model.routing.var.noRoutingSteps
        )
        runoff_m3 = laketotal(runoff_m3, self.grid.var.waterBodyID, nan_class=-1)

        discharge_m3 = (
            upstream1(self.grid.var.downstruct, discharge)
            * self.model.routing.var.dtRouting
        )
        discharge_m3 = laketotal(discharge_m3, self.grid.var.waterBodyID, nan_class=-1)

        assert (runoff_m3 >= 0).all()
        assert (discharge_m3 >= 0).all()
        assert (self.var.total_inflow_from_other_water_bodies >= 0).all()

        inflow_m3 = (
            runoff_m3 + discharge_m3 + self.var.total_inflow_from_other_water_bodies
        )

        # lakeEvaFactorC
        evaporation = np.minimum(
            evaporation_from_water_bodies_per_routing_step, self.var.storage
        )  # evaporation is already in m3 per routing substep
        evaporation[self.var.waterBodyTypC == OFF] = 0
        self.var.storage -= evaporation

        outflow_lakes = self.routing_lakes(inflow_m3)
        outflow_reservoirs = self.routing_reservoirs(inflow_m3)

        assert (outflow_reservoirs[outflow_lakes > 0] == 0).all()

        outflow = outflow_lakes + outflow_reservoirs

        if outflow.size > 0:
            outflow_grid = np.take(outflow, self.grid.var.waterbody_outflow_points)
            outflow_grid[self.grid.var.waterbody_outflow_points == -1] = 0
        else:
            outflow_grid = np.zeros_like(
                self.grid.var.waterbody_outflow_points, dtype=outflow.dtype
            )

        # shift outflow 1 cell downstream
        outflow_shifted_downstream = upstream1(
            self.grid.var.downstruct_no_water_bodies, outflow_grid
        )
        assert math.isclose(
            outflow_shifted_downstream.sum(), outflow_grid.sum(), rel_tol=0.00001
        )

        # everything with is not going to another lake is output to river network
        outflow_to_river_network = np.where(
            self.grid.var.waterBodyID != -1, 0, outflow_shifted_downstream
        )
        # everything what is not going to the network is going to another lake
        # this will be added to the inflow of the other lake in the next
        # timestep
        outflow_to_another_lake = np.where(
            self.grid.var.waterBodyID != -1, outflow_shifted_downstream, 0
        )

        # sum up all inflow from other lakes
        self.var.total_inflow_from_other_water_bodies = laketotal(
            outflow_to_another_lake, self.grid.var.waterBodyID, nan_class=-1
        )

        if __debug__:
            balance_check(
                name="lakes and reservoirs",
                how="cellwise",
                influxes=[inflow_m3],
                outfluxes=[outflow, evaporation],
                prestorages=[prestorage],
                poststorages=[self.var.storage],
                tollerance=1,  # 1 m3
            )

        return outflow_to_river_network, evaporation

    @property
    def reservoir_storage(self):
        return self.var.storage[self.var.waterBodyTypC == RESERVOIR]

    @property
    def lake_storage(self):
        return self.var.storage[self.var.waterBodyTypC == LAKE]<|MERGE_RESOLUTION|>--- conflicted
+++ resolved
@@ -240,12 +240,10 @@
             self.model.data.grid,
         )
 
-<<<<<<< HEAD
-        self.var.waterBodyTypC = self.water_body_data["waterbody_type"].values
-        self.var.waterBodyOrigID = self.water_body_data["original_waterbody_id"].values
-=======
         self.var.waterBodyTypC = self.var.water_body_data["waterbody_type"].values
->>>>>>> e3426756
+        self.var.waterBodyOrigID = self.var.water_body_data[
+            "original_waterbody_id"
+        ].values
         # change water body type to LAKE if it is a control lake, thus currently modelled as normal lake
         self.var.waterBodyTypC[self.var.waterBodyTypC == LAKE_CONTROL] = LAKE
 
