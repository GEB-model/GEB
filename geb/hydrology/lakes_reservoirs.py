# --------------------------------------------------------------------------------
# This file contains code that has been adapted from an original source available
# in a public repository under the GNU General Public License. The original code
# has been modified to fit the specific needs of this project.
#
# Original source repository: https://github.com/iiasa/CWatM
#
# This program is free software: you can redistribute it and/or modify
# it under the terms of the GNU General Public License as published by
# the Free Software Foundation, either version 3 of the License, or
# (at your option) any later version.
#
# This program is distributed in the hope that it will be useful,
# but WITHOUT ANY WARRANTY; without even the implied warranty of
# MERCHANTABILITY or FITNESS FOR A PARTICULAR PURPOSE.  See the
# GNU General Public License for more details.
#
# You should have received a copy of the GNU General Public License
# along with this program.  If not, see <http://www.gnu.org/licenses/>.
# --------------------------------------------------------------------------------


import math

import pandas as pd
import numpy as np
from geb.workflows import balance_check
from geb.HRUs import load_grid

from .routing.subroutines import (
    subcatchment1,
    define_river_network,
    upstream1,
)

OFF = 0
LAKE = 1
RESERVOIR = 2
LAKE_CONTROL = 3  # currently modelled as normal lake


def laketotal(values, areaclass, nan_class):
    mask = areaclass != nan_class
    class_totals = np.bincount(areaclass[mask], weights=values[mask])
    return class_totals.astype(values.dtype)


GRAVITY = 9.81
SHAPE = "parabola"
# http://rcswww.urz.tu-dresden.de/~daigner/pdf/ueberf.pdf

if SHAPE == "rectangular":
    overflow_coefficient_mu = 0.577

    def estimate_lake_outflow(lake_factor, height_above_outflow):
        return lake_factor * height_above_outflow**1.5

    def outflow_to_height_above_outflow(lake_factor, outflow):
        """inverse function of estimate_lake_outflow"""
        return (outflow / lake_factor) ** (2 / 3)

elif SHAPE == "parabola":
    overflow_coefficient_mu = 0.612

    def estimate_lake_outflow(lake_factor, height_above_outflow):
        return lake_factor * height_above_outflow**2

    def outflow_to_height_above_outflow(lake_factor, outflow):
        """inverse function of estimate_lake_outflow"""
        return np.sqrt(outflow / lake_factor)

else:
    raise ValueError("Invalid shape")


def get_lake_height_above_outflow(storage, lake_area, outflow_height):
    height_above_outflow = storage / lake_area - outflow_height
    height_above_outflow[height_above_outflow < 0] = 0
    return height_above_outflow


def get_channel_width(average_discharge):
    return 7.1 * np.power(average_discharge, 0.539)


def get_lake_factor(channel_width, overflow_coefficient_mu, lake_a_factor):
    return (
        lake_a_factor
        * overflow_coefficient_mu
        * (2 / 3)
        * channel_width
        * (2 * GRAVITY) ** 0.5
    )


def estimate_outflow_height(lake_volume, lake_factor, lake_area, avg_outflow):
    height_above_outflow = outflow_to_height_above_outflow(lake_factor, avg_outflow)
    outflow_height = (lake_volume / lake_area) - height_above_outflow
    assert (outflow_height >= 0).all()
    return outflow_height


def get_lake_outflow_and_storage(
    dt,
    storage,
    inflow_m3,
    lake_factor,
    lake_area,
    outflow_height,
):
    """
    Calculate outflow and storage for a lake using the Modified Puls method

    Parameters
    ----------
    dt : float
        Time step in seconds
    storage : float
        Current storage volume in m3
    inflow : float
        Inflow to the lake in m3/s
    inflow_prev : float
        Inflow to the lake in the previous time step in m3/s
    outflow_prev : float
        Outflow from the lake in the previous time step in m3/s
    lake_factor : float
        Factor for the Modified Puls approach to calculate retention of the lake
    lake_area : float
        Area of the lake in m2
    outflow_height : float
        Height of the outflow in m above the bottom of the lake in m (assuming a rectangular lake)

    Returns
    -------
    outflow : float
        New outflow from the lake in m3/s
    storage : float
        New storage volume in m3

    """
    storage += inflow_m3

    height_above_outflow = get_lake_height_above_outflow(
        storage=storage, lake_area=lake_area, outflow_height=outflow_height
    )
    storage_above_outflow = height_above_outflow * lake_area

    outflow_m3_s = estimate_lake_outflow(lake_factor, height_above_outflow)
    outflow_m3 = outflow_m3_s * dt

    outflow_m3 = np.minimum(outflow_m3, storage_above_outflow)

    new_storage = storage - outflow_m3

    return outflow_m3, new_storage, height_above_outflow


class LakesReservoirs(object):
    def __init__(self, model):
        """
        Initialize water bodies
        """

        self.var = model.data.grid
        self.model = model

        # load lakes/reservoirs map with a single ID for each lake/reservoir
        waterBodyID_unmapped = self.var.load(
            self.model.files["grid"]["routing/lakesreservoirs/lakesResID"]
        )
        waterBodyID_unmapped[waterBodyID_unmapped == OFF] = -1

        waterbody_outflow_points = self.get_outflows(waterBodyID_unmapped)

        # dismiss water bodies that are not a subcatchment of an outlet
        # after this, this is the final set of water bodies
        sub = subcatchment1(
            self.var.dirUp,
            waterbody_outflow_points,
            self.var.upstream_area_n_cells,
        )
        waterBodyID_unmapped[waterBodyID_unmapped != sub] = -1

        # we need to re-calculate the outflows, because the ID might have changed due
        # to the earlier dismissal of water bodies
        waterbody_outflow_points = self.get_outflows(waterBodyID_unmapped)

        self.var.waterBodyID, self.waterbody_mapping = self.map_water_bodies_IDs(
            waterBodyID_unmapped
        )

        # we need to re-calculate the outflows, because the ID might have changed due
        # to the earlier operations. This is the final one as IDs have now been mapped
        self.var.waterbody_outflow_points = self.get_outflows(self.var.waterBodyID)

        # we compress the waterbody_outflow_points, which we can later use to decompress
        self.var.waterBodyIDC = np.unique(
            self.var.waterbody_outflow_points[self.var.waterbody_outflow_points != -1]
        )

        self.water_body_data = self.load_water_body_data(
            self.waterbody_mapping, waterBodyID_unmapped
        )
        # sort the water bodies in the same order as the compressed water body IDs (waterBodyIDC)
        self.water_body_data = self.water_body_data.sort_index()

        assert np.array_equal(self.water_body_data.index, self.var.waterBodyIDC)

        # change ldd: put pits in where lakes are:
        ldd_LR = self.model.data.grid.decompress(
            np.where(self.var.waterBodyID != -1, 5, self.var.lddCompress), fillvalue=0
        )

        # set new ldds without lakes reservoirs
        (
            self.var.lddCompress_LR,
            _,
            self.var.dirUp,
            self.var.dirupLen,
            self.var.dirupID,
            self.var.downstruct,
            _,
            self.var.dirDown,
            self.var.lendirDown,
        ) = define_river_network(
            ldd_LR,
            self.model.data.grid,
        )

        self.var.waterBodyTypC = self.water_body_data["waterbody_type"].values
        # change water body type to LAKE if it is a control lake, thus currently modelled as normal lake
        self.var.waterBodyTypC[self.var.waterBodyTypC == LAKE_CONTROL] = LAKE

        assert (np.isin(self.var.waterBodyTypC, [OFF, LAKE, RESERVOIR])).all()

        self.reservoir_operators = self.model.agents.reservoir_operators
        self.reservoir_operators.set_reservoir_data(self.water_body_data)

        self.var.lake_area = self.water_body_data["average_area"].values
        # a factor which increases evaporation from lake because of wind TODO: use wind to set this factor
        self.var.lakeEvaFactor = self.model.config["parameters"]["lakeEvaFactor"]

        self.var.volume = self.water_body_data["volume_total"].values

        self.var.total_inflow_from_other_water_bodies = self.var.load_initial(
            "total_inflow_from_other_water_bodies",
            default=np.zeros_like(self.var.volume, dtype=np.float32),
        )

        # lake discharge at outlet to calculate alpha: parameter of channel width, gravity and weir coefficient
        # Lake parameter A (suggested  value equal to outflow width in [m])
        average_discharge = np.maximum(
            self.water_body_data["average_discharge"].values,
            0.1,
        )

        # channel width in [m]
        channel_width = get_channel_width(average_discharge)

        self.lake_factor = get_lake_factor(
            channel_width,
            overflow_coefficient_mu,
            self.model.config["parameters"]["lakeAFactor"],
        )

        self.var.storage = self.var.load_initial(
            "storage", default=self.var.volume.copy()
        )
        self.var.outflow_height = estimate_outflow_height(
            self.var.volume, self.lake_factor, self.var.lake_area, average_discharge
        )

    def map_water_bodies_IDs(self, waterBodyID_unmapped):
        unique_water_bodies = np.unique(waterBodyID_unmapped)
        unique_water_bodies = unique_water_bodies[unique_water_bodies != -1]
        if unique_water_bodies.size == 0:
            return np.full_like(waterBodyID_unmapped, -1), np.full(
                1, -1, dtype=np.int32
            )
        else:
            water_body_mapping = np.full(
                unique_water_bodies.max() + 2, -1, dtype=np.int32
            )  # make sure that the last entry is also -1, so that -1 maps to -1
            water_body_mapping[unique_water_bodies] = np.arange(
                0, unique_water_bodies.size, dtype=np.int32
            )
            return water_body_mapping[waterBodyID_unmapped], water_body_mapping

    def load_water_body_data(self, waterbody_mapping, waterbody_original_ids):
        water_body_data = pd.read_parquet(
            self.model.files["table"]["routing/lakesreservoirs/basin_lakes_data"],
        )
        # drop all data that is not in the original ids
        waterbody_original_ids_compressed = np.unique(waterbody_original_ids)
        waterbody_original_ids_compressed = waterbody_original_ids_compressed[
            waterbody_original_ids_compressed != -1
        ]
        water_body_data = water_body_data[
            water_body_data["waterbody_id"].isin(waterbody_original_ids_compressed)
        ]
        # map the waterbody ids to the new ids
        water_body_data["waterbody_id"] = waterbody_mapping[
            water_body_data["waterbody_id"]
        ]
        water_body_data = water_body_data.set_index("waterbody_id")
        return water_body_data

    def get_outflows(self, waterBodyID):
        # calculate biggest outlet = biggest accumulation of ldd network
        upstream_area_within_waterbodies = np.zeros_like(
            self.var.upstream_area_n_cells, shape=waterBodyID.max() + 2
        )
        upstream_area_within_waterbodies[-1] = -1
        np.maximum.at(
            upstream_area_within_waterbodies,
            waterBodyID[waterBodyID != -1],
            self.var.upstream_area_n_cells[waterBodyID != -1],
        )
        upstream_area_within_waterbodies = np.take(
            upstream_area_within_waterbodies, waterBodyID
        )

        # in some cases the cell with the highest number of upstream cells
        # has mulitple occurences in the same lake, this seems to happen
        # especially for very small lakes with a small drainage area.
        # In such cases, we take the outflow cell with the lowest elevation.
        outflow_elevation = load_grid(
            self.model.files["grid"]["routing/kinematic/outflow_elevation"]
        )
        outflow_elevation = self.var.compress(outflow_elevation)

        waterbody_outflow_points = np.where(
            self.var.upstream_area_n_cells == upstream_area_within_waterbodies,
            waterBodyID,
            -1,
        )

        number_of_outflow_points_per_waterbody = np.unique(
            waterbody_outflow_points, return_counts=True
        )
        duplicate_outflow_points = number_of_outflow_points_per_waterbody[0][
            number_of_outflow_points_per_waterbody[1] > 1
        ]
        duplicate_outflow_points = duplicate_outflow_points[
            duplicate_outflow_points != -1
        ]

<<<<<<< HEAD
        for duplicate_outflow_point in duplicate_outflow_points:
            minimum_elevation_outflows_idx = np.argmin(
                outflow_elevation[waterbody_outflow_points == duplicate_outflow_point]
            )
            waterbody_outflow_points[
                np.where(waterbody_outflow_points == duplicate_outflow_point)[0][
                    minimum_elevation_outflows_idx
                ]
            ] = -1
=======
        if duplicate_outflow_points.size > 0:
            # in some cases the cell with the highest number of upstream cells
            # has mulitple occurences in the same lake, this seems to happen
            # especially for very small lakes with a small drainage area.
            # In such cases, we take the outflow cell with the lowest elevation.
            outflow_elevation = self.var.compress(
                load_grid(
                    self.model.files["grid"]["routing/kinematic/outflow_elevation"]
                )
            )

            for duplicate_outflow_point in duplicate_outflow_points:
                minimum_elevation_outflows_idx = np.argmin(
                    outflow_elevation[
                        waterbody_outflow_points == duplicate_outflow_point
                    ]
                )
                waterbody_outflow_points[
                    np.where(waterbody_outflow_points == duplicate_outflow_point)[0][
                        minimum_elevation_outflows_idx
                    ]
                ] = -1
>>>>>>> 51f7be42

        # make sure that each water body has an outflow
        assert np.array_equal(
            np.unique(waterbody_outflow_points), np.unique(waterBodyID)
        )
        # make sure that each outflow point is only used once
        assert (
            np.unique(
                waterbody_outflow_points[waterbody_outflow_points != -1],
                return_counts=True,
            )[1].max()
            == 1
        )

        return waterbody_outflow_points

    def step(self):
        """
        Dynamic part set lakes and reservoirs for each year
        """
        # if first timestep, or beginning of new year
        if self.model.current_timestep == 1 or (
            self.model.current_time.month == 1 and self.model.current_time.day == 1
        ):
            # - 3 = reservoirs and lakes (used as reservoirs but before the year of construction as lakes
            # - 2 = reservoirs (regulated discharge)
            # - 1 = lakes (weirFormula)
            # - 0 = non lakes or reservoirs (e.g. wetland)
            if self.model.DynamicResAndLakes:
                raise NotImplementedError("DynamicResAndLakes not implemented yet")

    def routing_lakes(self, inflow_m3):
        """
        Lake routine to calculate lake outflow
        :param inflowC: inflow to lakes and reservoirs [m3]
        :param NoRoutingExecuted: actual number of routing substep
        :return: QLakeOutM3DtC - lake outflow in [m3] per subtime step
        """
        if __debug__:
            prestorage = self.var.storage.copy()

        lakes = self.var.waterBodyTypC == LAKE

        lake_outflow_m3 = np.zeros_like(inflow_m3)

        # check if there are any lakes in the model
        if lakes.any():
            (
                lake_outflow_m3[lakes],
                self.var.storage[lakes],
                height_above_outflow,
            ) = get_lake_outflow_and_storage(
                self.var.dtRouting,
                self.var.storage[lakes],
                inflow_m3[lakes],
                self.lake_factor[lakes],
                self.var.lake_area[lakes],
                self.var.outflow_height[lakes],
            )

        if __debug__:
            balance_check(
                influxes=[inflow_m3[lakes]],
                outfluxes=[lake_outflow_m3[lakes]],
                prestorages=[prestorage[lakes]],
                poststorages=[self.var.storage[lakes]],
                name="lake",
                tollerance=0.1,
            )

        return lake_outflow_m3

    def routing_reservoirs(self, inflowC):
        """
        Reservoir outflow
        :param inflowC: inflow to reservoirs
        :return: qResOutM3DtC - reservoir outflow in [m3] per subtime step
        """
        if __debug__:
            prestorage = self.var.storage.copy()

        reservoirs = self.var.waterBodyTypC == RESERVOIR

        # Reservoir inflow in [m3] per timestep
        self.var.storage[reservoirs] += inflowC[reservoirs]
        # New reservoir storage [m3] = plus inflow for this sub step

        outflow_m3_s = np.zeros(self.var.waterBodyIDC.size, dtype=np.float64)
        outflow_m3_s[reservoirs] = (
            self.model.agents.reservoir_operators.regulate_reservoir_outflow(
                self.var.storage[reservoirs],
                inflowC[reservoirs]
                / self.var.dtRouting,  # convert per timestep to per second
                self.var.waterBodyIDC[reservoirs],
            )
        )

        outflow_m3 = outflow_m3_s * self.var.dtRouting
        assert (outflow_m3 <= self.var.storage).all()

        self.var.storage -= outflow_m3

        inflow_reservoirs = np.zeros_like(inflowC)
        inflow_reservoirs[reservoirs] = inflowC[reservoirs]
        if __debug__:
            balance_check(
                influxes=[inflow_reservoirs],  # In [m3/s]
                outfluxes=[outflow_m3],
                prestorages=[prestorage],
                poststorages=[self.var.storage],
                name="reservoirs",
                tollerance=1e-5,
            )

        return outflow_m3

    def routing(
        self, step, evaporation_from_water_bodies_per_routing_step, discharge, runoff
    ):
        """
        Dynamic part to calculate outflow from lakes and reservoirs
        * lakes with modified Puls approach
        * reservoirs with special filling levels
        :param NoRoutingExecuted: actual number of routing substep
        :return: outLdd: outflow in m3 to the network
        Note:
            outflow to adjected lakes and reservoirs is calculated separately
        """

        if __debug__:
            prestorage = self.var.storage.copy()

        runoff_m3 = runoff * self.var.cellArea / self.var.noRoutingSteps
        runoff_m3 = laketotal(runoff_m3, self.var.waterBodyID, nan_class=-1)

        discharge_m3 = upstream1(self.var.downstruct, discharge) * self.var.dtRouting
        discharge_m3 = laketotal(discharge_m3, self.var.waterBodyID, nan_class=-1)

        assert (runoff_m3 >= 0).all()
        assert (discharge_m3 >= 0).all()
        assert (self.var.total_inflow_from_other_water_bodies >= 0).all()

        inflow_m3 = (
            runoff_m3 + discharge_m3 + self.var.total_inflow_from_other_water_bodies
        )

        # lakeEvaFactorC
        evaporation = np.minimum(
            evaporation_from_water_bodies_per_routing_step, self.var.storage
        )  # evaporation is already in m3 per routing substep
        evaporation[self.var.waterBodyTypC == OFF] = 0
        self.var.storage -= evaporation

        outflow_lakes = self.routing_lakes(inflow_m3)
        outflow_reservoirs = self.routing_reservoirs(inflow_m3)

        assert (outflow_reservoirs[outflow_lakes > 0] == 0).all()

        outflow = outflow_lakes + outflow_reservoirs

        outflow_grid = np.take(outflow, self.var.waterbody_outflow_points)
        outflow_grid[self.var.waterbody_outflow_points == -1] = 0

        # shift outflow 1 cell downstream
        outflow_shifted_downstream = upstream1(
            self.var.downstruct_no_water_bodies, outflow_grid
        )
        assert math.isclose(
            outflow_shifted_downstream.sum(), outflow_grid.sum(), rel_tol=0.00001
        )

        # everything with is not going to another lake is output to river network
        outflow_to_river_network = np.where(
            self.var.waterBodyID != -1, 0, outflow_shifted_downstream
        )
        # everything what is not going to the network is going to another lake
        # this will be added to the inflow of the other lake in the next
        # timestep
        outflow_to_another_lake = np.where(
            self.var.waterBodyID != -1, outflow_shifted_downstream, 0
        )

        # sum up all inflow from other lakes
        self.var.total_inflow_from_other_water_bodies = laketotal(
            outflow_to_another_lake, self.var.waterBodyID, nan_class=-1
        )

        if __debug__:
            balance_check(
                name="lakes and reservoirs",
                how="cellwise",
                influxes=[inflow_m3],
                outfluxes=[outflow, evaporation],
                prestorages=[prestorage],
                poststorages=[self.var.storage],
                tollerance=1,  # 1 m3
            )

        return outflow_to_river_network, evaporation

    @property
    def reservoir_storage(self):
        return self.var.storage[self.var.waterBodyTypC == RESERVOIR]

    @property
    def lake_storage(self):
        return self.var.storage[self.var.waterBodyTypC == LAKE]<|MERGE_RESOLUTION|>--- conflicted
+++ resolved
@@ -345,17 +345,6 @@
             duplicate_outflow_points != -1
         ]
 
-<<<<<<< HEAD
-        for duplicate_outflow_point in duplicate_outflow_points:
-            minimum_elevation_outflows_idx = np.argmin(
-                outflow_elevation[waterbody_outflow_points == duplicate_outflow_point]
-            )
-            waterbody_outflow_points[
-                np.where(waterbody_outflow_points == duplicate_outflow_point)[0][
-                    minimum_elevation_outflows_idx
-                ]
-            ] = -1
-=======
         if duplicate_outflow_points.size > 0:
             # in some cases the cell with the highest number of upstream cells
             # has mulitple occurences in the same lake, this seems to happen
@@ -378,7 +367,6 @@
                         minimum_elevation_outflows_idx
                     ]
                 ] = -1
->>>>>>> 51f7be42
 
         # make sure that each water body has an outflow
         assert np.array_equal(
