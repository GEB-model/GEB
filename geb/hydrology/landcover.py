# --------------------------------------------------------------------------------
# This file contains code that has been adapted from an original source available
# in a public repository under the GNU General Public License. The original code
# has been modified to fit the specific needs of this project.
#
# Original source repository: https://github.com/iiasa/CWatM
#
# This program is free software: you can redistribute it and/or modify
# it under the terms of the GNU General Public License as published by
# the Free Software Foundation, either version 3 of the License, or
# (at your option) any later version.
#
# This program is distributed in the hope that it will be useful,
# but WITHOUT ANY WARRANTY; without even the implied warranty of
# MERCHANTABILITY or FITNESS FOR A PARTICULAR PURPOSE.  See the
# GNU General Public License for more details.
#
# You should have received a copy of the GNU General Public License
# along with this program.  If not, see <http://www.gnu.org/licenses/>.
# --------------------------------------------------------------------------------

import numpy as np
import xarray as xr

try:
    import cupy as cp
except (ModuleNotFoundError, ImportError):
    pass
from numba import njit
from geb.workflows import TimingModule, balance_check

# All natural areas MUST be before the sealed and water areas
FOREST = 0
GRASSLAND_LIKE = 1
PADDY_IRRIGATED = 2
NON_PADDY_IRRIGATED = 3
SEALED = 4
OPEN_WATER = 5

ALL_LAND_COVER_TYPES = [
    FOREST,
    GRASSLAND_LIKE,
    PADDY_IRRIGATED,
    NON_PADDY_IRRIGATED,
    SEALED,
    OPEN_WATER,
]


@njit(cache=True)
def get_crop_kc_and_root_depths(
    crop_map,
    crop_age_days_map,
    crop_harvest_age_days,
    irrigated_fields,
    crop_stage_data,
    kc_crop_stage,
    rooth_depths,
    init_root_depth=0.2,
):
    kc = np.full_like(crop_map, np.nan, dtype=np.float32)
    root_depth = np.full_like(crop_map, np.nan, dtype=np.float32)
    irrigated_fields = irrigated_fields.astype(
        np.int8
    )  # change dtype to int, so that we can use the boolean array as index

    for i in range(crop_map.size):
        crop = crop_map[i]
        if crop != -1:
            age_days = crop_age_days_map[i]
            harvest_day = crop_harvest_age_days[i]
            assert harvest_day > 0
            crop_progress = age_days * 100 // harvest_day  # for to be integer
            assert crop_progress <= 100
            d1, d2, d3, d4 = crop_stage_data[crop]
            kc1, kc2, kc3 = kc_crop_stage[crop]
            assert d1 + d2 + d3 + d4 == 100
            if crop_progress <= d1:
                field_kc = kc1
            elif crop_progress <= d1 + d2:
                field_kc = kc1 + (crop_progress - d1) * (kc2 - kc1) / d2
            elif crop_progress <= d1 + d2 + d3:
                field_kc = kc2
            else:
                assert crop_progress <= d1 + d2 + d3 + d4
                field_kc = kc2 + (crop_progress - (d1 + d2 + d3)) * (kc3 - kc2) / d4
            assert not np.isnan(field_kc)
            kc[i] = field_kc

            root_depth[i] = (
                init_root_depth
                + age_days * rooth_depths[crop, irrigated_fields[i]] / harvest_day
            )

    return kc, root_depth


class LandCover(object):
    def __init__(self, model):
        """
        Initial part of the land cover type module
        Initialise the six land cover types

        * Forest No.0
        * Grasland/non irrigated land No.1
        * Paddy irrigation No.2
        * non-Paddy irrigation No.3
        * Sealed area No.4
        * Water covered area No.5
        """
        self.var = model.data.HRU
        self.model = model
        self.crop_farmers = model.agents.crop_farmers

        self.var.capriseindex = self.var.full_compressed(0, dtype=np.float32)

        self.forest_kc_per_10_days = xr.open_dataset(
            self.model.files["forcing"][
                "landcover/forest/cropCoefficientForest_10days"
            ],
            engine="zarr",
        )["cropCoefficientForest_10days"].values

    def water_body_exchange(self, groundwater_recharge):
        """computing leakage from rivers"""
        riverbedExchangeM3 = (
            self.model.data.grid.leakageriver_factor
            * self.var.cellArea
            * ((1 - self.var.capriseindex + 0.25) // 1)
        )
        riverbedExchangeM3[self.var.land_use_type != OPEN_WATER] = 0
        riverbedExchangeM3 = self.model.data.to_grid(
            HRU_data=riverbedExchangeM3, fn="sum"
        )
        riverbedExchangeM3 = np.minimum(
            riverbedExchangeM3, 0.80 * self.model.data.grid.channelStorageM3
        )
        # if there is a lake in this cell, there is no leakage
        riverbedExchangeM3[self.model.data.grid.waterBodyID > 0] = 0

        # adding leakage from river to the groundwater recharge
        waterbed_recharge = self.model.data.grid.M3toM(riverbedExchangeM3)

        # riverbed exchange means water is being removed from the river to recharge
        self.model.data.grid.riverbedExchangeM3 = (
            riverbedExchangeM3  # to be used in routing_kinematic
        )

        # first, lakes variable need to be extended to their area and not only to the discharge point
        lakeIDbyID = np.unique(self.model.data.grid.waterBodyID)

        lakestor_id = np.copy(self.model.data.grid.lakeStorage)
        resstor_id = np.copy(self.model.data.grid.resStorage)
        for id in range(len(lakeIDbyID)):  # for each lake or reservoir
            if lakeIDbyID[id] != 0:
                temp_map = np.where(
                    self.model.data.grid.waterBodyID == lakeIDbyID[id],
                    np.where(self.model.data.grid.lakeStorage > 0, 1, 0),
                    0,
                )  # Looking for the discharge point of the lake
                if np.sum(temp_map) == 0:  # try reservoir
                    temp_map = np.where(
                        self.model.data.grid.waterBodyID == lakeIDbyID[id],
                        np.where(self.model.data.grid.resStorage > 0, 1, 0),
                        0,
                    )  # Looking for the discharge point of the reservoir
                discharge_point = np.nanargmax(
                    temp_map
                )  # Index of the cell where the lake outlet is stored
                if self.model.data.grid.waterBodyTypTemp[discharge_point] != 0:
                    if (
                        self.model.data.grid.waterBodyTypTemp[discharge_point] == 1
                    ):  # this is a lake
                        # computing the lake area
                        area_stor = np.sum(
                            np.where(
                                self.model.data.grid.waterBodyID == lakeIDbyID[id],
                                self.model.data.grid.cellArea,
                                0,
                            )
                        )  # required to keep mass balance rigth
                        # computing the lake storage in meter and put this value in each cell including the lake
                        lakestor_id = np.where(
                            self.model.data.grid.waterBodyID == lakeIDbyID[id],
                            self.model.data.grid.lakeStorage[discharge_point]
                            / area_stor,
                            lakestor_id,
                        )  # in meter

                    else:  # this is a reservoir
                        # computing the reservoir area
                        area_stor = np.sum(
                            np.where(
                                self.model.data.grid.waterBodyID == lakeIDbyID[id],
                                self.model.data.grid.cellArea,
                                0,
                            )
                        )  # required to keep mass balance rigth
                        # computing the reservoir storage in meter and put this value in each cell including the reservoir
                        resstor_id = np.where(
                            self.model.data.grid.waterBodyID == lakeIDbyID[id],
                            self.model.data.grid.resStorage[discharge_point]
                            / area_stor,
                            resstor_id,
                        )  # in meter

        # Gathering lakes and reservoirs in the same array
        lakeResStorage = np.where(
            self.model.data.grid.waterBodyTypTemp == 0,
            0.0,
            np.where(
                self.model.data.grid.waterBodyTypTemp == 1, lakestor_id, resstor_id
            ),
        )  # in meter

        minlake = np.maximum(
            0.0, 0.98 * lakeResStorage
        )  # reasonable but arbitrary limit

        # leakage depends on water bodies storage, water bodies fraction and modflow saturated area
        lakebedExchangeM = self.model.data.grid.leakagelake_factor * (
            (1 - self.var.capriseindex + 0.25) // 1
        )
        lakebedExchangeM[self.var.land_use_type != OPEN_WATER] = 0
        lakebedExchangeM = self.model.data.to_grid(HRU_data=lakebedExchangeM, fn="sum")
        lakebedExchangeM = np.minimum(lakebedExchangeM, minlake)

        # Now, leakage is converted again from the lake/reservoir area to discharge point to be removed from the lake/reservoir store
        self.model.data.grid.lakebedExchangeM3 = np.zeros(
            self.model.data.grid.compressed_size, dtype=np.float32
        )
        for id in range(len(lakeIDbyID)):  # for each lake or reservoir
            if lakeIDbyID[id] != 0:
                temp_map = np.where(
                    self.model.data.grid.waterBodyID == lakeIDbyID[id],
                    np.where(self.model.data.grid.lakeStorage > 0, 1, 0),
                    0,
                )  # Looking for the discharge point of the lake
                if np.sum(temp_map) == 0:  # try reservoir
                    temp_map = np.where(
                        self.model.data.grid.waterBodyID == lakeIDbyID[id],
                        np.where(self.model.data.grid.resStorage > 0, 1, 0),
                        0,
                    )  # Looking for the discharge point of the reservoir
                discharge_point = np.nanargmax(
                    temp_map
                )  # Index of the cell where the lake outlet is stored
            # Converting the lake/reservoir leakage from meter to cubic meter and put this value in the cell corresponding to the outlet
            self.model.data.grid.lakebedExchangeM3[discharge_point] = np.sum(
                np.where(
                    self.model.data.grid.waterBodyID == lakeIDbyID[id],
                    lakebedExchangeM * self.model.data.grid.cellArea,
                    0,
                )
            )  # in m3
        self.model.data.grid.lakebedExchangeM = self.model.data.grid.M3toM(
            self.model.data.grid.lakebedExchangeM3
        )

        # compressed version for lakes and reservoirs
        lakeExchangeM3 = (
            np.compress(
                self.model.data.grid.compress_LR, self.model.data.grid.lakebedExchangeM
            )
            * self.model.data.grid.MtoM3C
        )

        # substract from both, because it is sorted by self.var.waterBodyTypCTemp
        self.model.data.grid.lakeStorageC = (
            self.model.data.grid.lakeStorageC - lakeExchangeM3
        )
        # assert (self.model.data.grid.lakeStorageC >= 0).all()
        self.model.data.grid.lakeVolumeM3C = (
            self.model.data.grid.lakeVolumeM3C - lakeExchangeM3
        )
        self.model.data.grid.reservoirStorageM3C = (
            self.model.data.grid.reservoirStorageM3C - lakeExchangeM3
        )

        # and from the combined one for waterbalance issues
        self.model.data.grid.lakeResStorageC = (
            self.model.data.grid.lakeResStorageC - lakeExchangeM3
        )
        # assert (self.model.data.grid.lakeResStorageC >= 0).all()
        self.model.data.grid.lakeResStorage = self.model.data.grid.full_compressed(
            0, dtype=np.float32
        )
        np.put(
            self.model.data.grid.lakeResStorage,
            self.model.data.grid.decompress_LR,
            self.model.data.grid.lakeResStorageC,
        )

        # adding leakage from lakes and reservoirs to the groundwater recharge
        waterbed_recharge += lakebedExchangeM

        groundwater_recharge += waterbed_recharge

    def step(self):
        timer = TimingModule("Landcover")

        if __debug__:
            interceptStor_pre = self.var.interceptStor.copy()
            w_pre = self.var.w.copy()
            topwater_pre = self.var.topwater.copy()

        crop_stage_lenghts = np.column_stack(
            [
                self.crop_farmers.crop_data["l_ini"],
                self.crop_farmers.crop_data["l_dev"],
                self.crop_farmers.crop_data["l_mid"],
                self.crop_farmers.crop_data["l_late"],
            ]
        )

        crop_factors = np.column_stack(
            [
                self.crop_farmers.crop_data["kc_initial"],
                self.crop_farmers.crop_data["kc_mid"],
                self.crop_farmers.crop_data["kc_end"],
            ]
        )

        root_depths = np.column_stack(
            [
                self.crop_farmers.crop_data["rd_rain"],
                self.crop_farmers.crop_data["rd_irr"],
            ]
        )

        self.var.cropKC, self.var.root_depth = get_crop_kc_and_root_depths(
            self.var.crop_map,
            self.var.crop_age_days_map,
            self.var.crop_harvest_age_days,
            irrigated_fields=self.model.agents.crop_farmers.irrigated_fields,
            crop_stage_data=crop_stage_lenghts,
            kc_crop_stage=crop_factors,
            rooth_depths=root_depths,
            init_root_depth=0.01,
        )

        self.var.root_depth[self.var.land_use_type == FOREST] = 2.0  # forest
        self.var.root_depth[
            (self.var.land_use_type == GRASSLAND_LIKE) & (self.var.land_owners == -1)
        ] = 0.1  # grassland
        self.var.root_depth[
            (self.var.land_use_type == GRASSLAND_LIKE) & (self.var.land_owners != -1)
        ] = 0.05  # fallow land. The rooting depth

        if self.model.use_gpu:
            self.var.cropKC = cp.array(self.var.cropKC)

        forest_cropCoefficientNC = self.model.data.to_HRU(
            data=self.model.data.grid.compress(
                self.forest_kc_per_10_days[(self.model.current_day_of_year - 1) // 10]
            ),
            fn=None,
        )

        self.var.cropKC[self.var.land_use_type == FOREST] = forest_cropCoefficientNC[
            self.var.land_use_type == FOREST
        ]  # forest
        assert (self.var.crop_map[self.var.land_use_type == GRASSLAND_LIKE] == -1).all()

        self.var.cropKC[self.var.land_use_type == GRASSLAND_LIKE] = 0.2

        (
            potential_transpiration,
            potential_bare_soil_evaporation,
            potential_evapotranspiration,
        ) = self.model.evaporation.step(self.var.ETRef)
<<<<<<< HEAD

        # assert (
        #     potential_evapotranspiration
        #     <= potential_transpiration + potential_bare_soil_evaporation + 1e-5
        # )[BIOAREA].all()
=======
>>>>>>> f3cd36fc

        timer.new_split("PET")

        potential_transpiration_minus_interception_evaporation = (
            self.model.interception.step(potential_transpiration)
        )  # first thing that evaporates is the intercepted water.

        timer.new_split("Interception")

        (
            groundwater_abstraction_m3,
            channel_abstraction_m,
            returnFlow,
        ) = self.model.water_demand.step(potential_evapotranspiration)

        timer.new_split("Demand")

        openWaterEvap = self.var.full_compressed(0, dtype=np.float32)
        # Soil for forest, grassland, and irrigated land
        capillar = self.model.data.to_HRU(data=self.model.data.grid.capillar, fn=None)
        del self.model.data.grid.capillar

        (
            interflow,
            directRunoff,
            groundwater_recharge,
            openWaterEvap,
            actual_total_transpiration,
            actual_bare_soil_evaporation,
        ) = self.model.soil.step(
            capillar,
            openWaterEvap,
            potential_transpiration_minus_interception_evaporation,
            potential_bare_soil_evaporation,
            potential_evapotranspiration,
        )
        assert not (directRunoff < 0).any()
        timer.new_split("Soil")

        directRunoff = self.model.sealed_water.step(
            capillar, openWaterEvap, directRunoff
        )
        assert not (directRunoff < 0).any()

        timer.new_split("Sealed")

        self.var.actual_evapotranspiration_crop_life[self.var.crop_map != -1] += (
            np.minimum(
                self.var.actual_evapotranspiration[self.var.crop_map != -1],
                potential_evapotranspiration[self.var.crop_map != -1],
            )
        )
        self.var.potential_evapotranspiration_crop_life[self.var.crop_map != -1] += (
            potential_evapotranspiration[self.var.crop_map != -1]
        )

        assert not (directRunoff < 0).any()
        assert not np.isnan(interflow).any()
        assert not np.isnan(groundwater_recharge).any()
        assert not np.isnan(groundwater_abstraction_m3).any()
        assert not np.isnan(channel_abstraction_m).any()
        assert not np.isnan(openWaterEvap).any()

        if __debug__:
            balance_check(
                name="landcover_1",
                how="cellwise",
                influxes=[self.var.Rain, self.var.SnowMelt],
                outfluxes=[
                    self.var.natural_available_water_infiltration,
                    self.var.interceptEvap,
                ],
                prestorages=[interceptStor_pre],
                poststorages=[self.var.interceptStor],
                tollerance=1e-6,
            )

            balance_check(
                name="landcover_2",
                how="cellwise",
                influxes=[
                    self.var.natural_available_water_infiltration,
                    capillar,
                    self.var.actual_irrigation_consumption,
                ],
                outfluxes=[
                    directRunoff,
                    interflow,
                    groundwater_recharge,
                    actual_total_transpiration,
                    actual_bare_soil_evaporation,
                    openWaterEvap,
                ],
                prestorages=[w_pre, topwater_pre],
                poststorages=[
                    self.var.w,
                    self.var.topwater,
                ],
                tollerance=1e-6,
            )

            totalstorage = (
                np.sum(self.var.SnowCoverS, axis=0)
                / self.model.snowfrost.numberSnowLayers
                + self.var.interceptStor
                + self.var.w.sum(axis=0)
                + self.var.topwater
            )
            totalstorage_pre = (
                self.var.prevSnowCover
                + w_pre.sum(axis=0)
                + topwater_pre
                + interceptStor_pre
            )

            balance_check(
                name="landcover_3",
                how="cellwise",
                influxes=[
                    self.var.precipitation_m_day,
                    self.var.actual_irrigation_consumption,
                    capillar,
                ],
                outfluxes=[
                    directRunoff,
                    interflow,
                    groundwater_recharge,
                    actual_total_transpiration,
                    actual_bare_soil_evaporation,
                    openWaterEvap,
                    self.var.interceptEvap,
                    self.var.snowEvap,
                ],
                prestorages=[totalstorage_pre],
                poststorages=[totalstorage],
                tollerance=1e-6,
            )

        groundwater_recharge = self.model.data.to_grid(
            HRU_data=groundwater_recharge, fn="weightedmean"
        )
        # self.water_body_exchange(groundwater_recharge)

        timer.new_split("Waterbody exchange")

        if self.model.timing:
            print(timer)

        return (
            self.model.data.to_grid(HRU_data=interflow, fn="weightedmean"),
            self.model.data.to_grid(HRU_data=directRunoff, fn="weightedmean"),
            groundwater_recharge,
            groundwater_abstraction_m3,
            channel_abstraction_m,
            openWaterEvap,
            returnFlow,
        )<|MERGE_RESOLUTION|>--- conflicted
+++ resolved
@@ -369,14 +369,6 @@
             potential_bare_soil_evaporation,
             potential_evapotranspiration,
         ) = self.model.evaporation.step(self.var.ETRef)
-<<<<<<< HEAD
-
-        # assert (
-        #     potential_evapotranspiration
-        #     <= potential_transpiration + potential_bare_soil_evaporation + 1e-5
-        # )[BIOAREA].all()
-=======
->>>>>>> f3cd36fc
 
         timer.new_split("PET")
 
