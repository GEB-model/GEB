from datetime import datetime

import numpy as np
import pandas as pd
<<<<<<< HEAD
from plantFATE import Clim, Simulator as sim

=======

from pypfate import Patch as patch
>>>>>>> adb8673a

class Model:
    def __init__(self, param_file, acclim_forcing_file, use_acclim):
        self.plantFATE_model = patch(str(param_file))
        self.time_unit_base = self.process_time_units()
        self.tcurrent = 0

        self.use_acclim = use_acclim
        if use_acclim:
            self.acclimation_forcing = self.read_acclimation_file(acclim_forcing_file)
            self.use_acclim = use_acclim

    def read_acclimation_file(self, file):
        df = pd.read_csv(file)
        alldates = df['date'].map(lambda x: datetime.strptime(x, "%Y-%m-%d") - self.time_unit_base)
        alldates = alldates.map(lambda x: x.days - 1)
        df['date_jul'] = alldates
        return df

    def process_time_units(self):
        time_unit = self.plantFATE_model.config.time_unit
        time_unit = time_unit.split()
        if time_unit[0] != 'days' or time_unit[1] != 'since':
            print("incorrect plantFATE time unit; cwatm coupling supports only daily timescale")
            return
        else:
            time_unit = time_unit[2].split("-")
            return datetime(int(time_unit[0]),
                            int(time_unit[1]),
                            int(time_unit[2]))

    def runstep(
        self,
        soil_water_potential,
        vapour_pressure_deficit,
        photosynthetic_photon_flux_density,
        temperature,
        net_radiation,
        topsoil_volumetric_water_content
    ):

        self.plantFATE_model.update_climate(
            368.9,  # co2
            temperature,
            vapour_pressure_deficit, #kPa -> Pa
            photosynthetic_photon_flux_density,
            soil_water_potential,
            net_radiation,
        )
        #
        # if (self.use_acclim):
        #     index_acclim = self.acclimation_forcing.index[
        #         self.acclimation_forcing['date_jul'] == self.tcurrent].tolist()
        #     self.plantFATE_model.update_climate_acclim(self.tcurrent,
        #                                      368.9,
        #                                      self.acclimation_forcing.loc[index_acclim, 'temp.C.'],
        #                                      self.acclimation_forcing.loc[index_acclim, 'vpd'],
        #                                      self.calculate_photosynthetic_photon_flux_density(
        #                                          self.acclimation_forcing.loc[index_acclim, 'shortwave.W.m2.'], albedo),
        #                                      soil_water_potential)

        self.plantFATE_model.simulate_to(self.tcurrent)
        trans = self.plantFATE_model.props.fluxes.trans
        # trans = trans/365
        potential_soil_evaporation = self.plantFATE_model.props.fluxes.pe_soil
        # print('potential soil evap')
        # print(potential_soil_evaporation)
        # print('plantFate transpiration')
        # print(trans)
        soil_evaporation = potential_soil_evaporation * topsoil_volumetric_water_content

        # return transpiration, soil_evaporation, soil_specific_depletion_1, soil_specific_depletion_2, soil_specific_depletion_3
        return trans, soil_evaporation, 0, 0, 0

    def first_step(
            self,
            tstart,
            soil_water_potential,
            vapour_pressure_deficit,
            photosynthetic_photon_flux_density,
            temperature,  # degrees Celcius, mean temperature
            topsoil_volumetric_water_content,
            net_radiation
    ):
        datestart = datetime(tstart.year, tstart.month, tstart.day)
        datediff = datestart - self.time_unit_base
        datediff = datediff.days - 1
        # print("Running first step")
        self.tcurrent = datediff


        self.plantFATE_model.init(datediff, datediff + 1000)

        self.plantFATE_model.reset_time(datediff)

        # print("Running first step - after init")
        self.plantFATE_model.update_climate(368.9,
                                  temperature,
                                  vapour_pressure_deficit,
                                  photosynthetic_photon_flux_density,
                                  soil_water_potential,
                                  net_radiation)
                            # 250)
        # print("finished running first step")
        # if (self.use_acclim):
        #     index_acclim = self.acclimation_forcing.index[
        #         self.acclimation_forcing['date_jul'] == self.tcurrent].tolist()
        #     self.patch.update_climate_acclim(self.tcurrent,
        #                                      368.9,
        #                                      self.acclimation_forcing.loc[index_acclim, 'temp.C.'],
        #                                      self.acclimation_forcing.loc[index_acclim, 'vpd'],
        #                                      self.calculate_photosynthetic_photon_flux_density(
        #                                          self.acclimation_forcing.loc[index_acclim, 'shortwave.W.m2.'], albedo),
        #                                      soil_water_potential)

    def step(
            self,
            soil_water_potential,
            vapour_pressure_deficit,
            photosynthetic_photon_flux_density,
            temperature,  # degrees Celcius, mean temperature
            topsoil_volumetric_water_content,
            net_radiation
    ):
        self.tcurrent += 1

        (
            transpiration,
            soil_evaporation,
            soil_specific_depletion_1,
            soil_specific_depletion_2,
            soil_specific_depletion_3,
        ) = self.runstep(
            soil_water_potential,
            vapour_pressure_deficit,
            photosynthetic_photon_flux_density,
            temperature,
            net_radiation,
            # 250,
            topsoil_volumetric_water_content
        )

        soil_specific_depletion_1 = np.nan  # this is currently not calculated in plantFATE, so just setting to np.nan to avoid confusion
        soil_specific_depletion_2 = np.nan  # this is currently not calculated in plantFATE, so just setting to np.nan to avoid confusion
        soil_specific_depletion_3 = np.nan  # this is currently not calculated in plantFATE, so just setting to np.nan to avoid confusion

        transpiration = transpiration / 1000  # kg H2O/m2/day to m/day

        return (
            transpiration,
            soil_evaporation,
            soil_specific_depletion_1,
            soil_specific_depletion_2,
            soil_specific_depletion_3,
        )

    def finalize(self):
        self.plantFATE_model.close()

    @property
    def n_individuals(self):
        return sum(self.plantFATE_model.props.species.n_ind_vec)

    @property
    def biomass(self):
        return self.plantFATE_model.props.structure.biomass  # kgC / m2

    @property
    def npp(self):
        return self.plantFATE_model.props.fluxes.npp<|MERGE_RESOLUTION|>--- conflicted
+++ resolved
@@ -2,13 +2,8 @@
 
 import numpy as np
 import pandas as pd
-<<<<<<< HEAD
-from plantFATE import Clim, Simulator as sim
+from pypfate import Patch as patch
 
-=======
-
-from pypfate import Patch as patch
->>>>>>> adb8673a
 
 class Model:
     def __init__(self, param_file, acclim_forcing_file, use_acclim):
@@ -23,22 +18,22 @@
 
     def read_acclimation_file(self, file):
         df = pd.read_csv(file)
-        alldates = df['date'].map(lambda x: datetime.strptime(x, "%Y-%m-%d") - self.time_unit_base)
+        alldates = df["date"].map(
+            lambda x: datetime.strptime(x, "%Y-%m-%d") - self.time_unit_base
+        )
         alldates = alldates.map(lambda x: x.days - 1)
-        df['date_jul'] = alldates
+        df["date_jul"] = alldates
         return df
 
     def process_time_units(self):
         time_unit = self.plantFATE_model.config.time_unit
         time_unit = time_unit.split()
-        if time_unit[0] != 'days' or time_unit[1] != 'since':
-            print("incorrect plantFATE time unit; cwatm coupling supports only daily timescale")
-            return
-        else:
-            time_unit = time_unit[2].split("-")
-            return datetime(int(time_unit[0]),
-                            int(time_unit[1]),
-                            int(time_unit[2]))
+        if time_unit[0] != "days" or time_unit[1] != "since":
+            raise ValueError(
+                "incorrect plantFATE time unit; cwatm coupling supports only daily timescale"
+            )
+        time_unit = time_unit[2].split("-")
+        return datetime(int(time_unit[0]), int(time_unit[1]), int(time_unit[2]))
 
     def runstep(
         self,
@@ -47,13 +42,12 @@
         photosynthetic_photon_flux_density,
         temperature,
         net_radiation,
-        topsoil_volumetric_water_content
+        topsoil_volumetric_water_content,
     ):
-
         self.plantFATE_model.update_climate(
             368.9,  # co2
             temperature,
-            vapour_pressure_deficit, #kPa -> Pa
+            vapour_pressure_deficit,  # kPa -> Pa
             photosynthetic_photon_flux_density,
             soil_water_potential,
             net_radiation,
@@ -84,14 +78,14 @@
         return trans, soil_evaporation, 0, 0, 0
 
     def first_step(
-            self,
-            tstart,
-            soil_water_potential,
-            vapour_pressure_deficit,
-            photosynthetic_photon_flux_density,
-            temperature,  # degrees Celcius, mean temperature
-            topsoil_volumetric_water_content,
-            net_radiation
+        self,
+        tstart,
+        soil_water_potential,
+        vapour_pressure_deficit,
+        photosynthetic_photon_flux_density,
+        temperature,  # degrees Celcius, mean temperature
+        topsoil_volumetric_water_content,
+        net_radiation,
     ):
         datestart = datetime(tstart.year, tstart.month, tstart.day)
         datediff = datestart - self.time_unit_base
@@ -99,19 +93,20 @@
         # print("Running first step")
         self.tcurrent = datediff
 
-
         self.plantFATE_model.init(datediff, datediff + 1000)
 
         self.plantFATE_model.reset_time(datediff)
 
         # print("Running first step - after init")
-        self.plantFATE_model.update_climate(368.9,
-                                  temperature,
-                                  vapour_pressure_deficit,
-                                  photosynthetic_photon_flux_density,
-                                  soil_water_potential,
-                                  net_radiation)
-                            # 250)
+        self.plantFATE_model.update_climate(
+            368.9,
+            temperature,
+            vapour_pressure_deficit,
+            photosynthetic_photon_flux_density,
+            soil_water_potential,
+            net_radiation,
+        )
+        # 250)
         # print("finished running first step")
         # if (self.use_acclim):
         #     index_acclim = self.acclimation_forcing.index[
@@ -125,13 +120,13 @@
         #                                      soil_water_potential)
 
     def step(
-            self,
-            soil_water_potential,
-            vapour_pressure_deficit,
-            photosynthetic_photon_flux_density,
-            temperature,  # degrees Celcius, mean temperature
-            topsoil_volumetric_water_content,
-            net_radiation
+        self,
+        soil_water_potential,
+        vapour_pressure_deficit,
+        photosynthetic_photon_flux_density,
+        temperature,  # degrees Celcius, mean temperature
+        topsoil_volumetric_water_content,
+        net_radiation,
     ):
         self.tcurrent += 1
 
@@ -148,7 +143,7 @@
             temperature,
             net_radiation,
             # 250,
-            topsoil_volumetric_water_content
+            topsoil_volumetric_water_content,
         )
 
         soil_specific_depletion_1 = np.nan  # this is currently not calculated in plantFATE, so just setting to np.nan to avoid confusion
