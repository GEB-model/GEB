# --------------------------------------------------------------------------------
# This file contains code that has been adapted from an original source available
# in a public repository under the GNU General Public License. The original code
# has been modified to fit the specific needs of this project.
#
# Original source repository: https://github.com/iiasa/CWatM
#
# This program is free software: you can redistribute it and/or modify
# it under the terms of the GNU General Public License as published by
# the Free Software Foundation, either version 3 of the License, or
# (at your option) any later version.
#
# This program is distributed in the hope that it will be useful,
# but WITHOUT ANY WARRANTY; without even the implied warranty of
# MERCHANTABILITY or FITNESS FOR A PARTICULAR PURPOSE.  See the
# GNU General Public License for more details.
#
# You should have received a copy of the GNU General Public License
# along with this program.  If not, see <http://www.gnu.org/licenses/>.
# --------------------------------------------------------------------------------

import numpy as np
from numba import njit

<<<<<<< HEAD
from geb.module import Module
=======
from .landcover import FOREST
>>>>>>> adb8673a


@njit(cache=True, parallel=True)
def PET(
    tas,
    tasmin,
    tasmax,
    hurs,
    ps,
    rlds,
    rsds,
    sfcWind,
    albedo_canopy=np.float32(0.13),
    albedo_water=np.float32(0.05),
):
    tas_C = tas - np.float32(273.15)
    tasmin_C = tasmin - np.float32(273.15)
    tasmax_C = tasmax - np.float32(273.15)

    # http://www.fao.org/docrep/X0490E/x0490e07.htm   equation 11/12
    ESatmin = np.float32(0.6108) * np.exp(
        (np.float32(17.27) * tasmin_C) / (tasmin_C + np.float32(237.3))
    )
    ESatmax = np.float32(0.6108) * np.exp(
        (np.float32(17.27) * tasmax_C) / (tasmax_C + np.float32(237.3))
    )
    saturated_vapour_pressure = (ESatmin + ESatmax) / np.float32(2.0)  # [KPa]

    actual_vapour_pressure = saturated_vapour_pressure * hurs / np.float32(100.0)

    ps_kPa = ps * np.float32(0.001)
    psychrometric_constant = np.float32(0.665e-3) * ps_kPa

    # calculate vapor pressure
    # Fao 56 Page 36
    # calculate actual vapour pressure

    # longwave radiation balance

    # Up longwave radiation [MJ/m2/day]
    rlus_MJ_m2_day = (
        np.float32(4.903e-9)
        * (
            ((tasmin_C + np.float32(273.16)) ** 4)
            + ((tasmax_C + np.float32(273.16)) ** 4)
        )
        / np.float32(2)
    )  # rlus = Surface Upwelling Longwave Radiation

    rlds_MJ_m2_day = rlds * np.float32(0.0864)  # 86400 * 1E-6
    net_longwave_radation_MJ_m2_day = rlus_MJ_m2_day - rlds_MJ_m2_day

    rsds_MJ_m2_day = rsds * np.float32(0.0864)  # 86400 * 1E-6

    # net absorbed radiation of reference vegetation canopy [MJ_m2_day]
    net_absorbed_radiation_vegetation_MJ_m2_day = np.maximum(
        (np.float32(1) - albedo_canopy) * rsds_MJ_m2_day
        - net_longwave_radation_MJ_m2_day,
        np.float32(0.0),
    )

    # net absorbed radiation of water surface
    net_absorbed_radiation_water_MJ_m2_day = np.maximum(
        (np.float32(1) - albedo_water) * rsds_MJ_m2_day
        - net_longwave_radation_MJ_m2_day,
        np.float32(0.0),
    )

    vapour_pressure_deficit = np.maximum(
        saturated_vapour_pressure - actual_vapour_pressure, np.float32(0.0)
    )
    slope_of_saturated_vapour_pressure_curve = (
        np.float32(4098.0) * saturated_vapour_pressure
    ) / ((tas_C + np.float32(237.3)) ** 2)
    # slope of saturated vapour pressure curve [kPa/deg C]
    # Equation 13 Chapter 3

    # Chapter 2 Equation 6
    # Adjust wind speed for measurement height: wind speed measured at
    # 10 m, but needed at 2 m height
    # Shuttleworth, W.J. (1993) in Maidment, D.R. (1993), p. 4.36
    wind_2m = sfcWind * np.float32(0.749)

    # TODO: update this properly following PCR-GLOBWB (https://github.com/UU-Hydro/PCR-GLOBWB_model/blob/0511485ad3ac0a1367d9d4918d2f61ae0fa0e900/model/evaporation/ref_pot_et_penman_monteith.py#L227)

    denominator = slope_of_saturated_vapour_pressure_curve + psychrometric_constant * (
        np.float32(1) + np.float32(0.34) * wind_2m
    )

    # TODO: check if this is correct. Specifically the replacement 0.408 constant with 1 / LatHeatVap. In the original code
    # it seems that the latent heat is only applied to the first nominator and not to the second one, see: https://en.wikipedia.org/wiki/Penman%E2%80%93Monteith_equation

    # latent heat of vaporization [MJ/kg]
    LatHeatVap = np.float32(2.501) - np.float32(0.002361) * tas_C
    # the 0.408 constant is replace by 1/LatHeatVap
    RNAN = (
        net_absorbed_radiation_vegetation_MJ_m2_day
        / LatHeatVap
        * slope_of_saturated_vapour_pressure_curve
        / denominator
    )
    RNANWater = (
        net_absorbed_radiation_water_MJ_m2_day
        / LatHeatVap
        * slope_of_saturated_vapour_pressure_curve
        / denominator
    )

    EA = (
        psychrometric_constant
        * np.float32(900)
        / (tas_C + np.float32(273.16))
        * wind_2m
        * vapour_pressure_deficit
        / denominator
    )

    # Potential evapo(transpi)ration is calculated for two reference surfaces:
    # 1. Reference vegetation canopy (ETRef)
    # 2. Open water surface (EWRef)

    ETRef = (RNAN + EA) * np.float32(0.001)
    # potential reference evapotranspiration rate [m/day]  # from mm to m with 0.001
    # potential evaporation rate from a bare soil surface [m/day]

    EWRef = (RNANWater + EA) * np.float32(0.001)

    return ETRef, EWRef, net_absorbed_radiation_vegetation_MJ_m2_day


class PotentialEvapotranspiration(Module):
    """
    POTENTIAL REFERENCE EVAPO(TRANSPI)RATION
    Calculate potential evapotranspiration from climate data mainly based on FAO 56 and LISVAP
    Based on Penman Monteith

    References:
        http://www.fao.org/docrep/X0490E/x0490e08.htm#penman%20monteith%20equation
        http://www.fao.org/docrep/X0490E/x0490e06.htm  http://www.fao.org/docrep/X0490E/x0490e06.htm
        https://ec.europa.eu/jrc/en/publication/eur-scientific-and-technical-research-reports/lisvap-evaporation-pre-processor-lisflood-water-balance-and-flood-simulation-model

    **Global variables**

    ====================  ================================================================================  =========
    Variable [self.var]   Description                                                                       Unit
    ====================  ================================================================================  =========
    AlbedoCanopy          Albedo of vegetation canopy (FAO,1998) default = 0.23                              --
    AlbedoSoil            Albedo of bare soil surface (Supit et. al. 1994) default = 0.15                   --
    AlbedoWater           Albedo of water surface (Supit et. al. 1994) default = 0.05                       --
    co2
    TMin                  minimum air temperature                                                           K
    TMax                  maximum air temperature                                                           K
    Psurf                 Instantaneous surface pressure                                                    Pa
    Qair                  specific humidity                                                                 kg/kg
    Tavg                  average air Temperature (input for the model)                                     K
    Rsdl                  long wave downward surface radiation fluxes                                       W/m2
    albedoLand            albedo from land surface (from GlobAlbedo database)                               --
    albedoOpenWater       albedo from open water surface (from GlobAlbedo database)                         --
    Rsds                  short wave downward surface radiation fluxes                                      W/m2
    Wind                  wind speed                                                                        m/s
    ETRef                 potential evapotranspiration rate from reference crop                             m
    EWRef                 potential evaporation rate from water surface                                     m
    ====================  ================================================================================  =========
    """

    def __init__(self, model, hydrology):
        super().__init__(model)
        self.hydrology = hydrology

        self.HRU = hydrology.HRU
        self.grid = hydrology.grid

        if self.model.in_spinup:
            self.spinup()

    @property
    def name(self):
        return "hydrology.potential_evapotranspiration"

    def spinup(self):
        pass

    def step(self):
        """
        Dynamic part of the potential evaporation module
        Based on Penman Monteith - FAO 56
        """
        (self.HRU.var.ETRef,
        self.HRU.var.EWRef,
        net_absorbed_radiation_vegetation_MJ_m2_day,
        ) = PET(
            tas=self.HRU.tas,
            tasmin=self.HRU.tasmin,
            tasmax=self.HRU.tasmax,
            hurs=self.HRU.hurs,
            ps=self.HRU.ps,
            rlds=self.HRU.rlds,
            rsds=self.HRU.rsds,
            sfcWind=self.HRU.sfcWind,
        )

<<<<<<< HEAD
        self.grid.var.EWRef = self.hydrology.to_grid(
            HRU_data=self.HRU.var.EWRef, fn="weightedmean"
=======
        net_absorbed_radiation_vegetation_MJ_m2_day[
            self.HRU.var.land_use_type != FOREST
        ] = np.nan
        self.model.data.grid.net_absorbed_radiation_vegetation_MJ_m2_day = (
            self.model.data.to_grid(
                HRU_data=net_absorbed_radiation_vegetation_MJ_m2_day, fn="nanmax"
            )
>>>>>>> adb8673a
        )

        assert self.HRU.var.ETRef.dtype == np.float32
        assert self.HRU.var.EWRef.dtype == np.float32

        self.model.agents.crop_farmers.save_water_deficit()
        self.report(self, locals())<|MERGE_RESOLUTION|>--- conflicted
+++ resolved
@@ -22,11 +22,9 @@
 import numpy as np
 from numba import njit
 
-<<<<<<< HEAD
 from geb.module import Module
-=======
+
 from .landcover import FOREST
->>>>>>> adb8673a
 
 
 @njit(cache=True, parallel=True)
@@ -214,9 +212,10 @@
         Dynamic part of the potential evaporation module
         Based on Penman Monteith - FAO 56
         """
-        (self.HRU.var.ETRef,
-        self.HRU.var.EWRef,
-        net_absorbed_radiation_vegetation_MJ_m2_day,
+        (
+            self.HRU.var.ETRef,
+            self.HRU.var.EWRef,
+            net_absorbed_radiation_vegetation_MJ_m2_day,
         ) = PET(
             tas=self.HRU.tas,
             tasmin=self.HRU.tasmin,
@@ -228,18 +227,17 @@
             sfcWind=self.HRU.sfcWind,
         )
 
-<<<<<<< HEAD
         self.grid.var.EWRef = self.hydrology.to_grid(
             HRU_data=self.HRU.var.EWRef, fn="weightedmean"
-=======
+        )
         net_absorbed_radiation_vegetation_MJ_m2_day[
             self.HRU.var.land_use_type != FOREST
         ] = np.nan
+
         self.model.data.grid.net_absorbed_radiation_vegetation_MJ_m2_day = (
             self.model.data.to_grid(
                 HRU_data=net_absorbed_radiation_vegetation_MJ_m2_day, fn="nanmax"
             )
->>>>>>> adb8673a
         )
 
         assert self.HRU.var.ETRef.dtype == np.float32
