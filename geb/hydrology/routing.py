--- conflicted
+++ resolved
@@ -35,9 +35,6 @@
     )
 
 
-<<<<<<< HEAD
-MAX_ITERS = 10
-=======
 def create_river_network(
     ldd_uncompressed: npt.NDArray[np.uint8], mask: npt.NDArray[np.bool]
 ) -> pyflwdir.FlwdirRaster:
@@ -50,15 +47,10 @@
 
 
 MAX_ITERS: int = 10
->>>>>>> 35ad8c66
 
 
 class Router:
     def __init__(
-<<<<<<< HEAD
-        self, dt, ldd, mask, Q_initial, is_waterbody_outflow=None, waterbody_id=None
-    ):
-=======
         self,
         dt: float | int,
         river_network: pyflwdir.FlwdirRaster,
@@ -66,7 +58,6 @@
         waterbody_id: np.ndarray,
         is_waterbody_outflow: np.ndarray,
     ) -> None:
->>>>>>> 35ad8c66
         """
         Prepare the routing for the model.
 
@@ -545,8 +536,6 @@
         if self.model.in_spinup:
             self.spinup()
 
-<<<<<<< HEAD
-=======
         mask: npt.NDArray[np.bool] = ~self.grid.mask
 
         ldd_uncompressed: npt.NDArray[np.uint8] = np.full_like(
@@ -558,7 +547,6 @@
             ldd_uncompressed=ldd_uncompressed, mask=mask
         )
 
->>>>>>> 35ad8c66
     def set_router(self):
         routing_algorithm = self.model.config["hydrology"]["routing"]["algorithm"]
         if routing_algorithm == "kinematic_wave":
@@ -749,19 +737,18 @@
                 actual_evaporation_from_water_bodies_per_routing_step_m3
             )
 
-            outflow_per_waterbody_m3 = self.hydrology.lakes_reservoirs.substep(
-                current_substep=subrouting_step,
-                n_routing_substeps=self.var.n_routing_substeps,
-                routing_step_length_seconds=self.var.routing_step_length_seconds,
-            )
-<<<<<<< HEAD
-=======
+            outflow_per_waterbody_m3, command_area_release_m3_routing_step = (
+                self.hydrology.lakes_reservoirs.substep(
+                    current_substep=subrouting_step,
+                    n_routing_substeps=self.var.n_routing_substeps,
+                    routing_step_length_seconds=self.var.routing_step_length_seconds,
+                )
+            )
 
             self.hydrology.lakes_reservoirs.var.storage -= (
                 command_area_release_m3_routing_step
             )
 
->>>>>>> 35ad8c66
             assert (
                 outflow_per_waterbody_m3 <= self.hydrology.lakes_reservoirs.var.storage
             ).all(), "outflow cannot be smaller or equal to storage"
@@ -847,11 +834,7 @@
                 tollerance=100,
             )
 
-<<<<<<< HEAD
-            self.routing_loss = (
-=======
             self.routing_loss: np.float64 = (
->>>>>>> 35ad8c66
                 evaporation_in_rivers_m3.sum()
                 + waterbody_evaporation_m3.sum()
                 + outflow_at_pits_m3.sum()
