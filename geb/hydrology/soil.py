--- conflicted
+++ resolved
@@ -763,7 +763,7 @@
     w,
     topwater,
     soil_layer_height,
-):
+) -> tuple[npt.NDArray[np.float32], npt.NDArray[np.float32], npt.NDArray[np.float32]]:
     """Simulates vertical transport of water in the soil using Darcy's equation.
 
     Returns:
@@ -793,25 +793,15 @@
 
     for i in prange(land_use_type.size):
         # If the soil is frozen, no infiltration occurs
-<<<<<<< HEAD
-        infiltration = min(
+        infiltration_cell = min(
             potential_infiltration[i]
             * ~soil_is_frozen[i]
             * ~(land_use_type[i] == SEALED)  # no infiltration on sealed areas
             * ~(land_use_type[i] == OPEN_WATER),  # no infiltration on open water
             topwater[i],
         )
-        remaining_infiltration = np.float32(infiltration)  # make a copy
+        remaining_infiltration = np.float32(infiltration_cell)  # make a copy
         for layer in range(N_SOIL_LAYERS):
-=======
-        infiltration[i] = min(
-            potential_infiltration[i] * ~soil_is_frozen[i],
-            available_water_infiltration[i],
-        )
-        remaining_infiltration = np.float32(infiltration[i])
-        # make a copy
-        for layer in range(3):
->>>>>>> fae62d6b
             capacity = ws[layer, i] - w[layer, i]
             if remaining_infiltration > capacity:
                 w[layer, i] = ws[layer, i]  # fill the layer to capacity
@@ -822,9 +812,9 @@
                 w[layer, i] = min(w[layer, i], ws[layer, i])
                 break
 
-<<<<<<< HEAD
-        infiltration -= remaining_infiltration
-        topwater[i] -= infiltration
+        infiltration_cell -= remaining_infiltration
+        topwater[i] -= infiltration_cell
+        infiltration[i] = infiltration_cell
 
         assert topwater[i] >= 0
 
@@ -835,20 +825,6 @@
         topwater[i] = topwater[i] - direct_runoff[i]
 
         assert topwater[i] >= 0
-=======
-        infiltration[i] -= remaining_infiltration
-
-        # Runoff and topwater update for paddy fields
-        if land_use_type[i] == PADDY_IRRIGATED:
-            topwater[i] = max(np.float32(0), topwater[i] - infiltration[i])
-            direct_runoff[i] = max(0, topwater[i] - np.float32(0.05))
-            topwater[i] = max(np.float32(0), topwater[i] - direct_runoff[i])
-        else:
-            direct_runoff[i] = max(
-                (available_water_infiltration[i] - infiltration[i]),
-                np.float32(0),
-            )
->>>>>>> fae62d6b
 
     psi, unsaturated_hydraulic_conductivity = get_soil_water_flow_parameters(
         w.ravel(),
@@ -2108,7 +2084,6 @@
                 HRU_data=plantfate_num_ind, fn="weightedmean"
             )
 
-<<<<<<< HEAD
             if __debug__:
                 assert (self.HRU.var.w[:, bioarea] <= self.HRU.var.ws[:, bioarea]).all()
                 assert (
@@ -2152,142 +2127,6 @@
                         "land_use_type": self.HRU.var.land_use_type,
                     },
                 )
-=======
-        # actual_bare_soil_evaporation += plantfate_bare_soil_evaporation
-        # print(plantfate_bare_soil_evaporation)
-
-        timer.new_split("Evapotranspiration")
-
-        n_substeps = 3
-        direct_runoff = np.zeros_like(self.HRU.var.land_use_type, dtype=np.float32)
-        groundwater_recharge = np.zeros_like(
-            self.HRU.var.land_use_type, dtype=np.float32
-        )
-        infiltration = np.zeros_like(self.HRU.var.land_use_type, dtype=np.float32)
-
-        #
-        # print(self.HRU.var.w[:, self.plantFATE_forest_RUs])
-        # print(self.HRU.var.ws[:, self.plantFATE_forest_RUs])
-        # print(self.HRU.var.wres[:, self.plantFATE_forest_RUs])
-
-        assert (self.HRU.var.w[:, bioarea] <= self.HRU.var.ws[:, bioarea]).all()
-        assert (self.HRU.var.w[:, bioarea] >= self.HRU.var.wres[:, bioarea]).all()
-
-        for _ in range(n_substeps):
-            (
-                direct_runoff_substep,
-                groundwater_recharge_substep,
-                infiltration_substep,
-            ) = vertical_water_transport(
-                available_water_infiltration / n_substeps,
-                capillary_rise_from_groundwater / n_substeps,
-                self.HRU.var.ws,
-                self.HRU.var.wres,
-                self.HRU.var.saturated_hydraulic_conductivity / n_substeps,
-                self.HRU.var.lambda_pore_size_distribution,
-                self.HRU.var.bubbling_pressure_cm,
-                self.HRU.var.land_use_type,
-                self.HRU.var.frost_index,
-                self.HRU.var.arno_beta,
-                self.HRU.var.w,
-                self.HRU.var.topwater,
-                self.HRU.var.soil_layer_height,
-            )
-
-            direct_runoff += direct_runoff_substep
-            groundwater_recharge[bioarea] += groundwater_recharge_substep[bioarea]
-            infiltration += infiltration_substep
-
-        assert (self.HRU.var.w[:, bioarea] <= self.HRU.var.ws[:, bioarea]).all()
-        assert (self.HRU.var.w[:, bioarea] >= self.HRU.var.wres[:, bioarea]).all()
-        timer.new_split("Vertical transport")
-
-        assert (self.HRU.var.w[:, bioarea] <= self.HRU.var.ws[:, bioarea]).all()
-        assert (self.HRU.var.w[:, bioarea] >= self.HRU.var.wres[:, bioarea]).all()
-
-        runoff = direct_runoff + runoff_from_groundwater
-
-        assert runoff.dtype == np.float32
-
-        if __debug__:
-            assert (self.HRU.var.w[:, bioarea] <= self.HRU.var.ws[:, bioarea]).all()
-            assert (self.HRU.var.w[:, bioarea] >= self.HRU.var.wres[:, bioarea]).all()
-            assert (interflow == 0).all()  # interflow is not implemented (see above)
-            balance_check(
-                name="soil_1",
-                how="cellwise",
-                influxes=[
-                    natural_available_water_infiltration[bioarea],
-                    capillary_rise_from_groundwater[bioarea],
-                    actual_irrigation_consumption[bioarea],
-                ],
-                outfluxes=[
-                    runoff[bioarea],
-                    interflow[bioarea],
-                    groundwater_recharge[bioarea],
-                    transpiration[bioarea],
-                    actual_bare_soil_evaporation[bioarea],
-                    open_water_evaporation[bioarea],
-                ],
-                prestorages=[
-                    w_pre[:, bioarea].sum(axis=0),
-                    topwater_pre[bioarea],
-                ],
-                poststorages=[
-                    self.HRU.var.w[:, bioarea].sum(axis=0),
-                    self.HRU.var.topwater[bioarea],
-                ],
-                tollerance=1e-6,
-            )
-
-            balance_check(
-                name="soil_2",
-                how="cellwise",
-                influxes=[
-                    natural_available_water_infiltration[bioarea],
-                    capillary_rise_from_groundwater[bioarea],
-                    actual_irrigation_consumption[bioarea],
-                ],
-                outfluxes=[
-                    runoff[bioarea],
-                    interflow[bioarea],
-                    groundwater_recharge[bioarea],
-                    transpiration[bioarea],
-                    actual_bare_soil_evaporation[bioarea],
-                    open_water_evaporation[bioarea],
-                ],
-                prestorages=[
-                    w_pre[:, bioarea].sum(axis=0),
-                    topwater_pre[bioarea],
-                ],
-                poststorages=[
-                    self.HRU.var.w[:, bioarea].sum(axis=0),
-                    self.HRU.var.topwater[bioarea],
-                ],
-                tollerance=1e-6,
-            )
-
-            # print(transpiration[self.plantFATE_forest_RUs])
-            # print(potential_transpiration[self.plantFATE_forest_RUs])
-            # print(self.var.w[0:len(self.var.w), self.plantFATE_forest_RUs] - self.wres[0:len(self.var.w), self.plantFATE_forest_RUs])
-            # print(self.var.w[0:len(self.var.w), self.plantFATE_forest_RUs])
-            # print(self.wres[0:len(self.wres), self.plantFATE_forest_RUs])
-            #
-            # if self.model.config["general"]["simulate_forest"]:
-            #     assert (
-            #         transpiration[self.plantFATE_forest_RUs]
-            #         <= potential_transpiration[self.plantFATE_forest_RUs] + 1e-7
-            #     ).all()
-            #
-            # assert (
-            #     transpiration[bioarea]
-            #     <= potential_transpiration[bioarea] + 1e-7
-            # ).all()
-            # assert (
-            #     actual_bare_soil_evaporation[bioarea]
-            #     <= potential_bare_soil_evaporation[bioarea] + 1e-7
-            # ).all()
->>>>>>> fae62d6b
 
         timer.new_split("Finalizing")
         if self.model.timing:
