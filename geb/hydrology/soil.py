--- conflicted
+++ resolved
@@ -19,22 +19,9 @@
 # along with this program.  If not, see <http://www.gnu.org/licenses/>.
 # --------------------------------------------------------------------------------
 
-<<<<<<< HEAD
-from pathlib import Path
 
 import numpy as np
 from numba import float32, njit, prange
-=======
-import numpy as np
-import os
-import shutil
-from pathlib import Path
-
-from openpyxl.styles.builtins import total
-
-from geb.workflows import TimingModule, balance_check
-from numba import njit, prange, float32
->>>>>>> adb8673a
 
 from geb.HRUs import load_grid
 from geb.module import Module
@@ -47,7 +34,6 @@
     PADDY_IRRIGATED,
     SEALED,
 )
-from ..agents.crop_farmers import plant
 
 
 def calculate_soil_water_potential_MPa(
@@ -399,13 +385,20 @@
     topwater,
     open_water_evaporation,
     available_water_infiltration,
-<<<<<<< HEAD
     minimum_effective_root_depth: float,
-=======
     mask,
-    mask_evap
->>>>>>> adb8673a
+    mask_evap,
 ):
+    """
+    Evapotranspiration calculation for the soil module.
+
+    Parameters
+    ----------
+    mask : np.ndarray
+        A mask indicating which pixels are valid for evapotranspiration calculation.
+    mask_evap : np.ndarray
+        A mask indicating which pixels are valid for evaporation calculation.
+    """
     root_distribution_per_layer_rws_corrected_matrix = np.zeros_like(soil_layer_height)
 
     soil_is_frozen = frost_index > FROST_INDEX_THRESHOLD
@@ -491,34 +484,14 @@
                     * root_distribution_per_layer_rws_corrected_matrix[layer, i]
                     / total_root_length_rws_corrected
                 )
-<<<<<<< HEAD
-                w[layer, i] -= transpiration
-                w[layer, i] = max(
-                    w[layer, i], wres[layer, i]
-                )  # soil moisture can never be lower than wres
-                if is_bioarea[i]:
-=======
-                transpiration_aeration_stress_corrected = (
-                    maximum_transpiration
-                    * root_distribution_per_layer_aeration_stress_corrected_matrix[
-                        layer, i
-                    ]
-                    / total_root_length_aeration_stress_corrected
-                )
-                transpiration = min(
-                    transpiration_water_stress_corrected,
-                    transpiration_aeration_stress_corrected,
-                )
-                transpiration = transpiration_water_stress_corrected
-                if not mask[i]:
+
+                if mask[i]:
                     w[layer, i] -= transpiration
                     w[layer, i] = max(
                         w[layer, i], wres[layer, i]
                     )  # soil moisture can never be lower than wres
->>>>>>> adb8673a
-                    actual_total_transpiration[i] += transpiration
-
-        if not mask_evap[i]:
+
+        if mask_evap[i]:
             # limit the bare soil evaporation to the available water in the soil
             if not soil_is_frozen[i] and land_use_type[i] != PADDY_IRRIGATED:
                 # TODO: Minor bug, this should only occur when topwater is above 0
@@ -1174,76 +1147,7 @@
                 1.2, np.maximum(0.01, self.HRU.var.arnoBeta[land_use_indices])
             )
 
-<<<<<<< HEAD
-        def create_ini(yaml, idx, plantFATE_cluster, biodiversity_scenario):
-            out_dir = self.model.simulation_root / "plantFATE" / f"cell_{idx}"
-            out_dir.mkdir(parents=True, exist_ok=True)
-            ini_file = out_dir / "p_daily.ini"
-
-            yaml["> STRINGS"]["outDir"] = out_dir
-            if self.model.in_spinup is True:
-                original_state_file = (
-                    Path("input")
-                    / "plantFATE_initialization"
-                    / biodiversity_scenario
-                    / f"cluster_{plantFATE_cluster}"
-                    / "pf_saved_state.txt"
-                )
-                assert original_state_file.exists()
-                new_state_file = out_dir / "pf_saved_state_initialization.txt"
-                with open(original_state_file, "r") as original_f:
-                    state = original_f.read()
-                    timetuple = self.model.current_time.timetuple()
-                    year = timetuple.tm_year
-                    day_of_year = timetuple.tm_yday
-                    state = state.replace(
-                        "6 2 0 2000 1 0 0",
-                        f"6 2 0 {year + (day_of_year - 1) / 365} 1 0 0",
-                    )
-                    with open(new_state_file, "w") as new_f:
-                        new_f.write(state)
-
-                yaml["> STRINGS"]["continueFromState"] = new_state_file
-                yaml["> STRINGS"]["continueFromConfig"] = ini_file
-                yaml["> STRINGS"]["saveState"] = True
-                yaml["> STRINGS"]["savedStateFile"] = "pf_saved_state_spinup.txt"
-                yaml["> STRINGS"]["savedConfigFile"] = "pf_saved_config_spinup.txt"
-            else:
-                yaml["> STRINGS"]["continueFromState"] = (
-                    out_dir
-                    / self.model.config["plantFATE"]["> STRINGS"]["exptName"]
-                    / "pf_saved_state_spinup.txt"
-                )
-                yaml["> STRINGS"]["continueFromConfig"] = ini_file
-                yaml["> STRINGS"]["savedStateFile"] = None
-                yaml["> STRINGS"]["saveState"] = False
-                yaml["> STRINGS"]["savedConfigFile"] = None
-
-            with open(ini_file, "w") as f:
-                for section, section_dict in yaml.items():
-                    f.write(section + "\n")
-                    if section_dict is None:
-                        continue
-                    for key, value in section_dict.items():
-                        if value is None:
-                            value = "null"
-                        elif value is False:
-                            value = "no"
-                        elif value is True:
-                            value = "yes"
-                        f.write(key + " " + str(value) + "\n")
-            return ini_file
-=======
-        self.HRU.var.aeration_days_counter = np.full_like(
-            self.HRU.var.ws, 0, dtype=np.int32
-        )
-        self.HRU.var.crop_lag_aeration_days = np.full_like(
-            self.HRU.var.land_use_type, 3, dtype=np.int32
-        )
-
     def initiate_plantfate(self):
->>>>>>> adb8673a
-
         from . import plantFATE
 
         self.model.plantFATE = []
@@ -1258,9 +1162,13 @@
                 if self.model.spinup:
                     PFconfig_ini = self.model.config["plantFATE"]["spinup_ini_file"]
                 pfModel = plantFATE.Model(PFconfig_ini, False, None)
-                pfModel.plantFATE_model.config.parent_dir = str(self.model.simulation_root / "plantFATE")
+                pfModel.plantFATE_model.config.parent_dir = str(
+                    self.model.simulation_root / "plantFATE"
+                )
                 pfModel.plantFATE_model.config.expt_dir = f"cell_{i}"
-                pfModel.plantFATE_model.config.out_dir = str(self.model.simulation_root / "plantFATE" / f"cell_{i}")
+                pfModel.plantFATE_model.config.out_dir = str(
+                    self.model.simulation_root / "plantFATE" / f"cell_{i}"
+                )
                 pfModel.plantFATE_model.config.save_state = False
 
                 if self.model.spinup:
@@ -1268,20 +1176,25 @@
 
                 if self.model.spinup is False:
                     pfModel.plantFATE_model.config.continuePrevious = True
-                    pfModel.plantFATE_model.config.continueFrom_stateFile = str(self.model.simulation_root / ".." / "spinup" / "plantFATE" / f"cell_{i}" / "pf_saved_state.txt")
-                    pfModel.plantFATE_model.config.continueFrom_configFile = str(self.model.simulation_root / ".." / "spinup" / "plantFATE" / f"cell_{i}" / "pf_saved_config.ini")
+                    pfModel.plantFATE_model.config.continueFrom_stateFile = str(
+                        self.model.simulation_root
+                        / ".."
+                        / "spinup"
+                        / "plantFATE"
+                        / f"cell_{i}"
+                        / "pf_saved_state.txt"
+                    )
+                    pfModel.plantFATE_model.config.continueFrom_configFile = str(
+                        self.model.simulation_root
+                        / ".."
+                        / "spinup"
+                        / "plantFATE"
+                        / f"cell_{i}"
+                        / "pf_saved_config.ini"
+                    )
                 # pfModel.plantFATE_model.config.traits_file = "traits_file_for_cluster"
                 self.model.plantFATE.append(pfModel)
 
-<<<<<<< HEAD
-            px, py = coord_to_pixel(
-                np.array([lon, lat]), gt=self.model.hydrology.grid.gt
-            )
-
-            cell_ids = np.arange(self.hydrology.grid.compressed_size)
-            cell_ids_map = self.hydrology.grid.decompress(cell_ids, fillvalue=-1)
-            cell_id = cell_ids_map[py, px]
-=======
             else:
                 self.model.plantFATE.append(None)
 
@@ -1289,7 +1202,6 @@
         # print(self.model.plantFATE[0])
         # print(self.model.plantFATE[0:10])
         # print(all(v is None for v in self.model.plantFATE))
->>>>>>> adb8673a
 
     def newPlantFATEModel(self, indx):
         from . import plantFATE
@@ -1300,16 +1212,23 @@
             PFconfig_ini = self.model.config["plantFATE"]["spinup_ini_file"]
 
         pfModel = plantFATE.Model(PFconfig_ini, False, None)
-        pfModel.plantFATE_model.config.parent_dir = str(self.model.simulation_root / "plantFATE")
+        pfModel.plantFATE_model.config.parent_dir = str(
+            self.model.simulation_root / "plantFATE"
+        )
         pfModel.plantFATE_model.config.expt_dir = f"cell_{indx}"
-        pfModel.plantFATE_model.config.out_dir = str(self.model.simulation_root / "plantFATE" / f"cell_{indx}")
+        pfModel.plantFATE_model.config.out_dir = str(
+            self.model.simulation_root / "plantFATE" / f"cell_{indx}"
+        )
         pfModel.plantFATE_model.config.save_state = False
 
         pfModel.plantFATE_model.config.continuePrevious = True
-        pfModel.plantFATE_model.config.continueFrom_stateFile = str(self.model.simulation_root / "plantFATE" / "pf_saved_state_from_spinup.txt")
-        pfModel.plantFATE_model.config.continueFrom_configFile = str(self.model.simulation_root / "plantFATE" / "pf_saved_config_from_spinup.ini")
+        pfModel.plantFATE_model.config.continueFrom_stateFile = str(
+            self.model.simulation_root / "plantFATE" / "pf_saved_state_from_spinup.txt"
+        )
+        pfModel.plantFATE_model.config.continueFrom_configFile = str(
+            self.model.simulation_root / "plantFATE" / "pf_saved_config_from_spinup.ini"
+        )
         self.model.plantFATE[indx] = pfModel
-
 
     def calculate_soil_water_potential_MPa(
         self,
@@ -1375,36 +1294,55 @@
         )  #  W/m2 -> umol/m2/s
         return photosynthetic_photon_flux_density
 
-    def calculate_topsoil_volumetric_content(self, topsoil_water_content, topsoil_wilting_point, topsoil_fieldcap):
-        topsoil_volumetric_content = (topsoil_water_content - topsoil_wilting_point)/(topsoil_fieldcap - topsoil_wilting_point)
+    def calculate_topsoil_volumetric_content(
+        self, topsoil_water_content, topsoil_wilting_point, topsoil_fieldcap
+    ):
+        topsoil_volumetric_content = (topsoil_water_content - topsoil_wilting_point) / (
+            topsoil_fieldcap - topsoil_wilting_point
+        )
         return topsoil_volumetric_content
 
-    def calculate_net_radiation(self, shortwave_radiation_downwelling, longwave_radiation_net, albedo):
-        net_radiation = shortwave_radiation_downwelling * (1-albedo) + longwave_radiation_net # W/m2
+    def calculate_net_radiation(
+        self, shortwave_radiation_downwelling, longwave_radiation_net, albedo
+    ):
+        net_radiation = (
+            shortwave_radiation_downwelling * (1 - albedo) + longwave_radiation_net
+        )  # W/m2
         return net_radiation
 
-    def evapotranspirate_plantFATE(self,
-                                   indx,
-                                   plantfate_transpiration,
-                                   plantfate_bare_soil_evaporation,
-                                   plantfate_transpiration_by_layer,
-                                   plantfate_biomass,
-                                   plantfate_co2,
-                                   plantfate_num_ind):
+    def evapotranspirate_plantFATE(
+        self,
+        indx,
+        plantfate_transpiration,
+        plantfate_bare_soil_evaporation,
+        plantfate_transpiration_by_layer,
+        plantfate_biomass,
+        plantfate_co2,
+        plantfate_num_ind,
+    ):
         if self.plantFATE_forest_RUs[indx]:
             plantFATE_model = self.model.plantFATE[indx]
             if plantFATE_model is not None:
                 plantFATE_data = {
                     "soil_water_potential": self.calculate_soil_water_potential_MPa(
-                        soil_moisture=self.HRU.var.w[0:len(self.HRU.var.w), indx].sum(),
-                        soil_moisture_wilting_point=self.HRU.var.wres[0:len(self.HRU.var.wres), indx].sum(),
-                        soil_moisture_field_capacity=self.HRU.var.wfc[0:len(self.HRU.var.wfc), indx].sum(),
-                        soil_tickness=self.HRU.var.soil_layer_height[0:len(self.HRU.var.soil_layer_height), indx].sum(),
+                        soil_moisture=self.HRU.var.w[
+                            0 : len(self.HRU.var.w), indx
+                        ].sum(),
+                        soil_moisture_wilting_point=self.HRU.var.wres[
+                            0 : len(self.HRU.var.wres), indx
+                        ].sum(),
+                        soil_moisture_field_capacity=self.HRU.var.wfc[
+                            0 : len(self.HRU.var.wfc), indx
+                        ].sum(),
+                        soil_tickness=self.HRU.var.soil_layer_height[
+                            0 : len(self.HRU.var.soil_layer_height), indx
+                        ].sum(),
                     ),
                     "vapour_pressure_deficit": self.calculate_vapour_pressure_deficit_kPa(
                         temperature_K=self.HRU.tas[indx],
                         relative_humidity=self.HRU.hurs[indx],
-                    ) * 1000,  # kPa to Pa
+                    )
+                    * 1000,  # kPa to Pa
                     "photosynthetic_photon_flux_density": self.calculate_photosynthetic_photon_flux_density(
                         shortwave_radiation=self.HRU.rsds[indx]
                     ),
@@ -1412,13 +1350,13 @@
                     "topsoil_volumetric_water_content": self.calculate_topsoil_volumetric_content(
                         topsoil_water_content=self.HRU.var.w[0, indx],
                         topsoil_wilting_point=self.HRU.var.wres[0, indx],
-                        topsoil_fieldcap=self.HRU.var.wfc[0, indx]
+                        topsoil_fieldcap=self.HRU.var.wfc[0, indx],
                     ),
                     "net_radiation": self.calculate_net_radiation(
                         shortwave_radiation_downwelling=self.HRU.rsds[indx],
                         longwave_radiation_net=self.HRU.rlds[indx],
-                        albedo=0.13  # temporary value for forest
-                    )
+                        albedo=0.13,  # temporary value for forest
+                    ),
                     # "net_radiation": self.model.data.grid.net_absorbed_radiation_vegetation_MJ_m2_day[i]
                 }
 
@@ -1429,9 +1367,7 @@
                     time = self.model.config["general"]["start_time"]
                     if self.model.spinup:
                         time = self.model.config["general"]["spinup_time"]
-                    plantFATE_model.first_step(
-                        tstart=time, **plantFATE_data
-                    )
+                    plantFATE_model.first_step(tstart=time, **plantFATE_data)
                 else:
                     # print(indx)
                     (
@@ -1440,15 +1376,16 @@
                         _,
                         _,
                         _,
-                    ) = plantFATE_model.step(
-                        **plantFATE_data
-                    )
+                    ) = plantFATE_model.step(**plantFATE_data)
 
                     plantfate_biomass[indx] = plantFATE_model.biomass
                     plantfate_co2[indx] = plantFATE_model.npp
                     plantfate_num_ind[indx] = plantFATE_model.n_individuals
 
-                    total_water_by_layer = self.HRU.var.w[0:len(self.HRU.var.w), indx] - self.HRU.var.wres[0:len(self.HRU.var.w), indx]
+                    total_water_by_layer = (
+                        self.HRU.var.w[0 : len(self.HRU.var.w), indx]
+                        - self.HRU.var.wres[0 : len(self.HRU.var.w), indx]
+                    )
                     # print("PF input data " + str(plantFATE_data))
                     # print("Total Available Water " + str(sum(total_water_by_layer)))
                     # print("Water we are taking " + str(transpiration))
@@ -1461,17 +1398,25 @@
                         # print("water by layer wres " + str(self.HRU.var.wres[0:len(self.HRU.var.w), indx]))
 
                     plantfate_transpiration[indx] = transpiration
-                    if(total_water_by_layer.sum() > 0):
+                    if total_water_by_layer.sum() > 0:
                         for layer in range(N_SOIL_LAYERS):
-                            plantfate_transpiration_by_layer[layer, indx] = plantfate_transpiration[indx] * (total_water_by_layer[layer] / total_water_by_layer.sum())
-
-
-                    print("PlantFATE transpiration: " + str(plantfate_transpiration[indx]))
-                    print("PlantFATE transpiration by layer " + str(plantfate_transpiration_by_layer[:,indx]))
+                            plantfate_transpiration_by_layer[layer, indx] = (
+                                plantfate_transpiration[indx]
+                                * (
+                                    total_water_by_layer[layer]
+                                    / total_water_by_layer.sum()
+                                )
+                            )
+
+                    print(
+                        "PlantFATE transpiration: " + str(plantfate_transpiration[indx])
+                    )
+                    print(
+                        "PlantFATE transpiration by layer "
+                        + str(plantfate_transpiration_by_layer[:, indx])
+                    )
                     # if self.model.current_timestep == 2:
                     #     exit()
-
-
 
     def set_global_variables(self):
         # set number of soil layers as global variable for numba
@@ -1500,19 +1445,29 @@
         """
         timer = TimingModule("Soil")
 
-        if self.model.current_timestep == 1 and self.model.config["general"]["simulate_forest"]:
+        if (
+            self.model.current_timestep == 1
+            and self.model.config["general"]["simulate_forest"]
+        ):
             self.initiate_plantfate()
 
         if __debug__:
             w_pre = self.HRU.var.w.copy()
             topwater_pre = self.HRU.var.topwater.copy()
 
-        if not self.model.spinup and self.model.config["general"]["simulate_forest"] and self.model.config["plantFATE"]["new_forest"] and self.model.current_timestep == 1:
+        if (
+            not self.model.spinup
+            and self.model.config["general"]["simulate_forest"]
+            and self.model.config["plantFATE"]["new_forest"]
+            and self.model.current_timestep == 1
+        ):
             import geopandas as gpd
             from rasterio.features import rasterize
             from shapely.geometry import shape
 
-            forest = gpd.read_file(self.model.config["plantFATE"]["new_forest_filename"])
+            forest = gpd.read_file(
+                self.model.config["plantFATE"]["new_forest_filename"]
+            )
             forest = rasterize(
                 [(shape(geom), 1) for geom in forest.geometry],
                 out_shape=self.model.data.HRU.shape,
@@ -1559,7 +1514,6 @@
             )
 
             ## NEW PLANTFATE CELL
-
 
             for i in new_forest_HRUs:
                 self.newPlantFATEModel(i)
@@ -1681,25 +1635,24 @@
 
         timer.new_split("Capillary rise from groundwater")
 
-        mask = self.HRU.var.land_use_type >= SEALED
-        mask_evap = self.HRU.var.land_use_type >= SEALED
+        mask = self.HRU.var.land_use_type < SEALED
+        mask_evap = self.HRU.var.land_use_type < SEALED
         # if self.model.config["general"]["simulate_forest"] and self.model.spinup is False:
         if self.model.config["general"]["simulate_forest"]:
-            mask[self.plantFATE_forest_RUs] = True
-            # mask_evap[self.plantFATE_forest_RUs] = True
-        # print(len(self.plantFATE_forest_RUs[self.plantFATE_forest_RUs]))
+            mask[self.plantFATE_forest_RUs] = False
+
         balance_check(
             name="soil_-1_mask",
             how="cellwise",
             influxes=[
                 self.HRU.var.natural_available_water_infiltration[~mask],
                 self.HRU.var.actual_irrigation_consumption[~mask],
-                capillary_rise_from_groundwater[~mask]
+                capillary_rise_from_groundwater[~mask],
             ],
             outfluxes=[
                 interflow[~mask],
                 open_water_evaporation[~mask],
-                runoff_from_groundwater[~mask]
+                runoff_from_groundwater[~mask],
             ],
             prestorages=[
                 w_pre[:, ~mask].sum(axis=0),
@@ -1735,55 +1688,28 @@
             topwater=self.HRU.var.topwater,
             open_water_evaporation=open_water_evaporation,
             available_water_infiltration=available_water_infiltration,
-<<<<<<< HEAD
             minimum_effective_root_depth=self.var.minimum_effective_root_depth,
-=======
-            mask = mask,
-            mask_evap = mask_evap
->>>>>>> adb8673a
+            mask=mask,
+            mask_evap=mask_evap,
         )
         assert actual_total_transpiration.dtype == np.float32
         assert (self.HRU.var.w[:, bioarea] <= self.HRU.var.ws[:, bioarea]).all()
         assert (self.HRU.var.w[:, bioarea] >= self.HRU.var.wres[:, bioarea]).all()
 
-<<<<<<< HEAD
-        # assert balance_check(
-        #     name="soil_3",
-        #     how="cellwise",
-        #     influxes=[
-        #         capillary_rise_from_groundwater[bioarea],
-        #         actual_irrigation_consumption[bioarea],
-        #         natural_available_water_infiltration[bioarea],
-        #     ],
-        #     outfluxes=[
-        #         open_water_evaporation[bioarea],
-        #         available_water_infiltration[bioarea],
-        #         runoff_from_groundwater[bioarea],
-        #         actual_total_transpiration[bioarea],
-        #         actual_bare_soil_evaporation[bioarea],
-        #     ],
-        #     prestorages=[topwater_pre[bioarea], w_pre[:, bioarea].sum(axis=0)],
-        #     poststorages=[
-        #         self.HRU.var.topwater[bioarea],
-        #         self.HRU.var.w[:, bioarea].sum(axis=0),
-        #     ],
-        #     tollerance=1e-6,
-        # )
-=======
         balance_check(
             name="soil_0_mask",
             how="cellwise",
             influxes=[
                 self.HRU.var.natural_available_water_infiltration[~mask],
                 self.HRU.var.actual_irrigation_consumption[~mask],
-                capillary_rise_from_groundwater[~mask]
+                capillary_rise_from_groundwater[~mask],
             ],
             outfluxes=[
                 interflow[~mask],
                 actual_total_transpiration[~mask],
                 actual_bare_soil_evaporation[~mask],
                 open_water_evaporation[~mask],
-                runoff_from_groundwater[~mask]
+                runoff_from_groundwater[~mask],
             ],
             prestorages=[
                 w_pre[:, ~mask].sum(axis=0),
@@ -1802,14 +1728,14 @@
             influxes=[
                 self.HRU.var.natural_available_water_infiltration[bioarea],
                 self.HRU.var.actual_irrigation_consumption[bioarea],
-                capillary_rise_from_groundwater[bioarea]
+                capillary_rise_from_groundwater[bioarea],
             ],
             outfluxes=[
                 interflow[bioarea],
                 actual_total_transpiration[bioarea],
                 actual_bare_soil_evaporation[bioarea],
                 open_water_evaporation[bioarea],
-                runoff_from_groundwater[bioarea]
+                runoff_from_groundwater[bioarea],
             ],
             prestorages=[
                 w_pre[:, bioarea].sum(axis=0),
@@ -1825,9 +1751,7 @@
         if self.model.config["general"]["simulate_forest"]:
             plantfate_transpiration = np.zeros(len(self.plantFATE_forest_RUs))
             plantfate_bare_soil_evaporation = np.zeros(len(self.plantFATE_forest_RUs))
-            plantfate_transpiration_by_layer = np.zeros_like(
-                self.HRU.var.w
-            )
+            plantfate_transpiration_by_layer = np.zeros_like(self.HRU.var.w)
             plantfate_biomass = np.zeros(len(self.plantFATE_forest_RUs))
             plantfate_co2 = np.zeros(len(self.plantFATE_forest_RUs))
             plantfate_num_ind = np.zeros(len(self.plantFATE_forest_RUs))
@@ -1849,8 +1773,15 @@
 
             for i in range(len(self.plantFATE_forest_RUs)):
                 # print("New Forest " + str(i))
-                self.evapotranspirate_plantFATE(i, plantfate_transpiration, plantfate_bare_soil_evaporation,
-                                            plantfate_transpiration_by_layer, plantfate_biomass, plantfate_co2, plantfate_num_ind)
+                self.evapotranspirate_plantFATE(
+                    i,
+                    plantfate_transpiration,
+                    plantfate_bare_soil_evaporation,
+                    plantfate_transpiration_by_layer,
+                    plantfate_biomass,
+                    plantfate_co2,
+                    plantfate_num_ind,
+                )
 
             # for p in processes:
             #     p.start()
@@ -1862,13 +1793,19 @@
             actual_total_transpiration += plantfate_transpiration
             self.HRU.var.w -= plantfate_transpiration_by_layer
 
-            assert np.allclose(plantfate_transpiration, plantfate_transpiration_by_layer.sum(axis=0))
-
-            self.model.data.grid.plantFATE_biomass = self.model.data.to_grid(HRU_data=plantfate_biomass,
-                                                                             fn="weightedmean")
-            self.model.data.grid.plantFATE_NPP = self.model.data.to_grid(HRU_data=plantfate_co2, fn="weightedmean")
-            self.model.data.grid.plantFATE_num_ind = self.model.data.to_grid(HRU_data=plantfate_num_ind,
-                                                                             fn="weightedmean")
+            assert np.allclose(
+                plantfate_transpiration, plantfate_transpiration_by_layer.sum(axis=0)
+            )
+
+            self.model.data.grid.plantFATE_biomass = self.model.data.to_grid(
+                HRU_data=plantfate_biomass, fn="weightedmean"
+            )
+            self.model.data.grid.plantFATE_NPP = self.model.data.to_grid(
+                HRU_data=plantfate_co2, fn="weightedmean"
+            )
+            self.model.data.grid.plantFATE_num_ind = self.model.data.to_grid(
+                HRU_data=plantfate_num_ind, fn="weightedmean"
+            )
 
         balance_check(
             name="soil_0.5_bioarea",
@@ -1876,14 +1813,14 @@
             influxes=[
                 self.HRU.var.natural_available_water_infiltration[bioarea],
                 self.HRU.var.actual_irrigation_consumption[bioarea],
-                capillary_rise_from_groundwater[bioarea]
+                capillary_rise_from_groundwater[bioarea],
             ],
             outfluxes=[
                 interflow[bioarea],
                 actual_total_transpiration[bioarea],
                 actual_bare_soil_evaporation[bioarea],
                 open_water_evaporation[bioarea],
-                runoff_from_groundwater[bioarea]
+                runoff_from_groundwater[bioarea],
             ],
             prestorages=[
                 w_pre[:, bioarea].sum(axis=0),
@@ -1897,10 +1834,7 @@
         )
 
         # actual_bare_soil_evaporation += plantfate_bare_soil_evaporation
-            # print(plantfate_bare_soil_evaporation)
-
-
->>>>>>> adb8673a
+        # print(plantfate_bare_soil_evaporation)
 
         timer.new_split("Evapotranspiration")
 
@@ -2048,5 +1982,4 @@
             open_water_evaporation,
             actual_total_transpiration,
             actual_bare_soil_evaporation,
-        )
-
+        )