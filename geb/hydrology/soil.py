--- conflicted
+++ resolved
@@ -760,21 +760,7 @@
                 w[layer, i] = min(w[layer, i], ws[layer, i])
                 break
 
-<<<<<<< HEAD
-        # add infiltration to the soil
-        w[0, i] += infiltration[i]
-        # if the top layer is full, send water to the second layer. Since we consider the
-        # storage capacity of the first two layers for infiltration, we can assume that
-        # the second layer is never full
-        overcapacity = w[0, i] - ws[0, i]
-        if overcapacity > np.float32(0):
-            w[1, i] = min(
-                w[1, i] + overcapacity, ws[1, i]
-            )  # limit by storage capacity of second layer
-            w[0, i] = ws[0, i]
-=======
         infiltration -= remaining_infiltration
->>>>>>> de1e26e0
 
         # Runoff and topwater update for paddy fields
         if land_use_type[i] == PADDY_IRRIGATED:
@@ -783,15 +769,7 @@
             topwater[i] = max(np.float32(0), topwater[i] - direct_runoff[i])
         else:
             direct_runoff[i] = max(
-<<<<<<< HEAD
-                (
-                    available_water_infiltration[i]
-                    - infiltration[i]
-                    - preferential_flow[i]
-                ),
-=======
                 (available_water_infiltration[i] - infiltration),
->>>>>>> de1e26e0
                 np.float32(0),
             )
 
@@ -873,28 +851,7 @@
             w[sink, i] = min(w[sink, i], ws[sink, i])
             w[source, i] = max(w[source, i], wres[source, i])
 
-<<<<<<< HEAD
-        # for the last layer, we assume that the bottom layer is draining under gravity
-        layer = N_SOIL_LAYERS - 1
-
-        # We assume that the bottom layer is draining under gravity
-        # i.e., assuming homogeneous soil water potential below
-        # bottom layer all the way to groundwater
-        # Assume draining under gravity. If there is capillary rise from groundwater, there will be no
-        # percolation to the groundwater. A potential capillary rise from
-        # the groundwater is already accounted for in rise_from_groundwater
-        flux = K_unsat[layer, i] * (capillary_rise_from_groundwater[i] <= np.float32(0))
-        available_water_source = w[layer, i] - wres[layer, i]
-        flux = min(flux, available_water_source)
-        w[layer, i] -= flux
-        w[layer, i] = max(w[layer, i], wres[layer, i])
-
-        groundwater_recharge[i] = flux + preferential_flow[i]
-
-    return preferential_flow, direct_runoff, groundwater_recharge, infiltration
-=======
     return direct_runoff, groundwater_recharge
->>>>>>> de1e26e0
 
 
 def thetas_toth(
