"""Water demand module for the hydrological model."""

# --------------------------------------------------------------------------------
# This file contains code that has been adapted from an original source available
# in a public repository under the GNU General Public License. The original code
# has been modified to fit the specific needs of this project.
#
# Original source repository: https://github.com/iiasa/CWatM
#
# This program is free software: you can redistribute it and/or modify
# it under the terms of the GNU General Public License as published by
# the Free Software Foundation, either version 3 of the License, or
# (at your option) any later version.
#
# This program is distributed in the hope that it will be useful,
# but WITHOUT ANY WARRANTY; without even the implied warranty of
# MERCHANTABILITY or FITNESS FOR A PARTICULAR PURPOSE.  See the
# GNU General Public License for more details.
#
# You should have received a copy of the GNU General Public License
# along with this program.  If not, see <http://www.gnu.org/licenses/>.
# --------------------------------------------------------------------------------

from __future__ import annotations

from typing import TYPE_CHECKING

import numpy as np
import numpy.typing as npt

from geb.module import Module
from geb.typing import ArrayFloat32
from geb.workflows import TimingModule, balance_check
from geb.workflows.io import load_grid
from geb.workflows.raster import write_to_array

if TYPE_CHECKING:
    from geb.model import GEBModel, Hydrology


def weighted_sum_per_reservoir(
    farmer_command_area: npt.NDArray[np.int32],
    weights: npt.NDArray[np.float32],
    min_length: int,
) -> npt.NDArray[np.float32]:
    """Calculate weighted sum of values per reservoir.

    Args:
        farmer_command_area: Array mapping each farmer to a reservoir command area.
        weights: Values to be summed, weighted by the command area.
        min_length: Minimum length of the output array, typically the number of reservoirs.

    Returns:
        Weighted sum of values per reservoir.
    """
    mask: npt.NDArray[np.bool] = farmer_command_area != -1
    farmer_command_area = farmer_command_area[mask]
    weights = weights[mask]
    return np.bincount(
        farmer_command_area, weights=weights, minlength=min_length
    ).astype(weights.dtype)


class WaterDemand(Module):
    """Water demand module for the hydrological model.

    Args:
        model: The GEB model instance.
        hydrology: The hydrology submodel instance.
    """

    def __init__(self, model: GEBModel, hydrology: Hydrology) -> None:
        """Initialize the water demand module.

        Args:
            model: The GEB model instance.
            hydrology: The hydrology submodel instance.
        """
        super().__init__(model)
        self.hydrology = hydrology

        self.HRU = hydrology.HRU
        self.grid = hydrology.grid

        if self.model.in_spinup:
            self.spinup()

    @property
    def name(self) -> str:
        """Name of the module.

        Should be identical to the path of the module in the model.

        Returns:
            The name of the module.
        """
        return "hydrology.water_demand"

    def spinup(self) -> None:
        """Perform any necessary spinup for the water demand module.

        This method initializes the reservoir command areas for the HRU grid.
        """
        reservoir_command_areas = self.HRU.convert_subgrid_to_HRU(
            load_grid(self.model.files["subgrid"]["waterbodies/subcommand_areas"]),
            method="last",
        )

        water_body_mapping = self.hydrology.lakes_reservoirs.var.waterbody_mapping
        self.HRU.var.reservoir_command_areas = np.take(
            water_body_mapping, reservoir_command_areas, mode="clip"
        )

    def get_available_water(
        self, gross_irrigation_demand_m3_per_command_area: np.ndarray
    ) -> tuple[np.ndarray, np.ndarray, np.ndarray]:
        """Get available water from reservoirs, channels, and groundwater.

        Args:
        gross_irrigation_demand_m3_per_command_area: Gross irrigation demand in m3 per command area.

        Returns:
            Available water in m3 from channels
            Available water in m3 reservoirs
            Available water in groundwater.
        """
        available_reservoir_storage_m3: np.ndarray = np.zeros(
            self.hydrology.lakes_reservoirs.n, dtype=np.float32
        )

        available_reservoir_storage_m3[self.hydrology.lakes_reservoirs.is_reservoir] = (
            self.model.agents.reservoir_operators.get_command_area_release(
                gross_irrigation_demand_m3_per_command_area
            )
        )

        available_channel_storage_m3: np.ndarray = (
            self.hydrology.routing.router.get_available_storage(
                Q=self.grid.var.discharge_m3_s_substep, maximum_abstraction_ratio=0.1
            )
        )

        available_channel_storage_m3 = np.maximum(available_channel_storage_m3 - 100, 0)

        assert (
            available_channel_storage_m3[self.grid.var.waterBodyID != -1] == 0.0
        ).all()

        available_groundwater_m3: np.ndarray = (
            self.hydrology.groundwater.modflow.available_groundwater_m3.copy()
        )

        return (
            available_channel_storage_m3,
            available_reservoir_storage_m3,
            available_groundwater_m3,
        )

    def withdraw(
        self, source: npt.NDArray[np.floating], demand: npt.NDArray[np.floating]
    ) -> npt.NDArray[np.floating]:
        """Withdraw water from a source to meet a demand.

        When the source is less than the demand, all available water is withdrawn.
        When the source is more than the demand, only the demanded amount is withdrawn.

        Source and demand are expected to be in the same units (e.g., m3).

        Source and demand are updated in place.

        Args:
            source: Available water from a source (e.g., channel, reservoir, groundwater).
            demand: Water demand.

        Returns:
            Water withdrawn from the source to meet the demand.
        """
        withdrawal = np.minimum(source, demand)
        source -= withdrawal  # update in place
        demand -= withdrawal  # update in place
        return withdrawal

    def step(
        self, root_depth_m: ArrayFloat32
    ) -> tuple[
        ArrayFloat32,
        ArrayFloat32,
        ArrayFloat32,
        ArrayFloat32,
        float,
        ArrayFloat32,
    ]:
        """Perform a single time step of the water demand module.

        Water is abstracted in the following order:
            1. Domestic water demand (surface water first, then groundwater)
            2. Industry water demand (surface water first, then groundwater)
            3. Livestock water demand (surface water only)
            4. Irrigation water demand (surface water first, then reservoir water, then groundwater)

        For the domestic and irrigation water demand, the agent-based model is used,
        while for the industry and livestock water demand, a gridded approach is used.

        Args:
            root_depth_m: Root depth in meters for each HRU.

        Returns:
            Groundwater abstraction per grid cell [m3].
            Channel abstraction per grid cell [m3].
            Return flow from all sources per grid cell [m].
                This is added to the channel flow in the routing module.
            Irrigation loss to evaporation per HRU [m].
            Total water demand loss [m3].
            The actual irrigation consumption [m].
        """
        timer: TimingModule = TimingModule("Water demand")

        total_water_demand_loss_m3 = 0.0

        (
            domestic_water_demand_per_household,
            domestic_water_efficiency_per_household,
            household_locations,
        ) = self.model.agents.households.water_demand()
        timer.finish_split("Domestic")
        industry_water_demand, industry_water_efficiency = (
            self.model.agents.industry.water_demand()
        )
        timer.finish_split("Industry")
        livestock_water_demand, livestock_water_efficiency = (
            self.model.agents.livestock_farmers.water_demand()
        )
        timer.finish_split("Livestock")

        (
            gross_irrigation_demand_m3_per_field,
<<<<<<< HEAD
            gross_irrigation_demand_m3_per_field_limit_adjusted_reservoir,
            gross_irrigation_demand_m3_per_field_limit_adjusted_channel,
            gross_irrigation_demand_m3_per_field_limit_adjusted_groundwater,
        ) = self.model.agents.crop_farmers.get_gross_irrigation_demand_m3(
            potential_evapotranspiration=potential_evapotranspiration,
            available_infiltration=self.HRU.var.natural_available_water_infiltration,
        )
=======
            gross_potential_irrigation_m3_per_field_limit_adjusted,
        ) = self.model.agents.crop_farmers.get_gross_irrigation_demand_m3(root_depth_m)
>>>>>>> 6f219586

        gross_irrigation_demand_m3_per_farmer_reservoir: npt.NDArray[np.float32] = (
            self.model.agents.crop_farmers.field_to_farmer(
                gross_irrigation_demand_m3_per_field_limit_adjusted_reservoir
            )
        )

        gross_irrigation_demand_m3_per_water_body: npt.NDArray[np.float32] = (
            weighted_sum_per_reservoir(
                self.model.agents.crop_farmers.command_area,
                gross_irrigation_demand_m3_per_farmer_reservoir,
                min_length=self.hydrology.lakes_reservoirs.n,
            )
        )

        gross_irrigation_demand_m3_per_reservoir: npt.NDArray[np.float32] = (
            gross_irrigation_demand_m3_per_water_body[
                self.hydrology.lakes_reservoirs.is_reservoir
            ]
        )

        assert (domestic_water_demand_per_household >= 0).all()
        assert (industry_water_demand >= 0).all()
        assert (livestock_water_demand >= 0).all()

        (
            available_channel_storage_m3,
            available_reservoir_storage_m3,
            available_groundwater_m3,
        ) = self.get_available_water(gross_irrigation_demand_m3_per_reservoir)

        available_channel_storage_m3_pre = available_channel_storage_m3.copy()
        available_reservoir_storage_m3_pre = available_reservoir_storage_m3.copy()
        available_groundwater_m3_pre = available_groundwater_m3.copy()

        domestic_water_demand_m3 = np.zeros(self.model.hydrology.grid.shape, np.float32)

        domestic_water_demand_m3 = write_to_array(
            domestic_water_demand_m3,
            domestic_water_demand_per_household,
            household_locations,
            self.model.hydrology.grid.gt,
        )
        domestic_water_demand_m3 = self.model.hydrology.grid.compress(
            domestic_water_demand_m3
        )

        assert (domestic_water_efficiency_per_household == 1).all()
        domestic_water_efficiency = 1

        # 1. domestic (surface + ground)
        self.hydrology.grid.domestic_withdrawal_m3 = self.withdraw(
            available_channel_storage_m3, domestic_water_demand_m3
        )  # withdraw from surface water
        self.hydrology.grid.domestic_withdrawal_m3 += self.withdraw(
            available_groundwater_m3, domestic_water_demand_m3
        )  # withdraw from groundwater
        domestic_return_flow_m3 = self.hydrology.grid.domestic_withdrawal_m3 * (
            1 - domestic_water_efficiency
        )
        domestic_return_flow_m = domestic_return_flow_m3 / self.grid.var.cell_area

        domestic_water_loss_m3 = (
            self.hydrology.grid.domestic_withdrawal_m3 - domestic_return_flow_m3
        ).sum()
        total_water_demand_loss_m3 += domestic_water_loss_m3

        # 2. industry (surface + ground)
        industry_water_demand = self.hydrology.to_grid(
            HRU_data=industry_water_demand, fn="weightedmean"
        )
        industry_water_demand_m3 = (
            industry_water_demand * self.hydrology.grid.var.cell_area
        )
        del industry_water_demand

        self.hydrology.grid.industry_withdrawal_m3 = self.withdraw(
            available_channel_storage_m3, industry_water_demand_m3
        )  # withdraw from surface water
        self.hydrology.grid.industry_withdrawal_m3 += self.withdraw(
            available_groundwater_m3, industry_water_demand_m3
        )  # withdraw from groundwater
        industry_return_flow_m3 = self.hydrology.grid.industry_withdrawal_m3 * (
            1 - industry_water_efficiency
        )
        industry_return_flow_m = industry_return_flow_m3 / self.grid.var.cell_area

        industry_water_loss_m3 = (
            self.hydrology.grid.industry_withdrawal_m3 - industry_return_flow_m3
        ).sum()
        total_water_demand_loss_m3 += industry_water_loss_m3

        # 3. livestock (surface)
        livestock_water_demand = self.hydrology.to_grid(
            HRU_data=livestock_water_demand, fn="weightedmean"
        )
        livestock_water_demand_m3 = (
            livestock_water_demand * self.hydrology.grid.var.cell_area
        )
        del livestock_water_demand

        self.hydrology.grid.livestock_withdrawal_m3 = self.withdraw(
            available_channel_storage_m3, livestock_water_demand_m3
        )  # withdraw from surface water
        livestock_return_flow_m3 = self.hydrology.grid.livestock_withdrawal_m3 * (
            1 - livestock_water_efficiency
        )
        livestock_return_flow_m = livestock_return_flow_m3 / self.grid.var.cell_area

        livestock_water_loss_m3 = (
            self.hydrology.grid.livestock_withdrawal_m3 - livestock_return_flow_m3
        ).sum()
        total_water_demand_loss_m3 += livestock_water_loss_m3

        timer.finish_split("Water withdrawal")

        # 4. irrigation (surface + reservoir + ground)
        (
            irrigation_water_withdrawal_m,
            irrigation_water_consumption_m,
            return_flow_irrigation_m,
            irrigation_loss_to_evaporation_m,
            reservoir_abstraction_m3_farmers,
            groundwater_abstraction_m3_farmers,
        ) = self.model.agents.crop_farmers.abstract_water(
            gross_irrigation_demand_m3_per_field=gross_irrigation_demand_m3_per_field,
            gross_irrigation_demand_m3_per_field_limit_adjusted_reservoir=gross_irrigation_demand_m3_per_field_limit_adjusted_reservoir,
            gross_irrigation_demand_m3_per_field_limit_adjusted_channel=gross_irrigation_demand_m3_per_field_limit_adjusted_channel,
            gross_irrigation_demand_m3_per_field_limit_adjusted_groundwater=gross_irrigation_demand_m3_per_field_limit_adjusted_groundwater,
            available_channel_storage_m3=available_channel_storage_m3,
            available_groundwater_m3=available_groundwater_m3,
            groundwater_depth=self.hydrology.groundwater.modflow.groundwater_depth,
            available_reservoir_storage_m3=available_reservoir_storage_m3,
        )

        self.withdraw(available_reservoir_storage_m3, reservoir_abstraction_m3_farmers)
        self.withdraw(available_groundwater_m3, groundwater_abstraction_m3_farmers)

        assert (available_reservoir_storage_m3 < 1000).all(), (
            "Reservoir storage should be empty after abstraction. "
            f"Offending values: {available_reservoir_storage_m3[available_reservoir_storage_m3 >= 50]}"
        )

        timer.finish_split("Irrigation")

        if __debug__:
            assert balance_check(
                name="water_demand_1",
                how="cellwise",
                influxes=[irrigation_water_withdrawal_m],
                outfluxes=[
                    irrigation_water_consumption_m,
                    irrigation_loss_to_evaporation_m,
                    return_flow_irrigation_m,
                ],
                tolerance=1e-5,
            )

        self.HRU.var.actual_irrigation_consumption = irrigation_water_consumption_m

        assert (self.HRU.var.actual_irrigation_consumption + 1e-5 >= 0).all()

        actual_irrigation_consumption_m3 = (
            self.HRU.var.actual_irrigation_consumption * self.HRU.var.cell_area
        )

        self.hydrology.grid.irrigation_consumption_m3 = self.hydrology.to_grid(
            HRU_data=actual_irrigation_consumption_m3,
            fn="sum",
        )

        groundwater_abstraction_m3 = (
            available_groundwater_m3_pre - available_groundwater_m3
        )
        available_groundwater_modflow = (
            self.hydrology.groundwater.modflow.available_groundwater_m3
        )
        assert (groundwater_abstraction_m3 <= available_groundwater_modflow + 1e9).all()
        groundwater_abstraction_m3 = np.minimum(
            available_groundwater_modflow, groundwater_abstraction_m3
        )
        channel_abstraction_m3 = (
            available_channel_storage_m3_pre - available_channel_storage_m3
        )

        return_flow = (
            self.hydrology.to_grid(HRU_data=return_flow_irrigation_m, fn="weightedmean")
            + domestic_return_flow_m
            + industry_return_flow_m
            + livestock_return_flow_m
        )

        if __debug__:
            assert balance_check(
                name="water_demand_1",
                how="cellwise",
                influxes=[irrigation_water_withdrawal_m],
                outfluxes=[
                    irrigation_water_consumption_m,
                    irrigation_loss_to_evaporation_m,
                    return_flow_irrigation_m,
                ],
                tolerance=1e-6,
            )
            balance_check(
                name="water_demand_2",
                how="sum",
                influxes=[],
                outfluxes=[
                    self.hydrology.grid.domestic_withdrawal_m3,
                    self.hydrology.grid.industry_withdrawal_m3,
                    self.hydrology.grid.livestock_withdrawal_m3,
                    (irrigation_water_withdrawal_m * self.HRU.var.cell_area).sum(),
                ],
                prestorages=[
                    available_channel_storage_m3_pre,
                    available_reservoir_storage_m3_pre,
                    available_groundwater_m3_pre,
                ],
                poststorages=[
                    available_channel_storage_m3,
                    available_reservoir_storage_m3,
                    available_groundwater_m3,
                ],
                tolerance=10000,
            )
        if self.model.timing:
            print(timer)

        self.report(locals())

        return (
            groundwater_abstraction_m3,
            channel_abstraction_m3,
            return_flow,  # from all sources, re-added in routing
            irrigation_loss_to_evaporation_m,
            total_water_demand_loss_m3,
            self.HRU.var.actual_irrigation_consumption,
        )<|MERGE_RESOLUTION|>--- conflicted
+++ resolved
@@ -234,18 +234,10 @@
 
         (
             gross_irrigation_demand_m3_per_field,
-<<<<<<< HEAD
             gross_irrigation_demand_m3_per_field_limit_adjusted_reservoir,
             gross_irrigation_demand_m3_per_field_limit_adjusted_channel,
             gross_irrigation_demand_m3_per_field_limit_adjusted_groundwater,
-        ) = self.model.agents.crop_farmers.get_gross_irrigation_demand_m3(
-            potential_evapotranspiration=potential_evapotranspiration,
-            available_infiltration=self.HRU.var.natural_available_water_infiltration,
-        )
-=======
-            gross_potential_irrigation_m3_per_field_limit_adjusted,
         ) = self.model.agents.crop_farmers.get_gross_irrigation_demand_m3(root_depth_m)
->>>>>>> 6f219586
 
         gross_irrigation_demand_m3_per_farmer_reservoir: npt.NDArray[np.float32] = (
             self.model.agents.crop_farmers.field_to_farmer(
