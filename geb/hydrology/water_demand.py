--- conflicted
+++ resolved
@@ -169,14 +169,11 @@
         domestic_return_flow_m = self.hydrology.grid.M3toM(
             self.hydrology.grid.domestic_withdrawal_m3 * (1 - domestic_water_efficiency)
         )
-<<<<<<< HEAD
         domestic_return_flow_m = domestic_return_flow_m3 / self.grid.var.cell_area
 
         total_water_demand_loss_m3 += (
             self.hydrology.grid.domestic_withdrawal_m3 - domestic_return_flow_m3
         ).sum()
-=======
->>>>>>> f893ece2
 
         # 2. industry (surface + ground)
         industry_water_demand = self.hydrology.to_grid(
@@ -196,14 +193,11 @@
         industry_return_flow_m = self.hydrology.grid.M3toM(
             self.hydrology.grid.industry_withdrawal_m3 * (1 - industry_water_efficiency)
         )
-<<<<<<< HEAD
         industry_return_flow_m = industry_return_flow_m3 / self.grid.var.cell_area
 
         total_water_demand_loss_m3 += (
             self.hydrology.grid.industry_withdrawal_m3 - industry_return_flow_m3
         ).sum()
-=======
->>>>>>> f893ece2
 
         # 3. livestock (surface)
         livestock_water_demand = self.hydrology.to_grid(
@@ -221,15 +215,12 @@
             self.hydrology.grid.livestock_withdrawal_m3
             * (1 - livestock_water_efficiency)
         )
-<<<<<<< HEAD
         livestock_return_flow_m = livestock_return_flow_m3 / self.grid.var.cell_area
 
         total_water_demand_loss_m3 += (
             self.hydrology.grid.livestock_withdrawal_m3 - livestock_return_flow_m3
         ).sum()
 
-=======
->>>>>>> f893ece2
         timer.new_split("Water withdrawal")
 
         # 4. irrigation (surface + reservoir + ground)
