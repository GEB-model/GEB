# --------------------------------------------------------------------------------
# This file contains code that has been adapted from an original source available
# in a public repository under the GNU General Public License. The original code
# has been modified to fit the specific needs of this project.
#
# Original source repository: https://github.com/iiasa/CWatM
#
# This program is free software: you can redistribute it and/or modify
# it under the terms of the GNU General Public License as published by
# the Free Software Foundation, either version 3 of the License, or
# (at your option) any later version.
#
# This program is distributed in the hope that it will be useful,
# but WITHOUT ANY WARRANTY; without even the implied warranty of
# MERCHANTABILITY or FITNESS FOR A PARTICULAR PURPOSE.  See the
# GNU General Public License for more details.
#
# You should have received a copy of the GNU General Public License
# along with this program.  If not, see <http://www.gnu.org/licenses/>.
# --------------------------------------------------------------------------------

import numpy as np
from honeybees.library.raster import write_to_array

from geb.HRUs import load_grid
from geb.hydrology.routing import calculate_river_storage_from_discharge
from geb.module import Module
from geb.workflows import TimingModule, balance_check


class WaterDemand(Module):
    def __init__(self, model, hydrology):
        super().__init__(model)
        self.hydrology = hydrology

        self.HRU = hydrology.HRU
        self.grid = hydrology.grid

        if self.model.in_spinup:
            self.spinup()

    @property
    def name(self):
        return "hydrology.water_demand"

    def spinup(self):
        reservoir_command_areas = self.HRU.compress(
            load_grid(self.model.files["subgrid"]["waterbodies/subcommand_areas"]),
            method="last",
        )

        water_body_mapping = self.hydrology.lakes_reservoirs.var.waterbody_mapping
        self.HRU.var.reservoir_command_areas = np.take(
            water_body_mapping, reservoir_command_areas, mode="clip"
        )

    def get_available_water(self, gross_irrigation_demand_m3_per_command_area):
        available_reservoir_storage_m3 = np.zeros(
            self.hydrology.lakes_reservoirs.n, dtype=np.float32
        )

        available_reservoir_storage_m3[self.hydrology.lakes_reservoirs.is_reservoir] = (
            self.model.agents.reservoir_operators.get_command_area_release(
                gross_irrigation_demand_m3_per_command_area
            )
        )

        available_channel_storage_m3 = (
            calculate_river_storage_from_discharge(
                self.grid.var.discharge_m3_s,
                self.grid.var.river_alpha,
                self.grid.var.river_length,
                self.hydrology.routing.var.river_beta,
                self.grid.var.waterBodyID,
            )
            * 0.9
        )
        available_channel_storage_m3[self.grid.var.waterBodyID != -1] = 0.0

        available_groundwater_m3 = (
            self.hydrology.groundwater.modflow.available_groundwater_m3.copy()
        )

        return (
            available_channel_storage_m3,
            available_reservoir_storage_m3,
            available_groundwater_m3,
        )

    def withdraw(self, source, demand):
        withdrawal = np.minimum(source, demand)
        source -= withdrawal  # update in place
        demand -= withdrawal  # update in place
        return withdrawal

    def step(self, potential_evapotranspiration):
        timer = TimingModule("Water demand")

        (
            domestic_water_demand_per_household,
            domestic_water_efficiency_per_household,
            household_locations,
        ) = self.model.agents.households.water_demand()
        timer.new_split("Domestic")
        industry_water_demand, industry_water_efficiency = (
            self.model.agents.industry.water_demand()
        )
        timer.new_split("Industry")
        livestock_water_demand, livestock_water_efficiency = (
            self.model.agents.livestock_farmers.water_demand()
        )
        timer.new_split("Livestock")

        gross_irrigation_demand_m3_per_field = self.model.agents.crop_farmers.get_gross_irrigation_demand_m3(
            potential_evapotranspiration=potential_evapotranspiration,
            available_infiltration=self.HRU.var.natural_available_water_infiltration,
        )

        gross_irrigation_demand_m3_per_farmer = (
            self.model.agents.crop_farmers.field_to_farmer(
                gross_irrigation_demand_m3_per_field
            )
        )

        farmer_command_area = self.model.agents.crop_farmers.farmer_command_area
        gross_irrigation_demand_m3_per_command_area = np.bincount(
            farmer_command_area[farmer_command_area != -1],
            gross_irrigation_demand_m3_per_farmer[farmer_command_area != -1],
            minlength=self.hydrology.lakes_reservoirs.reservoir_storage.size,
        ).astype(np.float32)

        assert (domestic_water_demand_per_household >= 0).all()
        assert (industry_water_demand >= 0).all()
        assert (livestock_water_demand >= 0).all()

        (
            available_channel_storage_m3,
            available_reservoir_storage_m3,
            available_groundwater_m3,
        ) = self.get_available_water(gross_irrigation_demand_m3_per_command_area)

        available_channel_storage_m3_pre = available_channel_storage_m3.copy()
        available_reservoir_storage_m3_pre = available_reservoir_storage_m3.copy()
        available_groundwater_m3_pre = available_groundwater_m3.copy()

        domestic_water_demand_m3 = np.zeros(self.model.hydrology.grid.shape, np.float32)

        domestic_water_demand_m3 = write_to_array(
            domestic_water_demand_m3,
            domestic_water_demand_per_household,
            household_locations,
            self.model.hydrology.grid.gt,
        )
        domestic_water_demand_m3 = self.model.hydrology.grid.compress(
            domestic_water_demand_m3
        )

        assert (domestic_water_efficiency_per_household == 1).all()
        domestic_water_efficiency = 1

        # water withdrawal
        # 1. domestic (surface + ground)
        self.hydrology.grid.domestic_withdrawal_m3 = self.withdraw(
            available_channel_storage_m3, domestic_water_demand_m3
        )  # withdraw from surface water
        self.hydrology.grid.domestic_withdrawal_m3 += self.withdraw(
            available_groundwater_m3, domestic_water_demand_m3
        )  # withdraw from groundwater
        domestic_return_flow_m = self.hydrology.grid.M3toM(
            self.hydrology.grid.domestic_withdrawal_m3 * (1 - domestic_water_efficiency)
        )
<<<<<<< HEAD
=======
        domestic_return_flow_m = domestic_return_flow_m3 / self.grid.var.cell_area

        total_water_demand_loss_m3 += (
            self.hydrology.grid.domestic_withdrawal_m3 - domestic_return_flow_m3
        ).sum()
>>>>>>> 1874bf4a

        # 2. industry (surface + ground)
        industry_water_demand = self.hydrology.to_grid(
            HRU_data=industry_water_demand, fn="weightedmean"
        )
        industry_water_demand_m3 = (
            industry_water_demand * self.hydrology.grid.var.cell_area
        )
        del industry_water_demand

        self.hydrology.grid.industry_withdrawal_m3 = self.withdraw(
            available_channel_storage_m3, industry_water_demand_m3
        )  # withdraw from surface water
        self.hydrology.grid.industry_withdrawal_m3 += self.withdraw(
            available_groundwater_m3, industry_water_demand_m3
        )  # withdraw from groundwater
        industry_return_flow_m = self.hydrology.grid.M3toM(
            self.hydrology.grid.industry_withdrawal_m3 * (1 - industry_water_efficiency)
        )
<<<<<<< HEAD
=======
        industry_return_flow_m = industry_return_flow_m3 / self.grid.var.cell_area

        total_water_demand_loss_m3 += (
            self.hydrology.grid.industry_withdrawal_m3 - industry_return_flow_m3
        ).sum()
>>>>>>> 1874bf4a

        # 3. livestock (surface)
        livestock_water_demand = self.hydrology.to_grid(
            HRU_data=livestock_water_demand, fn="weightedmean"
        )
        livestock_water_demand_m3 = (
            livestock_water_demand * self.hydrology.grid.var.cell_area
        )
        del livestock_water_demand

        self.hydrology.grid.livestock_withdrawal_m3 = self.withdraw(
            available_channel_storage_m3, livestock_water_demand_m3
        )  # withdraw from surface water
        livestock_return_flow_m = self.hydrology.grid.M3toM(
            self.hydrology.grid.livestock_withdrawal_m3
            * (1 - livestock_water_efficiency)
        )
<<<<<<< HEAD
=======
        livestock_return_flow_m = livestock_return_flow_m3 / self.grid.var.cell_area

        total_water_demand_loss_m3 += (
            self.hydrology.grid.livestock_withdrawal_m3 - livestock_return_flow_m3
        ).sum()

>>>>>>> 1874bf4a
        timer.new_split("Water withdrawal")

        # 4. irrigation (surface + reservoir + ground)
        (
            irrigation_water_withdrawal_m,
            irrigation_water_consumption_m,
            return_flow_irrigation_m,
            irrigation_loss_to_evaporation_m,
            groundwater_abstraction_m3_farmers,
        ) = self.model.agents.crop_farmers.abstract_water(
            gross_irrigation_demand_m3_per_field=gross_irrigation_demand_m3_per_field,
            available_channel_storage_m3=available_channel_storage_m3,
            available_groundwater_m3=available_groundwater_m3,
            groundwater_depth=self.hydrology.groundwater.modflow.groundwater_depth,
            available_reservoir_storage_m3=available_reservoir_storage_m3,
        )

        self.withdraw(available_groundwater_m3, groundwater_abstraction_m3_farmers)

        assert (available_reservoir_storage_m3 < 10).all(), (
            "Reservoir storage should be empty after abstraction"
        )

        timer.new_split("Irrigation")

        if __debug__:
            assert balance_check(
                name="water_demand_1",
                how="cellwise",
                influxes=[irrigation_water_withdrawal_m],
                outfluxes=[
                    irrigation_water_consumption_m,
                    irrigation_loss_to_evaporation_m,
                    return_flow_irrigation_m,
                ],
                tollerance=1e-5,
            )

        self.HRU.var.actual_irrigation_consumption = irrigation_water_consumption_m

        assert (self.HRU.var.actual_irrigation_consumption + 1e-5 >= 0).all()

        actual_irrigation_consumption_m3 = (
            self.HRU.var.actual_irrigation_consumption * self.HRU.var.cell_area
        )

        self.hydrology.grid.irrigation_consumption_m3 = self.hydrology.to_grid(
            HRU_data=actual_irrigation_consumption_m3,
            fn="sum",
        )

        groundwater_abstraction_m3 = (
            available_groundwater_m3_pre - available_groundwater_m3
        )
        available_groundwater_modflow = (
            self.hydrology.groundwater.modflow.available_groundwater_m3
        )
        assert (groundwater_abstraction_m3 <= available_groundwater_modflow + 1e9).all()
        groundwater_abstraction_m3 = np.minimum(
            available_groundwater_modflow, groundwater_abstraction_m3
        )
        channel_abstraction_m3 = (
            available_channel_storage_m3_pre - available_channel_storage_m3
        )

        return_flow = (
            self.hydrology.to_grid(HRU_data=return_flow_irrigation_m, fn="weightedmean")
            + domestic_return_flow_m
            + industry_return_flow_m
            + livestock_return_flow_m
        )

        if __debug__:
            assert balance_check(
                name="water_demand_1",
                how="cellwise",
                influxes=[irrigation_water_withdrawal_m],
                outfluxes=[
                    irrigation_water_consumption_m,
                    irrigation_loss_to_evaporation_m,
                    return_flow_irrigation_m,
                ],
                tollerance=1e-6,
            )
            balance_check(
                name="water_demand_2",
                how="sum",
                influxes=[],
                outfluxes=[
                    self.hydrology.grid.domestic_withdrawal_m3,
                    self.hydrology.grid.industry_withdrawal_m3,
                    self.hydrology.grid.livestock_withdrawal_m3,
                    (irrigation_water_withdrawal_m * self.HRU.var.cell_area).sum(),
                ],
                prestorages=[
                    available_channel_storage_m3_pre,
                    available_reservoir_storage_m3_pre,
                    available_groundwater_m3_pre,
                ],
                poststorages=[
                    available_channel_storage_m3,
                    available_reservoir_storage_m3,
                    available_groundwater_m3,
                ],
                tollerance=10000,
            )
        if self.model.timing:
            print(timer)

        self.report(self, locals())

        return (
            groundwater_abstraction_m3,
            channel_abstraction_m3 / self.hydrology.grid.var.cell_area,
            return_flow,  # from all sources, re-added in routing
            irrigation_loss_to_evaporation_m,
        )<|MERGE_RESOLUTION|>--- conflicted
+++ resolved
@@ -169,14 +169,7 @@
         domestic_return_flow_m = self.hydrology.grid.M3toM(
             self.hydrology.grid.domestic_withdrawal_m3 * (1 - domestic_water_efficiency)
         )
-<<<<<<< HEAD
-=======
         domestic_return_flow_m = domestic_return_flow_m3 / self.grid.var.cell_area
-
-        total_water_demand_loss_m3 += (
-            self.hydrology.grid.domestic_withdrawal_m3 - domestic_return_flow_m3
-        ).sum()
->>>>>>> 1874bf4a
 
         # 2. industry (surface + ground)
         industry_water_demand = self.hydrology.to_grid(
@@ -196,14 +189,7 @@
         industry_return_flow_m = self.hydrology.grid.M3toM(
             self.hydrology.grid.industry_withdrawal_m3 * (1 - industry_water_efficiency)
         )
-<<<<<<< HEAD
-=======
         industry_return_flow_m = industry_return_flow_m3 / self.grid.var.cell_area
-
-        total_water_demand_loss_m3 += (
-            self.hydrology.grid.industry_withdrawal_m3 - industry_return_flow_m3
-        ).sum()
->>>>>>> 1874bf4a
 
         # 3. livestock (surface)
         livestock_water_demand = self.hydrology.to_grid(
@@ -221,15 +207,12 @@
             self.hydrology.grid.livestock_withdrawal_m3
             * (1 - livestock_water_efficiency)
         )
-<<<<<<< HEAD
-=======
         livestock_return_flow_m = livestock_return_flow_m3 / self.grid.var.cell_area
 
         total_water_demand_loss_m3 += (
             self.hydrology.grid.livestock_withdrawal_m3 - livestock_return_flow_m3
         ).sum()
 
->>>>>>> 1874bf4a
         timer.new_split("Water withdrawal")
 
         # 4. irrigation (surface + reservoir + ground)
