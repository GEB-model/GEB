"""The main GEB model class. This class is used to initialize and run the model."""

import copy
import datetime
import logging
import os
from pathlib import Path
from time import time
from types import TracebackType
from typing import Any, overload

import geopandas as gpd
import numpy as np
import pandas as pd
import xarray as xr
from dateutil.relativedelta import relativedelta

from geb.agents import Agents
from geb.hazards.driver import HazardDriver
from geb.hazards.floods.workflows.construct_storm_surge_hydrographs import (
    generate_storm_surge_hydrographs,
)
from geb.module import Module
from geb.reporter import Reporter
from geb.store import Store
from geb.workflows.io import load_geom, open_zarr

from .evaluate import Evaluate
from .forcing import Forcing
from .hydrology import Hydrology


class GEBModel(Module, HazardDriver):
    """GEB parent class.

    Args:
        config: Filepath of the YAML-configuration file (e.g. model.yml).
        files: Dictionary with the paths of the input files.
        mode: Mode of the model. Either `w` (write) or `r` (read).
        timing: Boolean indicating if the model steps should be timed.
    """

    def __init__(
        self,
        config: dict,
        files: dict,
        mode: str = "w",
        timing: bool = False,
    ) -> None:
        """Initialize the GEB model.

        Args:
            config: A dictionary containing the model configuration.
            files: A dictionary containing the paths to the input files.
            mode: Run model writing mode "w", or reading mode "r". Defaults to "w" for writing.
                If "r", the model will not write any output files, but will read from existing files.
            timing: Whether to log timing of modules. Defaults to False.

        Raises:
            ValueError: If the mode is not 'r' or 'w'.
        """
        self.config: dict[str, Any] = config  # model configuration
        self.logger: logging.Logger = self.create_logger()

        self.timing = timing  # whether to log timing of modules
        self.mode = mode  # mode of the model, either 'r' (read) or 'w' (write)
        if self.mode not in ["r", "w"]:
            raise ValueError(
                "Mode must be either 'r' (read) or 'w' (write)"
            )  # validate mode

        Module.__init__(self, self, create_var=False)  # initialize the Module class

        self._multiverse_name = None  # name of the multiverse, if any

        self.files = copy.deepcopy(
            files
        )  # make a deep copy to avoid issues when the model is initialized multiple times
        if "geoms" in self.files:
            # geoms was renamed to geom in the file library. To upgrade old models,
            # we check if "geoms" is in the files and rename it to "geom"
            # this line can be removed in august 2026 (also in geb/build/__init__.py)
            self.files["geom"] = self.files.pop("geoms")  # upgrade old models

        for data in self.files.values():
            for key, value in data.items():
                data[key] = self.input_folder / value  # make paths absolute

        self.mask = load_geom(self.files["geom"]["mask"])  # load the model mask

        self.store = Store(self)

        self.evaluator = Evaluate(self)  # initialize the evaluator

        self.plantFATE = []  # Empty list to hold plantFATE models. If forests are not used, this will be empty

    def restore(self, store_location: Path, timestep: int, n_timesteps: int) -> None:
        """Restore the model state to the original state given by the function input.

        Args:
            store_location: Location of the store to restore the model state from.
            timestep: timestep to restore the model state to.
            n_timesteps: number of timesteps (i.e., the final timestep) to restore the model state to.
        """
        self.store.load(store_location)

        # restore the heads of the groundwater model
        self.hydrology.groundwater.modflow.restore(self.hydrology.grid.var.heads)

        self.current_timestep = timestep
        self.n_timesteps = n_timesteps

    @overload
    def multiverse(
        self,
        variables: list[str],
        forecast_issue_datetime: datetime.datetime,
        return_mean_discharge: bool = True,
    ) -> dict[Any, float]: ...

    @overload
    def multiverse(
        self,
        forecast_issue_datetime: datetime.datetime,
        return_mean_discharge: bool = False,
    ) -> None: ...

    def multiverse(
        self,
        forecast_issue_datetime: datetime.datetime,
        return_mean_discharge: bool = False,
    ) -> None | dict[Any, float]:
        """Run the model in a multiverse mode, where different forecast members are used to run the model.

        This function first saves the current state of the model to a temporary location.
        Then, for each forecast member, it sets the precipitation forcing to the forecast data,
        runs the model to the end of the forecast period, and optionally calculates the mean discharge.
        After all forecast members have been processed, the model state is restored to the original state
        before the function was called.

        The file where the forecast data is stored should have the following format:
        `data/forecasts/YYYYMMDDTHHMMSS.zarr`, where `YYYYMMDDTHHMMSS` is the datetime of the forecast.
        The forecast data should be a zarr file with a `member` dimension, where each member is a different forecast.

        All other dimensions should be the same as the original forcing data. Units are also expected to be the same.

        Args:
            forecast_issue_datetime: Datetime that the forecast was issued.
            return_mean_discharge: Whether to return the mean discharge for each forecast member. This is
                mostly useful for testing purposes.

        Returns:
            If `return_mean_discharge` is True, a dictionary with the mean discharge for each forecast member is returned.
            Otherwise, None is returned.

        Raises:
            ValueError: If forecast members or datetimes do not match between variables.

        """
        # copy current state of timestep and time
        store_timestep: int = copy.copy(self.current_timestep)  # store current timestep
        store_n_timesteps: int = copy.copy(self.n_timesteps)  # store n_timesteps

        # set a folder to store the initial state of the multiverse
        store_location: Path = (
            self.simulation_root / "multiverse" / "forecast_initial_state"
        )  # create a temporary folder for the multiverse
        self.store.save(store_location)  # save the current state of the model

        if return_mean_discharge:
            mean_discharge: dict[
                Any, float
            ] = {}  # dictionary to store mean discharge for each member

        # load all zarr files for all forecast variables for the given issue date
        forecast_members: list[str] | None = None
        forecast_end_dt: datetime.datetime | None = None
        forecast_data: dict[str, xr.DataArray] = {}
        for loader_name, loader in self.forcing.loaders.items():
            if loader.supports_forecast:
                # open one forecast to see the number of members
                forecast_data[loader_name] = open_zarr(
                    self.input_folder
                    / "other"
                    / "forecasts"
                    / self.config["general"]["forecasts"]["provider"]
                    / self.forecast_issue_date
                    / f"{loader_name}_{forecast_issue_datetime.strftime('%Y%m%dT%H%M%S')}.zarr"
                )  # open the forecast data for the variable
                # these are the forecast members to loop over
                variable_forecast_members: list[str] = [
                    i.item() for i in forecast_data[loader_name].member.values
                ]
                variable_forecast_end_dt = (
                    forecast_data[loader_name].time.values[-1]
                ).item()  # get the end datetime of the forecast
                if forecast_members is None:
                    forecast_members: list[str] = variable_forecast_members
                    forecast_end_dt = variable_forecast_end_dt
                else:
                    if forecast_members != variable_forecast_members:
                        raise ValueError(
                            "Forecast members do not match between variables."
                        )
                    if forecast_end_dt != variable_forecast_end_dt:
                        raise ValueError(
                            "Forecast end datetimes do not match between variables."
                        )

        assert len(forecast_data) > 0, (
            "No forecast data found for any variable. Please check the forecast files."
        )  # ensure that forecast data was found
        assert forecast_members is not None, (
            "Forecast members could not be determined. Please check the forecast files."
        )  # ensure that forecast members were found
        assert forecast_end_dt is not None, (
            "Forecast end datetime could not be determined. Please check the forecast files."
        )  # ensure that forecast end datetime was found

        forecast_end_dt = pd.to_datetime(forecast_end_dt).to_pydatetime()
        forecast_end_day = forecast_end_dt.date()
<<<<<<< HEAD
        if (
            forecast_end_dt.hour == 0
            and forecast_end_dt.minute == 0
            and forecast_end_dt.second == 0
        ):
            forecast_end_day -= datetime.timedelta(
                days=1
            )  # if forecast ends at midnight, set to previous day, because we need data for the entire day
=======

        self.n_timesteps = (
            forecast_end_day - self.simulation_start.date()
        ).days  # set the number of timesteps to the end of the forecast
>>>>>>> 31fbe697

        self.n_timesteps = (
            forecast_end_day - self.start_time.date()
        ).days + 1  # set the number of timesteps to the end of the forecast
        
        for member in forecast_members:  # loop over all forecast members
            self.multiverse_name: str = f"forecast_{forecast_issue_datetime.strftime('%Y%m%dT%H%M%S')}/member_{member}"  # set the multiverse name to the member name

            for loader_name, loader in self.forcing.loaders.items():
                if loader.supports_forecast:
                    loader.set_forecast(
                        forecast_issue_datetime=forecast_issue_datetime,
                        da=forecast_data[loader_name].sel(member=member),
                    )

            print(f"Running forecast member {member}")  # debugging print
            self.step_to_end()  # steps to end of forecast period as defined in self.n_timesteps

            if return_mean_discharge:
                mean_discharge[member] = (
                    self.hydrology.routing.grid.var.discharge_m3_s.mean()
                ).item()  # calculate the mean discharge for the member

            # restore the model to the state before the forecast for the next member
            # so the n_timesteps is restored to the number of timesteps at
            # the end of the forecast period
            self.restore(
                store_location=store_location,
                timestep=store_timestep,
                n_timesteps=self.n_timesteps,
            )  # restore the initial state of the multiverse

        print("Forecast finished, restoring all conditions...")  # debugging print

        # after ALL forecast members have been processed, restore the model to the state before the multiverse
        # so the n_timesteps is restored to the number of the full model run
        self.restore(
            store_location=store_location,
            timestep=store_timestep,
            n_timesteps=store_n_timesteps,
        )  # restore the initial state of the multiverse

        # after all forecast members have been processed, restore the original forcing data
        for loader in self.forcing.loaders.values():
            if loader.supports_forecast:
                loader.unset_forecast()  # unset forecast mode

        self.multiverse_name: None = None  # reset the multiverse name

        if return_mean_discharge:
            return mean_discharge  # return the mean discharge for each member
        else:
            return None  # nothing to return

    def step(self) -> None:
        """Forward the model by one timestep.

        If configured, this function will also run the model in multiverse mode
        for the current timestep, using forecast data if available.

        """
        # only if forecasts is used, and if we are not already in multiverse (avoiding infinite recursion)
        # and if the current date is in the list of forecast days
        if (
            self.config["general"]["forecasts"]["use"]
            and self.multiverse_name
            is None  # only start multiverse if not already in one
            and self.current_time.date()
        ):
            forecast_files: list[Path] = list(
                (
                    self.input_folder
                    / "other"
                    / "forecasts"
                    / self.config["general"]["forecasts"]["provider"]
                    / self.forecast_issue_date
                ).glob("*.zarr")
            )  # get all forecast files in the input folder
            forecast_issue_dates: list[
                datetime.date
            ] = []  # list to store forecast issue dates
            for f in forecast_files:
                datetime_str = f.stem.split("_")[
                    -1
                ]  # extract the datetime string from the filename
                if (
                    datetime_str.replace("T", "").replace(":", "").isdigit()
                ):  # Check if datetime string contains only digits, T, and colons (valid format)
                    dt = datetime.datetime.strptime(
                        datetime_str, "%Y%m%dT%H%M%S"
                    )  # convert the string to a datetime object
                    forecast_issue_dates.append(dt)  # append the date to the list
                else:
                    print(
                        f"Warning: Forecast file {f.name} does not have a valid datetime format. Expected format: 'YYYYMMDDTHHMMSS'. Skipping this file."
                    )  # print a warning if the format is invalid

            forecast_issue_dates = list(
                set(forecast_issue_dates)
            )  # only keep unique dates

            for dt in forecast_issue_dates:
                if (
                    dt == self.current_time
                ):  # change to include hours (for when we move to hourly)
                    forecast_datetime = datetime.datetime.combine(
                        dt, datetime.time(0)
                    )  # Convert date back to datetime for the multiverse method

                    self.multiverse(
                        forecast_issue_datetime=forecast_datetime,
                        return_mean_discharge=True,
                    )  # run the multiverse for the current timestep

                    if self.config["agent_settings"]["households"]["warning_response"]:
                        self.agents.households.water_level_warning_strategy()
                        # self.get_critical_infrastructure()
                        # self.critical_infrastructure_warning_strategy()
                        self.agents.households.household_decision_making()

        t0 = time()
        self.agents.step()
        if self.simulate_hydrology:
            self.hydrology.step()

        HazardDriver.step(self)

        self.report(locals())

        t1 = time()
        print(
            f"{self.multiverse_name + ' - ' if self.multiverse_name is not None else ''}finished {self.current_time} ({round(t1 - t0, 4)}s)",
            flush=True,
        )

        self.current_timestep += 1

    def _initialize(
        self,
        create_reporter: bool,
        current_time: datetime.datetime,
        n_timesteps: int,
        timestep_length: datetime.timedelta | relativedelta,
        in_spinup: bool = False,
        simulate_hydrology: bool = True,
        clean_report_folder: bool = False,
        load_data_from_store: bool = False,
    ) -> None:
        """Initializes the model.

        Args:
            create_reporter: Whether to create a reporter instance.
            current_time: Current time of the model.
            n_timesteps: Number of timesteps to run the model for.
            timestep_length: Length of each timestep.
            in_spinup: Whether the model is in spinup mode.
            simulate_hydrology: Whether to simulate hydrology.
            clean_report_folder: Whether to clean the report folder before creating a new reporter.
            load_data_from_store: Whether to load data from the store.

        """
        self.in_spinup = in_spinup
        self.simulate_hydrology = simulate_hydrology

        self.timestep_length = timestep_length
        self.n_timesteps = n_timesteps
        self.current_timestep = 0

        self.regions: gpd.GeoDataFrame = load_geom(self.files["geom"]["regions"])

        self.output_folder.mkdir(parents=True, exist_ok=True)

        self.hydrology: Hydrology = Hydrology(self)

        HazardDriver.__init__(self)

        self.agents = Agents(self)

        if load_data_from_store:
            self.store.load()

        # in spinup mode, save the spinup time range to the store for later verification
        # in run mode, verify that the spinup time range matches the stored time range
        if in_spinup:
            self._store_spinup_time_range()
        else:
            self._verify_spinup_time_range()

        if self.simulate_hydrology:
            self.forcing: Forcing = Forcing(self)
            self.hydrology.routing.set_router()
            self.hydrology.groundwater.initalize_modflow_model()
            self.hydrology.landsurface.set_global_variables()

        if create_reporter:
            self.reporter = Reporter(self, clean=clean_report_folder)

    def step_to_end(self) -> None:
        """Run the model to the end of the simulation period."""
        for _ in range(self.n_timesteps - self.current_timestep):
            self.step()

    def run(self, initialize_only: bool = False) -> None:
        """Run the model for the entire period, and export water table in case of spinup scenario.

        Args:
            initialize_only: If True, only initialize the model without running it.

        Raises:
            FileNotFoundError: If the initial conditions folder does not exist. Spinup is required before running the model.
        """
        if not self.store.path.exists():
            raise FileNotFoundError(
                f"The initial conditions folder ({self.store.path.resolve()}) does not exist. Spinup is required before running the model. Please run the spinup first."
            )

        current_time: datetime.datetime = self.run_start
        end_time: datetime.datetime = self.run_end

        timestep_length: datetime.timedelta = datetime.timedelta(days=1)
        n_timesteps: float | int = (
            end_time + timestep_length - current_time
        ) / timestep_length
        assert n_timesteps.is_integer()
        n_timesteps: int = int(n_timesteps)
        assert n_timesteps > 0, "End time is before or identical to start time"

        self._initialize(
            create_reporter=True,
            current_time=current_time,
            n_timesteps=n_timesteps,
            timestep_length=timestep_length,
            clean_report_folder=True,
            load_data_from_store=True,
        )

        if initialize_only:
            return

        self.step_to_end()

        print("Model run finished, finalizing report...")
        self.reporter.finalize()

    def run_yearly(self) -> None:
        """Run the model in yearly mode, where timesteps are yearly rather than daily.

        This depends on a spinup run that was run in daily mode.

        Notes:
            Cannot be run in combination with hydrology simulation.
            This mode is experimential and is not fully tested.

        Raises:
            ValueError: If the start or end time is not at the beginning or end of a year, respectively.
            ValueError: If flood simulation is enabled in the config, as this is not compatible with yearly mode.
        """
        current_time: datetime.datetime = self.run_start
        end_time: datetime.datetime = self.run_end

        if self.config["hazards"]["floods"]["simulate"] is True:
            raise ValueError(
                "Yearly mode is not compatible with flood simulation. Please set 'simulate' to False in the config."
            )

        if not (current_time.month == 1 and current_time.day == 1):
            raise ValueError(
                "In yearly mode start time should be the first day of the year"
            )

        if not (end_time.month == 12 and end_time.day == 31):
            raise ValueError(
                "In yearly mode end time should be the last day of the year"
            )

        n_timesteps = end_time.year - current_time.year + 1

        self._initialize(
            create_reporter=True,
            current_time=current_time,
            n_timesteps=n_timesteps,
            timestep_length=relativedelta(years=1),
            simulate_hydrology=False,
            clean_report_folder=True,
            load_data_from_store=True,
        )

        self.step_to_end()

        print("Model run finished, finalizing report...")
        self.reporter.finalize()

    def spinup(self, initialize_only: bool = False) -> None:
        """Run the model for the spinup period.

        Also reports all data at the end of the spinup period, and saves the model state to the store,
        so that it can be used as initial conditions for the actual model run.

        Args:
            initialize_only: If True, only initialize the model without running it.
        """
        # set the start and end time for the spinup. The end of the spinup is the start of the actual model run
        current_time = self.spinup_start
        end_time_exclusive = self.run_start

        if end_time_exclusive.year - current_time.year < 10:
            print(
                "Spinup time is less than 10 years. This is not recommended and may lead to issues later."
            )

        timestep_length = datetime.timedelta(days=1)
        n_timesteps = (end_time_exclusive - current_time) / timestep_length
        assert n_timesteps.is_integer()
        n_timesteps = int(n_timesteps)
        assert n_timesteps > 0, "End time is before or identical to start time"

        # turn off any reporting for the ABM
        # self.config["report"] = {
        #     "hydrology.routing": {
        #         "discharge_daily": {
        #             "varname": "grid.var.discharge_m3_s",
        #             "type": "grid",
        #             "function": None,
        #             "format": "zarr",
        #             "single_file": True,
        #         }
        #     }
        # }

        self.var = self.store.create_bucket("var")

        self._initialize(
            create_reporter=True,
            current_time=current_time,
            n_timesteps=n_timesteps,
            timestep_length=datetime.timedelta(days=1),
            clean_report_folder=True,
            in_spinup=True,
        )

        if initialize_only:
            return

        self.step_to_end()

        print("Spinup finished, saving conditions at end of spinup...")
        self.store.save()

        self.reporter.finalize()

    def _store_spinup_time_range(self) -> None:
        """Store the spinup time range in the variable store.

        This is used in the run and estimate_return_periods methods to verify that the spinup time
        range matches the stored time range. If they do not match, an error is raised, because this
        indicates that the model configuration has changed since the spinup was run,
        and can lead to undefined or unexpected behavior.
        """
        self.var._spinup_start = self.spinup_start
        self.var._run_start = self.run_start

    def _verify_spinup_time_range(self) -> None:
        """Verify that the spinup time range matches the stored time range.

        If they do not match, an error is raised, because this indicates that the model configuration
        has changed since the spinup was run, and can lead to undefined or unexpected behavior.

        Raises:
            ValueError: If the spinup start or run start time does not match the stored time range.
        """
        if self.var._spinup_start != self.spinup_start:
            raise ValueError(
                f"Spinup start time does not match the stored time range. Stored: {self.var._spinup_start}, Configured: {self.spinup_start}"
            )

        if self.var._run_start != self.run_start:
            raise ValueError(
                f"Run start time does not match the stored time range. Stored: {self.var._run_start}, Configured: {self.run_start}"
            )

    def estimate_return_periods(self) -> None:
        """Estimate flood maps for different return periods."""
        current_time: datetime.datetime = self.run_start
        self.config["general"]["name"] = "estimate_return_periods"

        self._initialize(
            create_reporter=False,
            current_time=current_time,
            n_timesteps=0,
            timestep_length=relativedelta(years=1),
            load_data_from_store=True,
            simulate_hydrology=False,
            clean_report_folder=False,
        )

        # ugly switch to determine whether model has coastal basins
        subbasins = load_geom(self.model.files["geom"]["routing/subbasins"])
        if subbasins["is_coastal_basin"].any():
            generate_storm_surge_hydrographs(self)
            rp_maps_coastal = self.floods.get_coastal_return_period_maps()
        else:
            rp_maps_coastal = None
        rp_maps_riverine = self.floods.get_riverine_return_period_maps()
        self.floods.merge_return_period_maps(rp_maps_coastal, rp_maps_riverine)

    def evaluate(self, *args: Any, **kwargs: Any) -> None:
        """Call the evaluator to evaluate the model results."""
        print("Evaluating model...")
        self.evaluator.run(*args, **kwargs)

    @property
    def current_day_of_year(self) -> int:
        """Gets the current day of the year.

        Returns:
            day: current day of the year.
        """
        return self.current_time.timetuple().tm_yday

    @property
    def current_time_unix_s(self) -> int:
        """Gets the current time in unix seconds.

        Returns:
            time: current time in unix seconds.
        """
        return np.datetime64(self.current_time, "s").astype(np.int64).item()

    @property
    def simulation_root(self) -> Path:
        """Gets the simulation root.

        Returns:
            simulation_root: Path of the simulation root.
        """
        folder = Path("simulation_root") / self.run_name
        folder.mkdir(parents=True, exist_ok=True)
        return folder

    @property
    def simulation_root_spinup(self) -> Path:
        """Gets the simulation root of the spinup.

        Returns:
            simulation_root: Path of the simulation root.
        """
        folder = Path("simulation_root") / "spinup"
        folder.mkdir(parents=True, exist_ok=True)
        return folder

    @property
    def run_name(self) -> str:
        """Get the name of the current model spinup or run.

        Returns:
            Name of the current model run. If in spinup mode, the spinup name is returned.
        """
        if self.in_spinup:
            return self.config["general"]["spinup_name"]
        else:
            return self.config["general"]["name"]

    @property
    def multiverse_name(self) -> str | None:
        """To explore different model futures, GEB can be run in a multiverse mode.

        In this mode, a number of timesteps can be run with different input data (e.g. different precipitation forecasts).
        The multiverse_name is used to identify the different model futures. It is typically set to the forecast member name.

        Returns:
            Name of the multiverse. If None, the model is not in multiverse mode.
        """
        return self._multiverse_name

    @multiverse_name.setter
    def multiverse_name(self, value: str | None) -> None:
        """To explore different model futures, GEB can be run in a multiverse mode.

        In this mode, a number of timesteps can be run with different input data (e.g. different precipitation forecasts).
        The multiverse_name is used to identify the different model futures. It is typically set to the forecast member name.

        Args:
            value: Name of the multiverse. If None, the model is not in multiverse mode.
        """
        self._multiverse_name = str(value) if value is not None else None

    @property
    def output_folder(self) -> Path:
        """Get the folder where the output files will be saved.

        Returns:
            Path to the folder where output files will be saved.
        """
        return Path(self.config["general"]["output_folder"])

    @property
    def input_folder(self) -> Path:
        """Get the folder where the input files are located.

        Returns:
            Path to the folder containing input files.
        """
        return Path(self.config["general"]["input_folder"])

    @property
    def bin_folder(self) -> Path:
        """Get the folder where the GEB binaries, such as MODFLOW and TBB, are located.

        Returns:
            Path to the folder containing GEB binaries.
        """
        return Path(os.environ.get("GEB_PACKAGE_DIR")) / "bin"

    @property
    def diagnostics_folder(self) -> Path:
        """Get the folder where diagnostic output files will be saved.

        Returns:
            Path to the folder where diagnostic output files will be saved.
        """
        folder = self.output_folder / "diagnostics"
        folder.mkdir(parents=True, exist_ok=True)
        return folder

    @property
    def crs(self) -> int:
        """Get the coordinate reference system (CRS) of the model."""
        return 4326

    @property
    def bounds(self) -> tuple[float, float, float, float]:
        """Get the bounding box of the model's mask.

        Returns:
            A tuple representing the bounding box in the format (minx, miny, maxx, maxy).
        """
        total_bounds = self.mask.total_bounds
        return (total_bounds[0], total_bounds[1], total_bounds[2], total_bounds[3])

    @property
    def xmin(self) -> float:
        """Get the minimum x-coordinate of the model's bounding box.

        Returns:
            Minimum x-coordinate of the bounding box.
        """
        return self.bounds[0]

    @property
    def xmax(self) -> float:
        """Get the maximum x-coordinate of the model's bounding box.

        Returns:
            Maximum x-coordinate of the bounding box.
        """
        return self.bounds[2]

    @property
    def ymin(self) -> float:
        """Get the minimum y-coordinate of the model's bounding box.

        Returns:
            Minimum y-coordinate of the bounding box.
        """
        return self.bounds[1]

    @property
    def ymax(self) -> float:
        """Get the maximum y-coordinate of the model's bounding box.

        Returns:
            Maximum y-coordinate of the bounding box.
        """
        return self.bounds[3]

    def close(self) -> None:
        """Finalizes the model."""
        if (
            self.mode == "w"
            and hasattr(self, "simulate_hydrology")
            and self.simulate_hydrology
        ):
            Hydrology.finalize(self.hydrology)

            # Close all async forcing readers
            if hasattr(self, "forcing"):
                for forcing_loader in self.forcing._loaders.values():
                    if hasattr(forcing_loader, "reader"):
                        forcing_loader.reader.close()

    def __enter__(self) -> "GEBModel":
        """Enters the context of the model.

        Returns:
            The model instance itself.
        """
        return self

    def __exit__(
        self,
        exc_type: type[BaseException] | None,
        exc_val: BaseException | None,
        exc_tb: TracebackType | None,
    ) -> None:
        """Exits the context of the model, ensuring proper cleanup.

        Args:
            exc_type: The type of exception raised (if any).
            exc_val: The exception instance raised (if any).
            exc_tb: The traceback of the exception raised (if any).
        """
        self.close()

    def create_datetime(self, date: datetime.date) -> datetime.datetime:
        """Create a datetime object from a date with time set to midnight.

        Args:
            date:  Date object to convert to datetime.

        Returns:
            Datetime object with time set to midnight.
        """
        return datetime.datetime.combine(date, datetime.time(0))

    @property
    def spinup_start(self) -> datetime.datetime:
        """Get the start time of the spinup period.

        Returns:
            Datetime object representing the start of the spinup period.
        """
        return self.create_datetime(self.config["general"]["spinup_time"])

    @property
    def spinup_end(self) -> datetime.datetime:
        """Get the end time of the spinup period.

        Returns:
            Datetime object representing the end of the spinup period.
        """
        return (
            self.create_datetime(self.config["general"]["start_time"])
            - self.timestep_length
        )

    @property
    def run_start(self) -> datetime.datetime:
        """Get the start time of the model run.

        Returns:
            Datetime object representing the start of the model run.
        """
        return self.create_datetime(self.config["general"]["start_time"])

    @property
    def run_end(self) -> datetime.datetime:
        """Get the end time of the model run.

        Returns:
            Datetime object representing the end of the model run.
        """
        return self.create_datetime(self.config["general"]["end_time"])

    @property
    def simulation_start(self) -> datetime.datetime:
        """Get the start of the current simulation, depending on whether in spinup or run mode.

        Returns:
            Datetime object representing the start of the current simulation.
        """
        if self.in_spinup:
            return self.spinup_start
        else:
            return self.run_start

    @property
    def simulation_end(self) -> datetime.datetime:
        """Get the end of the current simulation, depending on whether in spinup or run mode.

        Returns:
            Datetime object representing the end of the current simulation.
        """
        if self.in_spinup:
            return self.spinup_end
        else:
            return self.run_end

    @property
    def current_timestep(self) -> int:
        """The current model timestep.

        Returns:
            current model timestep
        """
        return self._current_timestep

    @current_timestep.setter
    def current_timestep(self, timestep: int) -> None:
        """Set the current model timestep.

        Args:
            timestep: current model timestep
        """
        self._current_timestep = timestep

    @property
    def current_time(self) -> datetime.datetime:
        """Get the current model time.

        Returns:
            Current model time

        Raises:
            AttributeError: If `timestep_length` or `simulation_start` are not initialized.
        """
        # Defensive check: ensure required attributes are initialized
        if not hasattr(self, "timestep_length") or not hasattr(
            self, "simulation_start"
        ):
            raise AttributeError(
                "Cannot compute current_time: 'timestep_length' and/or 'simulation_start' are not initialized. "
                "Ensure the model is fully initialized before accessing current_time."
            )
        return self.simulation_start + self.current_timestep * self.timestep_length

    @property
    def name(self) -> str:
        """This is the name of this module, NOT the model or model run.

        Used to store variables in the store.

        Returns:
            Name of the module.
        """
        return ""

    def create_logger(self) -> logging.Logger:
        """Create a logger for the model.

        Returns:
            Logger instance for the model.
        """
        logger: logging.Logger = logging.getLogger("GEB")

        if (
            self.config
            and "logging" in self.config
            and "loglevel" in self.config["logging"]
        ):
            loglevel = self.config["logging"]["loglevel"]
        else:
            loglevel = "INFO"
        logger.setLevel(logging.getLevelName(loglevel))

        if (
            self.config
            and "logging" in self.config
            and "logfile" in self.config["logging"]
        ):
            logfile = self.config["logging"]["logfile"]
        else:
            logfile = "GEB.log"

        formatter = logging.Formatter("%(asctime)s : %(levelname)s : %(message)s")

        file_handler = logging.FileHandler(logfile, mode="w")
        file_handler.setFormatter(formatter)
        logger.addHandler(file_handler)

        stream_handler = logging.StreamHandler()
        stream_handler.setFormatter(formatter)
        logger.addHandler(stream_handler)

        return logger<|MERGE_RESOLUTION|>--- conflicted
+++ resolved
@@ -219,26 +219,11 @@
 
         forecast_end_dt = pd.to_datetime(forecast_end_dt).to_pydatetime()
         forecast_end_day = forecast_end_dt.date()
-<<<<<<< HEAD
-        if (
-            forecast_end_dt.hour == 0
-            and forecast_end_dt.minute == 0
-            and forecast_end_dt.second == 0
-        ):
-            forecast_end_day -= datetime.timedelta(
-                days=1
-            )  # if forecast ends at midnight, set to previous day, because we need data for the entire day
-=======
 
         self.n_timesteps = (
             forecast_end_day - self.simulation_start.date()
         ).days  # set the number of timesteps to the end of the forecast
->>>>>>> 31fbe697
-
-        self.n_timesteps = (
-            forecast_end_day - self.start_time.date()
-        ).days + 1  # set the number of timesteps to the end of the forecast
-        
+
         for member in forecast_members:  # loop over all forecast members
             self.multiverse_name: str = f"forecast_{forecast_issue_datetime.strftime('%Y%m%dT%H%M%S')}/member_{member}"  # set the multiverse name to the member name
 
