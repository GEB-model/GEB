--- conflicted
+++ resolved
@@ -177,36 +177,6 @@
                 Any, float
             ] = {}  # dictionary to store mean discharge for each member
 
-<<<<<<< HEAD
-        self.forecast_issue_date = forecast_issue_datetime.strftime(
-            "%Y%m%dT%H%M%S"
-        )  # set the forecast issue date
-
-        # open one forecast to see the number of members
-        forecast_data: xr.DataArray = open_zarr(
-            self.input_folder
-            / "other"
-            / "forecasts"
-            / "ECMWF"
-            / self.forecast_issue_date
-            / f"{'pr_hourly'}_{forecast_issue_datetime.strftime('%Y%m%dT%H%M%S')}.zarr"
-        )  # open the forecast data for the variable
-        forecast_members = [i.item() for i in forecast_data.member.values]
-
-        for member in forecast_members:  # loop over all forecast members
-            self.multiverse_name = member  # set the multiverse name to the member name
-            for var in forecast_variables:
-                print(
-                    f"Entering the multiverse space for member {member} and variable {var}"
-                )
-                forecasts: xr.DataArray = open_zarr(
-                    self.input_folder
-                    / "other"
-                    / "forecasts"
-                    / "ECMWF"
-                    / self.forecast_issue_date
-                    / f"{var}_{forecast_issue_datetime.strftime('%Y%m%dT%H%M%S')}.zarr"
-=======
         # load all zarr files for all forecast variables for the given issue date
         forecast_members: list[str] | None = None
         forecast_end_dt: datetime.datetime | None = None
@@ -219,8 +189,8 @@
                     / "other"
                     / "forecasts"
                     / self.config["general"]["forecasts"]["provider"]
+                    / self.forecast_issue_date
                     / f"{loader_name}_{forecast_issue_datetime.strftime('%Y%m%dT%H%M%S')}.zarr"
->>>>>>> 68c642d5
                 )  # open the forecast data for the variable
                 # these are the forecast members to loop over
                 variable_forecast_members: list[str] = [
@@ -315,12 +285,8 @@
                     self.input_folder
                     / "other"
                     / "forecasts"
-<<<<<<< HEAD
-                    / "ECMWF"
+                    / self.config["general"]["forecasts"]["provider"]
                     / self.forecast_issue_date
-=======
-                    / self.config["general"]["forecasts"]["provider"]
->>>>>>> 68c642d5
                 ).glob("*.zarr")
             )  # get all forecast files in the input folder
             forecast_issue_dates: list[
