"""The main GEB model class. This class is used to initialize and run the model."""

import copy
import datetime
import os
from pathlib import Path
from time import time
from types import TracebackType
from typing import Any, Literal, overload

import numpy as np
import pandas as pd
import xarray as xr
from dateutil.relativedelta import relativedelta
from honeybees.model import Model as ABM_Model

from geb.agents import Agents
from geb.hazards.driver import HazardDriver
from geb.hazards.floods.workflows.construct_storm_surge_hydrographs import (
    generate_storm_surge_hydrographs,
)
from geb.module import Module
from geb.reporter import Reporter
from geb.store import Store
from geb.workflows.dt import round_up_to_start_of_next_day_unless_midnight
from geb.workflows.io import open_zarr

from .evaluate import Evaluate
from .forcing import Forcing
from .hydrology import Hydrology
from .hydrology.HRUs import load_geom


class GEBModel(Module, HazardDriver, ABM_Model):
    """GEB parent class.

    Args:
        config: Filepath of the YAML-configuration file (e.g. model.yml).
        files: Dictionary with the paths of the input files.
        mode: Mode of the model. Either `w` (write) or `r` (read).
        timing: Boolean indicating if the model steps should be timed.
    """

    def __init__(
        self,
        config: dict,
        files: dict,
        mode: str = "w",
        timing: bool = False,
    ) -> None:
        """Initialize the GEB model.

        Args:
            config: A dictionary containing the model configuration.
            files: A dictionary containing the paths to the input files.
            mode: Run model writing mode "w", or reading mode "r". Defaults to "w" for writing.
                If "r", the model will not write any output files, but will read from existing files.
            timing: Whether to log timing of modules. Defaults to False.

        Raises:
            ValueError: If the mode is not 'r' or 'w'.
        """
        self.timing = timing  # whether to log timing of modules
        self.mode = mode  # mode of the model, either 'r' (read) or 'w' (write)
        if self.mode not in ["r", "w"]:
            raise ValueError(
                "Mode must be either 'r' (read) or 'w' (write)"
            )  # validate mode

        Module.__init__(self, self, create_var=False)  # initialize the Module class

        self._multiverse_name = None  # name of the multiverse, if any

        self.config = config  # model configuration

        self.files = copy.deepcopy(
            files
        )  # make a deep copy to avoid issues when the model is initialized multiple times
        if "geoms" in self.files:
            # geoms was renamed to geom in the file library. To upgrade old models,
            # we check if "geoms" is in the files and rename it to "geom"
            # this line can be removed in august 2026 (also in geb/build/__init__.py)
            self.files["geom"] = self.files.pop("geoms")  # upgrade old models

        for data in self.files.values():
            for key, value in data.items():
                data[key] = self.input_folder / value  # make paths absolute

        self.mask = load_geom(self.files["geom"]["mask"])  # load the model mask

<<<<<<< HEAD
        self.store = Store(self)  # initialize the store
        self.artists = Artists(self)  # initialize the artists

        self.forcing = Forcing(self)  # initialize the forcing
=======
        self.store = Store(self)
        self.forcing = Forcing(self)
>>>>>>> 5cc59e17

        self.evaluator = Evaluate(self)  # initialize the evaluator

        self.plantFATE = []  # Empty list to hold plantFATE models. If forests are not used, this will be empty

    def restore(
        self, store_location: str | Path, timestep: int, n_timesteps: int
    ) -> None:
        """Restore the model state to the original state given by the function input.

        Args:
            store_location: Location of the store to restore the model state from.
            timestep: timestep to restore the model state to.
            n_timesteps: number of timesteps (i.e., the final timestep) to restore the model state to.
        """
        self.store.load(store_location)

        # restore the heads of the groundwater model
        self.hydrology.groundwater.modflow.restore(self.hydrology.grid.var.heads)

        # restore the discharge from the store
        self.hydrology.routing.router.Q_prev = (
            self.hydrology.routing.grid.var.discharge_m3_s.copy()
        )
        self.current_timestep = timestep
        self.n_timesteps = n_timesteps

    @overload
    def multiverse(
        self,
        forecast_issue_datetime: datetime.datetime,
        return_mean_discharge: Literal[True],
    ) -> dict[Any, float]: ...

    @overload
    def multiverse(
        self,
        forecast_issue_datetime: datetime.datetime,
        return_mean_discharge: Literal[False],
    ) -> None: ...

    def multiverse(
        self,
        variables: list[str],
        forecast_issue_datetime: datetime.datetime,
        return_mean_discharge: bool = False,
    ) -> None | dict[Any, float]:
        """Run the model in a multiverse mode, where different forecast members are used to run the model.

        This function first saves the current state of the model to a temporary location.
        Then, for each forecast member, it sets the precipitation forcing to the forecast data,
        runs the model to the end of the forecast period, and optionally calculates the mean discharge.
        After all forecast members have been processed, the model state is restored to the original state
        before the function was called.

        The file where the forecast data is stored should have the following format:
        `data/forecasts/YYYYMMDDTHHMMSS.zarr`, where `YYYYMMDDTHHMMSS` is the datetime of the forecast.
        The forecast data should be a zarr file with a `member` dimension, where each member is a different forecast.

        All other dimensions should be the same as the original forcing data. Units are also expected to be the same.

        Args:
            forecast_issue_datetime: Datetime that the forecast was issued.
            return_mean_discharge: Whether to return the mean discharge for each forecast member. This is
                mostly useful for testing purposes.

        Returns:
            If `return_mean_discharge` is True, a dictionary with the mean discharge for each forecast member is returned.
            Otherwise, None is returned.

        Raises:
            ValueError: If the x and y dimensions of the forecast data are not the same as the original data.

        """
        # copy current state of timestep and time
        store_timestep: int = copy.copy(self.current_timestep)  # store current timestep
        store_n_timesteps: int = copy.copy(self.n_timesteps)  # store n_timesteps

        # set a folder to store the initial state of the multiverse
        store_location: Path = (
            self.simulation_root / "multiverse" / "forecast"
        )  # create a temporary folder for the multiverse
        self.store.save(store_location)  # save the current state of the model

        forecasts: xr.DataArray = open_zarr(  # open the forecast data
            self.input_folder
            / "other"
            / "forecasts"
            / "ECMWF"
            / f"{'pr_hourly'}_{forecast_issue_datetime.strftime('%Y%m%dT%H%M%S')}.zarr"
        )
        forecast_lead_time = pd.to_datetime(forecasts.time[-1].item()) - pd.to_datetime(
            forecasts.time[0].item()
        )  # calculate the lead time of the forecast

        forecast_end_date = round_up_to_start_of_next_day_unless_midnight(
            pd.to_datetime(forecasts.time[-1].item()).to_pydatetime()
        ).date()  # calculate the end date of the forecast
        self.n_timesteps = (
            forecast_end_date - self.start_time.date()
        ).days  # set the number of timesteps to the end of the forecast
        print(
            f"Hydrological model run starts at {self.start_time}. SFINCS and forecasts will be active from {forecast_issue_datetime} with max. lead time of {forecast_lead_time} days"
        )

<<<<<<< HEAD
        original_data: dict[
            str, xr.DataArray
        ] = {}  # Save original data arrays for all variables to restore later
        for var in variables:
            original_data[var] = self.forcing[var]  # store original forcing data
=======
        if return_mean_discharge:
            mean_discharge: dict[Any, float] = {}

        for member in forecasts.member:
            self.multiverse_name = member.item()

            pr_hourly_forecast: xr.DataArray = forecasts.sel(member=member)
            pr_hourly_forecast: xr.DataArray = pr_hourly_forecast.rio.reproject_match(
                original_pr_hourly
            )

            forecast_end_date = round_up_to_start_of_next_day_unless_midnight(
                pd.to_datetime(pr_hourly_forecast.time[-1].item()).to_pydatetime()
            ).date()
            self.n_timesteps = (forecast_end_date - self.start_time.date()).days
>>>>>>> 5cc59e17

        if return_mean_discharge:
            mean_discharge: dict[
                Any, float
            ] = {}  # dictionary to store mean discharge for each member

        self.forecast_issue_date = forecast_issue_datetime.strftime(
            "%Y%m%dT%H%M%S"
        )  # set the forecast issue date

        for member in forecasts.member:  # loop over all forecast members
            print(member)
            self.multiverse_name = (
                member.item()
            )  # set the multiverse name to the member name
            for var in variables:
                print(
                    f"Entering the multiverse space for member {member.item()} and variable {var}"
                )  # debugging print
                forecasts: xr.DataArray = open_zarr(
                    self.input_folder
                    / "other"
                    / "forecasts"
                    / "ECMWF"
                    / f"{var}_{forecast_issue_datetime.strftime('%Y%m%dT%H%M%S')}.zarr"
                )  # open the forecast data for the variable

                forecast_member: xr.DataArray = forecasts.sel(
                    member=member
                )  # select the forecast member

                # check if the x and y dimensions of the forecast data is exactly the same as the original data
                if not np.array_equal(
                    forecasts.x, original_data[var].x
                ) or not np.array_equal(forecasts.y, original_data[var].y):
                    raise ValueError(
                        f"The x and y dimensions of the forecast data for variable {var} are not the same as the original data. Cannot run multiverse."
                    )  # raise an error if the dimensions are not the same

                # Clip the original precipitation data to the start of the forecast
                # Therefore we take the start of the forecast and subtract one second
                # to ensure that the original precipitation data does not overlap with the forecast
                original_data_clipped_to_start_of_forecast: xr.DataArray = (
                    original_data[var].sel(
                        time=slice(
                            None, (forecast_member.time[0] - pd.Timedelta(seconds=1))
                        )
                    )
                )  # clip the original data to the start of the forecast

<<<<<<< HEAD
                observed_and_forecasted_combined: xr.DataArray = xr.concat(
                    [original_data_clipped_to_start_of_forecast, forecast_member],
                    dim="time",
                )  # Concatenate the original forcing data with the forecast data along time dimension
=======
            # Concatenate the original precipitation data with the forecast data
            pr_hourly_observed_and_forecasted_combined: xr.DataArray = xr.concat(
                [original_pr_hourly_clipped_to_start_of_forecast, pr_hourly_forecast],
                dim="time",
            )
>>>>>>> 5cc59e17

                self.model.forcing[var] = (
                    observed_and_forecasted_combined  # set the forcing data to the combined data
                )

            print(f"Running forecast member {member.item()}")  # debugging print
            self.step_to_end()  # steps to end of forecast period as defined in self.n_timesteps

            if return_mean_discharge:
                mean_discharge[member.item()] = (
                    self.hydrology.routing.grid.var.discharge_m3_s.mean()
                ).item()  # calculate the mean discharge for the member

            self.restore(
                store_location=store_location,
                timestep=store_timestep,
                n_timesteps=store_n_timesteps,
            )  # restore the initial state of the multiverse

        print("Forecast finished, restoring all conditions...")  # debugging print

        for var in variables:
            self.forcing[var] = original_data[
                var
            ]  # restore the forcing data arrays, step out of the multiverse
        self.multiverse_name: None = None  # reset the multiverse name

        if return_mean_discharge:
            return mean_discharge  # return the mean discharge for each member
        else:
            return None  # nothing to return

    def step(self) -> None:
        """Forward the model by one timestep.

        If configured, this function will also run the model in multiverse mode
        for the current timestep, using forecast data if available.

        """
        # only if forecasts is used, and if we are not already in multiverse (avoiding infinite recursion)
        # and if the current date is in the list of forecast days
        if (
            self.config["general"]["forecasts"]["use"]
            and self.multiverse_name
            is None  # only start multiverse if not already in one
            and self.current_time.date()
        ):
            forecast_files: list[Path] = list(
                (self.input_folder / "other" / "forecasts" / "ECMWF").glob("*.zarr")
            )  # get all forecast files in the input folder
            forecast_issue_dates: list[
                datetime.date
            ] = []  # list to store forecast issue dates
            for f in forecast_files:
                datetime_str = f.stem.split("_")[
                    -1
                ]  # extract the datetime string from the filename
                if (
                    datetime_str.replace("T", "").replace(":", "").isdigit()
                ):  # Check if datetime string contains only digits, T, and colons (valid format)
                    dt = datetime.datetime.strptime(
                        datetime_str, "%Y%m%dT%H%M%S"
                    )  # convert the string to a datetime object
                    forecast_issue_dates.append(dt)  # append the date to the list
                else:
                    print(
                        f"Warning: Forecast file {f.name} does not have a valid datetime format. Expected format: 'YYYYMMDDTHHMMSS'. Skipping this file."
                    )  # print a warning if the format is invalid

            forecast_issue_dates = list(
                set(forecast_issue_dates)
            )  # only keep unique dates

            if self.config["general"]["forecasts"]["only_rainfall"]:
                variables = ["pr_hourly"]  # only rainfall is currently implemented
            else:
                print("Other variables than rainfall not yet implemented.")

            for dt in forecast_issue_dates:
                if (
                    dt == self.current_time
                ):  # change to include hours (for when we move to hourly)
                    forecast_datetime = datetime.datetime.combine(
                        dt, datetime.time(0)
                    )  # Convert date back to datetime for the multiverse method

                    self.multiverse(
                        variables=variables,
                        forecast_issue_datetime=forecast_datetime,
                        return_mean_discharge=True,
                    )  # run the multiverse for the current timestep

            if self.config["agent_settings"]["households"]["warning_response"]:
                self.agents.households.warning_strategy_1()
                # simulate household response to warning
                # self.agents.households.infrastructure_warning_strategy()

        t0 = time()  # start timing
        self.agents.step()  # step the agents
        if self.simulate_hydrology:
            self.hydrology.step()  # step the hydrology

        HazardDriver.step(self)  # step the hazards

        self.report(locals())  # report the current state of the model

        t1 = time()  # end timing
        print(
            f"{self.multiverse_name + ' - ' if self.multiverse_name is not None else ''}finished {self.current_time} ({round(t1 - t0, 4)}s)",
            flush=True,
        )  # print the time taken for the step

        self.current_timestep += 1  # increment the timestep

    def _initialize(
        self,
        create_reporter: bool,
        current_time: datetime.datetime,
        n_timesteps: int,
        timestep_length: datetime.timedelta | relativedelta,
        in_spinup: bool = False,
        simulate_hydrology: bool = True,
        clean_report_folder: bool = False,
        load_data_from_store: bool = False,
    ) -> None:
        """Initializes the model.

        Args:
            create_reporter: Whether to create a reporter instance.
            current_time: Current time of the model.
            n_timesteps: Number of timesteps to run the model for.
            timestep_length: Length of each timestep.
            in_spinup: Whether the model is in spinup mode.
            simulate_hydrology: Whether to simulate hydrology.
            clean_report_folder: Whether to clean the report folder before creating a new reporter.
            load_data_from_store: Whether to load data from the store.

        """
        self.in_spinup = in_spinup
        self.simulate_hydrology = simulate_hydrology

        self.regions = load_geom(self.files["geom"]["regions"])

        self.output_folder.mkdir(parents=True, exist_ok=True)

        self.timestep_length = timestep_length

        self.hydrology = Hydrology(self)

        HazardDriver.__init__(self)
        ABM_Model.__init__(
            self,
            current_time,
            self.timestep_length,
            n_timesteps=n_timesteps,
        )

        self.agents = Agents(self)

        if load_data_from_store:
            self.store.load()

        # in spinup mode, save the spinup time range to the store for later verification
        # in run mode, verify that the spinup time range matches the stored time range
        if in_spinup:
            self._store_spinup_time_range()
        else:
            self._verify_spinup_time_range()

        if self.simulate_hydrology:
            self.hydrology.routing.set_router()
            self.hydrology.groundwater.initalize_modflow_model()
            self.hydrology.soil.set_global_variables()

        if create_reporter:
            self.reporter = Reporter(self, clean=clean_report_folder)

    def step_to_end(self) -> None:
        """Run the model to the end of the simulation period."""
        for _ in range(self.n_timesteps - self.current_timestep):
            self.step()

    def run(self, initialize_only: bool = False) -> None:
        """Run the model for the entire period, and export water table in case of spinup scenario.

        Args:
            initialize_only: If True, only initialize the model without running it.

        Raises:
            FileNotFoundError: If the initial conditions folder does not exist. Spinup is required before running the model.
        """
        if not self.store.path.exists():
            raise FileNotFoundError(
                f"The initial conditions folder ({self.store.path.resolve()}) does not exist. Spinup is required before running the model. Please run the spinup first."
            )

        current_time: datetime.datetime = self.run_start
        end_time: datetime.datetime = self.run_end

        timestep_length: datetime.timedelta = datetime.timedelta(days=1)
        n_timesteps: float | int = (
            end_time + timestep_length - current_time
        ) / timestep_length
        assert n_timesteps.is_integer()
        n_timesteps: int = int(n_timesteps)
        assert n_timesteps > 0, "End time is before or identical to start time"

        self._initialize(
            create_reporter=True,
            current_time=current_time,
            n_timesteps=n_timesteps,
            timestep_length=timestep_length,
            clean_report_folder=True,
            load_data_from_store=True,
        )

        if initialize_only:
            return

        self.step_to_end()

        print("Model run finished, finalizing report...")
        self.reporter.finalize()

    def run_yearly(self) -> None:
        """Run the model in yearly mode, where timesteps are yearly rather than daily.

        This depends on a spinup run that was run in daily mode.

        Notes:
            Cannot be run in combination with hydrology simulation.
            This mode is experimential and is not fully tested.

        Raises:
            ValueError: If the start or end time is not at the beginning or end of a year, respectively.
            ValueError: If flood simulation is enabled in the config, as this is not compatible with yearly mode.
        """
        current_time: datetime.datetime = self.run_start
        end_time: datetime.datetime = self.run_end

        if self.config["hazards"]["floods"]["simulate"] is True:
            raise ValueError(
                "Yearly mode is not compatible with flood simulation. Please set 'simulate' to False in the config."
            )

        if not (current_time.month == 1 and current_time.day == 1):
            raise ValueError(
                "In yearly mode start time should be the first day of the year"
            )

        if not (end_time.month == 12 and end_time.day == 31):
            raise ValueError(
                "In yearly mode end time should be the last day of the year"
            )

        n_timesteps = end_time.year - current_time.year + 1

        self._initialize(
            create_reporter=True,
            current_time=current_time,
            n_timesteps=n_timesteps,
            timestep_length=relativedelta(years=1),
            simulate_hydrology=False,
            clean_report_folder=True,
            load_data_from_store=True,
        )

        self.step_to_end()

        print("Model run finished, finalizing report...")
        self.reporter.finalize()

    def spinup(self, initialize_only: bool = False) -> None:
        """Run the model for the spinup period.

        Also reports all data at the end of the spinup period, and saves the model state to the store,
        so that it can be used as initial conditions for the actual model run.

        Args:
            initialize_only: If True, only initialize the model without running it.
        """
        # set the start and end time for the spinup. The end of the spinup is the start of the actual model run
        current_time = self.spinup_start
        end_time_exclusive = self.run_start

        if end_time_exclusive.year - current_time.year < 10:
            print(
                "Spinup time is less than 10 years. This is not recommended and may lead to issues later."
            )

        timestep_length = datetime.timedelta(days=1)
        n_timesteps = (end_time_exclusive - current_time) / timestep_length
        assert n_timesteps.is_integer()
        n_timesteps = int(n_timesteps)
        assert n_timesteps > 0, "End time is before or identical to start time"

        # turn off any reporting for the ABM
        # self.config["report"] = {
        #     "hydrology.routing": {
        #         "discharge_daily": {
        #             "varname": "grid.var.discharge_m3_s",
        #             "type": "grid",
        #             "function": None,
        #             "format": "zarr",
        #             "single_file": True,
        #         }
        #     }
        # }

        self.var = self.store.create_bucket("var")

        self._initialize(
            create_reporter=True,
            current_time=current_time,
            n_timesteps=n_timesteps,
            timestep_length=datetime.timedelta(days=1),
            clean_report_folder=True,
            in_spinup=True,
        )

        if initialize_only:
            return

        self.step_to_end()

        print("Spinup finished, saving conditions at end of spinup...")
        self.store.save()

        self.reporter.finalize()

    def _store_spinup_time_range(self) -> None:
        """Store the spinup time range in the variable store.

        This is used in the run and estimate_return_periods methods to verify that the spinup time
        range matches the stored time range. If they do not match, an error is raised, because this
        indicates that the model configuration has changed since the spinup was run,
        and can lead to undefined or unexpected behavior.
        """
        self.var._spinup_start = self.spinup_start
        self.var._run_start = self.run_start

    def _verify_spinup_time_range(self) -> None:
        """Verify that the spinup time range matches the stored time range.

        If they do not match, an error is raised, because this indicates that the model configuration
        has changed since the spinup was run, and can lead to undefined or unexpected behavior.

        Raises:
            ValueError: If the spinup start or run start time does not match the stored time range.
        """
        if self.var._spinup_start != self.spinup_start:
            raise ValueError(
                f"Spinup start time does not match the stored time range. Stored: {self.var._spinup_start}, Configured: {self.spinup_start}"
            )

        if self.var._run_start != self.run_start:
            raise ValueError(
                f"Run start time does not match the stored time range. Stored: {self.var._run_start}, Configured: {self.run_start}"
            )

    def estimate_return_periods(self) -> None:
        """Estimate flood maps for different return periods."""
        current_time: datetime.datetime = self.run_start
        self.config["general"]["name"] = "estimate_return_periods"

        self._initialize(
            create_reporter=False,
            current_time=current_time,
            n_timesteps=0,
            timestep_length=relativedelta(years=1),
            load_data_from_store=True,
            simulate_hydrology=False,
            clean_report_folder=False,
        )

        HazardDriver.initialize(self, longest_flood_event_in_days=30)
        # ugly switch to determine whether model has coastal basins
        subbasins = load_geom(self.model.files["geom"]["routing/subbasins"])
        if subbasins["is_coastal_basin"].any():
            generate_storm_surge_hydrographs(self)
            rp_maps_coastal = self.sfincs.get_coastal_return_period_maps()
        else:
            rp_maps_coastal = None
        rp_maps_riverine = self.sfincs.get_riverine_return_period_maps()
        self.sfincs.merge_return_period_maps(rp_maps_coastal, rp_maps_riverine)

    def evaluate(self, *args: Any, **kwargs: Any) -> None:
        """Call the evaluator to evaluate the model results."""
        print("Evaluating model...")
        self.evaluator.run(*args, **kwargs)

    @property
    def current_day_of_year(self) -> int:
        """Gets the current day of the year.

        Returns:
            day: current day of the year.
        """
        return self.current_time.timetuple().tm_yday

    @property
    def current_time_unix_s(self) -> int:
        """Gets the current time in unix seconds.

        Returns:
            time: current time in unix seconds.
        """
        return np.datetime64(self.current_time, "s").astype(np.int64).item()

    @property
    def simulation_root(self) -> Path:
        """Gets the simulation root.

        Returns:
            simulation_root: Path of the simulation root.
        """
        folder = Path("simulation_root") / self.run_name
        folder.mkdir(parents=True, exist_ok=True)
        return folder

    @property
    def simulation_root_spinup(self) -> Path:
        """Gets the simulation root of the spinup.

        Returns:
            simulation_root: Path of the simulation root.
        """
        folder = Path("simulation_root") / "spinup"
        folder.mkdir(parents=True, exist_ok=True)
        return folder

    @property
    def run_name(self) -> str:
        """Get the name of the current model spinup or run.

        Returns:
            Name of the current model run. If in spinup mode, the spinup name is returned.
        """
        if self.in_spinup:
            return self.config["general"]["spinup_name"]
        else:
            return self.config["general"]["name"]

    @property
    def multiverse_name(self) -> str | None:
        """To explore different model futures, GEB can be run in a multiverse mode.

        In this mode, a number of timesteps can be run with different input data (e.g. different precipitation forecasts).
        The multiverse_name is used to identify the different model futures. It is typically set to the forecast member name.

        Returns:
            Name of the multiverse. If None, the model is not in multiverse mode.
        """
        return self._multiverse_name

    @multiverse_name.setter
    def multiverse_name(self, value: str | None) -> None:
        """To explore different model futures, GEB can be run in a multiverse mode.

        In this mode, a number of timesteps can be run with different input data (e.g. different precipitation forecasts).
        The multiverse_name is used to identify the different model futures. It is typically set to the forecast member name.

        Args:
            value: Name of the multiverse. If None, the model is not in multiverse mode.
        """
        self._multiverse_name = str(value) if value is not None else None

    @property
    def forecast_issue_date(self) -> str | None:
        """Get the forecast issue date as a string in the format YYYYMMDD.
        This is used to identify the forecast data used in the multiverse mode.
        Returns:
            Forecast issue date as a string in the format YYYYMMDD. If None, the model
            is not in multiverse mode.
        """

        return self._forecast_issue_date

    @forecast_issue_date.setter
    def forecast_issue_date(self, value: str | None) -> None:
        """To explore different model futures, GEB can be run in a multiverse mode.
        In this mode, a number of timesteps can be run with different input data (e.g. different precipitation forecasts).
        The forecast_issue_date is used to identify the forecast data used in the multiverse mode.
        Args:
            value: Forecast issue date as a string in the format YYYYMMDD. If None,
            the model is not in multiverse mode.
        """
        self._forecast_issue_date = str(value) if value is not None else None

    @property
    def output_folder(self) -> Path:
        """Get the folder where the output files will be saved.

        Returns:
            Path to the folder where output files will be saved.
        """
        return Path(self.config["general"]["output_folder"])

    @property
    def input_folder(self) -> Path:
        """Get the folder where the input files are located.

        Returns:
            Path to the folder containing input files.
        """
        return Path(self.config["general"]["input_folder"])

    @property
    def bin_folder(self) -> Path:
        """Get the folder where the GEB binaries, such as MODFLOW and TBB, are located.

        Returns:
            Path to the folder containing GEB binaries.
        """
        return Path(os.environ.get("GEB_PACKAGE_DIR")) / "bin"

    @property
    def crs(self) -> int:
        """Get the coordinate reference system (CRS) of the model."""
        return 4326

    @property
    def bounds(self) -> tuple[float, float, float, float]:
        """Get the bounding box of the model's mask.

        Returns:
            A tuple representing the bounding box in the format (minx, miny, maxx, maxy).
        """
        total_bounds = self.mask.total_bounds
        return (total_bounds[0], total_bounds[1], total_bounds[2], total_bounds[3])

    @property
    def xmin(self) -> float:
        """Get the minimum x-coordinate of the model's bounding box.

        Returns:
            Minimum x-coordinate of the bounding box.
        """
        return self.bounds[0]

    @property
    def xmax(self) -> float:
        """Get the maximum x-coordinate of the model's bounding box.

        Returns:
            Maximum x-coordinate of the bounding box.
        """
        return self.bounds[2]

    @property
    def ymin(self) -> float:
        """Get the minimum y-coordinate of the model's bounding box.

        Returns:
            Minimum y-coordinate of the bounding box.
        """
        return self.bounds[1]

    @property
    def ymax(self) -> float:
        """Get the maximum y-coordinate of the model's bounding box.

        Returns:
            Maximum y-coordinate of the bounding box.
        """
        return self.bounds[3]

    def close(self) -> None:
        """Finalizes the model."""
        if (
            self.mode == "w"
            and hasattr(self, "simulate_hydrology")
            and self.simulate_hydrology
        ):
            Hydrology.finalize(self.hydrology)

            from geb.workflows.io import all_async_readers

            for reader in all_async_readers:
                reader.close()

    def __enter__(self) -> "GEBModel":
        """Enters the context of the model.

        Returns:
            The model instance itself.
        """
        return self

    def __exit__(
        self,
        exc_type: type[BaseException] | None,
        exc_val: BaseException | None,
        exc_tb: TracebackType | None,
    ) -> None:
        """Exits the context of the model, ensuring proper cleanup.

        Args:
            exc_type: The type of exception raised (if any).
            exc_val: The exception instance raised (if any).
            exc_tb: The traceback of the exception raised (if any).
        """
        self.close()

    def create_datetime(self, date: datetime.date) -> datetime.datetime:
        """Create a datetime object from a date with time set to midnight.

        Args:
            date:  Date object to convert to datetime.

        Returns:
            Datetime object with time set to midnight.
        """
        return datetime.datetime.combine(date, datetime.time(0))

    @property
    def spinup_start(self) -> datetime.datetime:
        """Get the start time of the spinup period.

        Returns:
            Datetime object representing the start of the spinup period.
        """
        return self.create_datetime(self.config["general"]["spinup_time"])

    @property
    def run_start(self) -> datetime.datetime:
        """Get the start time of the model run.

        Returns:
            Datetime object representing the start of the model run.
        """
        return self.create_datetime(self.config["general"]["start_time"])

    @property
    def run_end(self) -> datetime.datetime:
        """Get the end time of the model run.

        Returns:
            Datetime object representing the end of the model run.
        """
        return self.create_datetime(self.config["general"]["end_time"])

    @property
    def name(self) -> str:
        """This is the name of this module, NOT the model or model run.

        Used to store variables in the store.

        Returns:
            Name of the module.
        """
        return ""<|MERGE_RESOLUTION|>--- conflicted
+++ resolved
@@ -88,15 +88,8 @@
 
         self.mask = load_geom(self.files["geom"]["mask"])  # load the model mask
 
-<<<<<<< HEAD
-        self.store = Store(self)  # initialize the store
-        self.artists = Artists(self)  # initialize the artists
-
-        self.forcing = Forcing(self)  # initialize the forcing
-=======
         self.store = Store(self)
         self.forcing = Forcing(self)
->>>>>>> 5cc59e17
 
         self.evaluator = Evaluate(self)  # initialize the evaluator
 
@@ -202,29 +195,11 @@
             f"Hydrological model run starts at {self.start_time}. SFINCS and forecasts will be active from {forecast_issue_datetime} with max. lead time of {forecast_lead_time} days"
         )
 
-<<<<<<< HEAD
         original_data: dict[
             str, xr.DataArray
         ] = {}  # Save original data arrays for all variables to restore later
         for var in variables:
             original_data[var] = self.forcing[var]  # store original forcing data
-=======
-        if return_mean_discharge:
-            mean_discharge: dict[Any, float] = {}
-
-        for member in forecasts.member:
-            self.multiverse_name = member.item()
-
-            pr_hourly_forecast: xr.DataArray = forecasts.sel(member=member)
-            pr_hourly_forecast: xr.DataArray = pr_hourly_forecast.rio.reproject_match(
-                original_pr_hourly
-            )
-
-            forecast_end_date = round_up_to_start_of_next_day_unless_midnight(
-                pd.to_datetime(pr_hourly_forecast.time[-1].item()).to_pydatetime()
-            ).date()
-            self.n_timesteps = (forecast_end_date - self.start_time.date()).days
->>>>>>> 5cc59e17
 
         if return_mean_discharge:
             mean_discharge: dict[
@@ -275,18 +250,10 @@
                     )
                 )  # clip the original data to the start of the forecast
 
-<<<<<<< HEAD
                 observed_and_forecasted_combined: xr.DataArray = xr.concat(
                     [original_data_clipped_to_start_of_forecast, forecast_member],
                     dim="time",
                 )  # Concatenate the original forcing data with the forecast data along time dimension
-=======
-            # Concatenate the original precipitation data with the forecast data
-            pr_hourly_observed_and_forecasted_combined: xr.DataArray = xr.concat(
-                [original_pr_hourly_clipped_to_start_of_forecast, pr_hourly_forecast],
-                dim="time",
-            )
->>>>>>> 5cc59e17
 
                 self.model.forcing[var] = (
                     observed_and_forecasted_combined  # set the forcing data to the combined data
@@ -762,7 +729,6 @@
             Forecast issue date as a string in the format YYYYMMDD. If None, the model
             is not in multiverse mode.
         """
-
         return self._forecast_issue_date
 
     @forecast_issue_date.setter
