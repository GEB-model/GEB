import copy
import datetime
import os
from pathlib import Path
from time import time
from typing import Any, Literal, overload

import numpy as np
import pandas as pd
import xarray as xr
from dateutil.relativedelta import relativedelta
from honeybees.model import Model as ABM_Model

from geb.agents import Agents
from geb.artists import Artists
from geb.hazards.driver import HazardDriver
from geb.module import Module
from geb.reporter import Reporter
from geb.store import Store
from geb.workflows.dt import round_up_to_start_of_next_day_unless_midnight

from .evaluate import Evaluate
from .forcing import Forcing
from .HRUs import load_geom
from .hydrology import Hydrology


class GEBModel(Module, HazardDriver, ABM_Model):
    """GEB parent class.

    Args:
        config: Filepath of the YAML-configuration file (e.g. model.yml).
        files: Dictionary with the paths of the input files.
        mode: Mode of the model. Either `w` (write) or `r` (read).
        timing: Boolean indicating if the model steps should be timed.
    """

    def __init__(
        self,
        config: dict,
        files: dict,
        mode: str = "w",
        timing: bool = False,
    ):
        self.timing = timing
        self.mode = mode

        Module.__init__(self, self, create_var=False)

        self._multiverse_name = None

        self.config = config

        # make a deep copy to avoid issues when the model is initialized multiple times
        self.files = copy.deepcopy(files)
        for data in self.files.values():
            for key, value in data.items():
                data[key] = self.input_folder / value

        self.mask = load_geom(self.files["geoms"]["mask"])

        self.store = Store(self)
        self.artists = Artists(self)

        # Empty list to hold plantFATE models. If forests are not used, this will be empty
        self.plantFATE = []

    @property
    def name(self) -> str:
        return ""

    def restore(
        self, store_location: str | Path, timestep: int, n_timesteps: int
    ) -> None:
        """Restore the model state to the original state given by the function input.

        Args:
            store_location: Location of the store to restore the model state from.
            timestep: timestep to restore the model state to.
            n_timesteps: number of timesteps (i.e., the final timestep) to restore the model state to.
        """
        self.store.load(store_location)

        # restore the heads of the groundwater model
        self.hydrology.groundwater.modflow.restore(self.hydrology.grid.var.heads)

        # restore the discharge from the store
        self.hydrology.routing.router.Q_prev = (
            self.hydrology.routing.grid.var.discharge_m3_s.copy()
        )
        self.current_timestep = timestep
        self.n_timesteps = n_timesteps

    @overload
    def multiverse(
        self, forecast_dt: datetime.datetime, return_mean_discharge: Literal[True]
    ) -> dict[Any, float]: ...

    @overload
    def multiverse(
        self, forecast_dt: datetime.datetime, return_mean_discharge: Literal[False]
    ) -> None: ...

    def multiverse(
        self, forecast_dt: datetime.datetime, return_mean_discharge: bool = False
    ) -> None | dict[Any, float]:
        # copy current state of timestep and time
        store_timestep: int = copy.copy(self.current_timestep)
        store_n_timesteps: int = copy.copy(self.n_timesteps)

        # set a folder to store the initial state of the multiverse
        store_location: Path = self.simulation_root / "multiverse" / "forecast"
        self.store.save(store_location)

        original_pr_hourly = self.forcing["pr_hourly"]

        forecasts: xr.DataArray = xr.open_dataarray(
            self.input_folder
            / "other"
            / "climate"
            / "forecasts"
            / f"{forecast_dt.strftime('%Y%m%dT%H%M%S')}.zarr"
        )

        end_date = round_up_to_start_of_next_day_unless_midnight(
            pd.to_datetime(forecasts.time[-1].item()).to_pydatetime()
        ).date()
        self.n_timesteps = (end_date - self.start_time.date()).days

        if return_mean_discharge:
            mean_discharge = {}

        for member in forecasts.member:
            self.multiverse_name = member.item()
<<<<<<< HEAD
            self.sfincs.precipitation_dataarray = (
                forecasts.sel(member=member).precip / 3600
            )

            # self.sfincs.precipitation_dataarray = (
            #     precipitation_dataarray / 100 * member.item()
            # )
=======

            pr_hourly_forecast: xr.DataArray = forecasts.sel(member=member)

            # Clip the original precipitation data to the start of the forecast
            # Therefore we take the start of the forecast and subtract one second
            # to ensure that the original precipitation data does not overlap with the forecast
            original_pr_hourly_clipped_to_start_of_forecast: xr.DataArray = (
                original_pr_hourly.sel(
                    time=slice(
                        None, (pr_hourly_forecast.time[0] - pd.Timedelta(seconds=1))
                    )
                )
            )

            # Concatenate the original precipitation data with the forecast data
            pr_hourly_observed_and_forecasted_combined: xr.DataArray = xr.concat(
                [
                    original_pr_hourly_clipped_to_start_of_forecast,
                    pr_hourly_forecast,
                ],
                dim="time",
            )

            # Set the pr_hourly forcing data to the combined data
            self.model.forcing["pr_hourly"] = pr_hourly_observed_and_forecasted_combined
>>>>>>> 546d41e9

            print(f"Running forecast member {member.item()}...")
            self.step_to_end()

            if return_mean_discharge:
                mean_discharge[member.item()] = (
                    self.hydrology.routing.grid.var.discharge_m3_s.mean()
                ).item()

            # restore the initial state of the multiverse
            self.restore(
                store_location=store_location,
                timestep=store_timestep,
                n_timesteps=store_n_timesteps,
            )

        print("Forecast finished, restoring all conditions...")

        # restore the precipitation dataarray, step out of the multiverse
        self.forcing["pr_hourly"] = original_pr_hourly
        self.multiverse_name: None = None

        if return_mean_discharge:
            return mean_discharge
        else:
            return None

    def step(self) -> None:
        """Forward the model by the given the number of steps.

        Args:
            step_size: Number of steps the model should take. Can be integer or string `day`, `week`, `month`, `year`, `decade` or `century`.
        """
        # only if forecasts is used, and if we are not already in multiverse (avoiding infinite recursion)
        # and if the current date is in the list of forecast days
        if (
            self.config["general"]["forecasts"]["use"]
            and self.multiverse_name
            is None  # only start multiverse if not already in one
            and self.current_time.date()
        ):
            for dt in self.config["general"]["forecasts"]["times"]:
                if dt.date() == self.current_time.date():
                    self.multiverse(
                        forecast_dt=dt,
                        return_mean_discharge=True,
                    )

            # If the multiverse function is called and we want to simulate a warning response afterwards,
            if self.config["agent_settings"]["households"]["warning_response"]:
                self.agents.households.warning_strategy_1()
                # self.agents.households.infrastructure_warning_strategy()
                self.agents.households.change_vulnerability()

        t0 = time()
        self.agents.step()
        if self.simulate_hydrology:
            self.hydrology.step()

        HazardDriver.step(self)

        self.report(self, locals())

        t1 = time()
        print(
            f"{self.multiverse_name + ' - ' if self.multiverse_name is not None else ''}finished {self.current_time} ({round(t1 - t0, 4)}s)",
            flush=True,
        )

        self.current_timestep += 1

    def create_datetime(self, date: datetime.date) -> datetime.datetime:
        """Create a datetime object from a date with time set to midnight.

        Args:
            date:  Date object to convert to datetime.

        Returns:
            Datetime object with time set to midnight.
        """
        return datetime.datetime.combine(date, datetime.time(0))

    def _initialize(
        self,
        create_reporter,
        current_time,
        n_timesteps,
        timestep_length,
        in_spinup=False,
        simulate_hydrology=True,
        clean_report_folder=False,
        load_data_from_store=False,
    ) -> None:
        """Initializes the model."""
        self.in_spinup = in_spinup
        self.simulate_hydrology = simulate_hydrology

        self.regions = load_geom(self.files["geoms"]["regions"])

        self.output_folder.mkdir(parents=True, exist_ok=True)

        self.spinup_start = datetime.datetime.combine(
            self.config["general"]["spinup_time"], datetime.time(0)
        )
        self.timestep_length = timestep_length

        self.forcing = Forcing(self)

        if self.simulate_hydrology:
            self.hydrology = Hydrology(self)

        HazardDriver.__init__(self)
        ABM_Model.__init__(
            self,
            current_time,
            self.timestep_length,
            n_timesteps=n_timesteps,
        )

        self.agents = Agents(self)

        if load_data_from_store:
            self.store.load()

        if self.simulate_hydrology:
            self.hydrology.routing.set_router()
            self.hydrology.groundwater.initalize_modflow_model()
            self.hydrology.soil.set_global_variables()

        if create_reporter:
            self.reporter = Reporter(self, clean=clean_report_folder)

    def step_to_end(self) -> None:
        """Run the model to the end of the simulation period."""
        for _ in range(self.n_timesteps - self.current_timestep):
            self.step()

    def run(self, initialize_only: bool = False) -> None:
        """Run the model for the entire period, and export water table in case of spinup scenario."""
        if not self.store.path.exists():
            raise FileNotFoundError(
                f"The initial conditions folder ({self.store.path.resolve()}) does not exist. Spinup is required before running the model. Please run the spinup first."
            )

        current_time: datetime.datetime = self.create_datetime(
            self.config["general"]["start_time"]
        )
        end_time: datetime.datetime = self.create_datetime(
            self.config["general"]["end_time"]
        )

        timestep_length: datetime.timedelta = datetime.timedelta(days=1)
        n_timesteps: float | int = (
            end_time + timestep_length - current_time
        ) / timestep_length
        assert n_timesteps.is_integer()
        n_timesteps: int = int(n_timesteps)
        assert n_timesteps > 0, "End time is before or identical to start time"

        self._initialize(
            create_reporter=True,
            current_time=current_time,
            n_timesteps=n_timesteps,
            timestep_length=timestep_length,
            clean_report_folder=True,
            load_data_from_store=True,
        )

        if initialize_only:
            return

        self.step_to_end()

        print("Model run finished, finalizing report...")
        self.reporter.finalize()

    def run_yearly(self) -> None:
        current_time: datetime.datetime = self.create_datetime(
            self.config["general"]["start_time"]
        )
        end_time: datetime.datetime = self.create_datetime(
            self.config["general"]["end_time"]
        )

        assert self.config["hazards"]["floods"]["simulate"] is False, (
            "Yearly mode is not compatible with flood simulation. Please set 'simulate' to False in the config."
        )

        assert current_time.month == 1 and current_time.day == 1, (
            "In yearly mode start time should be the first day of the year"
        )
        assert end_time.month == 12 and end_time.day == 31, (
            "In yearly mode end time should be the last day of the year"
        )

        n_timesteps = end_time.year - current_time.year + 1

        self._initialize(
            create_reporter=True,
            current_time=current_time,
            n_timesteps=n_timesteps,
            timestep_length=relativedelta(years=1),
            simulate_hydrology=False,
            clean_report_folder=True,
            load_data_from_store=True,
        )

        self.step_to_end()

        print("Model run finished, finalizing report...")
        self.reporter.finalize()

    def spinup(self, initialize_only: bool = False) -> None:
        """Run the model for the spinup period."""
        # set the start and end time for the spinup. The end of the spinup is the start of the actual model run
        current_time = self.create_datetime(self.config["general"]["spinup_time"])
        end_time_exclusive = self.create_datetime(self.config["general"]["start_time"])

        if end_time_exclusive.year - current_time.year < 10:
            print(
                "Spinup time is less than 10 years. This is not recommended and may lead to issues later."
            )

        timestep_length = datetime.timedelta(days=1)
        n_timesteps = (end_time_exclusive - current_time) / timestep_length
        assert n_timesteps.is_integer()
        n_timesteps = int(n_timesteps)
        assert n_timesteps > 0, "End time is before or identical to start time"

        # turn off any reporting for the ABM
        # self.config["report"] = {
        #     "hydrology.routing": {
        #         "discharge_daily": {
        #             "varname": "grid.var.discharge_m3_s",
        #             "type": "grid",
        #             "function": None,
        #             "format": "zarr",
        #             "single_file": True,
        #         }
        #     }
        # }

        self.var = self.store.create_bucket("var")

        self._initialize(
            create_reporter=True,
            current_time=current_time,
            n_timesteps=n_timesteps,
            timestep_length=datetime.timedelta(days=1),
            clean_report_folder=True,
            in_spinup=True,
        )

        if initialize_only:
            return

        self.step_to_end()

        print("Spinup finished, saving conditions at end of spinup...")
        self.store.save()

        self.reporter.finalize()

    def estimate_return_periods(self) -> None:
        """Estimate the risk of the model."""
        current_time = self.create_datetime(self.config["general"]["start_time"])
        self.config["general"]["name"] = "estimate_return_periods"

        self._initialize(
            create_reporter=False,
            current_time=current_time,
            n_timesteps=0,
            timestep_length=relativedelta(years=1),
            load_data_from_store=False,
            simulate_hydrology=False,
            clean_report_folder=False,
        )

        HazardDriver.initialize(self, longest_flood_event=30)
        self.sfincs.get_return_period_maps()

    def evaluate(self, *args, **kwargs) -> None:
        print("Evaluating model...")
        self.evaluate = Evaluate(self)
        self.evaluate.run(*args, **kwargs)

    @property
    def current_day_of_year(self) -> int:
        """Gets the current day of the year.

        Returns:
            day: current day of the year.
        """
        return self.current_time.timetuple().tm_yday

    @property
    def current_time_unix_s(self) -> int:
        """Gets the current time in unix seconds.

        Returns:
            time: current time in unix seconds.
        """
        return np.datetime64(self.current_time, "s").astype(np.int64).item()

    @property
    def simulation_root(self) -> Path:
        """Gets the simulation root.

        Returns:
            simulation_root: Path of the simulation root.
        """
        folder = Path("simulation_root") / self.run_name
        folder.mkdir(parents=True, exist_ok=True)
        return folder

    @property
    def simulation_root_spinup(self) -> Path:
        """Gets the simulation root of the spinup.

        Returns:
            simulation_root: Path of the simulation root.
        """
        folder = Path("simulation_root") / "spinup"
        folder.mkdir(parents=True, exist_ok=True)
        return folder

    @property
    def run_name(self):
        if self.mode == "w" and self.in_spinup:
            return self.config["general"]["spinup_name"]
        else:
            if "name" in self.config["general"]:
                return self.config["general"]["name"]
            else:
                print(
                    'No "name" specified in config file under general. Using "default".'
                )
                return "default"

    @property
    def multiverse_name(self):
        return self._multiverse_name

    @multiverse_name.setter
    def multiverse_name(self, value):
        self._multiverse_name = str(value) if value is not None else None

    @property
    def output_folder(self):
        return Path(self.config["general"]["output_folder"])

    @property
    def input_folder(self):
        return Path(self.config["general"]["input_folder"])

    @property
    def bin_folder(self) -> Path:
        return Path(os.environ.get("GEB_PACKAGE_DIR")) / "bin"

    @property
    def crs(self):
        return 4326

    @property
    def bounds(self):
        return self.mask.total_bounds

    @property
    def xmin(self):
        return self.bounds[0]

    @property
    def xmax(self):
        return self.bounds[2]

    @property
    def ymin(self):
        return self.bounds[1]

    @property
    def ymax(self):
        return self.bounds[3]

    def close(self) -> None:
        """Finalizes the model."""
        if (
            self.mode == "w"
            and hasattr(self, "simulate_hydrology")
            and self.simulate_hydrology
        ):
            Hydrology.finalize(self.hydrology)

            from geb.workflows.io import all_async_readers

            for reader in all_async_readers:
                reader.close()

    def __enter__(self):
        return self

    def __exit__(self, exc_type, exc_val, exc_tb):
        self.close()<|MERGE_RESOLUTION|>--- conflicted
+++ resolved
@@ -132,15 +132,6 @@
 
         for member in forecasts.member:
             self.multiverse_name = member.item()
-<<<<<<< HEAD
-            self.sfincs.precipitation_dataarray = (
-                forecasts.sel(member=member).precip / 3600
-            )
-
-            # self.sfincs.precipitation_dataarray = (
-            #     precipitation_dataarray / 100 * member.item()
-            # )
-=======
 
             pr_hourly_forecast: xr.DataArray = forecasts.sel(member=member)
 
@@ -166,7 +157,6 @@
 
             # Set the pr_hourly forcing data to the combined data
             self.model.forcing["pr_hourly"] = pr_hourly_observed_and_forecasted_combined
->>>>>>> 546d41e9
 
             print(f"Running forecast member {member.item()}...")
             self.step_to_end()
