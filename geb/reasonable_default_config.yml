--- conflicted
+++ resolved
@@ -86,11 +86,7 @@
           ruleset: no-adaptation
         index_insurance: 
           ruleset: no-adaptation
-<<<<<<< HEAD
-        pr_insurance: 
-=======
         pr_insurance:
->>>>>>> ed9fee6c
           ruleset: no-adaptation
       crop_switching: 
         ruleset: no-adaptation
