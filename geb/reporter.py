import datetime
import re
import shutil
from operator import attrgetter
from typing import Any, Union

import geopandas as gpd
import numpy as np
import pandas as pd
import zarr
from honeybees.library.raster import coord_to_pixel

from geb.store import DynamicArray
from geb.workflows.methods import multi_level_merge

WATER_CIRCLE_REPORT_CONFIG = {
    "hydrology": {
        "_water_circle_storage": {
            "varname": ".current_storage",
            "type": "scalar",
        },
        "_water_circle_routing_loss": {
            "varname": ".routing_loss_m3",
            "type": "scalar",
        },
    },
    "hydrology.snowfrost": {
        "_water_circle_rain": {
            "varname": ".rain",
            "type": "HRU",
            "function": "weightedsum",
        },
        "_water_circle_snow": {
            "varname": ".snow",
            "type": "HRU",
            "function": "weightedsum",
        },
    },
    "hydrology.routing": {
        "_water_circle_river_evaporation": {
            "varname": ".total_evaporation_in_rivers_m3",
            "type": "scalar",
        },
        "_water_circle_waterbody_evaporation": {
            "varname": ".total_waterbody_evaporation_m3",
            "type": "scalar",
        },
        "_water_circle_river_outflow": {
            "varname": ".total_outflow_at_pits_m3",
            "type": "scalar",
        },
    },
    "hydrology.water_demand": {
        "_water_circle_domestic_water_loss": {
            "varname": ".domestic_water_loss_m3",
            "type": "scalar",
        },
        "_water_circle_industry_water_loss": {
            "varname": ".industry_water_loss_m3",
            "type": "scalar",
        },
        "_water_circle_livestock_water_loss": {
            "varname": ".livestock_water_loss_m3",
            "type": "scalar",
        },
    },
    "hydrology.landcover": {
        "_water_circle_transpiration": {
            "varname": ".actual_transpiration",
            "type": "HRU",
            "function": "weightedsum",
        },
        "_water_circle_bare_soil_evaporation": {
            "varname": ".actual_bare_soil_evaporation",
            "type": "HRU",
            "function": "weightedsum",
        },
        "_water_circle_direct_evaporation": {
            "varname": ".open_water_evaporation",
            "type": "HRU",
            "function": "weightedsum",
        },
        "_water_circle_interception_evaporation": {
            "varname": ".interception_evaporation",
            "type": "HRU",
            "function": "weightedsum",
        },
        "_water_circle_snow_sublimation": {
            "varname": ".snow_sublimation",
            "type": "HRU",
            "function": "weightedsum",
        },
    },
}


def create_time_array(
    start: datetime.datetime,
    end: datetime.datetime,
    timestep: datetime.timedelta,
    conf: dict,
) -> list:
    """Create a time array based on the start and end time, the timestep, and the frequency.

    Args:
        start: The start time.
        end: The end time.
        timestep: The timestep length.
        conf: The configuration for the frequency.

    Returns:
        time: The time array.
    """
    if "frequency" not in conf:
        frequency = {"every": "day"}
    else:
        frequency = conf["frequency"]
    if "every" in frequency:
        every = frequency["every"]
        time = []
        current_time = start
        while current_time <= end:
            if every == "year":
                if (
                    frequency["month"] == current_time.month
                    and frequency["day"] == current_time.day
                ):
                    time.append(current_time)
            elif every == "month":
                if frequency["day"] == current_time.day:
                    time.append(current_time)
            elif every == "day":
                time.append(current_time)
            current_time += timestep
        return time
    elif frequency == "initial":
        return [start]
    elif frequency == "final":
        return [end]
    else:
        raise ValueError(f"Frequency {frequency} not recognized.")


class Reporter:
    """This class is used to report data to disk.

    Args:
        model: The GEB model.
    """

    def __init__(self, model, clean) -> None:
        self.model = model
        if self.model.simulate_hydrology:
            self.hydrology = model.hydrology
        self.report_folder = self.model.output_folder / "report" / self.model.run_name
        # optionally clean report model at start of run
        if clean:
            shutil.rmtree(self.report_folder, ignore_errors=True)
        self.report_folder.mkdir(parents=True, exist_ok=True)

        self.variables = {}
        self.timesteps = []

        if (
            self.model.mode == "w"
            and "report" in self.model.config
            and self.model.config["report"]
        ):
            self.activated: bool = True

            report_config: dict[str, Any] = self.model.config["report"]

            to_delete: list[str] = []
            for module_name, module_values in list(report_config.items()):
                if module_name.startswith("_"):
                    if module_name == "_discharge_stations":
                        if module_values is True:
                            stations = gpd.read_parquet(
                                self.model.files["geom"][
                                    "discharge/discharge_snapped_locations"
                                ]
                            )

                            station_reporters = {}
                            for station_ID, station_info in stations.iterrows():
                                xy_grid = station_info["snapped_grid_pixel_xy"]
                                station_reporters[
                                    f"discharge_daily_m3_s_{station_ID}"
                                ] = {
                                    "varname": f"grid.var.discharge_m3_s",
                                    "type": "grid",
                                    "function": f"sample_xy,{xy_grid[0]},{xy_grid[1]}",
                                }
                            report_config = multi_level_merge(
                                report_config,
                                {"hydrology.routing": station_reporters},
                            )
                    elif module_name == "_water_circle":
                        if module_values is True:
                            report_config = multi_level_merge(
                                report_config,
                                WATER_CIRCLE_REPORT_CONFIG,
                            )
                    else:
                        raise ValueError(
                            f"Module {module_name} is not a valid module for reporting."
                        )

                    to_delete.append(module_name)

            for module_name in to_delete:
                del self.model.config["report"][module_name]

            for module_name, configs in self.model.config["report"].items():
                self.variables[module_name] = {}
                for name, config in configs.items():
                    assert isinstance(config, dict), (
                        f"Configuration for {module_name}.{name} must be a dictionary, but is {type(config)}."
                    )
                    self.variables[module_name][name] = self.create_variable(
                        config, module_name, name
                    )
        else:
            self.activated = False

    def create_variable(self, config: dict, module_name: str, name: str) -> None:
        """This function creates a variable for the reporter.

        For
        configurations without a aggregation function, a zarr file is created. For
        configurations with an aggregation function, the data
        is stored in memory and exported on the final timestep.

        Args:
            config: The configuration for the variable.
            module_name: The name of the module to which the variable belongs.
            name: The name of the variable.
        """
        if config["type"] == "scalar":
            assert "function" not in config or config["function"] is None, (
                "Scalar variables cannot have a function. "
            )
            return []
        elif config["type"] in ("grid", "HRU"):
            if config["function"] is not None:
                return []
            else:
                if config["type"] == "HRU":
                    raster = self.hydrology.HRU
                else:
                    raster = self.hydrology.grid
                zarr_path = self.report_folder / module_name / (name + ".zarr")
                zarr_path.parent.mkdir(parents=True, exist_ok=True)
                config["path"] = str(zarr_path)

                zarr_store = zarr.storage.LocalStore(zarr_path, read_only=False)
                zarr_group = zarr.open_group(zarr_store, mode="w")

                time = create_time_array(
                    start=self.model.current_time,
                    end=self.model.end_time,
                    timestep=self.model.timestep_length,
                    conf=config,
                )

                time = (
                    np.array(time, dtype="datetime64[ns]")
                    .astype("datetime64[s]")
                    .astype(np.int64)
                )
                time_group = zarr_group.create_array(
                    "time",
                    shape=time.shape,
                    dtype=time.dtype,
                    dimension_names=["time"],
                )
                time_group[:] = time
                time_group.attrs.update(
                    {
                        "standard_name": "time",
                        "units": "seconds since 1970-01-01T00:00:00",
                        "calendar": "gregorian",
                    }
                )

                y_group = zarr_group.create_array(
                    "y",
                    shape=raster.lat.shape,
                    dtype=raster.lat.dtype,
                    dimension_names=["y"],
                )
                y_group[:] = raster.lat
                y_group.attrs.update(
                    {
                        "standard_name": "latitude",
                        "units": "degrees_north",
                    }
                )

                x_group = zarr_group.create_array(
                    "x",
                    shape=raster.lon.shape,
                    dtype=raster.lon.dtype,
                    dimension_names=["x"],
                )
                x_group[:] = raster.lon
                x_group.attrs.update(
                    {
                        "standard_name": "longitude",
                        "units": "degrees_east",
                    }
                )

                zarr_data = zarr_group.create_array(
                    name,
                    shape=(
                        time.size,
                        raster.lat.size,
                        raster.lon.size,
                    ),
                    chunks=(
                        1,
                        raster.lat.size,
                        raster.lon.size,
                    ),
                    dtype=np.float32,
                    compressors=(
                        zarr.codecs.BloscCodec(
                            cname="zlib",
                            clevel=9,
                            shuffle=zarr.codecs.BloscShuffle.shuffle,
                        ),
                    ),
                    fill_value=np.nan,
                    dimension_names=["time", "y", "x"],
                )

                crs = raster.crs
                assert isinstance(crs, str)

                zarr_data.attrs.update(
                    {
                        "grid_mapping": "crs",
                        "coordinates": "time y x",
                        "units": "unknown",
                        "long_name": name,
                        "_CRS": {"wkt": crs},
                    }
                )
                return zarr_store

        elif config["type"] == "agents":
            if config["function"] is not None:
                return []
            else:
                filepath = zarr_path = (
                    self.report_folder / module_name / (name + ".zarr")
                )
                filepath.parent.mkdir(parents=True, exist_ok=True)

                store = zarr.storage.LocalStore(filepath, read_only=False)
                zarr_group = zarr.open_group(store, mode="w")

                time = create_time_array(
                    start=self.model.current_time,
                    end=self.model.end_time,
                    timestep=self.model.timestep_length,
                    conf=config,
                )
                time = np.array(
                    [np.datetime64(t, "s").astype(np.int64) for t in time],
                    dtype=np.int64,
                )

                time_group = zarr_group.create_array(
                    "time",
                    shape=time.shape,
                    dtype=time.dtype,
                    dimension_names=["time"],
                )
                time_group[:] = time

                time_group.attrs.update(
                    {
                        "standard_name": "time",
                        "units": "seconds since 1970-01-01T00:00:00",
                        "calendar": "gregorian",
                    }
                )

                config["_file"] = zarr_group
                config["_time_index"] = time

                return store

        else:
            raise ValueError(
                f"Type {config['type']} not recognized. Must be 'scalar', 'grid', 'agents' or 'HRU'."
            )

    def maybe_report_value(
        self,
        module_name: str,
        name: Union[str, tuple[str, Any]],
        module: Any,
        local_variables: dict,
        config: dict,
    ) -> None:
        """This method is used to save and/or export model values.

        Args:
            module_name: Name of the module to which the value belongs.
            name: Name of the value to be exported.
            module: The module to report data from.
            local_variables: A dictionary of local variables from the function
                that calls this one.
            config: Configuration for saving the file. Contains options such a file format, and whether to export the data or save the data in the model.
        """
        # here we return None if the value is not to be reported on this timestep
        if "frequency" in config:
            if config["frequency"] == "initial":
                if self.model.current_timestep != 0:
                    return None
            elif config["frequency"] == "final":
                if self.model.current_timestep != self.model.n_timesteps - 1:
                    return None
            elif "every" in config["frequency"]:
                every = config["frequency"]["every"]
                if every == "year":
                    month = config["frequency"]["month"]
                    day = config["frequency"]["day"]
                    if (
                        self.model.current_time.month != month
                        or self.model.current_time.day != day
                    ):
                        return None
                elif every == "month":
                    day = config["frequency"]["day"]
                    if self.model.current_time.day != day:
                        return None
                elif every == "day":
                    pass
                else:
                    raise ValueError(
                        f"Frequency every {config['every']} not recognized (must be 'yearly', or 'monthly')."
                    )
            else:
                raise ValueError(f"Frequency {config['frequency']} not recognized.")

        varname = config["varname"]
        fancy_index = re.search(r"\[.*?\]", varname)
        if fancy_index:
            fancy_index = fancy_index.group(0)
            varname = varname.replace(fancy_index, "")

        # get the variable
        if varname.startswith("."):
            varname = varname[1:]
            try:
                value = local_variables[varname]
            except KeyError:
                raise KeyError(
                    f"Variable {varname} not found in local variables of {module_name}. "
                )
        else:
            try:
                value = attrgetter(varname)(module)
            except AttributeError:
                raise AttributeError(
                    f"Attribute {varname} not found in module {module_name}. "
                )

        if fancy_index:
            value = eval(f"value{fancy_index}")

        # if the value is not None, we check whether the value is valid
        if isinstance(value, list):
            value = [v.item() for v in value]
            for v in value:
                assert not np.isnan(value) and not np.isinf(v)
        elif np.isscalar(value):
            value = value.item()
            assert not np.isnan(value) and not np.isinf(value)

        self.process_value(module_name, name, value, config)

    def process_value(
        self, module_name: str, name: str, value: np.ndarray, config: dict
    ) -> None:
        """Exports an array of values to the export folder.

        Args:
            module_name: Name of the module to which the value belongs.
            name: Name of the value to be exported.
            value: The array itself.
            config: Configuration for saving the file. Contains options such a file format, and whether to export the array in this timestep at all.
        """
        if config["type"] in ("grid", "HRU"):
            if config["function"] is None:
                if config["type"] == "HRU":
                    value = self.hydrology.HRU.decompress(value)
                else:
                    value = self.hydrology.grid.decompress(value)

                zarr_group = zarr.open_group(self.variables[module_name][name])
                if (
                    np.isin(self.model.current_time_unix_s, zarr_group["time"][:])
                    and value is not None
                ):
                    time_index = np.where(
                        zarr_group["time"][:] == self.model.current_time_unix_s
                    )[0].item()
                    if "substeps" in config:
                        time_index_start = np.where(time_index)[0][0]
                        time_index_end = time_index_start + config["substeps"]
                        zarr_group[name][time_index_start:time_index_end, ...] = value
                    else:
                        zarr_group[name][time_index, ...] = value
                return None
            else:
                function, *args = config["function"].split(",")
                if function == "mean":
                    value = np.mean(value)
                elif function == "nanmean":
                    value = np.nanmean(value)
                elif function == "sum":
                    value = np.sum(value)
                elif function == "nansum":
                    value = np.nansum(value)
<<<<<<< HEAD
                elif function == "sample":
                    decompressed_array = self.decompress(config["varname"], value)
                    value = decompressed_array[int(args[0]), int(args[1])]
                elif function == "sample_coord":
                    # print("into sample_coords")
                    if config["varname"].startswith("hydrology.grid"):
=======
                elif function == "sample_xy":
                    if config["type"] == "grid":
                        decompressed_array = self.hydrology.grid.decompress(value)
                    elif config["type"] == "HRU":
                        decompressed_array = self.hydrology.HRU.decompress(value)
                    else:
                        raise ValueError(f"Unknown varname type {config['varname']}")
                    value = decompressed_array[int(args[1]), int(args[0])]
                elif function == "sample_lonlat":
                    if config["type"] == "grid":
>>>>>>> 7493b815
                        gt = self.model.hydrology.grid.gt
                        decompressed_array = self.hydrology.grid.decompress(value)
                    elif config["type"] == "HRU":
                        gt = self.hydrology.HRU.gt
                        decompressed_array = self.hydrology.HRU.decompress(value)
                    else:
                        raise ValueError(f"Unknown varname type {config['varname']}")

                    px, py = coord_to_pixel((float(args[0]), float(args[1])), gt)

                    try:
                        value = decompressed_array[py, px]
                    except IndexError:
                        raise IndexError(
                            f"The coordinate ({args[0]},{args[1]}) is outside the model domain."
                        )
                elif function in (
                    "weightedmean",
                    "weightednanmean",
                    "weightedsum",
                    "weightednansum",
                ):
                    if config["type"] == "HRU":
                        cell_area = self.hydrology.HRU.var.cell_area
                    else:
                        cell_area = self.hydrology.grid.var.cell_area
                    if function == "weightedmean":
                        value = np.average(value, weights=cell_area)
                    elif function == "weightednanmean":
                        value = np.nansum(value * cell_area) / np.sum(cell_area)
                    elif function == "weightedsum":
                        value = np.sum(value * cell_area)
                    elif function == "weightednansum":
                        value = np.nansum(value * cell_area)

                else:
                    raise ValueError(f"Function {function} not recognized")

        elif config["type"] == "agents":
            if config["function"] is None:
                ds = config["_file"]
                if name not in ds:
                    # zarr file has not been created yet
                    if isinstance(value, (float, int)):
                        shape = (ds["time"].size,)
                        chunks = (1,)
                        compressor = None
                        dtype = type(value)
                        array_dimensions = ["time"]
                    else:
                        shape = (ds["time"].size, value.size)
                        chunks = (1, value.size)
                        compressor = zarr.codecs.BloscCodec(
                            cname="zlib",
                            clevel=9,
                            shuffle=zarr.codecs.BloscShuffle.shuffle,
                        )
                        dtype = value.dtype
                        array_dimensions = ["time", "agents"]
                    if dtype in (float, np.float32, np.float64):
                        fill_value = np.nan
                    elif dtype in (int, np.int32, np.int64):
                        fill_value = -1
                    elif dtype == bool:
                        fill_value = False
                    else:
                        raise ValueError(
                            f"Value {dtype} of type {type(dtype)} not recognized."
                        )
                    ds.create_array(
                        name,
                        shape=shape,
                        chunks=chunks,
                        dtype=dtype,
                        compressors=(compressor,),
                        fill_value=fill_value,
                        dimension_names=array_dimensions,
                    )
                index = np.argwhere(
                    config["_time_index"]
                    == np.datetime64(self.model.current_time, "s").astype(
                        config["_time_index"].dtype
                    )
                ).item()
                if value.size < ds[name][index].size:
                    print("Padding array with NaNs or -1 - temporary solution")
                    value = np.pad(
                        value.data if isinstance(value, DynamicArray) else value,
                        (0, ds[name][index].size - value.size),
                        mode="constant",
                        constant_values=np.nan
                        if value.dtype in (float, np.float32, np.float64)
                        else -1,
                    )
                ds[name][index] = value
                return None
            else:
                function, *args = config["function"].split(",")
                if function == "mean":
                    value = np.mean(value)
                elif function == "nanmean":
                    value = np.nanmean(value)
                elif function == "sum":
                    value = np.sum(value)
                elif function == "nansum":
                    value = np.nansum(value)
                else:
                    raise ValueError(f"Function {function} not recognized")

        if np.isnan(value):
            value = None

        if module_name not in self.variables:
            self.variables[module_name] = {}

        if name not in self.variables[module_name]:
            self.variables[module_name][name] = []

        self.variables[module_name][name].append((self.model.current_time, value))
        return None

    def finalize(self) -> None:
        """At the end of the model run, all previously collected data is reported to disk."""
        for module_name, variables in self.variables.items():
            for name, values in variables.items():
                if self.model.config["report"][module_name][name][
                    "type"
                ] == "scalar" or (
                    self.model.config["report"][module_name][name]["function"]
                    is not None
                ):
                    # if the variable is a scalar or has an aggregation function, we report
                    df = pd.DataFrame.from_records(
                        values, columns=["date", name], index="date"
                    )

                    folder = self.report_folder / module_name
                    folder.mkdir(parents=True, exist_ok=True)

                    df.to_csv(folder / (name + ".csv"))

    def report(self, module, local_variables, module_name) -> None:
        """This method is in every step function to report data to disk.

        Args:
            module: The module to report data from.
            local_variables: A dictionary of local variables from the function
                that calls this one.
            module_name: The name of the module.
        """
        if not self.activated:
            return None
        report = self.model.config["report"].get(module_name, None)
        if report is not None:
            for name, config in report.items():
                self.maybe_report_value(
                    module_name=module_name,
                    name=name,
                    module=module,
                    local_variables=local_variables,
                    config=config,
                )<|MERGE_RESOLUTION|>--- conflicted
+++ resolved
@@ -527,14 +527,6 @@
                     value = np.sum(value)
                 elif function == "nansum":
                     value = np.nansum(value)
-<<<<<<< HEAD
-                elif function == "sample":
-                    decompressed_array = self.decompress(config["varname"], value)
-                    value = decompressed_array[int(args[0]), int(args[1])]
-                elif function == "sample_coord":
-                    # print("into sample_coords")
-                    if config["varname"].startswith("hydrology.grid"):
-=======
                 elif function == "sample_xy":
                     if config["type"] == "grid":
                         decompressed_array = self.hydrology.grid.decompress(value)
@@ -545,7 +537,6 @@
                     value = decompressed_array[int(args[1]), int(args[0])]
                 elif function == "sample_lonlat":
                     if config["type"] == "grid":
->>>>>>> 7493b815
                         gt = self.model.hydrology.grid.gt
                         decompressed_array = self.hydrology.grid.decompress(value)
                     elif config["type"] == "HRU":
