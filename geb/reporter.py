# -*- coding: utf-8 -*-
import datetime
import re
import shutil
from operator import attrgetter
from typing import Any, Union

import numpy as np
import pandas as pd
import zarr
from honeybees.library.raster import coord_to_pixel

from geb.store import DynamicArray


def create_time_array(
    start: datetime.datetime,
    end: datetime.datetime,
    timestep: datetime.timedelta,
    conf: dict,
) -> list:
    """Create a time array based on the start and end time, the timestep, and the frequency.

    Args:
        start: The start time.
        end: The end time.
        timestep: The timestep length.
        conf: The configuration for the frequency.

    Returns:
        time: The time array.
    """
    if "frequency" not in conf:
        frequency = {"every": "day"}
    else:
        frequency = conf["frequency"]
    if "every" in frequency:
        every = frequency["every"]
        time = []
        current_time = start
        while current_time <= end:
            if every == "year":
                if (
                    frequency["month"] == current_time.month
                    and frequency["day"] == current_time.day
                ):
                    time.append(current_time)
            elif every == "month":
                if frequency["day"] == current_time.day:
                    time.append(current_time)
            elif every == "day":
                time.append(current_time)
            current_time += timestep
        return time
    elif frequency == "initial":
        return [start]
    elif frequency == "final":
        return [end]
    else:
        raise ValueError(f"Frequency {frequency} not recognized.")


class Reporter:
    """This class is used to report data to disk.

    Args:
        model: The GEB model.
    """

    def __init__(self, model, clean) -> None:
        self.model = model
        if self.model.simulate_hydrology:
            self.hydrology = model.hydrology
        self.report_folder = self.model.output_folder / "report" / self.model.run_name
        # optionally clean report model at start of run
        if clean:
            shutil.rmtree(self.report_folder, ignore_errors=True)
        self.report_folder.mkdir(parents=True, exist_ok=True)

        self.variables = {}
        self.timesteps = []

        if (
            self.model.mode == "w"
            and "report" in self.model.config
            and self.model.config["report"]
        ):
            self.activated = True

            to_delete = []
            for module_name, configs in self.model.config["report"].items():
                if module_name.startswith("_"):
                    # skip internal modules
                    to_delete.append(module_name)

            for module_name in to_delete:
                del self.model.config["report"][module_name]

            for module_name, configs in self.model.config["report"].items():
                self.variables[module_name] = {}
                for name, config in configs.items():
                    self.variables[module_name][name] = self.create_variable(
                        config, module_name, name
                    )
        else:
            self.activated = False

    def create_variable(self, config: dict, module_name: str, name: str) -> None:
        """This function creates a variable for the reporter.

        For
        configurations without a aggregation function, a zarr file is created. For
        configurations with an aggregation function, the data
        is stored in memory and exported on the final timestep.

        Args:
            config: The configuration for the variable.
            module_name: The name of the module to which the variable belongs.
            name: The name of the variable.
        """
        if config["type"] == "scalar":
            assert "function" not in config or config["function"] is None, (
                "Scalar variables cannot have a function. "
            )
            return []
        elif config["type"] in ("grid", "HRU"):
            if config["function"] is not None:
                return []
            else:
                if config["type"] == "HRU":
                    raster = self.hydrology.HRU
                else:
                    raster = self.hydrology.grid
                zarr_path = self.report_folder / module_name / (name + ".zarr")
                zarr_path.parent.mkdir(parents=True, exist_ok=True)
                config["path"] = str(zarr_path)

                zarr_store = zarr.storage.LocalStore(zarr_path, read_only=False)
                zarr_group = zarr.open_group(zarr_store, mode="w")

                time = create_time_array(
                    start=self.model.current_time,
                    end=self.model.end_time,
                    timestep=self.model.timestep_length,
                    conf=config,
                )

                time = (
                    np.array(time, dtype="datetime64[ns]")
                    .astype("datetime64[s]")
                    .astype(np.int64)
                )
                time_group = zarr_group.create_array(
                    "time",
                    shape=time.shape,
                    dtype=time.dtype,
                    dimension_names=["time"],
                )
                time_group[:] = time
                time_group.attrs.update(
                    {
                        "standard_name": "time",
                        "units": "seconds since 1970-01-01T00:00:00",
                        "calendar": "gregorian",
                    }
                )

                y_group = zarr_group.create_array(
                    "y",
                    shape=raster.lat.shape,
                    dtype=raster.lat.dtype,
                    dimension_names=["y"],
                )
                y_group[:] = raster.lat
                y_group.attrs.update(
                    {
                        "standard_name": "latitude",
                        "units": "degrees_north",
                    }
                )

                x_group = zarr_group.create_array(
                    "x",
                    shape=raster.lon.shape,
                    dtype=raster.lon.dtype,
                    dimension_names=["x"],
                )
                x_group[:] = raster.lon
                x_group.attrs.update(
                    {
                        "standard_name": "longitude",
                        "units": "degrees_east",
                    }
                )

                zarr_data = zarr_group.create_array(
                    name,
                    shape=(
                        time.size,
                        raster.lat.size,
                        raster.lon.size,
                    ),
                    chunks=(
                        1,
                        raster.lat.size,
                        raster.lon.size,
                    ),
                    dtype=np.float32,
                    compressors=(
                        zarr.codecs.BloscCodec(
                            cname="zlib",
                            clevel=9,
                            shuffle=zarr.codecs.BloscShuffle.shuffle,
                        ),
                    ),
                    fill_value=np.nan,
                    dimension_names=["time", "y", "x"],
                )

                crs = raster.crs
                assert isinstance(crs, str)

                zarr_data.attrs.update(
                    {
                        "grid_mapping": "crs",
                        "coordinates": "time y x",
                        "units": "unknown",
                        "long_name": name,
                        "_CRS": {"wkt": crs},
                    }
                )
                return zarr_store

        elif config["type"] == "agents":
            if config["function"] is not None:
                return []
            else:
                filepath = zarr_path = (
                    self.report_folder / module_name / (name + ".zarr")
                )
                filepath.parent.mkdir(parents=True, exist_ok=True)

                store = zarr.storage.LocalStore(filepath, read_only=False)
                zarr_group = zarr.open_group(store, mode="w")

                time = create_time_array(
                    start=self.model.current_time,
                    end=self.model.end_time,
                    timestep=self.model.timestep_length,
                    conf=config,
                )
                time = np.array(
                    [np.datetime64(t, "s").astype(np.int64) for t in time],
                    dtype=np.int64,
                )

                time_group = zarr_group.create_array(
                    "time",
                    shape=time.shape,
                    dtype=time.dtype,
                    dimension_names=["time"],
                )
                time_group[:] = time

                time_group.attrs.update(
                    {
                        "standard_name": "time",
                        "units": "seconds since 1970-01-01T00:00:00",
                        "calendar": "gregorian",
                    }
                )

                config["_file"] = zarr_group
                config["_time_index"] = time

                return store

        else:
            raise ValueError(
                f"Type {config['type']} not recognized. Must be 'scalar', 'grid', 'agents' or 'HRU'."
            )

    def maybe_report_value(
        self,
        module_name: str,
        name: Union[str, tuple[str, Any]],
        module: Any,
        local_variables: dict,
        config: dict,
    ) -> None:
        """This method is used to save and/or export model values.

        Args:
            module_name: Name of the module to which the value belongs.
            name: Name of the value to be exported.
            module: The module to report data from.
            local_variables: A dictionary of local variables from the function
                that calls this one.
            config: Configuration for saving the file. Contains options such a file format, and whether to export the data or save the data in the model.
        """
        # here we return None if the value is not to be reported on this timestep
        if "frequency" in config:
            if config["frequency"] == "initial":
                if self.model.current_timestep != 0:
                    return None
            elif config["frequency"] == "final":
                if self.model.current_timestep != self.model.n_timesteps - 1:
                    return None
            elif "every" in config["frequency"]:
                every = config["frequency"]["every"]
                if every == "year":
                    month = config["frequency"]["month"]
                    day = config["frequency"]["day"]
                    if (
                        self.model.current_time.month != month
                        or self.model.current_time.day != day
                    ):
                        return None
                elif every == "month":
                    day = config["frequency"]["day"]
                    if self.model.current_time.day != day:
                        return None
                elif every == "day":
                    pass
                else:
                    raise ValueError(
                        f"Frequency every {config['every']} not recognized (must be 'yearly', or 'monthly')."
                    )
            else:
                raise ValueError(f"Frequency {config['frequency']} not recognized.")

        varname = config["varname"]
        fancy_index = re.search(r"\[.*?\]", varname)
        if fancy_index:
            fancy_index = fancy_index.group(0)
            varname = varname.replace(fancy_index, "")

        # get the variable
        if varname.startswith("."):
            varname = varname[1:]
            try:
                value = local_variables[varname]
            except KeyError:
                raise KeyError(
                    f"Variable {varname} not found in local variables of {module_name}. "
                )
        else:
            try:
                value = attrgetter(varname)(module)
            except AttributeError:
                raise AttributeError(
                    f"Attribute {varname} not found in module {module_name}. "
                )

        if fancy_index:
            value = eval(f"value{fancy_index}")

        # if the value is not None, we check whether the value is valid
        if isinstance(value, list):
            value = [v.item() for v in value]
            for v in value:
                assert not np.isnan(value) and not np.isinf(v)
        elif np.isscalar(value):
            value = value.item()
            assert not np.isnan(value) and not np.isinf(value)

        self.process_value(module_name, name, value, config)

    def process_value(
        self, module_name: str, name: str, value: np.ndarray, config: dict
    ) -> None:
        """Exports an array of values to the export folder.

        Args:
            module_name: Name of the module to which the value belongs.
            name: Name of the value to be exported.
            value: The array itself.
            config: Configuration for saving the file. Contains options such a file format, and whether to export the array in this timestep at all.
        """
        if config["type"] in ("grid", "HRU"):
            if config["function"] is None:
                if config["type"] == "HRU":
                    value = self.hydrology.HRU.decompress(value)
                else:
                    value = self.hydrology.grid.decompress(value)

                zarr_group = zarr.open_group(self.variables[module_name][name])
                if (
                    np.isin(self.model.current_time_unix_s, zarr_group["time"][:])
                    and value is not None
                ):
                    time_index = np.where(
                        zarr_group["time"][:] == self.model.current_time_unix_s
                    )[0].item()
                    if "substeps" in config:
                        time_index_start = np.where(time_index)[0][0]
                        time_index_end = time_index_start + config["substeps"]
                        zarr_group[name][time_index_start:time_index_end, ...] = value
                    else:
                        zarr_group[name][time_index, ...] = value
                return None
            else:
                function, *args = config["function"].split(",")
                if function == "mean":
                    value = np.mean(value)
                elif function == "nanmean":
                    value = np.nanmean(value)
                elif function == "sum":
                    value = np.sum(value)
                elif function == "nansum":
                    value = np.nansum(value)
                elif function == "sample":
                    decompressed_array = self.decompress(config["varname"], value)
                    value = decompressed_array[int(args[0]), int(args[1])]
                elif function == "sample_coord":
                    print("into sample_coords")
                    if config["varname"].startswith("hydrology.grid"):
                        gt = self.model.hydrology.grid.gt
                        decompressed_array = self.hydrology.grid.decompress(value)
                    elif config["varname"].startswith("hydrology.HRU"):
                        gt = self.hydrology.HRU.gt
                        decompressed_array = self.hydrology.HRU.decompress(value)
                    else:
                        raise ValueError("Unknown varname type")

                    px, py = coord_to_pixel((float(args[1]), float(args[0])), gt)

                    try:
                        value = decompressed_array[py, px]
                    except IndexError:
                        raise IndexError(
                            f"The coordinate ({args[0]},{args[1]}) is outside the model domain."
                        )
<<<<<<< HEAD

                elif function in ("weightedmean", "weightednanmean"):
=======
                elif function in (
                    "weightedmean",
                    "weightednanmean",
                    "weightedsum",
                    "weightednansum",
                ):
>>>>>>> de1e26e0
                    if config["type"] == "HRU":
                        cell_area = self.hydrology.HRU.var.cell_area
                    else:
                        cell_area = self.hydrology.grid.var.cell_area
                    if function == "weightedmean":
                        value = np.average(value, weights=cell_area)
                    elif function == "weightednanmean":
                        value = np.nansum(value * cell_area) / np.sum(cell_area)
                    elif function == "weightedsum":
                        value = np.sum(value * cell_area)
                    elif function == "weightednansum":
                        value = np.nansum(value * cell_area)

                else:
                    raise ValueError(f"Function {function} not recognized")

        elif config["type"] == "agents":
            if config["function"] is None:
                ds = config["_file"]
                if name not in ds:
                    # zarr file has not been created yet
                    if isinstance(value, (float, int)):
                        shape = (ds["time"].size,)
                        chunks = (1,)
                        compressor = None
                        dtype = type(value)
                        array_dimensions = ["time"]
                    else:
                        shape = (ds["time"].size, value.size)
                        chunks = (1, value.size)
                        compressor = zarr.codecs.BloscCodec(
                            cname="zlib",
                            clevel=9,
                            shuffle=zarr.codecs.BloscShuffle.shuffle,
                        )
                        dtype = value.dtype
                        array_dimensions = ["time", "agents"]
                    if dtype in (float, np.float32, np.float64):
                        fill_value = np.nan
                    elif dtype in (int, np.int32, np.int64):
                        fill_value = -1
                    else:
                        raise ValueError(
                            f"Value {dtype} of type {type(dtype)} not recognized."
                        )
                    ds.create_array(
                        name,
                        shape=shape,
                        chunks=chunks,
                        dtype=dtype,
                        compressors=(compressor,),
                        fill_value=fill_value,
                        dimension_names=array_dimensions,
                    )
                index = np.argwhere(
                    config["_time_index"]
                    == np.datetime64(self.model.current_time, "s").astype(
                        config["_time_index"].dtype
                    )
                ).item()
                if value.size < ds[name][index].size:
                    print("Padding array with NaNs or -1 - temporary solution")
                    value = np.pad(
                        value.data if isinstance(value, DynamicArray) else value,
                        (0, ds[name][index].size - value.size),
                        mode="constant",
                        constant_values=np.nan
                        if value.dtype in (float, np.float32, np.float64)
                        else -1,
                    )
                ds[name][index] = value
                return None
            else:
                function, *args = config["function"].split(",")
                if function == "mean":
                    value = np.mean(value)
                elif function == "nanmean":
                    value = np.nanmean(value)
                elif function == "sum":
                    value = np.sum(value)
                elif function == "nansum":
                    value = np.nansum(value)
                else:
                    raise ValueError(f"Function {function} not recognized")

        if np.isnan(value):
            value = None

        if module_name not in self.variables:
            self.variables[module_name] = {}

        if name not in self.variables[module_name]:
            self.variables[module_name][name] = []

        self.variables[module_name][name].append((self.model.current_time, value))
        return None

    def finalize(self) -> None:
        """At the end of the model run, all previously collected data is reported to disk."""
        for module_name, variables in self.variables.items():
            for name, values in variables.items():
                if self.model.config["report"][module_name][name][
                    "type"
                ] == "scalar" or (
                    self.model.config["report"][module_name][name]["function"]
                    is not None
                ):
                    # if the variable is a scalar or has an aggregation function, we report
                    df = pd.DataFrame.from_records(
                        values, columns=["date", name], index="date"
                    )

                    folder = self.report_folder / module_name
                    folder.mkdir(parents=True, exist_ok=True)

                    df.to_csv(folder / (name + ".csv"))

    def report(self, module, local_variables, module_name) -> None:
        """This method is in every step function to report data to disk.

        Args:
            module: The module to report data from.
            local_variables: A dictionary of local variables from the function
                that calls this one.
            module_name: The name of the module.
        """
        if not self.activated:
            return None
        report = self.model.config["report"].get(module_name, None)
        if report is not None:
            for name, config in report.items():
                self.maybe_report_value(
                    module_name=module_name,
                    name=name,
                    module=module,
                    local_variables=local_variables,
                    config=config,
                )<|MERGE_RESOLUTION|>--- conflicted
+++ resolved
@@ -431,17 +431,12 @@
                         raise IndexError(
                             f"The coordinate ({args[0]},{args[1]}) is outside the model domain."
                         )
-<<<<<<< HEAD
-
-                elif function in ("weightedmean", "weightednanmean"):
-=======
                 elif function in (
                     "weightedmean",
                     "weightednanmean",
                     "weightedsum",
                     "weightednansum",
                 ):
->>>>>>> de1e26e0
                     if config["type"] == "HRU":
                         cell_area = self.hydrology.HRU.var.cell_area
                     else:
