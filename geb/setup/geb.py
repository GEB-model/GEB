--- conflicted
+++ resolved
@@ -3413,11 +3413,7 @@
         farmers = pd.concat(all_agents, ignore_index=True)
         self.setup_farmers(farmers)
 
-<<<<<<< HEAD
     def setup_household_characteristics(self, maximum_age=85, skip_countries_ISO3=[]):
-=======
-    def setup_household_characteristics(self, maximum_age=85, v=True):
->>>>>>> 4ead6482
         # load GDL region within model domain
         GDL_regions = self.data_catalog.get_geodataframe(
             "GDL_regions_v4", geom=self.region, variables=["GDLcode", "iso_code"]
@@ -3493,18 +3489,12 @@
                     n_households, -1, dtype=np.int32
                 )
 
-<<<<<<< HEAD
             # initiate indice tracker
             households_found = 0
 
             for HID in GLOPOP_households_region:
                 if not households_found % 1000:
                     print(f"searching household {households_found} of {n_households}")
-=======
-            for i, HID in enumerate(GLOPOP_households_region):
-                if v:
-                    print(f"searching household {i} of {n_households}")
->>>>>>> 4ead6482
                 household = GLOPOP_S_region[GLOPOP_S_region["HID"] == HID]
                 household_size = len(household)
                 if len(household) > 1:
@@ -3513,8 +3503,33 @@
                     household = household[household["RELATE_HEAD"] == 1]
 
                 GRID_CELL = int(household["GRID_CELL"])
-                assert GRID_CELL in GLOPOP_GRID_region.values, (
-                    f"{HID} should in in GLOPOP for this region"
+                if GRID_CELL in GLOPOP_GRID_region.values:
+                    for column in attributes_to_include:
+                        household_characteristics[column][households_found] = household[
+                            column
+                        ]
+                        household_characteristics["sizes"][households_found] = (
+                            household_size
+                        )
+
+                    # now find location of household
+                    idx_household = np.where(GLOPOP_GRID_region.values[0] == GRID_CELL)
+                    # get x and y from xarray
+                    x_y = np.concatenate(
+                        [
+                            GLOPOP_GRID_region.x.values[idx_household[1]],
+                            GLOPOP_GRID_region.y.values[idx_household[0]],
+                        ]
+                    )
+                    household_characteristics["locations"][households_found, :] = x_y
+                    households_found += 1
+
+            print(f"searching household {households_found} of {n_households}")
+
+            # clip away unused data:
+            for household_attribute in household_characteristics:
+                household_characteristics[household_attribute] = (
+                    household_characteristics[household_attribute][:households_found]
                 )
                 for column in attributes_to_include:
                     if column == "AGE":
@@ -3527,26 +3542,6 @@
                         household_characteristics[column][i] = household[column]
                         household_characteristics["sizes"][i] = household_size
 
-<<<<<<< HEAD
-                    # now find location of household
-                    idx_household = np.where(GLOPOP_GRID_region.values[0] == GRID_CELL)
-                    # get x and y from xarray
-                    x_y = np.concatenate(
-                        [
-                            GLOPOP_GRID_region.x.values[idx_household[1]],
-                            GLOPOP_GRID_region.y.values[idx_household[0]],
-                        ]
-                    )
-                    household_characteristics["locations"][households_found, :] = x_y
-                    households_found += 1
-
-            print(f"searching household {households_found} of {n_households}")
-
-            # clip away unused data:
-            for household_attribute in household_characteristics:
-                household_characteristics[household_attribute] = (
-                    household_characteristics[household_attribute][:households_found]
-=======
                 # now find location of household
                 idx_household = np.where(GLOPOP_GRID_region.values[0] == GRID_CELL)
                 # get x and y from xarray
@@ -3555,7 +3550,6 @@
                         GLOPOP_GRID_region.x.values[idx_household[1]],
                         GLOPOP_GRID_region.y.values[idx_household[0]],
                     ]
->>>>>>> 4ead6482
                 )
                 household_characteristics["locations"][i, :] = x_y
 
@@ -3570,26 +3564,18 @@
                     for GDL_code in region_results
                 ]
             )
-<<<<<<< HEAD
-        for household_attribute in household_characteristics:
-            self.set_array(
-                data_concatenated[household_attribute],
-                name=f"agents/households/{household_attribute}",
-            )
-=======
 
             # and store to binary
             if household_attribute in attributes_to_include:
-                self.set_binary(
+                self.set_array(
                     data_concatenated[household_attribute],
                     name=f"agents/households/{attributes_to_include[household_attribute]}",
                 )
             else:
-                self.set_binary(
+                self.set_array(
                     data_concatenated[household_attribute],
                     name=f"agents/households/{household_attribute}",
                 )
->>>>>>> 4ead6482
 
     def setup_farmer_household_characteristics(self, maximum_age=85):
         n_farmers = self.array["agents/farmers/id"].size
