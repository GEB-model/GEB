--- conflicted
+++ resolved
@@ -412,14 +412,11 @@
                 }
             )
             da.attrs["_CRS"] = {"wkt": to_wkt(crs)}
-<<<<<<< HEAD
-=======
 
         if "member" in da.dims:
             member_chunksize = 1  # Use full size as default da.sizes["member"]
             chunks.update({"member": member_chunksize})
 
->>>>>>> 9689fb19
         if "time" in da.dims:
             chunks.update({"time": min(time_chunksize, da.sizes["time"])})
             if time_chunks_per_shard is not None:
