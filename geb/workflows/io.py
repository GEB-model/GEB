--- conflicted
+++ resolved
@@ -2,11 +2,8 @@
 import os
 import shutil
 import tempfile
-<<<<<<< HEAD
-=======
 import time
 import warnings
->>>>>>> 546d41e9
 from concurrent.futures import ThreadPoolExecutor
 from pathlib import Path
 from typing import Any
