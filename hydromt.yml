--- conflicted
+++ resolved
@@ -264,14 +264,13 @@
   start_year: 1960
   end_year: 2020
 
-<<<<<<< HEAD
 # setup_sprinkler_prices_by_reference_year:
 #   sprinkler_price: 40000
 #   upkeep_price_per_m2: 0
 #   reference_year: 2021
 #   start_year: 1960
 #   end_year: 2020
-=======
+
 setup_farmers_simple:
   region_id_column: region_id
   irrigation_sources:
@@ -280,5 +279,4 @@
     well: 2
     tubewell: 3
     tank: 4
-    other: 5
->>>>>>> 42e6626a
+    other: 5