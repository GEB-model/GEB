--- conflicted
+++ resolved
@@ -33,16 +33,9 @@
 def sum_all(x):
     return np.sum(x) / FARMER_MULTIPLIER
 
-<<<<<<< HEAD
-# make a function which tallies all farms that have wells (irrigation source 2 and 3)
-def sum_irrigation_wells(x):
-    return np
-
-=======
 def sum_irrigation(x):
     filtered_values = [val for val in x if val == 2 or val == 3]
     return np.sum(filtered_values) / FARMER_MULTIPLIER
->>>>>>> fe2b60cb
 
 def get_farmer_states():
     tehsil = np.load(os.path.join(config['general']['input_folder'], 'agents', 'attributes', 'tehsil_code.npy'))
@@ -65,16 +58,10 @@
 
     return subdistrict2state_arr[tehsil], state_index
 
-<<<<<<< HEAD
-def read_npy(scenario, name, dt):
-    fn = os.path.join(config['general']['report_folder'], scenario, name, dt.isoformat().replace(':', '').replace('-', '') + '.npy')
-    return np.load(fn)
-=======
 def read_npz(scenario, name, dt):
     fn = os.path.join(config['general']['report_folder'], scenario, name, dt.isoformat().replace(':', '').replace('-', '') + '.npz')
     array = np.load(fn)['data']
     return array[~np.isnan(array)]
->>>>>>> fe2b60cb
 
 def read_arrays(scenario, year, name, mode='full_year'):
     if mode == 'full_year':
@@ -206,11 +193,7 @@
 
         ## change the irrigation_source so that it only counts the well_irrigated farms 
         for year in discharge_per_year.index:
-<<<<<<< HEAD
-            small_vs_large = get_values_small_vs_large(scenario, year, sum_most, 'irrigation_source', correct_for_field_size=False, mode='first_day_of_year')
-=======
             small_vs_large = get_values_small_vs_large(scenario, year, sum_irrigation, 'irrigation_source', correct_for_field_size=False, mode='first_day_of_year')
->>>>>>> fe2b60cb
             to_plot.loc[year, 'well_irrigated_small'] = small_vs_large['small']
             to_plot.loc[year, 'well_irrigated_large'] = small_vs_large['large']
 
