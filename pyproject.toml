[build-system]
requires = ["uv_build"]
build-backend = "uv_build"

[tool.uv.build-backend]
module-root = ""

[project]
name = "geb"
version = "1.0.0b7"
description = "GEB simulates the environment (e.g., hydrology, floods), the individual people, households and orginizations as well as their interactions at both small and large scale."
authors = [
    {name = "Jens de Bruijn", email = "jens.de.bruijn@vu.nl"},
    {name = "Maurice Kalthof", email = "w.m.l.kalthof@vu.nl"},
    {name = "Veerle Bril", email = "v.c.bril@vu.nl"},
    {name = "Lars Tierolf", email = "lars.tierolf@vu.nl"},
    {name = "Tarun Sadana", email = "t.sadana@vu.nl"},
    {name = "Tim Busker", email = "tim.busker@vu.nl"},
    {name = "Rafaella Oliveira", email = "r.gouveialoureirooliveira@vu.nl"},
]
dependencies = [
    "cartopy==0.24.1", # pin until https://github.com/SciTools/cartopy/issues/2577 is fixed
    "cfgrib>=0.9.14",
    "click>=8.1.8",
    "contextily>=1.6.2",
    "damagescanner==0.9b21",
    "dask",
    "deap>=1.4.1",
    "flopy>=3.8.0",
    "folium>=0.19.6",
    "geopandas>=1.0.1",
    "hydromt==0.10.1",
    "hydromt-sfincs>=1.2.0",
    "networkx",
    "numba==0.62.1",
    "numpy>=2.1",
    "openpyxl>=3.1.2",
    "pandas>=2.3.0",
    "permetrics>=2.0.0",
    "pyarrow>=17.0.0",
    "pyflwdir>=0.5.9",
    "pyogrio>=0.9.0",
    "pyresample>=1.32.0",
    "pytest",
    "python-dotenv>=1.0.1",
    "pyyaml>=6.0.2",
    "rasterio>=1.3.10",
    "rasterstats>=0.20.0",
    "rioxarray>=0.17.0",
    "s3fs>=2023.6.0",
    "SALib>=1.4.8", # for sensitivity analysis
    "scipy>=1.16",
    "setuptools>=75.8.0",
    "statsmodels>=0.14.5",
    "tqdm>=4.66.1",
    "xarray>=2025.3.0",
    "xarray-regrid[accel]>=0.4.1",
    "xclim>=0.56.0",
    "xmipy>=1.5.0",
    "zarr>=3.1.5",
    "plotly>=6.2.0",
    "kaleido>=1.0.0",
    "ty>=0.0.1a25",
    "pystac>=1.14.1",
    "xpystac>=0.4.0",
    "odc-stac>=0.4.0",
    "pystac-client>=0.9.0",
    "ecmwf-api-client>=1.6.5",
    "ruff>=0.14.0",
    "snakemake>=9.13.4",
    "pytest-plt>=1.1.1",
    "pytest-benchmark>=5.2.1",
    "imageio>=2.37.2",
    "pyquadkey2>=0.3.2",
<<<<<<< HEAD
    "osmnx>=2.0.6",
=======
    "scikit-image>=0.25.2",
>>>>>>> 6b72f19e
]
requires-python = ">=3.13, <3.14"
readme = "README.md"
classifiers = [
    "Development Status :: 4 - Beta",
    "Intended Audience :: Developers",
    "Intended Audience :: Science/Research",
    "Topic :: Scientific/Engineering :: Hydrology",
    "License :: OSI Approved :: GNU General Public License v3 (GPLv3)",
    "Programming Language :: Python :: 3",
]

[tool.uv]
required-environments = [
    "sys_platform == 'linux'",
    "sys_platform == 'win32'",
    "sys_platform == 'darwin'"
]

[dependency-groups]
dev = [
    "myst-parser>=4.0.1",
    "pypandoc>=1.15",
    "sphinx<8",
    "sphinx-autodoc-typehints>=2.3.0",
    "sphinx-rtd-theme>=3.0.2",
    "sphinxcontrib-autoprogram>=0.1.9",
    "sphinxcontrib-autoyaml>=1.1.3",
    "sphinxcontrib-bibtex>=2.6.3",
]

[project.scripts]
geb = "geb.cli:cli"

[project.optional-dependencies]
fairstream = [
    "pgmpy==0.1.26",
    "daft-pgm>=0.1.4",
    "opt-einsum>=3.3.0",
]
display = [
    "jupyter>=1.1.1",
    "seaborn>=0.13.2",
]
plantfate = [
    "cppimport>=22.8.2",
    "pybind11>=2.13.6",
]

[tool.ruff.lint]
select = [
    "ANN002",
    "ANN003",
    "ANN204",
    "ANN205",
    "ANN206",
    "DOC201",
    "DOC202",
    "DOC402",
    "DOC501",
    "DOC502",
    "ANN001",
    "ANN003",
    "ANN201",
    "ANN202",
    "D100",
    "D101",
    "D102",
    "D103",
    "D104",
    "D105",
    "D106",
    "D107",
    "D200",
    "D201",
    "D202",
    "D204",
    "D205",
    "D206",
    "D207",
    "D208",
    "D209",
    "D210",
    "D211",
    "D300",
    "D400",
    "D405",
    "D406",
    "D415",
    "D416",
    "D417",
    "D419",
    "F401",
    "UP006",
    "UP007",
    "UP008",
    "UP009",
    "UP010",
    "UP012",
    "UP017",
    "UP022",
    "UP029",
    "UP037",
    "UP044",
    "UP045",
]
extend-select = ["I"]
preview = true

[tool.ruff.lint.isort]
known-first-party = ["geb"]
combine-as-imports = true

[tool.ruff.lint.pydocstyle]
convention = "google"

[tool.pytest.ini_options]
norecursedirs = [".venv", "build", "dist", "tmp*"]
testpaths = ["tests"]
addopts = "--ignore=.venv"

[tool.ty.environment]
python-version = "3.13"

[tool.ty.rules]
possibly-missing-attribute = "ignore"
unresolved-attribute = "ignore"
<|MERGE_RESOLUTION|>--- conflicted
+++ resolved
@@ -72,11 +72,7 @@
     "pytest-benchmark>=5.2.1",
     "imageio>=2.37.2",
     "pyquadkey2>=0.3.2",
-<<<<<<< HEAD
-    "osmnx>=2.0.6",
-=======
-    "scikit-image>=0.25.2",
->>>>>>> 6b72f19e
+    "osmnx>=2.0.6"
 ]
 requires-python = ">=3.13, <3.14"
 readme = "README.md"
