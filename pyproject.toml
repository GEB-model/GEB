--- conflicted
+++ resolved
@@ -27,10 +27,6 @@
     "rioxarray>=0.15",
     "pybind11",
     "SALib>=1.4.8",
-<<<<<<< HEAD
-    "hydromt-sfincs==1.0.3",
-=======
->>>>>>> c7520a5d
 ]
 requires-python = ">=3.10"
 readme = "README.md"
