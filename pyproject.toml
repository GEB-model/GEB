[build-system]
requires = ["uv_build"]
build-backend = "uv_build"

[tool.uv.build-backend]
module-root = ""

[project]
name = "geb"
version = "1.0.0b6"
description = "GEB simulates the environment (e.g., hydrology, floods), the individual people, households and orginizations as well as their interactions at both small and large scale."
authors = [
    {name = "Jens de Bruijn", email = "jens.de.bruijn@vu.nl"},
    {name = "Maurice Kalthof", email = "w.m.l.kalthof@vu.nl"},
    {name = "Veerle Bril", email = "v.c.bril@vu.nl"},
    {name = "Lars Tierolf", email = "lars.tierolf@vu.nl"},
    {name = "Tarun Sadana", email = "t.sadana@vu.nl"},
    {name = "Tim Busker", email = "tim.busker@vu.nl"},
    {name = "Rafaella Oliveira", email = "r.gouveialoureirooliveira@vu.nl"},
]
dependencies = [
    "cartopy==0.24.1",
    "cdsapi>=0.7.5",
    "cfgrib>=0.9.14",
    "click>=8.1.8",
    "contextily>=1.6.2",
    "damagescanner==0.9b21",
    "dask",
    "deap>=1.4.1",
    "flopy>=3.8.0",
    "folium>=0.19.6",
    "geopandas>=1.0.1",
    "honeybees>=1.2.0",
    "hydromt==0.10.1",
    "hydromt-sfincs>=1.2.0",
    "isimip-client>=1.0.1",
    "networkx",
    "numba==0.61.2",
    "numpy>=2.1",
    "openpyxl>=3.1.2",
    "pandas>=2.3.0",
    "permetrics>=2.0.0",
    "pyarrow>=17.0.0",
    "pyextremes>=2.3.3",
    "pyflwdir>=0.5.9",
    "pyogrio>=0.9.0",
    "pyresample>=1.32.0",
    "pytest",
    "pytest-dependency",
    "python-dotenv>=1.0.1",
    "pyyaml>=6.0.2",
    "rasterio>=1.3.10",
    "rasterstats>=0.20.0",
    "rioxarray>=0.17.0",
    "ruff",
    "s3fs>=2023.6.0",
    "SALib>=1.4.8", # for sensitivity analysis
    "scipy>=1.16",
    "setuptools>=75.8.0",
    "statsmodels>=0.14.5",
    "tqdm>=4.66.1",
    "xarray>=2025.3.0",
    "xarray-regrid[accel]>=0.4.1",
    "xclim>=0.56.0",
    "xmipy>=1.5.0",
    "xvec>=0.4.0",
<<<<<<< HEAD
    "zarr==3.0.10", # unpin when numcodecs zarr issues are solved
    "plotly>=6.2.0",
    "kaleido>=1.0.0",
    "h5netcdf>=1.6.4",
    "ecmwf-api-client>=1.6.5",
=======
    "zarr>=3.1.3",
    "plotly>=6.2.0",
    "kaleido>=1.0.0",
    "h5netcdf>=1.6.4",
    "ty>=0.0.1a20",
>>>>>>> 5cc59e17
]
requires-python = ">=3.12, <3.14"
readme = "README.md"
classifiers = [
    "Development Status :: 4 - Beta",
    "Intended Audience :: Developers",
    "Intended Audience :: Science/Research",
    "Topic :: Scientific/Engineering :: Hydrology",
    "License :: OSI Approved :: GNU General Public License v3 (GPLv3)",
    "Programming Language :: Python :: 3",
]

[tool.uv]
required-environments = [
    "sys_platform == 'linux'",
    "sys_platform == 'win32'",
    "sys_platform == 'darwin'"
]

[dependency-groups]
dev = [
    "myst-parser>=4.0.1",
    "pypandoc>=1.15",
    "sphinx<8",
    "sphinx-autodoc-typehints>=2.3.0",
    "sphinx-rtd-theme>=3.0.2",
    "sphinxcontrib-autoprogram>=0.1.9",
    "sphinxcontrib-autoyaml>=1.1.3",
    "sphinxcontrib-bibtex>=2.6.3",
]

[project.scripts]
geb = "geb.cli:cli"

[project.optional-dependencies]
fairstream = [
    "pgmpy==0.1.26",
    "daft-pgm>=0.1.4",
    "opt-einsum>=3.3.0",
]
display = [
    "jupyter>=1.1.1",
    "seaborn>=0.13.2",
]
plantfate = [
    "cppimport>=22.8.2",
    "pybind11>=2.13.6",
]

[tool.ruff]
target-version = "py313"

[tool.ruff.lint]
select = [
    "ANN002",
    "ANN003",
    "ANN204",
    "ANN205",
    "ANN206",
    "DOC201",
    "DOC202",
    "DOC402",
    "DOC501",
    "DOC502",
    "ANN001",
    "ANN003",
    "ANN201",
    "ANN202",
    "D100",
    "D101",
    "D102",
    "D103",
    "D104",
    "D105",
    "D106",
    "D107",
    "D200",
    "D201",
    "D202",
    "D204",
    "D205",
    "D206",
    "D207",
    "D208",
    "D209",
    "D210",
    "D211",
    "D300",
    "D400",
    "D405",
    "D406",
    "D415",
    "D416",
    "D417",
    "D419",
    "F401"
]
extend-select = ["I"]
preview = true

[tool.ruff.lint.extend-per-file-ignores]
"geb/agents/{crop_farmers,decision_module_flood,decision_module,households,industry,livestock_farmers,market,reservoir_operators,town_managers}.py" = [
    "ANN001",
    "ANN003",
    "ANN201",
    "ANN202",
    "D102",
    "D103",
    "D100",
    "D107"
]
"geb/agents/workflows/*.py" = [
    "ANN001",
    "ANN003",
    "ANN201",
    "ANN202",
    "D102",
    "D103",
    "D100",
    "D107"
]
"geb/{hydrology,evaluate}/**.py" = [
    "ANN001",
    "ANN003",
    "ANN201",
    "ANN202",
    "D102",
    "D103",
    "D100",
    "D107"
]
"geb/build/{custom_models}/**.py" = [
    "ANN001",
    "ANN003",
    "ANN201",
    "ANN202",
    "D103",
    "D102",
    "D100",
    "D107"
]
"geb/build/workflows/{general,farmers,crop_calendars}.py" = [
    "ANN001",
    "ANN003",
    "ANN201",
    "ANN202",
    "D103",
    "D102",
    "D100",
    "D107"
]
"geb/build/modules/{agents,crops,forcing,observations}.py" = [
    "ANN001",
    "ANN003",
    "ANN201",
    "ANN202",
    "D103",
    "D102",
    "D100",
    "D107"
]
"geb/{sensitivity,multirun,module,calibrate}.py" = [
    "ANN001",
    "ANN003",
    "ANN201",
    "ANN202",
    "D103",
    "D102",
    "D100",
    "D107"
]
"tests/**.py" = [
    "ANN001",
    "ANN003",
    "ANN201",
    "ANN202",
    "D103",
    "D102",
    "D100",
    "D107"
]

[tool.ruff.lint.isort]
known-first-party = ["geb"]
combine-as-imports = true

[tool.ruff.lint.pydocstyle]
convention = "google"

[tool.pytest.ini_options]
norecursedirs = [".venv", "build", "dist", "tmp*"]
testpaths = ["tests"]
addopts = "--ignore=.venv"

[tool.ty.environment]
python-version = "3.13"<|MERGE_RESOLUTION|>--- conflicted
+++ resolved
@@ -64,19 +64,12 @@
     "xclim>=0.56.0",
     "xmipy>=1.5.0",
     "xvec>=0.4.0",
-<<<<<<< HEAD
-    "zarr==3.0.10", # unpin when numcodecs zarr issues are solved
-    "plotly>=6.2.0",
-    "kaleido>=1.0.0",
-    "h5netcdf>=1.6.4",
-    "ecmwf-api-client>=1.6.5",
-=======
     "zarr>=3.1.3",
     "plotly>=6.2.0",
     "kaleido>=1.0.0",
     "h5netcdf>=1.6.4",
     "ty>=0.0.1a20",
->>>>>>> 5cc59e17
+    "ecmwf-api-client>=1.6.5",
 ]
 requires-python = ">=3.12, <3.14"
 readme = "README.md"
