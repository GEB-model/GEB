[build-system]
requires = ["uv_build"]
build-backend = "uv_build"

[tool.uv.build-backend]
module-root = ""

[project]
name = "geb"
version = "1.0.0b5"
description = "GEB simulates the environment (e.g., hydrology, floods), the individual people, households and orginizations as well as their interactions at both small and large scale."
authors = [
    {name = "Jens de Bruijn", email = "jens.de.bruijn@vu.nl"},
    {name = "Maurice Kalthof", email = "w.m.l.kalthof@vu.nl"},
    {name = "Veerle Bril", email = "v.c.bril@vu.nl"},
    {name = "Lars Tierolf", email = "lars.tierolf@vu.nl"},
    {name = "Tarun Sadana", email = "t.sadana@vu.nl"},
    {name = "Tim Busker", email = "tim.busker@vu.nl"},
    {name = "Rafaella Oliveira", email = "r.gouveialoureirooliveira@vu.nl"},
]
dependencies = [
    "cartopy>=0.24.1",
    "cdsapi>=0.7.5",
    "cfgrib>=0.9.14",
    "click>=8.1.8",
    "contextily>=1.6.2",
    "damagescanner==0.8b1",
    "dask",
    "deap>=1.4.1",
    "flopy>=3.8.0",
    "folium>=0.19.6",
    "geopandas>=1.0.1",
    "honeybees>=1.2.0",
    "hydromt==0.10.1",
    "hydromt-sfincs>=1.2.0",
    "isimip-client>=1.0.1",
    "nest_asyncio>=1.6.0", # for GUI in
    "networkx",
    "numba>=0.61.0",
    "numpy>=2.1",
    "openpyxl>=3.1.2",
    "pandas>=2.3.0",
    "permetrics>=2.0.0",
    "pyarrow>=17.0.0",
    "pyextremes>=2.3.3",
    "pyflwdir>=0.5.9",
    "pyogrio>=0.9.0",
    "pyresample>=1.32.0",
    "pytest",
    "pytest-dependency",
    "python-dotenv>=1.0.1",
    "pyyaml>=6.0.2",
    "rasterio>=1.3.10",
    "rasterstats>=0.20.0",
    "rioxarray>=0.17.0",
    "ruff",
    "s3fs>=2023.6.0",
    "SALib>=1.4.8", # for sensitivity analysis
    "scipy>=1.14.0,<1.16",  # update blocked until https://github.com/statsmodels/statsmodels/issues/9584 is fixed
    "setuptools>=75.8.0",
    "statsmodels>=0.14.4",
    "tqdm>=4.66.1",
    "xarray>=2025.3.0",
    "xarray-regrid[accel]>=0.4.1",
    "xclim>=0.56.0",
    "xmipy>=1.5.0",
<<<<<<< HEAD
    "xvec>=0.4.0",
=======
    "xugrid>=0.13.0",
>>>>>>> 546d41e9
    "zarr>=3.0.6",
]
requires-python = ">=3.12, <3.14"
readme = "README.md"
classifiers = [
    "Development Status :: 4 - Beta",
    "Intended Audience :: Developers",
    "Intended Audience :: Science/Research",
    "Topic :: Scientific/Engineering :: Hydrology",
    "License :: OSI Approved :: GNU General Public License v3 (GPLv3)",
    "Programming Language :: Python :: 3",
]

[tool.uv]
required-environments = [
    "sys_platform == 'linux'",
    "sys_platform == 'win32'",
    "sys_platform == 'darwin'"
]

[dependency-groups]
dev = [
    "myst-parser>=4.0.1",
    "pypandoc>=1.15",
    "sphinx<8",
    "sphinx-autodoc-typehints>=2.3.0",
    "sphinx-rtd-theme>=3.0.2",
    "sphinxcontrib-autoprogram>=0.1.9",
    "sphinxcontrib-autoyaml>=1.1.3",
    "sphinxcontrib-bibtex>=2.6.3",
]

[project.scripts]
geb = "geb.cli:cli"

[project.optional-dependencies]
fairstream = [
    "pgmpy==0.1.26",
    "daft-pgm>=0.1.4",
    "opt-einsum>=3.3.0",
]
display = [
    "jupyter>=1.1.1",
    "seaborn>=0.13.2",
]
plantfate = [
    "cppimport>=22.8.2",
    "pybind11>=2.13.6",
]

[tool.ruff]
target-version = "py313"

[tool.ruff.lint]
select = ["D"]
extend-select = ["I"]
ignore = [
    "D100",
    "D101",
    "D102",
    "D103",
    "D104",
    "D105",
    "D107"
]

[tool.ruff.lint.isort]
known-first-party = ["geb"]
combine-as-imports = true

[tool.ruff.lint.pydocstyle]
convention = "google"

[tool.pyright]
include = ["geb"]
exclude = [
    "**/__pycache__",
    "**/.venv",
]
pythonVersion = "3.13"
pythonPlatform = "Linux"
reportAttributeAccessIssue = "none"

[tool.pytest.ini_options]
norecursedirs = [".venv", "build", "dist", "tmp*"]
testpaths = ["tests"]
addopts = "--ignore=.venv"

[tool.ty.environment]
python-version = "3.13"<|MERGE_RESOLUTION|>--- conflicted
+++ resolved
@@ -64,11 +64,8 @@
     "xarray-regrid[accel]>=0.4.1",
     "xclim>=0.56.0",
     "xmipy>=1.5.0",
-<<<<<<< HEAD
     "xvec>=0.4.0",
-=======
     "xugrid>=0.13.0",
->>>>>>> 546d41e9
     "zarr>=3.0.6",
 ]
 requires-python = ">=3.12, <3.14"
