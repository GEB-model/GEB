--- conflicted
+++ resolved
@@ -22,10 +22,6 @@
     "dask>=2023.3.0",
     "rioxarray>=0.15",
     "pybind11",
-<<<<<<< HEAD
-    "hydromt>=0.8",
-=======
->>>>>>> ddf15051
     "hydromt-sfincs>=1.0.1",
     "honeybees@git+https://github.com/jensdebruijn/honeybees",
     "abcwatm@git+https://github.com/jensdebruijn/ABCWatM",
