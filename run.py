--- conflicted
+++ resolved
@@ -95,7 +95,6 @@
         #     {"name": "potevap", "color": "#FFFF00"},
         #     {"name": "actevap", "color": "#000000"},
         # ],
-<<<<<<< HEAD
         [
             {"name": "hydraulic head", "color": "#FF0000"},
         ],
@@ -112,14 +111,6 @@
             {"name": "mean_risk_perception", "color": "#FF0000"},
         ],
 
-=======
-        # [
-        #     {"name": "hydraulic head", "color": "#FF0000"},
-        # ],
-        # [
-        #     {"name": "precipitation", "color": "#FF0000"},
-        # ],
->>>>>>> edd956f5
     ]
 
     model_params = {
