--- conflicted
+++ resolved
@@ -3,7 +3,6 @@
 general:
   ###
   # model start time (YYYY-MM-DD).
-<<<<<<< HEAD
   start_time: 2005-01-01
   ###
   # model end time (YYYY-MM-DD).
@@ -13,17 +12,6 @@
   # start of the spinup time (YYYY-MM-DD).
   # spinup_time: 1999-01-01
   spinup_time: 1970-01-01
-=======
-  start_time: 2018-12-30
-  ###
-  # model end time (YYYY-MM-DD).
-  end_time: 2018-12-31
-  ###
-  # start of the spinup time (YYYY-MM-DD).
-  # spinup_time: 1999-01-01
-  spinup_time: 1989-12-21
-  # spinup_time: 2007-12-31
->>>>>>> edd956f5
   ###
   # base folder where to report output data to
   upscale_factor: 40
@@ -405,18 +393,6 @@
 #   - **format**: format to save to.
 report_cwatm:
   discharge:
-<<<<<<< HEAD
-    varname: data.grid.discharge
-    function: sample,25,54
-    format: csv
-    save: save
-  precipitation:
-    varname: data.grid.Precipitation
-    function: mean
-    format: csv
-    save: save
-    
-=======
     varname: data.grid.discharge_substep
     substeps: 24
     function: null
@@ -449,7 +425,11 @@
         end: 2005-09-30
       - start: 2005-07-23
         end: 2005-08-16
->>>>>>> edd956f5
+  precipitation:
+    varname: data.grid.Precipitation
+    function: mean
+    format: csv
+    save: save
 
 parameters:
   SnowMeltCoef: 0.004
