import math

import numpy as np

from geb.hydrology.routing import (
    calculate_discharge_from_storage,
    calculate_river_storage_from_discharge,
    get_channel_ratio,
    update_discharge,
)


def test_update_discharge_1():
    Q_new = update_discharge(
        Qin=0.000201343,
        Qold=0.000115866,
        q=-0.000290263,
        alpha=1.73684,
        beta=0.6,
        deltaT=15,
        deltaX=10,
        epsilon=1e-12,
    )
    Q_check = 0.000031450866300937
    assert math.isclose(Q_new, Q_check, abs_tol=1e-12)


def test_update_discharge_2():
    Q_new = update_discharge(
        Qin=0,
        Qold=1.11659e-07,
        q=-1.32678e-05,
        alpha=1.6808,
        beta=0.6,
        deltaT=15,
        deltaX=10,
        epsilon=1e-12,
    )
    assert Q_new == 1e-30


def test_update_discharge_no_flow():
    Q_new = update_discharge(
        Qin=0,
        Qold=0,
        q=0,
        alpha=1.6808,
        beta=0.6,
        deltaT=15,
        deltaX=10,
        epsilon=1e-12,
    )
    assert Q_new == 1e-30


def test_storage_discharge_conversions():
    # one should be the inverse of the other
    river_alpha = np.array([100, 200, 300, 300])
    river_beta = np.array([0.1, 0.2, 0.3, 0.3])
    river_storage = np.array([1000, 2000, 3000, 3000])
    river_length = np.array([2, 4, 6, 6])
    waterbody_id = np.array([-1, -1, -1, 0])

    discharge = calculate_discharge_from_storage(
        river_storage=river_storage,
        river_length=river_length,
        river_alpha=river_alpha,
        river_beta=river_beta,
    )

    storage_check = calculate_river_storage_from_discharge(
        discharge=discharge,
        river_length=river_length,
        river_alpha=river_alpha,
        river_beta=river_beta,
        waterbody_id=waterbody_id,
    )

    assert np.allclose(river_storage[:-1], storage_check[:-1], rtol=1e-9)
    # storage should be 0 for the waterbody
    assert storage_check[-1] == 0


def test_get_channel_ratio():
    river_width = np.array([1, 2, 3, 4, 5])
    river_length = np.array([1000, 2000, 3000, 4000, 5000])
    cell_area = 10000

    channel_ratio = get_channel_ratio(
        river_width=river_width, river_length=river_length, cell_area=cell_area
    )

<<<<<<< HEAD
    assert np.allclose(channel_ratio, np.array([0.1, 0.4, 0.9, 1.0, 1.0]))


@pytest.fixture
def ldd():
    """Fixture providing a local drainage direction (ldd) array for routing tests.

    Returns:
        np.ndarray: A 4x4 array with ldd values in PCRaster format.

    """
    return np.array(
        [
            [6, 5, 255, 2],
            [6, 8, 7, 2],
            [6, 8, 6, 5],
            [9, 8, 4, 4],
        ],
        dtype=np.uint8,
    )


@pytest.fixture
def mask():
    """Fixture providing a mask array for routing tests.

    Returns:
        np.ndarray: A 4x4 boolean array indicating valid cells.
    """
    return np.array(
        [
            [True, True, False, True],
            [True, True, True, True],
            [True, True, True, True],
            [True, True, True, True],
        ],
        dtype=bool,
    )


@pytest.fixture
def Q_initial():
    """Fixture providing a sample discharge array for testing.

    Returns:
        np.ndarray: A 4x4 array with discharge values.
    """
    return np.array(
        [
            [1, 1, 1, 1],
            [1, 1, 1, 1],
            [1, 1, 1, 1],
            [1, 1, 1, 1],
        ],
        dtype=np.float32,
    )


def test_accuflux(ldd, mask, Q_initial):
    router = Accuflux(
        dt=1,
        ldd=ldd[mask],
        mask=mask,
        Q_initial=Q_initial[mask],
    )

    sideflow = np.array(
        [
            [0, 0, 0, 0],
            [0, 0, 0, 0],
            [0, 0, 0, 0],
            [0, 0, 0, 0],
        ],
        dtype=np.float32,
    )[mask]

    Q_new, over_abstraction_m3, waterbody_storage_m3, outflow_at_pits_m3 = router.step(
        sideflow,
        waterbody_storage_m3=np.ndarray(0, dtype=np.float64),
        outflow_per_waterbody_m3=np.ndarray(0, dtype=np.float64),
    )

    assert (
        Q_new
        == np.array(
            [
                [0, 3, 0, 0],
                [0, 2, 0, 1],
                [0, 3, 0, 2],
                [0, 1, 1, 0],
            ]
        )[mask]
    ).all()
    assert outflow_at_pits_m3 == 2
    assert waterbody_storage_m3.size == 0


def test_accuflux_with_longer_dt(ldd, mask, Q_initial):
    router = Accuflux(
        dt=15,
        ldd=ldd[mask],
        mask=mask,
        Q_initial=Q_initial[mask],
    )

    sideflow = np.array(
        [
            [0, 0, 0, 0],
            [0, 0, 0, 0],
            [0, 0, 0, 0],
            [0, 0, 0, 0],
        ],
        dtype=np.float32,
    )[mask]

    Q_new, over_abstraction_m3, waterbody_storage_m3, outflow_at_pits_m3 = router.step(
        sideflow,
        waterbody_storage_m3=np.ndarray(0, dtype=np.float64),
        outflow_per_waterbody_m3=np.ndarray(0, dtype=np.float64),
    )

    assert (
        Q_new
        == np.array(
            [
                [0, 3, 0, 0],
                [0, 2, 0, 1],
                [0, 3, 0, 2],
                [0, 1, 1, 0],
            ]
        )[mask]
    ).all()
    assert outflow_at_pits_m3 == 30
    assert waterbody_storage_m3.size == 0


def test_accuflux_with_sideflow(mask, ldd, Q_initial):
    router = Accuflux(
        dt=1,
        ldd=ldd[mask],
        mask=mask,
        Q_initial=Q_initial[mask],
    )

    sideflow = np.array(
        [
            [0, 0, 0, 3],
            [0, 0, 0, 2],
            [0, 0, 0, 1],
            [0, 0, 0, 0],
        ]
    )

    Q_new, over_abstraction_m3, waterbody_storage_m3, outflow_at_pits_m3 = router.step(
        sideflow[mask],
        waterbody_storage_m3=np.ndarray(0, dtype=np.float64),
        outflow_per_waterbody_m3=np.ndarray(0, dtype=np.float64),
    )

    assert (
        Q_new
        == np.array(
            [
                [0, 3, 0, 0],
                [0, 2, 0, 4],
                [0, 3, 0, 4],
                [0, 1, 1, 0],
            ]
        )[mask]
    ).all()
    assert outflow_at_pits_m3 == 3  # 2 + 1 from the sideflow
    assert waterbody_storage_m3.size == 0

    assert (
        Q_initial[mask].sum() + sideflow[mask].sum() - outflow_at_pits_m3
        == Q_new.sum() + waterbody_storage_m3.sum()
    )


def test_accuflux_with_water_bodies(mask, ldd, Q_initial):
    waterbody_id = np.array(
        [
            [-1, -1, -1, -1],
            [-1, -1, -1, -1],
            [-1, 0, -1, -1],
            [1, -1, -1, -1],
        ]
    )
    Q_initial[waterbody_id != -1] = 0

    router = Accuflux(
        dt=1,
        ldd=ldd[mask],
        mask=mask,
        Q_initial=Q_initial[mask],
        is_waterbody_outflow=np.array(
            [
                [False, False, False, False],
                [False, False, False, False],
                [False, True, False, False],
                [True, False, False, False],
            ]
        )[mask],
        waterbody_id=waterbody_id[mask],
    )

    sideflow = np.array(
        [
            [0, 0, 0, 3],
            [0, 0, 0, 2],
            [0, 0, 0, 0],
            [0, 0, 0, 0],
        ]
    )

    waterbody_storage_m3 = np.array([10, 5])
    outflow_per_waterbody_m3 = np.array([7, 2])

    waterbody_storage_m3_pre = waterbody_storage_m3.copy()

    Q_new, over_abstraction_m3, waterbody_storage_m3, outflow_at_pits_m3 = router.step(
        sideflow[mask],
        waterbody_storage_m3,
        outflow_per_waterbody_m3,
    )

    assert (
        Q_new
        == np.array(
            [
                [0, 3, 0, 0],
                [0, 8, 0, 4],
                [0, 0, 0, 4],
                [0, 1, 1, 0],
            ]
        )[mask]
    ).all()
    assert outflow_at_pits_m3 == 2

    assert waterbody_storage_m3[0] == 7  # 10 - 7 + 2 + 1
    assert waterbody_storage_m3[1] == 3  # 5 - 2
    assert (
        Q_initial[mask].sum()
        + waterbody_storage_m3_pre.sum()
        + sideflow.sum()
        - outflow_at_pits_m3
        == Q_new.sum() + waterbody_storage_m3.sum()
    )


def test_kinematic(mask, ldd, Q_initial):
    router = KinematicWave(
        ldd=ldd[mask],
        mask=mask,
        Q_initial=Q_initial[mask],
        river_width=np.full_like(mask, 2.0)[mask],
        river_length=np.full_like(mask, 5.0)[mask],
        river_alpha=np.full_like(mask, 1.0)[mask],
        river_beta=0.6,
        dt=15,
    )

    sideflow = np.array(
        [
            [0, 0, 0, 3],
            [0, 0, 0, 2],
            [0, 0, 0, 0],
            [0, 0, 0, 0],
        ]
    )

    router.step(
        sideflow[mask],
        waterbody_storage_m3=np.ndarray(0, dtype=np.float64),
        outflow_per_waterbody_m3=np.ndarray(0, dtype=np.float64),
    )
=======
    assert np.allclose(channel_ratio, np.array([0.1, 0.4, 0.9, 1.0, 1.0]))
>>>>>>> f893ece2
<|MERGE_RESOLUTION|>--- conflicted
+++ resolved
@@ -1,17 +1,18 @@
 import math
 
 import numpy as np
+import pytest
 
 from geb.hydrology.routing import (
-    calculate_discharge_from_storage,
-    calculate_river_storage_from_discharge,
+    Accuflux,
+    KinematicWave,
     get_channel_ratio,
-    update_discharge,
+    update_node_kinematic,
 )
 
 
-def test_update_discharge_1():
-    Q_new = update_discharge(
+def test_update_node_kinematic_1():
+    Q_new = update_node_kinematic(
         Qin=0.000201343,
         Qold=0.000115866,
         q=-0.000290263,
@@ -25,8 +26,8 @@
     assert math.isclose(Q_new, Q_check, abs_tol=1e-12)
 
 
-def test_update_discharge_2():
-    Q_new = update_discharge(
+def test_update_node_kinematic_2():
+    Q_new = update_node_kinematic(
         Qin=0,
         Qold=1.11659e-07,
         q=-1.32678e-05,
@@ -39,8 +40,8 @@
     assert Q_new == 1e-30
 
 
-def test_update_discharge_no_flow():
-    Q_new = update_discharge(
+def test_update_node_kinematic_no_flow():
+    Q_new = update_node_kinematic(
         Qin=0,
         Qold=0,
         q=0,
@@ -53,32 +54,32 @@
     assert Q_new == 1e-30
 
 
-def test_storage_discharge_conversions():
-    # one should be the inverse of the other
-    river_alpha = np.array([100, 200, 300, 300])
-    river_beta = np.array([0.1, 0.2, 0.3, 0.3])
-    river_storage = np.array([1000, 2000, 3000, 3000])
-    river_length = np.array([2, 4, 6, 6])
-    waterbody_id = np.array([-1, -1, -1, 0])
-
-    discharge = calculate_discharge_from_storage(
-        river_storage=river_storage,
-        river_length=river_length,
-        river_alpha=river_alpha,
-        river_beta=river_beta,
-    )
-
-    storage_check = calculate_river_storage_from_discharge(
-        discharge=discharge,
-        river_length=river_length,
-        river_alpha=river_alpha,
-        river_beta=river_beta,
-        waterbody_id=waterbody_id,
-    )
-
-    assert np.allclose(river_storage[:-1], storage_check[:-1], rtol=1e-9)
-    # storage should be 0 for the waterbody
-    assert storage_check[-1] == 0
+# def test_storage_discharge_conversions():
+#     # one should be the inverse of the other
+#     river_alpha = np.array([100, 200, 300, 300])
+#     river_beta = np.array([0.1, 0.2, 0.3, 0.3])
+#     river_storage = np.array([1000, 2000, 3000, 3000])
+#     river_length = np.array([2, 4, 6, 6])
+#     waterbody_id = np.array([-1, -1, -1, 0])
+
+#     discharge = calculate_discharge_from_storage(
+#         river_storage=river_storage,
+#         river_length=river_length,
+#         river_alpha=river_alpha,
+#         river_beta=river_beta,
+#     )
+
+#     storage_check = calculate_river_storage_from_discharge(
+#         discharge=discharge,
+#         river_length=river_length,
+#         river_alpha=river_alpha,
+#         river_beta=river_beta,
+#         waterbody_id=waterbody_id,
+#     )
+
+#     assert np.allclose(river_storage[:-1], storage_check[:-1], rtol=1e-9)
+#     # storage should be 0 for the waterbody
+#     assert storage_check[-1] == 0
 
 
 def test_get_channel_ratio():
@@ -90,7 +91,6 @@
         river_width=river_width, river_length=river_length, cell_area=cell_area
     )
 
-<<<<<<< HEAD
     assert np.allclose(channel_ratio, np.array([0.1, 0.4, 0.9, 1.0, 1.0]))
 
 
@@ -366,7 +366,4 @@
         sideflow[mask],
         waterbody_storage_m3=np.ndarray(0, dtype=np.float64),
         outflow_per_waterbody_m3=np.ndarray(0, dtype=np.float64),
-    )
-=======
-    assert np.allclose(channel_ratio, np.array([0.1, 0.4, 0.9, 1.0, 1.0]))
->>>>>>> f893ece2
+    )