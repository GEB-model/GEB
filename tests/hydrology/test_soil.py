import numpy as np
import pytest

import matplotlib.pyplot as plt

from ..testconfig import output_folder

import geb.hydrology.soil
from geb.hydrology.soil import (
    get_critical_soil_moisture_content,
    get_fraction_easily_available_soil_water,
    get_transpiration_factor_single,
    get_total_transpiration_factor,
    get_aeration_stress_threshold,
    get_aeration_stress_factor,
    get_unsaturated_hydraulic_conductivity,
    get_soil_moisture_at_pressure,
<<<<<<< HEAD
    capillary_rise_between_soil_layers,
=======
    vertical_water_transport,
    get_soil_water_potential,
>>>>>>> f3cd36fc
)

output_folder_soil = output_folder / "soil"
output_folder_soil.mkdir(exist_ok=True)


def test_get_soil_moisture_at_pressure():
    capillary_suction = np.linspace(-1, -20000, 10000)

    soils = ["sand", "silt", "clay"]
    bubbling_pressure_cms = np.array([20, 40, 150], dtype=float)
    thetass = np.array([0.4, 0.45, 0.50])
    thetars = np.array([0.075, 0.15, 0.25])
    lambda_s = np.array([2.5, 1.45, 1.2])

    fig, ax = plt.subplots()
    for i in range(len(soils)):
        bubbling_pressure_cm = bubbling_pressure_cms[i]
        thetas = thetass[i]
        thetar = thetars[i]
        lambda_ = lambda_s[i]

        soil_moisture_at_pressure = get_soil_moisture_at_pressure(
            capillary_suction, bubbling_pressure_cm, thetas, thetar, lambda_
        )
        ax.plot(-capillary_suction, soil_moisture_at_pressure, label=soils[i])

    ax.set_xlabel("|Capillary suction (cm)|")
    ax.set_ylabel("Soil moisture content")
    ax.set_xscale("log")
    ax.legend()

    plt.savefig(output_folder / "soil_moisture_at_pressure.png")


@pytest.mark.parametrize("pf_value", [2.0, 4.2])
def test_soil_moisture_potential_inverse(pf_value):
    # Convert pF value to capillary suction in cm (h)
    capillary_suction = -(10**pf_value)  # Negative value for suction

    # Define soil parameters for the test
    thetas = 0.45  # Saturated water content (volumetric)
    thetar = 0.05  # Residual water content (volumetric)
    lambda_ = 0.5  # Pore-size distribution index
    bubbling_pressure_cm = 10.0  # Bubbling pressure in cm

    # Step 1: Calculate theta from capillary suction
    theta = get_soil_moisture_at_pressure(
        capillary_suction, bubbling_pressure_cm, thetas, thetar, lambda_
    )

    # Step 2: Calculate capillary suction from theta
    capillary_suction_calculated = get_soil_water_potential(
        theta,
        thetar,
        thetas,
        lambda_,
        bubbling_pressure_cm,
        minimum_effective_saturation=0,
    )

    # Allow a small tolerance due to numerical approximations
    tolerance = 1e-2 * abs(capillary_suction)  # 1% of the suction value

    # Assert that the original and calculated capillary suctions are approximately equal
    assert np.isclose(
        capillary_suction, capillary_suction_calculated, atol=tolerance
    ), f"Capillary suction mismatch at pF {pf_value}: original {capillary_suction}, calculated {capillary_suction_calculated}"


def test_get_fraction_easily_available_soil_water():
    potential_evapotranspiration = (
        np.array([0.2, 0.3, 0.4, 0.5, 0.6, 0.7, 0.8, 0.9, 1.0]) / 100
    )  # cm/day to m/day
    crop_group_number = np.full_like(potential_evapotranspiration, 5)

    p = get_fraction_easily_available_soil_water(
        crop_group_number=crop_group_number,
        potential_evapotranspiration=potential_evapotranspiration,
    )

    np.testing.assert_almost_equal(
        p,
        [
            0.94339623,
            0.82644628,
            0.73529412,
            0.66225166,
            0.60240964,
            0.55248619,
            0.51020408,
            0.47393365,
            0.44247788,
        ],
    )

    crop_group_number = np.full_like(potential_evapotranspiration, 1)

    p = get_fraction_easily_available_soil_water(
        crop_group_number=crop_group_number,
        potential_evapotranspiration=potential_evapotranspiration,
    )

    np.testing.assert_almost_equal(
        p,
        [
            0.44339623,
            0.35144628,
            0.28529412,
            0.23725166,
            0.20240964,
            0.17748619,
            0.16020408,
            0.14893365,
            0.14247788,
        ],
    )


def test_get_critical_soil_moisture_content():
    p = np.array([0.3, 0.7, 1.0, 0.0])
    wfc = np.array([0.35, 0.35, 0.35, 0.35])  # field capacity
    wwp = np.array([0.15, 0.15, 0.15, 0.15])  # wilting point

    critical_soil_moisture_content = get_critical_soil_moisture_content(
        p=p, wfc=wfc, wwp=wwp
    )
    assert np.array_equal(critical_soil_moisture_content, [0.29, 0.21, 0.15, 0.35])


def test_get_transpiration_factor():
    critical_soil_moisture_content = np.array([0.2, 0.2, 0.2, 0.2, 0.2, 0.2])
    wwp = np.array([0.15, 0.15, 0.15, 0.15, 0.15, 0.15])  # wilting point
    w = np.array([0.3, 0.2, 0.175, 0.15, 0.1, 0.0])

    transpiration_factor = np.zeros_like(w)
    for i in range(len(w)):
        transpiration_factor[i] = get_transpiration_factor_single(
            w[i], wwp[i], critical_soil_moisture_content[i]
        )

    np.testing.assert_almost_equal(
        transpiration_factor,
        np.array([1.0, 1.0, 0.5, 0.0, 0.0, 0.0]),
    )


def test_get_total_transpiration_factor():
    transpiration_factor_per_layer = np.array(
        [
            [0.1, 0.2, 0.3, 0.4, 0.5],
            [0.1, 0.2, 0.3, 0.4, 0.5],
            [0.1, 0.2, 0.3, 0.4, 0.5],
        ]
    )

    root_ratios = np.array(
        [
            [1, 1, 1, 1, 0.5],
            [1, 1, 0.5, 0.0, 0.0],
            [1, 0.5, 0, 0, 0],
        ]
    )

    soil_layer_height = np.array(
        [
            [0.05, 0.05, 0.05, 0.05, 0.05],
            [1.0, 1.0, 1.0, 1.0, 1.0],
            [2.0, 2.0, 2.0, 2.0, 2.0],
        ]
    )

    # when transpiration_factor is equal among all layers, output should be equal to transpiration_factor
    total_transpiration_factor = get_total_transpiration_factor(
        transpiration_factor_per_layer, root_ratios, soil_layer_height
    )

    transpiration_factor_per_layer = np.array(
        [
            [0.1, 0.1, 0.1, 0.1, 0.1],
            [0.2, 0.2, 0.2, 0.2, 0.2],
            [0.3, 0.3, 0.3, 0.3, 0.3],
        ]
    )
    total_transpiration_factor = get_total_transpiration_factor(
        transpiration_factor_per_layer, root_ratios, soil_layer_height
    )
    # the first one is fully in all layers, so should be equal to the transpiration_factor
    # of all layers, consdering soil layer height
    # (0.05 * 0.1 * 1 + 1.0 * 0.2 * 1 + 2.0 * 0.3 * 1) / (0.05 + 1.0 + 2.0) = 0.2639344262295082
    # the second one is only half in the bottom layer
    # (0.05 * 0.1 * 1 + 1.0 * 0.2 * 1 + 2.0 * 0.3 * 0.5) / (0.05 * 1 + 1.0 * 1 + 2.0 * 0.5) = 0.24634146
    # the third one is only in the top layer, and half in the second layer
    # (0.05 * 0.1 * 1 + 1.0 * 0.2 * 0.5) / (0.05 * 1 + 1.0 * 0.5) = 0.19090909
    # last two are fully in the top layer, so should be equal to the transpiration_factor of the top layer
    np.testing.assert_almost_equal(
        total_transpiration_factor,
        np.array([0.2639344262295082, 0.24634146, 0.19090909, 0.1, 0.1]),
    )


def test_get_aeration_stress_threshold():
    soil_layer_height = 0.10
    ws = 0.05
    aeration_stress_threshold = get_aeration_stress_threshold(
        ws=ws,
        soil_layer_height=soil_layer_height,
        crop_aeration_stress_threshold=0,
    )
    # if crop_aeration_stress_threshold is 0, then it should be equal to ws
    assert aeration_stress_threshold == ws

    aeration_stress_threshold = get_aeration_stress_threshold(
        ws=0.1,
        soil_layer_height=soil_layer_height,
        crop_aeration_stress_threshold=100,
    )

    # if crop_aeration_stress_threshold is 100, the crop is always in aeration stress
    assert aeration_stress_threshold == 0.0

    aeration_stress_threshold = get_aeration_stress_threshold(
        ws=0.1,
        soil_layer_height=soil_layer_height,
        crop_aeration_stress_threshold=50,
    )

    # if crop_aeration_stress_threshold is 50, the crop is in aeration stress at half of the ws
    assert aeration_stress_threshold == soil_layer_height / 2


def test_get_aeration_stress_factor():
    # default settings
    aeration_days_counter = 0
    crop_lag_aeration_days = 3
    ws = 0.1
    w = 0.09
    aeration_stress_threshold = 0.08

    aeration_stress_factor = get_aeration_stress_factor(
        aeration_days_counter=aeration_days_counter,
        crop_lag_aeration_days=crop_lag_aeration_days,
        ws=ws,
        w=w,
        aeration_stress_threshold=aeration_stress_threshold,
    )

    # at zero aeration_days_counter, the reduction factor should be 1 (no reduction)
    assert aeration_stress_factor == 1

    aeration_stress_factor = get_aeration_stress_factor(
        aeration_days_counter=1,
        crop_lag_aeration_days=crop_lag_aeration_days,
        ws=ws,
        w=w,
        aeration_stress_threshold=aeration_stress_threshold,
    )

    aeration_stress_factor = get_aeration_stress_factor(
        aeration_days_counter=4,
        crop_lag_aeration_days=crop_lag_aeration_days,
        ws=ws,
        w=w,
        aeration_stress_threshold=aeration_stress_threshold,
    )

    aeration_stress_factor = get_aeration_stress_factor(
        aeration_days_counter=aeration_days_counter,
        crop_lag_aeration_days=crop_lag_aeration_days,
        ws=ws,
        w=w,
        aeration_stress_threshold=aeration_stress_threshold,
    )


def test_get_unsaturated_hydraulic_conductivity():
    wres = np.full(1000, 0.1)
    ws = np.full_like(wres, 0.4)

    w = np.linspace(0, ws[-1], wres.size)

    lambdas_ = np.arange(0.1, 0.6, 0.1)
    # we take 1 so that we the outcome is the relative hydraulic conductivity
    saturated_hydraulic_conductivity = np.full_like(wres, 1.0)

    fig, ax = plt.subplots()

    for lambda_ in lambdas_:
        unsaturated_hydraulic_conductivity = np.zeros_like(w)
        for i in range(w.size):
            unsaturated_hydraulic_conductivity[i] = (
                get_unsaturated_hydraulic_conductivity(
                    w=w[i],
                    wres=wres[i],
                    ws=ws[i],
                    lambda_=lambda_,
                    saturated_hydraulic_conductivity=saturated_hydraulic_conductivity[
                        i
                    ],
                )
            )

        relative_water_content = w / ws
        log_unsaturated_hydraulic_conductivity = np.full_like(
            unsaturated_hydraulic_conductivity, np.nan
        )
        ax.plot(
            relative_water_content,
            np.log10(
                unsaturated_hydraulic_conductivity,
                out=log_unsaturated_hydraulic_conductivity,
                where=unsaturated_hydraulic_conductivity > 0,
            ),
            label=round(lambda_, 1),
        )

    ax.set_xlim(0, 1)
    ax.set_ylim(-15, 0)
    ax.set_xlabel("Soil moisture content")
    ax.set_ylabel("Unsaturated hydraulic conductivity")

    ax.legend()

    plt.savefig(output_folder / "unsaturated_hydraulic_conductivity.png")


<<<<<<< HEAD
def plot_soil_layers(ax, soil_thickness, w, wres, ws, capillary_rise=None):
    n_soil_columns = soil_thickness.shape[1]
    for column in range(n_soil_columns):
        current_depth = 0
        for layer in range(0, soil_thickness.shape[0]):
            cell_thickness = soil_thickness[layer, column]
=======
def plot_soil_layers(ax, soil_thickness, w, wres, ws, fluxes=None):
    n_soil_columns = soil_thickness.shape[1]
    for column in range(n_soil_columns):
        current_depth = 0
        for layer in range(soil_thickness.shape[0]):
            cell_thickness = soil_thickness[layer, column]
            cell_center = current_depth + cell_thickness / 2
>>>>>>> f3cd36fc

            alpha = (
                w[layer, column] / cell_thickness - wres[layer, column] / cell_thickness
            ) / (
                ws[layer, column] / cell_thickness
                - wres[layer, column] / cell_thickness
            )
            color = "blue"
            if alpha < 0:
                alpha = 1
                color = "red"
            if alpha > 1:
                alpha = 1
                color = "green"

            rect = plt.Rectangle(
                (column, current_depth),
                1,
                cell_thickness,
                color=color,
                alpha=alpha,
                linewidth=0,
<<<<<<< HEAD
=======
                zorder=0,
>>>>>>> f3cd36fc
            )
            ax.add_patch(rect)
            current_depth += cell_thickness

<<<<<<< HEAD
            if capillary_rise is not None and layer != soil_thickness.shape[0] - 1:
                capillary_rise_cell = capillary_rise[layer, column]
                if capillary_rise_cell > 0:
                    ax.arrow(
                        column + 0.5,
                        current_depth,
                        0,
                        -capillary_rise_cell * 1000,
=======
            if fluxes is not None:
                flux = fluxes[layer, column]
                if flux != 0:
                    ax.arrow(
                        column + 0.5,
                        cell_center,
                        0,  # vertical arrow
                        flux * 10,
>>>>>>> f3cd36fc
                        head_width=0.1,
                        head_length=0.05,
                        fc="red",
                        ec="red",
<<<<<<< HEAD
=======
                        zorder=1,
>>>>>>> f3cd36fc
                    )

    ax.set_xlim(0, n_soil_columns)
    ax.set_ylim(0, current_depth)
    ax.set_xlabel("Layer index")
    ax.set_ylabel("Soil layer depth")
    ax.invert_yaxis()


<<<<<<< HEAD
def test_capillary_rise_between_soil_layers():
    soil_thickness = np.array([[0.001, 0.2, 0.4, 0.8, 0.3, 0.2]])
    soil_thickness = np.vstack([soil_thickness] * 11).T

    geb.hydrology.soil.N_SOIL_LAYERS = soil_thickness.shape[0]
=======
@pytest.mark.parametrize("capillary_rise_from_groundwater", [0.0, 0.01])
def test_vertical_water_transport(capillary_rise_from_groundwater):
    ncols = 11

    soil_thickness = np.array([[0.05, 0.10, 0.15, 0.30, 0.40, 1.00]], dtype=np.float32)
    # soil_thickness = np.array([[0.4, 0.4, 0.4, 0.4, 0.4, 0.4]])
    soil_thickness = np.vstack([soil_thickness] * ncols).T

    available_water_infiltration = np.full(ncols, 0.005, dtype=np.float32)
    land_use_type = np.full_like(available_water_infiltration, 0.1, dtype=np.int32)
    frost_index = np.full_like(
        available_water_infiltration, -9999, dtype=np.float32
    )  # no frost
    arno_beta = np.full_like(available_water_infiltration, 1.0, dtype=np.float32)
    preferential_flow_constant = 4.5
    topwater = np.zeros_like(available_water_infiltration)

    geb.hydrology.soil.N_SOIL_LAYERS = soil_thickness.shape[0]
    geb.hydrology.soil.FROST_INDEX_THRESHOLD = 0
>>>>>>> f3cd36fc

    theta_fc = np.full_like(soil_thickness, 0.4)
    theta_s = np.full_like(soil_thickness, 0.5)
    theta_res = np.full_like(soil_thickness, 0.1)

<<<<<<< HEAD
    saturated_hydraulic_conductivity = np.full_like(soil_thickness, 100.0)
=======
    saturated_hydraulic_conductivity = np.full_like(soil_thickness, 0.1)
>>>>>>> f3cd36fc
    lambda_ = np.full_like(soil_thickness, 0.9)

    wres = theta_res * soil_thickness
    ws = theta_s * soil_thickness
<<<<<<< HEAD
    wfc = theta_fc * soil_thickness
=======
>>>>>>> f3cd36fc

    theta = np.full_like(soil_thickness, 0)
    theta[:, 0] = theta_res[:, 0]
    theta[:, 1] = theta_s[:, 1]
    theta[:, 2] = theta_fc[:, 2]
    theta[:, 3] = 0.2
    theta[:, 4] = np.linspace(theta_res[0, 4], theta_s[0, 4], soil_thickness.shape[0])
    theta[:, 5] = np.linspace(theta_s[0, 5], theta_res[0, 5], soil_thickness.shape[0])
    theta[:, 6] = np.linspace(theta_fc[0, 6], theta_res[0, 6], soil_thickness.shape[0])
    theta[:, 7] = np.linspace(theta_fc[0, 7], theta_s[0, 7], soil_thickness.shape[0])
    theta[:, 8] = np.linspace(theta_res[0, 8], theta_fc[0, 8], soil_thickness.shape[0])
    theta[:, 9] = np.linspace(theta_s[0, 9], theta_fc[0, 9], soil_thickness.shape[0])
    theta[:, 10] = theta_res[:, 10]
    theta[-1, 10] = theta_s[-1, 10]

    w = theta * soil_thickness

<<<<<<< HEAD
    fig, axes = plt.subplots(1, 3, figsize=(15, 5))
=======
    fig, axes = plt.subplots(1, 3, figsize=(15, 5), dpi=300)
>>>>>>> f3cd36fc
    fig.tight_layout()

    plot_soil_layers(axes[0], soil_thickness, w, wres, ws)

<<<<<<< HEAD
    capillary_rise = capillary_rise_between_soil_layers(
        wfc=wfc,
        ws=ws,
        wres=wres,
        saturated_hydraulic_conductivity=saturated_hydraulic_conductivity,
        lambda_=lambda_,
        w=w,
    )

    plot_soil_layers(axes[1], soil_thickness, w, wres, ws, capillary_rise)

    for _ in range(1000):
        capillary_rise = capillary_rise_between_soil_layers(
            wfc=wfc,
            ws=ws,
            wres=wres,
            saturated_hydraulic_conductivity=saturated_hydraulic_conductivity,
            lambda_=lambda_,
            w=w,
        )

    plot_soil_layers(axes[2], soil_thickness, w, wres, ws, capillary_rise)

    plt.savefig(output_folder / "soil_layers.png")

    soil_thickness[0] = 0.001
    capillary_rise = capillary_rise_between_soil_layers(
        wfc=wfc,
        ws=ws,
        wres=wres,
        saturated_hydraulic_conductivity=saturated_hydraulic_conductivity,
        lambda_=lambda_,
        w=w,
=======
    preferential_flow, direct_runoff, groundwater_recharge, net_fluxes = (
        vertical_water_transport(
            available_water_infiltration,
            ws,
            wres,
            saturated_hydraulic_conductivity,
            lambda_,
            land_use_type,
            frost_index,
            np.full_like(available_water_infiltration, capillary_rise_from_groundwater),
            arno_beta,
            preferential_flow_constant,
            w,
            topwater,
            soil_thickness,
        )
    )

    plot_soil_layers(axes[1], soil_thickness, w, wres, ws, net_fluxes)

    # available_water_infiltration.fill(0)
    for _ in range(1000):
        preferential_flow, direct_runoff, groundwater_recharge, net_fluxes = (
            vertical_water_transport(
                available_water_infiltration,
                ws,
                wres,
                saturated_hydraulic_conductivity,
                lambda_,
                land_use_type,
                frost_index,
                np.full_like(
                    available_water_infiltration, capillary_rise_from_groundwater
                ),
                arno_beta,
                preferential_flow_constant,
                w,
                topwater,
                soil_thickness,
            )
        )

    plot_soil_layers(axes[2], soil_thickness, w, wres, ws, net_fluxes)

    plt.savefig(
        output_folder_soil
        / f"vertical_water_transport_caprise_{capillary_rise_from_groundwater}.png"
>>>>>>> f3cd36fc
    )<|MERGE_RESOLUTION|>--- conflicted
+++ resolved
@@ -15,12 +15,8 @@
     get_aeration_stress_factor,
     get_unsaturated_hydraulic_conductivity,
     get_soil_moisture_at_pressure,
-<<<<<<< HEAD
-    capillary_rise_between_soil_layers,
-=======
     vertical_water_transport,
     get_soil_water_potential,
->>>>>>> f3cd36fc
 )
 
 output_folder_soil = output_folder / "soil"
@@ -347,14 +343,6 @@
     plt.savefig(output_folder / "unsaturated_hydraulic_conductivity.png")
 
 
-<<<<<<< HEAD
-def plot_soil_layers(ax, soil_thickness, w, wres, ws, capillary_rise=None):
-    n_soil_columns = soil_thickness.shape[1]
-    for column in range(n_soil_columns):
-        current_depth = 0
-        for layer in range(0, soil_thickness.shape[0]):
-            cell_thickness = soil_thickness[layer, column]
-=======
 def plot_soil_layers(ax, soil_thickness, w, wres, ws, fluxes=None):
     n_soil_columns = soil_thickness.shape[1]
     for column in range(n_soil_columns):
@@ -362,7 +350,6 @@
         for layer in range(soil_thickness.shape[0]):
             cell_thickness = soil_thickness[layer, column]
             cell_center = current_depth + cell_thickness / 2
->>>>>>> f3cd36fc
 
             alpha = (
                 w[layer, column] / cell_thickness - wres[layer, column] / cell_thickness
@@ -385,24 +372,11 @@
                 color=color,
                 alpha=alpha,
                 linewidth=0,
-<<<<<<< HEAD
-=======
                 zorder=0,
->>>>>>> f3cd36fc
             )
             ax.add_patch(rect)
             current_depth += cell_thickness
 
-<<<<<<< HEAD
-            if capillary_rise is not None and layer != soil_thickness.shape[0] - 1:
-                capillary_rise_cell = capillary_rise[layer, column]
-                if capillary_rise_cell > 0:
-                    ax.arrow(
-                        column + 0.5,
-                        current_depth,
-                        0,
-                        -capillary_rise_cell * 1000,
-=======
             if fluxes is not None:
                 flux = fluxes[layer, column]
                 if flux != 0:
@@ -411,15 +385,11 @@
                         cell_center,
                         0,  # vertical arrow
                         flux * 10,
->>>>>>> f3cd36fc
                         head_width=0.1,
                         head_length=0.05,
                         fc="red",
                         ec="red",
-<<<<<<< HEAD
-=======
                         zorder=1,
->>>>>>> f3cd36fc
                     )
 
     ax.set_xlim(0, n_soil_columns)
@@ -429,13 +399,6 @@
     ax.invert_yaxis()
 
 
-<<<<<<< HEAD
-def test_capillary_rise_between_soil_layers():
-    soil_thickness = np.array([[0.001, 0.2, 0.4, 0.8, 0.3, 0.2]])
-    soil_thickness = np.vstack([soil_thickness] * 11).T
-
-    geb.hydrology.soil.N_SOIL_LAYERS = soil_thickness.shape[0]
-=======
 @pytest.mark.parametrize("capillary_rise_from_groundwater", [0.0, 0.01])
 def test_vertical_water_transport(capillary_rise_from_groundwater):
     ncols = 11
@@ -455,25 +418,16 @@
 
     geb.hydrology.soil.N_SOIL_LAYERS = soil_thickness.shape[0]
     geb.hydrology.soil.FROST_INDEX_THRESHOLD = 0
->>>>>>> f3cd36fc
 
     theta_fc = np.full_like(soil_thickness, 0.4)
     theta_s = np.full_like(soil_thickness, 0.5)
     theta_res = np.full_like(soil_thickness, 0.1)
 
-<<<<<<< HEAD
-    saturated_hydraulic_conductivity = np.full_like(soil_thickness, 100.0)
-=======
     saturated_hydraulic_conductivity = np.full_like(soil_thickness, 0.1)
->>>>>>> f3cd36fc
     lambda_ = np.full_like(soil_thickness, 0.9)
 
     wres = theta_res * soil_thickness
     ws = theta_s * soil_thickness
-<<<<<<< HEAD
-    wfc = theta_fc * soil_thickness
-=======
->>>>>>> f3cd36fc
 
     theta = np.full_like(soil_thickness, 0)
     theta[:, 0] = theta_res[:, 0]
@@ -491,50 +445,11 @@
 
     w = theta * soil_thickness
 
-<<<<<<< HEAD
-    fig, axes = plt.subplots(1, 3, figsize=(15, 5))
-=======
     fig, axes = plt.subplots(1, 3, figsize=(15, 5), dpi=300)
->>>>>>> f3cd36fc
     fig.tight_layout()
 
     plot_soil_layers(axes[0], soil_thickness, w, wres, ws)
 
-<<<<<<< HEAD
-    capillary_rise = capillary_rise_between_soil_layers(
-        wfc=wfc,
-        ws=ws,
-        wres=wres,
-        saturated_hydraulic_conductivity=saturated_hydraulic_conductivity,
-        lambda_=lambda_,
-        w=w,
-    )
-
-    plot_soil_layers(axes[1], soil_thickness, w, wres, ws, capillary_rise)
-
-    for _ in range(1000):
-        capillary_rise = capillary_rise_between_soil_layers(
-            wfc=wfc,
-            ws=ws,
-            wres=wres,
-            saturated_hydraulic_conductivity=saturated_hydraulic_conductivity,
-            lambda_=lambda_,
-            w=w,
-        )
-
-    plot_soil_layers(axes[2], soil_thickness, w, wres, ws, capillary_rise)
-
-    plt.savefig(output_folder / "soil_layers.png")
-
-    soil_thickness[0] = 0.001
-    capillary_rise = capillary_rise_between_soil_layers(
-        wfc=wfc,
-        ws=ws,
-        wres=wres,
-        saturated_hydraulic_conductivity=saturated_hydraulic_conductivity,
-        lambda_=lambda_,
-        w=w,
-=======
     preferential_flow, direct_runoff, groundwater_recharge, net_fluxes = (
         vertical_water_transport(
             available_water_infiltration,
@@ -582,5 +497,4 @@
     plt.savefig(
         output_folder_soil
         / f"vertical_water_transport_caprise_{capillary_rise_from_groundwater}.png"
->>>>>>> f3cd36fc
     )