--- conflicted
+++ resolved
@@ -193,11 +193,7 @@
 
 
 @pytest.mark.skipif(IN_GITHUB_ACTIONS, reason="Too heavy for GitHub Actions.")
-<<<<<<< HEAD
-def test_ISIMIP_forcing():
-=======
 def test_ISIMIP_forcing_low_res():
->>>>>>> 1eb822c3
     """
     Test the ISIMIP forcing update function.
     This is a special case that requires a specific setup.
@@ -209,15 +205,6 @@
     original_time_range = build_config["set_time_range"]
 
     args["build_config"] = {
-<<<<<<< HEAD
-        # "set_time_range": {
-        #     "start_date": date(2000, 1, 1),
-        #     "end_date": date(2024, 12, 31),
-        # },
-        "setup_forcing_ISIMIP": {
-            "resolution_arcsec": 30,
-            "forcing": "chelsa-w5e5",
-=======
         "set_time_range": {
             "start_date": date(2000, 1, 1),
             "end_date": date(2000, 12, 31),
@@ -225,7 +212,6 @@
         "setup_forcing_ISIMIP": {
             "resolution_arcsec": 1800,
             "forcing": "gfdl-esm4",
->>>>>>> 1eb822c3
             "ssp": "ssp370",
         },
     }
