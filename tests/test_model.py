--- conflicted
+++ resolved
@@ -255,11 +255,7 @@
 
         run_model_with_method(method="spinup", **run_args)
 
-
-<<<<<<< HEAD
-=======
-@pytest.mark.skipif(IN_GITHUB_ACTIONS, reason="Too heavy for GitHub Actions.")
->>>>>>> 8f559bea
+        
 @pytest.mark.skip(reason="no way of currently testing this")
 def test_evaluate_water_circle():
     with WorkingDirectory(working_directory):
